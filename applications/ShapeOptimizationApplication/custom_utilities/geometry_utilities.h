// ==============================================================================
//  KratosShapeOptimizationApplication
//
//  License:         BSD License
//                   license: ShapeOptimizationApplication/license.txt
//
//  Main authors:    Baumgaertner Daniel, https://github.com/dbaumgaertner
//
// ==============================================================================

#ifndef GEOMETRY_UTILITIES_H
#define GEOMETRY_UTILITIES_H

// ------------------------------------------------------------------------------
// System includes
// ------------------------------------------------------------------------------
#include <iostream>
#include <string>
#include <algorithm>
#include <unordered_map>

// ------------------------------------------------------------------------------
// Project includes
// ------------------------------------------------------------------------------
#include "includes/define.h"
#include "includes/model_part.h"
#include "containers/pointer_vector_set.h"
#include "includes/key_hash.h"
#include "shape_optimization_application.h"

// ==============================================================================

namespace Kratos
{

///@name Kratos Globals
///@{

///@}
///@name Type Definitions
///@{


///@}
///@name  Enum's
///@{

///@}
///@name  Functions
///@{

///@}
///@name Kratos Classes
///@{

/// Short class definition.
/** Detail class definition.

*/

class GeometryUtilities
{
public:
    ///@name Type Definitions
    ///@{

    // For better reading
    typedef array_1d<double,3> array_3d;

    /// Pointer definition of GeometryUtilities
    KRATOS_CLASS_POINTER_DEFINITION(GeometryUtilities);

    ///@}
    ///@name Life Cycle
    ///@{

    /// Default constructor.
    GeometryUtilities( ModelPart& modelPart )
        : mrModelPart( modelPart )
    {
    }

    /// Destructor.
    virtual ~GeometryUtilities()
    {
    }


    ///@}
    ///@name Operators
    ///@{


    ///@}
    ///@name Operations
    ///@{

    // --------------------------------------------------------------------------
    void ComputeUnitSurfaceNormals(const bool use_elements=true)
    {
        KRATOS_TRY;

        const unsigned int domain_size = mrModelPart.GetProcessInfo().GetValue(DOMAIN_SIZE);
<<<<<<< HEAD

        if(use_elements)
        {
            KRATOS_ERROR_IF((domain_size == 3 && mrModelPart.ElementsBegin()->GetGeometry().size() == 2)) <<
            "> Normal calculation of 2-noded elements in 3D domains is not possible!" << std::endl;
            CalculateAreaNormals<Element>(mrModelPart.ElementsArray(),domain_size);
        }
        else
        {
            KRATOS_ERROR_IF((domain_size == 3 && mrModelPart.ConditionsBegin()->GetGeometry().size() == 2)) <<
=======
        KRATOS_ERROR_IF(mrModelPart.NumberOfConditions() == 0) <<
            "> Normal calculation requires surface or line conditions to be defined!" << std::endl;
        KRATOS_ERROR_IF((domain_size == 3 && mrModelPart.ConditionsBegin()->GetGeometry().size() == 2)) <<
>>>>>>> 17fd864d
            "> Normal calculation of 2-noded conditions in 3D domains is not possible!" << std::endl;
            CalculateAreaNormals<Condition>(mrModelPart.ConditionsArray(),domain_size);
        }


        CalculateUnitNormals();

        KRATOS_CATCH("");
    }

    // --------------------------------------------------------------------------
    void ProjectNodalVariableOnUnitSurfaceNormals( const Variable<array_3d> &rNodalVariable )
    {
        KRATOS_TRY;

        // We loop over all nodes and compute the part of the sensitivity which is in direction to the surface normal
        for (ModelPart::NodeIterator node_i = mrModelPart.NodesBegin(); node_i != mrModelPart.NodesEnd(); ++node_i)
        {
            array_3d &nodal_variable = node_i->FastGetSolutionStepValue(rNodalVariable);
            array_3d &node_normal = node_i->FastGetSolutionStepValue(NORMALIZED_SURFACE_NORMAL);

            // We compute dFdX_n = (dFdX \cdot n) * n
            double surface_sens = inner_prod(nodal_variable,node_normal);
            nodal_variable = surface_sens * node_normal;
        }

        KRATOS_CATCH("");
    }

    // --------------------------------------------------------------------------
    void ExtractBoundaryNodes( std::string const& rBoundarySubModelPartName )
    {
    	KRATOS_TRY;

        ModelPart& r_boundary_model_part = mrModelPart.GetSubModelPart(rBoundarySubModelPartName);

        KRATOS_ERROR_IF(r_boundary_model_part.Nodes().size() != 0) << "ExtractBoundaryNodes: The boundary model part already has nodes!" << std::endl;

    	// Some type-definitions
        typedef std::unordered_map<vector<unsigned int>, unsigned int, KeyHasherRange<vector<unsigned int>>, KeyComparorRange<vector<unsigned int>> > hashmap;

    	// Create map to ask for number of faces for the given set of node ids representing one face in the model part
    	hashmap n_boundaries_map;

        unsigned int domain_size = static_cast<unsigned int>(mrModelPart.GetProcessInfo()[DOMAIN_SIZE]);

    	// Fill map that counts number of faces for given set of nodes
    	for (auto& elem_i : mrModelPart.Elements())
    	{
            KRATOS_ERROR_IF(elem_i.GetGeometry().Dimension() < domain_size) << "ExtractBoundaryNodes: This function does only work"
                <<" for solid elements in 3D and surface elements in 2D!" << std::endl;

            Element::GeometryType::GeometriesArrayType boundaries;
            if (domain_size==3)
                boundaries = elem_i.GetGeometry().Faces();
            else if (domain_size == 2)
                boundaries = elem_i.GetGeometry().Edges();

            for(unsigned int boundary=0; boundary<boundaries.size(); boundary++)
            {
                // Create vector that stores all node is of current face
                DenseVector<unsigned int> ids(boundaries[boundary].size());

                // Store node ids
                for(unsigned int i=0; i<boundaries[boundary].size(); i++)
                    ids[i] = boundaries[boundary][i].Id();

                //*** THE ARRAY OF IDS MUST BE ORDERED!!! ***
                std::sort(ids.begin(), ids.end());

                // Fill the map
                n_boundaries_map[ids] += 1;
            }
    	}

    	// Vector to store all nodes on surface. Node ids may be listed several times
    	std::vector<std::size_t> temp_boundary_node_ids;

    	// Add surface nodes to sub-model part
    	for(auto it=n_boundaries_map.begin(); it!=n_boundaries_map.end(); it++)
    	{
    		// If given node set represents face that is not overlapping with a face of another element, add it as skin element
    		if(it->second == 1)
    		{
    			for(unsigned int i=0; i<it->first.size(); i++)
    				temp_boundary_node_ids.push_back(it->first[i]);
    		}
    	}

    	// Add nodes and remove double entries
    	r_boundary_model_part.AddNodes(temp_boundary_node_ids);

    	KRATOS_CATCH("");
    }

    // --------------------------------------------------------------------------

    ///@}
    ///@name Access
    ///@{


    ///@}
    ///@name Inquiry
    ///@{


    ///@}
    ///@name Input and output
    ///@{

    /// Turn back information as a string.
    virtual std::string Info() const
    {
        return "GeometryUtilities";
    }

    /// Print information about this object.
    virtual void PrintInfo(std::ostream& rOStream) const
    {
        rOStream << "GeometryUtilities";
    }

    /// Print object's data.
    virtual void PrintData(std::ostream& rOStream) const
    {
    }


    ///@}
    ///@name Friends
    ///@{


    ///@}

protected:
    ///@name Protected static Member Variables
    ///@{


    ///@}
    ///@name Protected member Variables
    ///@{


    ///@}
    ///@name Protected Operators
    ///@{


    ///@}
    ///@name Protected Operations
    ///@{


    ///@}
    ///@name Protected  Access
    ///@{


    ///@}
    ///@name Protected Inquiry
    ///@{


    ///@}
    ///@name Protected LifeCycle
    ///@{


    ///@}

private:
    ///@name Static Member Variables
    ///@{


    ///@}
    ///@name Member Variables
    ///@{

    ModelPart& mrModelPart;

    ///@}
    ///@name Private Operators
    ///@{


    ///@}
    ///@name Private Operations
    ///@{

    // --------------------------------------------------------------------------
    template <class TEntity = Condition>
    void CalculateAreaNormals(typename PointerVectorSet<TEntity, IndexedObject>::ContainerType& rEntities, int dimension)
    {
        KRATOS_TRY

        //resetting the normals
        array_1d<double,3> zero = Vector(3);
        noalias(zero) = ZeroVector(3);

        for(auto & entity_i : rEntities)
        {
            Geometry<Node<3>>& rNodes = entity_i->GetGeometry();
            for(unsigned int in = 0; in<rNodes.size(); in++)
                noalias((rNodes[in]).GetSolutionStepValue(NORMAL)) = zero;
        }

        //calculating the normals and storing on the conditions
        array_1d<double,3> An;
        if(dimension == 2)
        {
            for(auto & entity_i : rEntities)
            {
                if (entity_i->GetGeometry().PointsNumber() == 2)
                    CalculateNormal2D<TEntity>(*entity_i,An);
            }
        }
        else if(dimension == 3)
        {
            array_1d<double,3> v1;
            array_1d<double,3> v2;
            for(auto & entity_i : rEntities)
            {
                //calculate the normal on the given condition
                if (entity_i->GetGeometry().PointsNumber() == 3)
                    CalculateNormal3DTriangle<TEntity>(*entity_i,An,v1,v2);
                else if (entity_i->GetGeometry().PointsNumber() == 4)
                    CalculateNormal3DQuad<TEntity>(*entity_i,An,v1,v2);
                else
                    KRATOS_ERROR << "> Calculation of surface normal not implemented for the given surface conditions!";
            }
        }

        //adding the normals to the nodes
        for(auto & entity_i : rEntities)
        {
            Geometry<Node<3>>& pGeometry = entity_i->GetGeometry();
            double coeff = 1.00/pGeometry.size();
	        const array_1d<double,3>& normal = entity_i->GetValue(NORMAL);
            for(unsigned int i = 0; i<pGeometry.size(); i++)
                noalias(pGeometry[i].FastGetSolutionStepValue(NORMAL)) += coeff * normal;
        }

        KRATOS_CATCH("")
    }

    // --------------------------------------------------------------------------
    template <class TEntity = Condition>
    static void CalculateNormal2D(TEntity& entity, array_1d<double,3>& An)
    {
        Geometry<Node<3> >& pGeometry = entity.GetGeometry();

        An[0] =    pGeometry[1].Y() - pGeometry[0].Y();
        An[1] = - (pGeometry[1].X() - pGeometry[0].X());
        An[2] =    0.00;

        array_1d<double,3>& normal = entity.GetValue(NORMAL);
        noalias(normal) = An;
    }

    // --------------------------------------------------------------------------
    template <class TEntity = Condition>
    static void CalculateNormal3DTriangle(TEntity& entity, array_1d<double,3>& An, array_1d<double,3>& v1,array_1d<double,3>& v2 )
    {
        Geometry<Node<3> >& pGeometry = entity.GetGeometry();

        v1[0] = pGeometry[1].X() - pGeometry[0].X();
        v1[1] = pGeometry[1].Y() - pGeometry[0].Y();
        v1[2] = pGeometry[1].Z() - pGeometry[0].Z();

        v2[0] = pGeometry[2].X() - pGeometry[0].X();
        v2[1] = pGeometry[2].Y() - pGeometry[0].Y();
        v2[2] = pGeometry[2].Z() - pGeometry[0].Z();

        MathUtils<double>::CrossProduct(An,v1,v2);
        An *= 0.5;

        array_1d<double,3>& normal = entity.GetValue(NORMAL);
        noalias(normal) = An;
    }

    template <class TEntity = Condition>
    // --------------------------------------------------------------------------
    static void CalculateNormal3DQuad(TEntity& entity, array_1d<double,3>& An, array_1d<double,3>& v1,array_1d<double,3>& v2 )
    {
        Geometry<Node<3> >& pGeometry = entity.GetGeometry();

        v1[0] = pGeometry[2].X() - pGeometry[0].X();
        v1[1] = pGeometry[2].Y() - pGeometry[0].Y();
        v1[2] = pGeometry[2].Z() - pGeometry[0].Z();

        v2[0] = pGeometry[3].X() - pGeometry[1].X();
        v2[1] = pGeometry[3].Y() - pGeometry[1].Y();
        v2[2] = pGeometry[3].Z() - pGeometry[1].Z();

        MathUtils<double>::CrossProduct(An,v1,v2);
        An *= 0.5;

        array_1d<double,3>& normal = entity.GetValue(NORMAL);
        noalias(normal) = An;
    }

    // --------------------------------------------------------------------------
    void CalculateUnitNormals()
    {
        for (auto& node_i : mrModelPart.Nodes())
        {
            const array_1d<double,3>& area_normal = node_i.FastGetSolutionStepValue(NORMAL);
            array_3d& normalized_normal = node_i.FastGetSolutionStepValue(NORMALIZED_SURFACE_NORMAL);
            noalias(normalized_normal) = area_normal/norm_2(area_normal);
        }
    }

    // --------------------------------------------------------------------------


    ///@}
    ///@name Private  Access
    ///@{


    ///@}
    ///@name Private Inquiry
    ///@{


    ///@}
    ///@name Un accessible methods
    ///@{

    /// Assignment operator.
//      GeometryUtilities& operator=(GeometryUtilities const& rOther);

    /// Copy constructor.
//      GeometryUtilities(GeometryUtilities const& rOther);


    ///@}

}; // Class GeometryUtilities

///@}

///@name Type Definitions
///@{


///@}
///@name Input and output
///@{

///@}


}  // namespace Kratos.

#endif // GEOMETRY_UTILITIES_H<|MERGE_RESOLUTION|>--- conflicted
+++ resolved
@@ -101,22 +101,9 @@
         KRATOS_TRY;
 
         const unsigned int domain_size = mrModelPart.GetProcessInfo().GetValue(DOMAIN_SIZE);
-<<<<<<< HEAD
-
-        if(use_elements)
-        {
-            KRATOS_ERROR_IF((domain_size == 3 && mrModelPart.ElementsBegin()->GetGeometry().size() == 2)) <<
-            "> Normal calculation of 2-noded elements in 3D domains is not possible!" << std::endl;
-            CalculateAreaNormals<Element>(mrModelPart.ElementsArray(),domain_size);
-        }
-        else
-        {
-            KRATOS_ERROR_IF((domain_size == 3 && mrModelPart.ConditionsBegin()->GetGeometry().size() == 2)) <<
-=======
         KRATOS_ERROR_IF(mrModelPart.NumberOfConditions() == 0) <<
             "> Normal calculation requires surface or line conditions to be defined!" << std::endl;
         KRATOS_ERROR_IF((domain_size == 3 && mrModelPart.ConditionsBegin()->GetGeometry().size() == 2)) <<
->>>>>>> 17fd864d
             "> Normal calculation of 2-noded conditions in 3D domains is not possible!" << std::endl;
             CalculateAreaNormals<Condition>(mrModelPart.ConditionsArray(),domain_size);
         }
