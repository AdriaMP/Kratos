# ==============================================================================
#  KratosShapeOptimizationApplication
#
#  License:         BSD License
#                   license: ShapeOptimizationApplication/license.txt
#
#  Main authors:    Baumgaertner Daniel, https://github.com/dbaumgaertner
#
# ==============================================================================

# Making KratosMultiphysics backward compatible with python 2.6 and 2.7
from __future__ import print_function, absolute_import, division

# Kratos Core and Apps
import KratosMultiphysics as KM
import KratosMultiphysics.ShapeOptimizationApplication as KSO

# Additional imports
import time as timer
from KratosMultiphysics.ShapeOptimizationApplication.mesh_controller_base import MeshController
from KratosMultiphysics.MeshMovingApplication.mesh_moving_analysis import MeshMovingAnalysis

# # ==============================================================================
class MeshControllerWithSolver(MeshController) :
    # --------------------------------------------------------------------------
    def __init__(self, MeshSolverSettings, model):
        default_settings = KM.Parameters("""
        {
            "apply_mesh_solver" : true,
            "solver_settings" : {
                "solver_type" : "structural_similarity",
                "model_part_name"       : "",
                "model_import_settings"              : {
                    "input_type"     : "use_input_model_part"
                },
                "time_stepping" : {
                    "time_step"       : 1.0
                },
                "domain_size"     : 3,
                "mesh_motion_linear_solver_settings" : {
                    "solver_type" : "AMGCL",
                    "smoother_type":"ilu0",
                    "krylov_type": "gmres",
                    "coarsening_type": "aggregation",
                    "max_iteration": 200,
                    "verbosity" : 0,
                    "tolerance": 1e-7
                },
                "compute_reactions"         : false,
                "calculate_mesh_velocities" : false
            },
            "boundary_conditions_process_list" : []
        }""")
        self.MeshSolverSettings = MeshSolverSettings
        self.MeshSolverSettings.ValidateAndAssignDefaults(default_settings)

        if not self.MeshSolverSettings["solver_settings"].Has("mesh_motion_linear_solver_settings"):
            MeshSolverSettings.AddValue("mesh_motion_linear_solver_settings", default_settings["solver_settings"]["mesh_motion_linear_solver_settings"])
            KM.Logger.PrintInfo("ShapeOpt", "::[MeshControllerWithSolver]:: using default linear solver for mesh motion.")

        if not MeshSolverSettings.Has("problem_data"):
            self.__AddDefaultProblemData(self.MeshSolverSettings)
        else:
            KM.Logger.PrintInfo("ShapeOpt", "::[MeshControllerWithSolver]:: using custom problem data for mesh motion.")

        self.OptimizationModelPart = model[self.MeshSolverSettings["solver_settings"]["model_part_name"].GetString()]

        if self.MeshSolverSettings["boundary_conditions_process_list"].size() == 0:
            self.__FixWholeSurface(self.OptimizationModelPart, self.MeshSolverSettings)
            self.has_automatic_boundary_process = True
        else:
            self.has_automatic_boundary_process = False

        self._mesh_moving_analysis = MeshMovingAnalysis(model, self.MeshSolverSettings)

    # --------------------------------------------------------------------------
    def Initialize(self):
        if self.has_automatic_boundary_process:
            KSO.GeometryUtilities(self.OptimizationModelPart).ExtractBoundaryNodes("auto_surface_nodes")

        self._mesh_moving_analysis.Initialize()

    # --------------------------------------------------------------------------
    def UpdateMeshAccordingInputVariable(self, variable):
        KM.Logger.Print("")
        KM.Logger.PrintInfo("ShapeOpt", "Starting to update the mesh...")
        startTime = timer.time()

        time_before_update = self.OptimizationModelPart.ProcessInfo.GetValue(KM.TIME)
        step_before_update = self.OptimizationModelPart.ProcessInfo.GetValue(KM.STEP)
        delta_time_before_update = self.OptimizationModelPart.ProcessInfo.GetValue(KM.DELTA_TIME)

        # Reset step/time iterators such that they match the current iteration after calling RunSolutionLoop (which internally calls CloneTimeStep)
        self.OptimizationModelPart.ProcessInfo.SetValue(KM.STEP, step_before_update-1)
        self.OptimizationModelPart.ProcessInfo.SetValue(KM.TIME, time_before_update-1)
        self.OptimizationModelPart.ProcessInfo.SetValue(KM.DELTA_TIME, 0)

        KM.VariableUtils().CopyVectorVar(variable, KM.MESH_DISPLACEMENT, self.OptimizationModelPart.Nodes)

        if not self._mesh_moving_analysis.time < self._mesh_moving_analysis.end_time:
            self._mesh_moving_analysis.end_time += 1
        self._mesh_moving_analysis.RunSolutionLoop()

        KSO.MeshControllerUtilities(self.OptimizationModelPart).LogMeshChangeAccordingInputVariable(KM.MESH_DISPLACEMENT)

        self.OptimizationModelPart.ProcessInfo.SetValue(KM.STEP, step_before_update)
        self.OptimizationModelPart.ProcessInfo.SetValue(KM.TIME, time_before_update)
        self.OptimizationModelPart.ProcessInfo.SetValue(KM.DELTA_TIME, delta_time_before_update)

        KM.Logger.PrintInfo("ShapeOpt", "Time needed for updating the mesh = ",round(timer.time() - startTime,2),"s")

    # --------------------------------------------------------------------------
    def Finalize(self):
        self._mesh_moving_analysis.Finalize()

    # --------------------------------------------------------------------------
    @staticmethod
    def __AddDefaultProblemData(mesh_solver_settings):
<<<<<<< HEAD
        problem_data = Parameters("""{
            "echo_level" : 0,
            "start_time" : 0.0,
            "end_time" : 1.0,
=======
        problem_data = KM.Parameters("""{
            "echo_level"    : 0,
            "start_time"    : 0.0,
            "end_time"      : 1.0,
>>>>>>> 6f91aeb6
            "parallel_type" : "OpenMP"
        }""")

        mesh_solver_settings.AddValue("problem_data", problem_data)

    # --------------------------------------------------------------------------
    @staticmethod
    def __FixWholeSurface(optimization_model_part, mesh_solver_settings):
        optimization_model_part.CreateSubModelPart("auto_surface_nodes")

        auto_process_settings = KM.Parameters(
            """
            {
                "python_module" : "fix_vector_variable_process",
                "kratos_module" : "KratosMultiphysics",
                "help"          : "This process fixes the selected components of a given vector variable without modifying the value of the variable.",
                "process_name"  : "FixVectorVariableProcess",
                "Parameters"    : {
                    "model_part_name"      : \""""+str(optimization_model_part.Name)+""".auto_surface_nodes\",
                    "variable_name"        : "MESH_DISPLACEMENT",
                    "constrained"          : [true,true,true]
                }
            }
            """)

<<<<<<< HEAD
        print("> Add automatic process to fix the whole surface to mesh motion solver:")
        mesh_solver_settings["boundary_conditions_process_list"].Append(auto_process_settings)
=======
        KM.Logger.PrintInfo("ShapeOpt", "Add automatic process to fix the whole surface to mesh motion solver:")
        mesh_solver_settings["processes"]["boundary_conditions_process_list"].Append(auto_process_settings)
>>>>>>> 6f91aeb6

# ==============================================================================<|MERGE_RESOLUTION|>--- conflicted
+++ resolved
@@ -28,17 +28,18 @@
         {
             "apply_mesh_solver" : true,
             "solver_settings" : {
-                "solver_type" : "structural_similarity",
-                "model_part_name"       : "",
+                "domain_size"     : 3,
+                "echo_level"      : 0,
+                "solver_type"     : "structural_similarity",
+                "model_part_name" : "NONE",
                 "model_import_settings"              : {
                     "input_type"     : "use_input_model_part"
                 },
                 "time_stepping" : {
                     "time_step"       : 1.0
                 },
-                "domain_size"     : 3,
                 "mesh_motion_linear_solver_settings" : {
-                    "solver_type" : "AMGCL",
+                    "solver_type" : "amgcl",
                     "smoother_type":"ilu0",
                     "krylov_type": "gmres",
                     "coarsening_type": "aggregation",
@@ -49,10 +50,14 @@
                 "compute_reactions"         : false,
                 "calculate_mesh_velocities" : false
             },
-            "boundary_conditions_process_list" : []
+            "processes" : {
+                "boundary_conditions_process_list" : []
+            }
         }""")
         self.MeshSolverSettings = MeshSolverSettings
         self.MeshSolverSettings.ValidateAndAssignDefaults(default_settings)
+        self.MeshSolverSettings["solver_settings"].ValidateAndAssignDefaults(default_settings["solver_settings"])
+        self.MeshSolverSettings["processes"].ValidateAndAssignDefaults(default_settings["processes"])
 
         if not self.MeshSolverSettings["solver_settings"].Has("mesh_motion_linear_solver_settings"):
             MeshSolverSettings.AddValue("mesh_motion_linear_solver_settings", default_settings["solver_settings"]["mesh_motion_linear_solver_settings"])
@@ -65,7 +70,7 @@
 
         self.OptimizationModelPart = model[self.MeshSolverSettings["solver_settings"]["model_part_name"].GetString()]
 
-        if self.MeshSolverSettings["boundary_conditions_process_list"].size() == 0:
+        if self.MeshSolverSettings["processes"]["boundary_conditions_process_list"].size() == 0:
             self.__FixWholeSurface(self.OptimizationModelPart, self.MeshSolverSettings)
             self.has_automatic_boundary_process = True
         else:
@@ -116,17 +121,10 @@
     # --------------------------------------------------------------------------
     @staticmethod
     def __AddDefaultProblemData(mesh_solver_settings):
-<<<<<<< HEAD
-        problem_data = Parameters("""{
-            "echo_level" : 0,
-            "start_time" : 0.0,
-            "end_time" : 1.0,
-=======
         problem_data = KM.Parameters("""{
             "echo_level"    : 0,
             "start_time"    : 0.0,
             "end_time"      : 1.0,
->>>>>>> 6f91aeb6
             "parallel_type" : "OpenMP"
         }""")
 
@@ -152,12 +150,7 @@
             }
             """)
 
-<<<<<<< HEAD
-        print("> Add automatic process to fix the whole surface to mesh motion solver:")
-        mesh_solver_settings["boundary_conditions_process_list"].Append(auto_process_settings)
-=======
         KM.Logger.PrintInfo("ShapeOpt", "Add automatic process to fix the whole surface to mesh motion solver:")
         mesh_solver_settings["processes"]["boundary_conditions_process_list"].Append(auto_process_settings)
->>>>>>> 6f91aeb6
 
 # ==============================================================================