--- conflicted
+++ resolved
@@ -40,15 +40,9 @@
             output_format.AddValue("vtk_parameters", minimal_vtk_settings["vtk_parameters"])
         else:
             if output_format["vtk_parameters"].Has("model_part_name"):
-<<<<<<< HEAD
-                KM.Logger.PrintWarning("ShapeOptimization", "vtk output parameter `model_part_name` will be overwritten!")
-            if output_format["vtk_parameters"].Has("folder_name"):
-                KM.Logger.PrintWarning("ShapeOptimization", "vtk output parameter `folder_name` will be overwritten!")
-=======
                 KM.Logger.PrintWarning("ShapeOpt::DesignLoggerVTK", "vtk output parameter `model_part_name` will be overwritten!")
             if output_format["vtk_parameters"].Has("folder_name"):
                 KM.Logger.PrintWarning("ShapeOpt::DesignLoggerVTK", "vtk output parameter `folder_name` will be overwritten!")
->>>>>>> d2f75213
 
         output_format["vtk_parameters"].ValidateAndAssignDefaults(minimal_vtk_settings["vtk_parameters"])
 
