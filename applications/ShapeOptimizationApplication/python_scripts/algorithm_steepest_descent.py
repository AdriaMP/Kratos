# ==============================================================================
#  KratosShapeOptimizationApplication
#
#  License:         BSD License
#                   license: ShapeOptimizationApplication/license.txt
#
#  Main authors:    Baumgaertner Daniel, https://github.com/dbaumgaertner
#                   Geiser Armin, https://github.com/armingeiser
#
# ==============================================================================

# Making KratosMultiphysics backward compatible with python 2.6 and 2.7
from __future__ import print_function, absolute_import, division

# importing the Kratos Library
from KratosMultiphysics import *
from KratosMultiphysics.ShapeOptimizationApplication import *

# check that KratosMultiphysics was imported in the main script
CheckForPreviousImport()

# Import algorithm base classes
from algorithm_base import OptimizationAlgorithm

# Additional imports
from timer import Timer

# ==============================================================================
class AlgorithmSteepestDescent( OptimizationAlgorithm ) :

    # --------------------------------------------------------------------------
    def __init__( self,
                  ModelPartController,
                  Analyzer,
                  Communicator,
                  Mapper,
                  DataLogger,
                  OptimizationSettings ):

        self.ModelPartController = ModelPartController
        self.Analyzer = Analyzer
        self.Communicator = Communicator
        self.Mapper = Mapper
        self.DataLogger = DataLogger
        self.OptimizationSettings = OptimizationSettings

        self.OptimizationModelPart = ModelPartController.GetOptimizationModelPart()
        self.DesignSurface = ModelPartController.GetDesignSurface()

        self.maxIterations = OptimizationSettings["optimization_algorithm"]["max_iterations"].GetInt() + 1
        self.projectionOnNormalsIsSpecified = OptimizationSettings["optimization_algorithm"]["project_gradients_on_surface_normals"].GetBool()
        self.onlyObjectiveId = OptimizationSettings["objectives"][0]["identifier"].GetString()
        self.dampingIsSpecified = OptimizationSettings["design_variables"]["damping"]["perform_damping"].GetBool()

        self.GeometryUtilities = GeometryUtilities( self.DesignSurface )
        self.OptimizationUtilities = OptimizationUtilities( self.DesignSurface, OptimizationSettings )
        if self.dampingIsSpecified:
            damping_regions = self.ModelPartController.GetDampingRegions()
            self.DampingUtilities = DampingUtilities( self.DesignSurface, damping_regions, self.OptimizationSettings )

    # --------------------------------------------------------------------------
    def initializeOptimizationLoop( self ):
        self.Analyzer.initializeBeforeOptimizationLoop()
        self.ModelPartController.InitializeMeshController()
        self.DataLogger.InitializeDataLogging()

    # --------------------------------------------------------------------------
<<<<<<< HEAD
    def runOptimizationLoop( self ):
=======
    def __runOptimizationLoop( self ):
        timer = Timer()
        timer.StartTimer()

>>>>>>> 95c6014b
        for self.optimizationIteration in range(1,self.maxIterations):
            print("\n>===================================================================")
            print("> ",timer.GetTimeStamp(),": Starting optimization iteration ",self.optimizationIteration)
            print(">===================================================================\n")

            timer.StartNewLap()

            self.__initializeNewShape()

            self.__analyzeShape()

            if self.projectionOnNormalsIsSpecified:
                self.__projectSensitivitiesOnSurfaceNormals()

            if self.dampingIsSpecified:
                self.__dampSensitivities()

            self.__computeShapeUpdate()

            if self.dampingIsSpecified:
                self.__dampShapeUpdate()

            self.__logCurrentOptimizationStep()

            print("\n> Time needed for current optimization step = ", timer.GetLapTime(), "s")
            print("> Time needed for total optimization so far = ", timer.GetTotalTime(), "s")

            if self.__isAlgorithmConverged():
                break
            else:
                self.__determineAbsoluteChanges()

    # --------------------------------------------------------------------------
    def finalizeOptimizationLoop( self ):
        self.DataLogger.FinalizeDataLogging()
        self.Analyzer.finalizeAfterOptimizationLoop()

    # --------------------------------------------------------------------------
    def __initializeNewShape( self ):
        self.ModelPartController.UpdateMeshAccordingInputVariable( SHAPE_UPDATE )
        self.ModelPartController.SetReferenceMeshToMesh()

    # --------------------------------------------------------------------------
    def __analyzeShape( self ):
        self.Communicator.initializeCommunication()
        self.Communicator.requestValueOf( self.onlyObjectiveId )
        self.Communicator.requestGradientOf( self.onlyObjectiveId )

        self.Analyzer.analyzeDesignAndReportToCommunicator( self.DesignSurface, self.optimizationIteration, self.Communicator )

        self.__storeResultOfSensitivityAnalysisOnNodes()
        self.__RevertPossibleShapeModificationsDuringAnalysis()

    # --------------------------------------------------------------------------
    def __storeResultOfSensitivityAnalysisOnNodes( self ):
        gradientOfObjectiveFunction = self.Communicator.getStandardizedGradient ( self.onlyObjectiveId )
        for nodeId, tmp_gradient in gradientOfObjectiveFunction.items():
            self.OptimizationModelPart.Nodes[nodeId].SetSolutionStepValue(OBJECTIVE_SENSITIVITY,0,tmp_gradient)

    # --------------------------------------------------------------------------
    def __RevertPossibleShapeModificationsDuringAnalysis( self ):
        self.ModelPartController.SetMeshToReferenceMesh()
        self.ModelPartController.SetDeformationVariablesToZero()

    # --------------------------------------------------------------------------
    def __projectSensitivitiesOnSurfaceNormals( self ):
        self.GeometryUtilities.ComputeUnitSurfaceNormals()
        self.GeometryUtilities.ProjectNodalVariableOnUnitSurfaceNormals( OBJECTIVE_SENSITIVITY )

    # --------------------------------------------------------------------------
    def __dampSensitivities( self ):
        self.DampingUtilities.DampNodalVariable( OBJECTIVE_SENSITIVITY )

    # --------------------------------------------------------------------------
    def __computeShapeUpdate( self ):
        self.__mapSensitivitiesToDesignSpace()
        self.OptimizationUtilities.ComputeSearchDirectionSteepestDescent()
        self.OptimizationUtilities.ComputeControlPointUpdate()
        self.__mapDesignUpdateToGeometrySpace()

    # --------------------------------------------------------------------------
    def __mapSensitivitiesToDesignSpace( self ):
        self.Mapper.MapToDesignSpace( OBJECTIVE_SENSITIVITY, MAPPED_OBJECTIVE_SENSITIVITY )

    # --------------------------------------------------------------------------
    def __mapDesignUpdateToGeometrySpace( self ):
        self.Mapper.MapToGeometrySpace( CONTROL_POINT_UPDATE, SHAPE_UPDATE )

    # --------------------------------------------------------------------------
    def __dampShapeUpdate( self ):
        self.DampingUtilities.DampNodalVariable( SHAPE_UPDATE )

    # --------------------------------------------------------------------------
    def __logCurrentOptimizationStep( self ):
        self.DataLogger.LogCurrentData( self.optimizationIteration )

    # --------------------------------------------------------------------------
    def __isAlgorithmConverged( self ):

        if self.optimizationIteration > 1 :

            # Check if maximum iterations were reached
            if self.optimizationIteration == self.maxIterations:
                print("\n> Maximal iterations of optimization problem reached!")
                return True

            relativeChangeOfObjectiveValue = self.DataLogger.GetValue( "RELATIVE_CHANGE_OF_OBJECTIVE_VALUE" )

            # Check for relative tolerance
            relativeTolerance = self.OptimizationSettings["optimization_algorithm"]["relative_tolerance"].GetDouble()
            if abs(relativeChangeOfObjectiveValue) < relativeTolerance:
                print("\n> Optimization problem converged within a relative objective tolerance of ",relativeTolerance,"%.")
                return True

    # --------------------------------------------------------------------------
    def __determineAbsoluteChanges( self ):
        self.OptimizationUtilities.AddFirstVariableToSecondVariable( CONTROL_POINT_UPDATE, CONTROL_POINT_CHANGE )
        self.OptimizationUtilities.AddFirstVariableToSecondVariable( SHAPE_UPDATE, SHAPE_CHANGE )


# ==============================================================================<|MERGE_RESOLUTION|>--- conflicted
+++ resolved
@@ -65,14 +65,10 @@
         self.DataLogger.InitializeDataLogging()
 
     # --------------------------------------------------------------------------
-<<<<<<< HEAD
     def runOptimizationLoop( self ):
-=======
-    def __runOptimizationLoop( self ):
         timer = Timer()
         timer.StartTimer()
 
->>>>>>> 95c6014b
         for self.optimizationIteration in range(1,self.maxIterations):
             print("\n>===================================================================")
             print("> ",timer.GetTimeStamp(),": Starting optimization iteration ",self.optimizationIteration)
