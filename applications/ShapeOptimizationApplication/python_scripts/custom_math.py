--- conflicted
+++ resolved
@@ -291,11 +291,7 @@
 
         # Drop and error if divergence is detected
         if Norm2(deltaXYLAff)>1e20:
-<<<<<<< HEAD
-            KM.Logger.PrintWarning("ShapeOptimization", "custom_math::quadprodg: deltaXYLAff is NAN. The reason is, that feasible domain might be empty. This happens e.g. when the dJdX is parallel to dCdX (like at convergence with a single constraint)")
-=======
             KM.Logger.PrintWarning("ShapeOpt::custom_math::quadprodg", "deltaXYLAff is NAN. The reason is, that feasible domain might be empty. This happens e.g. when the dJdX is parallel to dCdX (like at convergence with a single constraint)")
->>>>>>> d2f75213
             exit_code = 2
             return
 
@@ -377,20 +373,12 @@
         error = abs(fb_value_0-target)
 
     elif abs(fa_value_0-fb_value_0) < 1e-13:
-<<<<<<< HEAD
-        KM.Logger.PrintWarning("ShapeOptimization", "Bisectioning intervall yiels to identical function values!")
-=======
         KM.Logger.PrintWarning("ShapeOpt::PerformBisectioning", "Bisectioning intervall yiels to identical function values!")
->>>>>>> d2f75213
         res_function_argument = a
         error = abs(fb_value_0-target)
 
     elif (fa_value_0-target)*(fb_value_0-target)>0:
-<<<<<<< HEAD
-        KM.Logger.PrintWarning("ShapeOptimization", "Bisectioning on function, that has no root in specified intervall!! Returning the argument which yiels a closer value to the target.")
-=======
         KM.Logger.PrintWarning("ShapeOpt::PerformBisectioning", "Bisectioning on function, that has no root in specified intervall!! Returning the argument which yiels a closer value to the target.")
->>>>>>> d2f75213
 
         if abs(fa_value_0-target) < abs(fb_value_0-target):
             res_function_argument = a
@@ -422,11 +410,7 @@
 
             if itr == max_itr:
                 res_function_argument = last_allowed_function_argument
-<<<<<<< HEAD
-                KM.Logger.PrintWarning("ShapeOptimization", "Bisectioning did not converge in the specified maximum number of iterations!")
-=======
                 KM.Logger.PrintWarning("ShapeOpt::PerformBisectioning", "Bisectioning did not converge in the specified maximum number of iterations!")
->>>>>>> d2f75213
                 break
 
             elif error < tolerance:
@@ -453,11 +437,7 @@
         if norm2_v>1e-10:
             B.append( ScalarVectorProduct(1/norm2_v,v) )
         else:
-<<<<<<< HEAD
-            KM.Logger.PrintWarning("ShapeOptimization", "Zero basis vector after Gram-Schmidt orthogonalization!")
-=======
             KM.Logger.PrintWarning("ShapeOpt::PerformGramSchmidtOrthogonalization", "Zero basis vector after Gram-Schmidt orthogonalization!")
->>>>>>> d2f75213
             B.append(v)
 
     return B
