{
    "problem_data"             : {
        "problem_name"    : "structure",
        "model_part_name" : "Structure",
        "domain_size"     : 3,
        "parallel_type"   : "OpenMP",
        "time_step"       : 1.1,
        "start_time"      : 0.0,
        "end_time"        : 1.0,
        "echo_level"      : 1
    },
    "optimization_settings" : {
        "model_settings" : {
            "domain_size"              : 3,
            "model_part_name"          : "structure",
            "model_import_settings"    : {
                "input_type"       : "mdpa",
                "input_filename"   : "structure"
            },
            "design_surface_sub_model_part_name" : "design_surface",
            "damping" : {
                "apply_damping" : false
            },
            "mesh_motion" : {
                "apply_mesh_solver" : true,
                "solver_settings" : {
                    "solver_type": "mesh_solver_structural_similarity",
                    "model_part_name"    : "structure",
                    "model_import_settings"              : {
                        "input_type"     : "use_input_model_part"
                    },
                    "time_stepping" : {
                        "time_step"       : 1.0
                    },
                    "domain_size"     : 3,
                    "mesh_motion_linear_solver_settings"  : {
                        "solver_type"         : "AMGCL",
                        "max_iteration"       : 500,
                        "tolerance"           : 1e-7,
                        "provide_coordinates" : false,
                        "smoother_type"       : "ilu0",
                        "krylov_type"         : "bicgstab",
                        "coarsening_type"     : "aggregation",
                        "scaling"             : false,
                        "verbosity"           : 1
                    },
                    "compute_reactions"     : false
                }
            }
        },
        "objectives" : [{
            "identifier" : "strain_energy",
            "type"       : "minimization",
            "use_kratos" : true,
            "kratos_response_settings":{
                "response_type"          : "strain_energy",
                "primal_settings"        : "primal_parameters.json",
                "gradient_mode"          : "semi_analytic",
                "step_size"              : 1e-6,
                "consider_discretization": false
            },
            "project_gradient_on_surface_normals" : true
        }],
        "constraints" : [],
        "design_variables" : {
            "type" : "vertex_morphing",
            "filter" : {
                "filter_function_type"       : "linear",
                "filter_radius"              : 0.3,
                "max_nodes_in_filter_radius" : 1000
            }
        },
        "optimization_algorithm" : {
            "name"                                 : "steepest_descent",
            "max_iterations"                       : 100,
            "relative_tolerance"                   : 5e-0,
            "line_search" : {
                "line_search_type"           : "manual_stepping",
                "normalize_search_direction" : true,
                "step_size"                  : 0.1
            }
        },
        "output" : {
            "output_directory"        : "Optimization_Results",
            "response_log_filename"   : "response_log",
            "design_history_filename" : "design_history",
            "design_output_mode"      : "WriteOptimizationModelPart",
            "nodal_results" : [ "SHAPE_CHANGE" ],
            "output_format" : {
<<<<<<< HEAD
                "name": "gid"
=======
                "name": "gid",
                "result_file_configuration" : {
                    "gidpost_flags"       : {
                        "GiDPostMode"           : "GiD_PostBinary"
                    },
                    "output_frequency"    : 1.0
                }
>>>>>>> b1e64b30
            }
        }
    }
}<|MERGE_RESOLUTION|>--- conflicted
+++ resolved
@@ -87,9 +87,6 @@
             "design_output_mode"      : "WriteOptimizationModelPart",
             "nodal_results" : [ "SHAPE_CHANGE" ],
             "output_format" : {
-<<<<<<< HEAD
-                "name": "gid"
-=======
                 "name": "gid",
                 "result_file_configuration" : {
                     "gidpost_flags"       : {
@@ -97,7 +94,6 @@
                     },
                     "output_frequency"    : 1.0
                 }
->>>>>>> b1e64b30
             }
         }
     }
