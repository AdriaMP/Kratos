--- conflicted
+++ resolved
@@ -115,12 +115,8 @@
         }],
         "constraints" : [],
         "design_variables" : {
-<<<<<<< HEAD
             "design_variables_type"     : "vertex_morphing",
             "iterative_mapping"         : false,
-=======
-            "design_variables_type"     : "vertex_morphing", 
->>>>>>> a3bc8616
             "input_model_part_name"     : "3D_Hook",
             "design_submodel_part_name" : "design_surface",
             "domain_size"               : 3,
