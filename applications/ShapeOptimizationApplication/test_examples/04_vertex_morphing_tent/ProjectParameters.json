--- conflicted
+++ resolved
@@ -6,15 +6,11 @@
         }],
         "constraints" : [],
         "design_variables" : {
-<<<<<<< HEAD
             "design_variables_type"     : "vertex_morphing",
             "iterative_mapping"         : true,
             "integration"               : false,
             "integration_method"        : 2,
             "use_transpose"             : false,
-=======
-            "design_variables_type"     : "vertex_morphing", 
->>>>>>> a3bc8616
             "input_model_part_name"     : "vertex_morphing_tent",
             "design_submodel_part_name" : "design_surface",
             "domain_size"               : 3,
