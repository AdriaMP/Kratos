--- conflicted
+++ resolved
@@ -130,15 +130,6 @@
         for node in self.model.GetModelPart("test.Slip2D.Slip2D_walls").Nodes:
             self.assertEqual(node.Is(Kratos.STRUCTURE), True)
 
-<<<<<<< HEAD
-        check_values = [False, False, True, True, False, False]
-        for condition, value in zip(self.model_part.Conditions, check_values):
-            self.assertEqual(condition.Is(Kratos.INLET), value)
-
-    def testWallDistanceCalculationProcess(self):
-        self.__CreateModel(
-            variable_list=[Kratos.DISTANCE, Kratos.FLAG_VARIABLE])
-=======
         for condition in self.model.GetModelPart("test.Slip2D.Slip2D_walls").Conditions:
             self.assertEqual(condition.Is(Kratos.STRUCTURE), True)
             self.assertEqual(condition.Is(Kratos.INLET), False)
@@ -319,7 +310,6 @@
 
         for node in self.model.GetModelPart(test_model_part_name).Nodes:
             self.assertEqual(node.IsFixed(KratosRANS.TURBULENT_SPECIFIC_ENERGY_DISSIPATION_RATE), True)
->>>>>>> 999f852c
 
     def testNutKEpsilonUpdateProcess(self):
         settings = Kratos.Parameters(r'''
@@ -484,143 +474,6 @@
         self.process_list = factory.ConstructListOfProcesses(settings)
         self.__ExecuteProcesses()
 
-<<<<<<< HEAD
-        delta = 1e-9
-        variable_list = [
-            KratosRANS.TURBULENT_KINETIC_ENERGY,
-            KratosRANS.TURBULENT_ENERGY_DISSIPATION_RATE
-        ]
-        check_variable = Kratos.TURBULENT_VISCOSITY
-        sensitivity_variable = KratosRANS.RANS_NUT_SCALAR_PARTIAL_DERIVATIVES
-
-        for node in self.model_part.Nodes:
-            for (variable, index) in zip(variable_list,
-                                         range(len(variable_list))):
-                self.__ExecuteProcesses()
-                current_check_value = node.GetSolutionStepValue(check_variable)
-
-                current_value = node.GetSolutionStepValue(variable)
-                node.SetSolutionStepValue(variable, 0, current_value + delta)
-
-                self.__ExecuteProcesses()
-                perturbed_check_value = node.GetSolutionStepValue(
-                    check_variable)
-
-                node.SetSolutionStepValue(variable, 0, current_value)
-
-                check_value_sensitivity = (
-                    perturbed_check_value - current_check_value) / delta
-                adjoint_sensitivity = node.GetValue(
-                    sensitivity_variable)[index]
-
-                self.assertTrue(UnitTest.isclose(adjoint_sensitivity, check_value_sensitivity, rel_tol=1e-6))
-
-
-# test model part is as follows
-#       6   5   4
-#       .---.---.
-#      / |4 /\ 3|
-#     / 1| /  \ |
-#    /   |/  2 \|
-#   .----.------.
-#   1    2      3
-
-    def __CreateModel(
-            self,
-            variable_list=[
-                Kratos.VELOCITY, Kratos.NORMAL, Kratos.DENSITY,
-                Kratos.KINEMATIC_VISCOSITY, Kratos.DISTANCE,
-                Kratos.FLAG_VARIABLE, Kratos.TURBULENT_VISCOSITY,
-                KratosRANS.RANS_Y_PLUS, KratosRANS.TURBULENT_KINETIC_ENERGY,
-                KratosRANS.TURBULENT_ENERGY_DISSIPATION_RATE
-            ]):
-        self.model = Kratos.Model()
-        self.model_part = self.model.CreateModelPart("test")
-        for variable in variable_list:
-            self.model_part.AddNodalSolutionStepVariable(variable)
-
-        self.model_part.CreateNewNode(1, 0.0, 0.0, 0.0)
-        self.model_part.CreateNewNode(2, 1.0, 0.0, 0.0)
-        self.model_part.CreateNewNode(3, 2.0, 0.0, 0.0)
-        self.model_part.CreateNewNode(4, 2.0, 1.0, 0.0)
-        self.model_part.CreateNewNode(5, 1.5, 1.0, 0.0)
-        self.model_part.CreateNewNode(6, 1.0, 1.0, 0.0)
-        prop = self.model_part.GetProperties()[0]
-
-        self.model_part.CreateNewElement("Element2D3N", 1, [1, 2, 6], prop)
-        self.model_part.CreateNewElement("Element2D3N", 2, [2, 3, 5], prop)
-        self.model_part.CreateNewElement("Element2D3N", 3, [3, 4, 5], prop)
-        self.model_part.CreateNewElement("Element2D3N", 4, [2, 5, 6], prop)
-
-        self.submodelpart_1 = self.model_part.CreateSubModelPart(
-            "submodelpart_1")
-        self.submodelpart_1.AddNodes([1, 2, 3])
-        self.submodelpart_1.CreateNewCondition("LineCondition2D2N", 1, [1, 2],
-                                               prop)
-        self.submodelpart_1.CreateNewCondition("LineCondition2D2N", 2, [2, 3],
-                                               prop)
-
-        self.submodelpart_2 = self.model_part.CreateSubModelPart(
-            "submodelpart_2")
-        self.submodelpart_2.AddNodes([3, 4, 5])
-        self.submodelpart_2.CreateNewCondition("LineCondition2D2N", 3, [3, 4],
-                                               prop)
-        self.submodelpart_2.CreateNewCondition("LineCondition2D2N", 4, [4, 5],
-                                               prop)
-
-        self.submodelpart_3 = self.model_part.CreateSubModelPart(
-            "submodelpart_3")
-        self.submodelpart_3.AddNodes([1, 6, 5])
-        self.submodelpart_3.CreateNewCondition("LineCondition2D2N", 5, [5, 6],
-                                               prop)
-        self.submodelpart_3.CreateNewCondition("LineCondition2D2N", 6, [6, 1],
-                                               prop)
-
-        self.model_part.SetBufferSize(2)
-        self.model_part.ProcessInfo[Kratos.DOMAIN_SIZE] = 2
-        self.model_part.ProcessInfo[KratosRANS.TURBULENCE_RANS_C_MU] = 0.09
-
-        for node in self.model_part.Nodes:
-            vector = Kratos.Vector(3)
-            vector[0] = random.random()
-            vector[1] = random.random()
-            vector[2] = random.random()
-            if (node.SolutionStepsDataHas(Kratos.VELOCITY)):
-                vector = node.SetSolutionStepValue(Kratos.VELOCITY, 0, vector)
-
-            vector = Kratos.Vector(3)
-            vector[0] = random.random()
-            vector[1] = random.random()
-            vector[2] = random.random()
-            if (node.SolutionStepsDataHas(Kratos.NORMAL)):
-                vector = node.SetSolutionStepValue(Kratos.NORMAL, 0, vector)
-
-            scalar = random.random()
-            if (node.SolutionStepsDataHas(Kratos.DENSITY)):
-                node.SetSolutionStepValue(Kratos.DENSITY, 0, scalar)
-
-            scalar = random.random() * 1e-3
-            if (node.SolutionStepsDataHas(Kratos.KINEMATIC_VISCOSITY)):
-                node.SetSolutionStepValue(Kratos.KINEMATIC_VISCOSITY, 0,
-                                          scalar)
-
-            scalar = random.random()
-            if (node.SolutionStepsDataHas(
-                    KratosRANS.TURBULENT_KINETIC_ENERGY)):
-                node.SetSolutionStepValue(KratosRANS.TURBULENT_KINETIC_ENERGY,
-                                          0, scalar)
-            scalar = random.random()
-            if (node.SolutionStepsDataHas(
-                    KratosRANS.TURBULENT_ENERGY_DISSIPATION_RATE)):
-                node.SetSolutionStepValue(
-                    KratosRANS.TURBULENT_ENERGY_DISSIPATION_RATE, 0, scalar)
-
-            scalar = random.random()
-            if (node.SolutionStepsDataHas(Kratos.DISTANCE)):
-                node.SetSolutionStepValue(Kratos.DISTANCE, 0, scalar)
-
-=======
->>>>>>> 999f852c
     def __ExecuteProcesses(self):
         for process in self.process_list:
             process.Check()
