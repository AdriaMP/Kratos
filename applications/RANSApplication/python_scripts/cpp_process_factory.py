--- conflicted
+++ resolved
@@ -78,17 +78,10 @@
         [
             "CheckVectorBoundsProcess",
             KratosRANS.RansCheckVectorBoundsProcess
-<<<<<<< HEAD
-        ],
-        [
-            "TimeAveragingProcess",
-            KratosRANS.RansTimeAveragingProcess
         ],
         [
             "VectorRampingProcess",
             KratosRANS.RansVectorRampingProcess
-=======
->>>>>>> 58797d76
         ]
     ]
 
