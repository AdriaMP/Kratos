--- conflicted
+++ resolved
@@ -255,26 +255,13 @@
             double weight = gauss_weight[g];
 
             // Neumann boundary condition
-<<<<<<< HEAD
             for (unsigned int i = 0; i < TNumNodes; i++) {
                 // unsigned int row = i*local_size;
-                const NodeType& r_node = this->GetGeometry()[i];
+                const auto& r_node = this->GetGeometry()[i];
                 if (r_node.IsFixed(PRESSURE) == true) {
                     const double pext = r_node.FastGetSolutionStepValue(PRESSURE);
                     for (unsigned int j = 0; j < TNumNodes; j++) {
                         unsigned int row = j * local_size;
-=======
-            for (unsigned int i = 0; i < TNumNodes; i++)
-            {
-                // unsigned int row = i*LocalSize;
-                const auto& rConstNode = this->GetGeometry()[i];
-                if (rConstNode.IsFixed(PRESSURE) == true)
-                {
-                    const double pext = rConstNode.FastGetSolutionStepValue(PRESSURE);
-                    for (unsigned int j = 0; j < TNumNodes; j++)
-                    {
-                        unsigned int row = j * LocalSize;
->>>>>>> 98684af3
                         for (unsigned int d = 0; d < TDim; d++)
                             rLocalVector[row + d] -=
                                 weight * r_shape_functions[j] * r_shape_functions[i] * pext * normal[d];
@@ -283,24 +270,13 @@
             }
 
             // Velocity inflow correction
-<<<<<<< HEAD
             array_1d<double, 3> velocity = ZeroVector(3);
             double density = 0.0;
 
             for (unsigned int i = 0; i < TNumNodes; i++) {
-                const NodeType& r_node = this->GetGeometry()[i];
+                const auto& r_node = this->GetGeometry()[i];
                 velocity += r_shape_functions[i] * r_node.FastGetSolutionStepValue(VELOCITY);
                 density += r_shape_functions[i] * r_node.FastGetSolutionStepValue(DENSITY);
-=======
-            array_1d<double, 3> Vel = ZeroVector(3);
-            double Density = 0.0;
-
-            for (unsigned int i = 0; i < TNumNodes; i++)
-            {
-                const auto& rConstNode = this->GetGeometry()[i];
-                Vel += N[i] * rConstNode.FastGetSolutionStepValue(VELOCITY);
-                Density += N[i] * rConstNode.FastGetSolutionStepValue(DENSITY);
->>>>>>> 98684af3
             }
 
             double projection = velocity[0] * normal[0] + velocity[1] * normal[1] + velocity[2] * normal[2];
