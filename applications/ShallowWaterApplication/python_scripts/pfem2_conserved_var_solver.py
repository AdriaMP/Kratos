--- conflicted
+++ resolved
@@ -33,14 +33,9 @@
         super(Pfem2ConservedVarSolver,self)._ExecuteParticlesUtilityBeforeSolve()
         # Solve equations on mesh
         (self.solver).Solve()
-<<<<<<< HEAD
-        # Compute free surface and velocity
-        (self.ShallowVariableUtils).ComputeFreeSurfaceElevation()
-=======
         # Compute free surface
         (self.ShallowVariableUtils).ComputeFreeSurfaceElevation()
         # Compute velocity
->>>>>>> 9b2a2298
         (self.ShallowVariableUtils).ComputeVelocity()
         # Update particles
         super(Pfem2ConservedVarSolver,self)._ExecuteParticlesUtilityAfterSolve()