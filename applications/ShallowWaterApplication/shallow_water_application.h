--- conflicted
+++ resolved
@@ -32,11 +32,7 @@
 
 // Shallow water includes
 #include "custom_elements/swe.h"
-<<<<<<< HEAD
-#include "custom_elements/conserved_element.h"
 #include "custom_elements/shallow_water_2d_3.h"
-=======
->>>>>>> 7c19acbf
 #include "custom_conditions/nothing_condition.hpp"
 
 
@@ -200,12 +196,7 @@
         const SWE<4, Eulerian> mSWE2D4N;
         const SWE<3, PFEM2> mLagrangianSWE2D3N;
         const SWE<4, PFEM2> mLagrangianSWE2D4N;
-<<<<<<< HEAD
-        const ConservedElement<3> mConservedElement2D3N;
-        const ConservedElement<4> mConservedElement2D4N;
         const ShallowWater2D3 mShallowWater2D3N;
-=======
->>>>>>> 7c19acbf
         // Condition
         const NothingCondition<2> mNothingCondition2D2N;
 
