--- conflicted
+++ resolved
@@ -21,16 +21,11 @@
 #include "processes/process.h"
 #include "custom_python/add_custom_processes_to_python.h"
 #include "custom_processes/elemental_refining_criteria_process.h"
-<<<<<<< HEAD
-#include "custom_processes/initial_perturbation_process.h"
-#include "custom_processes/apply_sinusoidal_function_process.h"
-=======
 #include "custom_processes/apply_perturbation_function_process.h"
 #include "custom_processes/apply_sinusoidal_function_process.h"
 #include "custom_processes/rough_porous_layer_wetting_model.h"
 #include "custom_processes/negative_height_wetting_model.h"
 #include "custom_processes/id_renumbering_process.h"
->>>>>>> 77331940
 
 
 namespace Kratos
@@ -43,11 +38,8 @@
     {
         namespace py = pybind11;
 
-<<<<<<< HEAD
-=======
         typedef VariableComponent<VectorComponentAdaptor<array_1d<double,3>>> VariableComponentType;
 
->>>>>>> 77331940
         py::class_<ElementalRefiningCriteriaProcess, ElementalRefiningCriteriaProcess::Pointer, Process>
         (m, "ElementalRefiningCriteriaProcess")
         .def(py::init<ModelPart&>())
@@ -55,15 +47,6 @@
         .def(py::init<ModelPart&, Variable<double>, double, bool>())
         ;
 
-<<<<<<< HEAD
-        py::class_<InitialPerturbationProcess, InitialPerturbationProcess::Pointer, Process>
-        (m, "InitialPerturbationProcess")
-        .def(py::init<ModelPart&, Node<3>::Pointer, Parameters&>())
-        .def(py::init<ModelPart&, ModelPart::NodesContainerType&, Parameters&>())
-        ;
-
-        py::class_<ApplySinusoidalFunctionProcess<Variable<double>>, ApplySinusoidalFunctionProcess<Variable<double>>::Pointer, Process>
-=======
         typedef ApplyPerturbationFunctionProcess<Variable<double>> ApplyPerturbationScalarFunctionProcess;
         py::class_<ApplyPerturbationScalarFunctionProcess, ApplyPerturbationScalarFunctionProcess::Pointer, Process>
         (m, "ApplyPerturbationFunctionToScalar")
@@ -80,14 +63,10 @@
 
         typedef ApplySinusoidalFunctionProcess<Variable<double>> ApplySinusoidalScalarFunctionProcess;
         py::class_<ApplySinusoidalScalarFunctionProcess, ApplySinusoidalScalarFunctionProcess::Pointer, Process>
->>>>>>> 77331940
         (m, "ApplySinusoidalFunctionToScalar")
         .def(py::init<ModelPart&, Variable<double>&, Parameters&>())
         ;
 
-<<<<<<< HEAD
-        py::class_<ApplySinusoidalFunctionProcess<Variable<array_1d<double,3>>>, ApplySinusoidalFunctionProcess<Variable<array_1d<double,3>>>::Pointer, Process>
-=======
         typedef ApplySinusoidalFunctionProcess<VariableComponentType> ApplySinusoidalComponentFunctionProcess;
         py::class_<ApplySinusoidalComponentFunctionProcess, ApplySinusoidalComponentFunctionProcess::Pointer, Process>
         (m, "ApplySinusoidalFunctionToComponent")
@@ -96,13 +75,10 @@
 
         typedef ApplySinusoidalFunctionProcess<Variable<array_1d<double,3>>> ApplySinusoidalVectorFunctionProcess;
         py::class_<ApplySinusoidalVectorFunctionProcess, ApplySinusoidalVectorFunctionProcess::Pointer, Process>
->>>>>>> 77331940
         (m, "ApplySinusoidalFunctionToVector")
         .def(py::init<ModelPart&, Variable<array_1d<double,3>>&, Parameters&>())
         ;
 
-<<<<<<< HEAD
-=======
         py::class_<RoughPorousLayerWettingModel, RoughPorousLayerWettingModel::Pointer, Process>
         (m, "RoughPorousLayerWettingModel")
         .def(py::init<ModelPart&, Parameters>())
@@ -127,7 +103,6 @@
         .def("RestoreConditions", &IdRenumberingProcess::RestoreConditions)
         ;
 
->>>>>>> 77331940
     }
 
 }  // namespace Python.
