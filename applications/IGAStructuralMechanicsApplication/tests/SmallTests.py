--- conflicted
+++ resolved
@@ -1,66 +1,60 @@
-import os
-
-# Import Kratos
-from KratosMultiphysics import *
-
-# Import KratosUnittest
-import KratosMultiphysics.KratosUnittest as KratosUnittest
-import KratosExecuteIGATest as ExecuteTest
-#import KratosExecuteConvergenceAcceleratorTest as ExecuteConvergenceAcceleratorTest
-
-# This utility will control the execution scope in case we need to access files or we depend
-# on specific relative locations of the files.
-
-# TODO: Should we move this to KratosUnittest?
-class controlledExecutionScope:
-    def __init__(self, scope):
-        self.currentPath = os.getcwd()
-        self.scope = scope
-
-    def __enter__(self):
-        os.chdir(self.scope)
-
-    def __exit__(self, type, value, traceback):
-        os.chdir(self.currentPath)
-		
-class StructuralMechanichsTestFactory(KratosUnittest.TestCase):
-    def setUp(self):
-        # Within this location context:
-        with controlledExecutionScope(os.path.dirname(os.path.realpath(__file__))):
-            # Initialize GiD  I/O
-            parameter_file = open(self.file_name + "_parameters.json", 'r')
-            ProjectParameters = Parameters(parameter_file.read())
-
-            # Creating the model part
-            self.test = ExecuteTest.KratosExecuteIGATest(ProjectParameters)
-
-    def test_execution(self):
-        # Within this location context:
-        with controlledExecutionScope(os.path.dirname(os.path.realpath(__file__))):
-            self.test.Solve()
-
-    def tearDown(self):
-        pass		
-		
-<<<<<<< HEAD
-class Penalty_Test(StructuralMechanichsTestFactory):
-	file_name = "Shell_Test/Penalty_Test"
-
-class Lagrange_Test(StructuralMechanichsTestFactory):
-	file_name = "Shell_Test/Lagrange_Test"	
-=======
-class Shell_Bending_Test(StructuralMechanichsTestFactory):
-	file_name = "Shell_Test/Shell_Bending_Test"
-
-class Plate_Bending_Test(StructuralMechanichsTestFactory):
-	file_name = "Shell_Test/Plate_Bending_Test"
-	
-class Shell_Bending_Test_Lagrange(StructuralMechanichsTestFactory):
-	file_name = "Shell_Test/Shell_Bending_Test_Lagrange"
-	
-class PatchesTestCases(StructuralMechanichsTestFactory):
-	file_name = "Shell_Test/3PatchesTestCases"
-	
-	
-
->>>>>>> 08efa5bc
+import os
+
+# Import Kratos
+from KratosMultiphysics import *
+
+# Import KratosUnittest
+import KratosMultiphysics.KratosUnittest as KratosUnittest
+import KratosExecuteIGATest as ExecuteTest
+#import KratosExecuteConvergenceAcceleratorTest as ExecuteConvergenceAcceleratorTest
+
+# This utility will control the execution scope in case we need to access files or we depend
+# on specific relative locations of the files.
+
+# TODO: Should we move this to KratosUnittest?
+class controlledExecutionScope:
+    def __init__(self, scope):
+        self.currentPath = os.getcwd()
+        self.scope = scope
+
+    def __enter__(self):
+        os.chdir(self.scope)
+
+    def __exit__(self, type, value, traceback):
+        os.chdir(self.currentPath)
+		
+class StructuralMechanichsTestFactory(KratosUnittest.TestCase):
+    def setUp(self):
+        # Within this location context:
+        with controlledExecutionScope(os.path.dirname(os.path.realpath(__file__))):
+            # Initialize GiD  I/O
+            parameter_file = open(self.file_name + "_parameters.json", 'r')
+            ProjectParameters = Parameters(parameter_file.read())
+
+            # Creating the model part
+            self.test = ExecuteTest.KratosExecuteIGATest(ProjectParameters)
+
+    def test_execution(self):
+        # Within this location context:
+        with controlledExecutionScope(os.path.dirname(os.path.realpath(__file__))):
+            self.test.Solve()
+
+    def tearDown(self):
+        pass		
+		
+
+class Penalty_Test(StructuralMechanichsTestFactory):
+	file_name = "Shell_Test/Penalty_Test"
+
+class Plate_Bending_Test(StructuralMechanichsTestFactory):
+	file_name = "Shell_Test/Plate_Bending_Test"
+	
+class Shell_Bending_Test_Lagrange(StructuralMechanichsTestFactory):
+	file_name = "Shell_Test/Shell_Bending_Test_Lagrange"
+	
+class PatchesTestCases(StructuralMechanichsTestFactory):
+	file_name = "Shell_Test/3PatchesTestCases"
+	
+	
+class Lagrange_Test(StructuralMechanichsTestFactory):
+	file_name = "Shell_Test/Lagrange_Test"	