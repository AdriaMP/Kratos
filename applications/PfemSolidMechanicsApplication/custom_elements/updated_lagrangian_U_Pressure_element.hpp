--- conflicted
+++ resolved
@@ -148,14 +148,7 @@
          
          
          // Get Values defined in order to avoid a clang warning (?)
-<<<<<<< HEAD
-         /*void GetValueOnIntegrationPoints(const Variable<double>& rVariable, std::vector<double>& rValues, const ProcessInfo& rCurrentProcessInfo) override
-         {
-            UpdatedLagrangianUPElement::GetValueOnIntegrationPoints( rVariable, rValues, rCurrentProcessInfo);
-         };*/
-=======
          void GetValueOnIntegrationPoints(const Variable<double>& rVariable, std::vector<double>& rValues, const ProcessInfo& rCurrentProcessInfo) override;
->>>>>>> 1d82ac0c
 
          /**
           * Calculate a Matrix Variable on the Element Constitutive Law
