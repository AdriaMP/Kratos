import KratosMultiphysics
import KratosMultiphysics.PfemSolidMechanicsApplication as KratosPFEMSolid

## This process sets the initial value of stress and water pressure to the domain

def Factory( custom_settings, Model):
    if(type(custom_settings) != KratosMultiphysics.Parameters):
        raise Exception("expected input shall be a Parameters object, encapsulating a json string")
    return SetMechanicalInitialStateProcess(Model, custom_settings["Parameters"])

## All the processes python processes should be derived from "python_process"
class SetMechanicalInitialStateProcess(KratosMultiphysics.Process):
    def __init__(self, Model, custom_settings ):
        KratosMultiphysics.Process.__init__(self)



        ##settings string in json format
        default_settings = KratosMultiphysics.Parameters("""
        {
         "model_part_name": "Main_Domain",
         "gravity_active": false,
         "constant_vertical_stress": -50.0,
         "constant_horizontal_stress": -50.0,
         "constant_water_pressure" : -0.0,
         "top_surface_load_bool": false,
         "top_surface_load": 0.0,
         "top_water_pressure": 0.0
        }
        """)
       
        ##overwrite the default settings with user-provided parameters
        self.settings = custom_settings
        self.settings.ValidateAndAssignDefaults(default_settings)

        self.model_part = Model
        self.model_part_name = self.settings["model_part_name"].GetString()
<<<<<<< HEAD
        #self.restarted = self.model_part.ProcessInfo[KratosMultiphysics.IS_RESTARTED]
        self.restarted = False
        self.executed = False
        if ( self.restarted):
            print(' HMInitialState, not finishing constructing beause is restarted')
            return;


        ##

    def ExecuteThisProcess(self):
=======
        self.restarted = False;
        self.the_process_has_been_executed = False;


        ##

    ##def ExecuteBeforeSolutionLoop(self):
    def ExecuteThisProcess(self):

>>>>>>> 13ceae16
        self.model_part = self.model_part[self.model_part_name]
        self.restarted = self.model_part.ProcessInfo[KratosMultiphysics.IS_RESTARTED]
        if ( self.restarted == True):
            self.executed = True
            return
        params = KratosMultiphysics.Parameters("{}")
        params.AddValue("model_part_name", self.settings["model_part_name"])
        params.AddValue("gravity_active",self.settings["gravity_active"])
        params.AddValue("constant_vertical_stress",self.settings["constant_vertical_stress"])
        params.AddValue("constant_horizontal_stress",self.settings["constant_horizontal_stress"])
        params.AddValue("constant_water_pressure",self.settings["constant_water_pressure"])
        params.AddValue("top_surface_load_bool",self.settings["top_surface_load_bool"])
        params.AddValue("top_surface_load",self.settings["top_surface_load"])
        params.AddValue("top_water_pressure",self.settings["top_water_pressure"])
        initial_state_process = KratosPFEMSolid.SetMechanicalInitialStateProcess(self.model_part, self.settings)
        initial_state_process.Execute()
        self.the_process_has_been_executed = True

    def ExecuteInitializeSolutionStep(self):

        if ( self.the_process_has_been_executed == False):
            self.ExecuteThisProcess() 

<<<<<<< HEAD
    def ExecuteInitializeSolutionStep(self):

        if ( self.executed == False ):
            self.ExecuteThisProcess()
            self.executed = True

    #
    @classmethod
    def GetVariables(self):
        nodal_variables = ['VOLUME_ACCELERATION']
        return nodal_variables
=======
>>>>>>> 13ceae16
<|MERGE_RESOLUTION|>--- conflicted
+++ resolved
@@ -35,7 +35,6 @@
 
         self.model_part = Model
         self.model_part_name = self.settings["model_part_name"].GetString()
-<<<<<<< HEAD
         #self.restarted = self.model_part.ProcessInfo[KratosMultiphysics.IS_RESTARTED]
         self.restarted = False
         self.executed = False
@@ -47,17 +46,6 @@
         ##
 
     def ExecuteThisProcess(self):
-=======
-        self.restarted = False;
-        self.the_process_has_been_executed = False;
-
-
-        ##
-
-    ##def ExecuteBeforeSolutionLoop(self):
-    def ExecuteThisProcess(self):
-
->>>>>>> 13ceae16
         self.model_part = self.model_part[self.model_part_name]
         self.restarted = self.model_part.ProcessInfo[KratosMultiphysics.IS_RESTARTED]
         if ( self.restarted == True):
@@ -78,10 +66,6 @@
 
     def ExecuteInitializeSolutionStep(self):
 
-        if ( self.the_process_has_been_executed == False):
-            self.ExecuteThisProcess() 
-
-<<<<<<< HEAD
     def ExecuteInitializeSolutionStep(self):
 
         if ( self.executed == False ):
@@ -93,5 +77,4 @@
     def GetVariables(self):
         nodal_variables = ['VOLUME_ACCELERATION']
         return nodal_variables
-=======
->>>>>>> 13ceae16
+
