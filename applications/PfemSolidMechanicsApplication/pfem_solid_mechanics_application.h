--- conflicted
+++ resolved
@@ -41,19 +41,13 @@
 
 #include "custom_elements/updated_lagrangian_U_wP_element.hpp"
 #include "custom_elements/updated_lagrangian_U_wP_Stab_element.hpp"
-<<<<<<< HEAD
+
+
 #include "custom_elements/axisym_updated_lagrangian_U_wP_element.hpp"
 #include "custom_elements/axisym_updated_lagrangian_U_wP_Stab_element.hpp"
 
-=======
-
-
-#include "custom_elements/axisym_updated_lagrangian_U_wP_element.hpp"
-#include "custom_elements/axisym_updated_lagrangian_U_wP_Stab_element.hpp"
-
 #include "custom_elements/updated_lagrangian_U_W_element.hpp"
 
->>>>>>> d687f72b
 
 #include "custom_elements/updated_lagrangian_U_J_element.hpp"
 #include "custom_elements/updated_lagrangian_U_J_P_element.hpp"
@@ -88,10 +82,7 @@
 #include "custom_constitutive/custom_hardening_laws/cam_clay_hardening_law.hpp"
 
 //constitutive laws
-<<<<<<< HEAD
-=======
 #include "custom_constitutive/borja_hencky_cam_clay_3D_law.hpp"
->>>>>>> d687f72b
 #include "custom_constitutive/borja_hencky_cam_clay_axisym_2D_law.hpp"
 #include "custom_constitutive/borja_hencky_cam_clay_plane_strain_2D_law.hpp"
 #include "custom_constitutive/hencky_J2_plane_strain_2D_law.hpp"
@@ -286,11 +277,8 @@
     const UpdatedLagrangianUwPStabElement              mUpdatedLagrangianUwPStabElement2D3N;
     const UpdatedLagrangianUwPStabElement              mUpdatedLagrangianUwPStabElement3D4N;
 
-<<<<<<< HEAD
-=======
     const UpdatedLagrangianUWElement                      mUpdatedLagrangianUWElement2D3N;
 
->>>>>>> d687f72b
     const AxisymUpdatedLagrangianUwPElement          mAxisymUpdatedLagrangianUwPElement2D3N;
     const AxisymUpdatedLagrangianUwPStabElement  mAxisymUpdatedLagrangianUwPStabElement2D3N;
 
@@ -309,13 +297,9 @@
 
     const AxisymUpdatedLagrangianUPressureElement mAxisymUpdatedLagrangianUPressureElement2D3N; 
     const AxisymUpdatedLagrangianUPwPElement mAxisymUpdatedLagrangianUPwPElement2D3N; 
-<<<<<<< HEAD
-
-=======
 
 
     const BorjaHenckyCamClayPlastic3DLaw                        mBorjaHenckyCamClayPlastic3DLaw;
->>>>>>> d687f72b
     const BorjaHenckyCamClayPlasticAxisym2DLaw                        mBorjaHenckyCamClayPlasticAxisym2DLaw;
     const BorjaHenckyCamClayPlasticPlaneStrain2DLaw              mBorjaHenckyCamClayPlasticPlaneStrain2DLaw;
     const HenckyJ2PlasticPlaneStrain2DLaw                                  mHenckyJ2PlasticPlaneStrain2DLaw;
@@ -334,11 +318,7 @@
 
     const J2ExplicitFlowRule                 mJ2ExplicitFlowRule; 
     const TrescaExplicitFlowRule             mTrescaExplicitFlowRule; 
-<<<<<<< HEAD
-    const MohrCoulombExplicitFlowRule        mMohrCoulombExplicitFlowRule; 
-=======
     //const MohrCoulombExplicitFlowRule        mMohrCoulombExplicitFlowRule; 
->>>>>>> d687f72b
     const BorjaCamClayExplicitFlowRule       mBorjaCamClayExplicitFlowRule;
 
 
