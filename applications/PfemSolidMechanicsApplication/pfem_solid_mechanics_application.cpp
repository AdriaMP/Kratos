--- conflicted
+++ resolved
@@ -74,11 +74,8 @@
     mUpdatedLagrangianUwPStabElement2D3N( 0, Element::GeometryType::Pointer( new Triangle2D3 <Node<3> >( Element::GeometryType::PointsArrayType( 3 ) ) ) ),
     mUpdatedLagrangianUwPStabElement3D4N( 0, Element::GeometryType::Pointer( new Tetrahedra3D4 <Node<3> >( Element::GeometryType::PointsArrayType( 4 ) ) ) ),
 
-<<<<<<< HEAD
-=======
     mUpdatedLagrangianUWElement2D3N( 0, Element::GeometryType::Pointer( new Triangle2D3 <Node<3> >( Element::GeometryType::PointsArrayType( 3 ) ) ) ),
 
->>>>>>> d687f72b
     mAxisymUpdatedLagrangianUwPElement2D3N( 0, Element::GeometryType::Pointer( new Triangle2D3 <Node<3> >( Element::GeometryType::PointsArrayType( 3 ) ) ) ),
     mAxisymUpdatedLagrangianUwPStabElement2D3N( 0, Element::GeometryType::Pointer( new Triangle2D3 <Node<3> >( Element::GeometryType::PointsArrayType( 3 ) ) ) ),
 
@@ -116,9 +113,6 @@
     //Register Variables (variables created in pfem_solid_mechanics_application_variables.cpp)
 
     //solution
-<<<<<<< HEAD
-    KRATOS_REGISTER_VARIABLE( IMPOSED_WATER_PRESSURE )
-=======
     KRATOS_REGISTER_3D_VARIABLE_WITH_COMPONENTS( WATER_DISPLACEMENT )
     KRATOS_REGISTER_3D_VARIABLE_WITH_COMPONENTS( WATER_VELOCITY )
     KRATOS_REGISTER_3D_VARIABLE_WITH_COMPONENTS( WATER_ACCELERATION )
@@ -127,7 +121,6 @@
     KRATOS_REGISTER_3D_VARIABLE_WITH_COMPONENTS( WATER_ACCELERATION_REACTION )
 
 
->>>>>>> d687f72b
     KRATOS_REGISTER_VARIABLE( JACOBIAN )
     KRATOS_REGISTER_VARIABLE( REACTION_JACOBIAN )
     
@@ -213,11 +206,8 @@
     KRATOS_REGISTER_ELEMENT( "UpdatedLagrangianUwPStabElement2D3N", mUpdatedLagrangianUwPStabElement2D3N )
     KRATOS_REGISTER_ELEMENT( "UpdatedLagrangianUwPStabElement3D4N", mUpdatedLagrangianUwPStabElement3D4N )
 
-<<<<<<< HEAD
-=======
     KRATOS_REGISTER_ELEMENT( "UpdatedLagrangianUWElement2D3N", mUpdatedLagrangianUWElement2D3N )
 
->>>>>>> d687f72b
     KRATOS_REGISTER_ELEMENT( "AxisymUpdatedLagrangianUwPElement2D3N", mAxisymUpdatedLagrangianUwPElement2D3N )
     KRATOS_REGISTER_ELEMENT( "AxisymUpdatedLagrangianUwPStabElement2D3N", mAxisymUpdatedLagrangianUwPStabElement2D3N )
 
@@ -246,10 +236,7 @@
 
 
     //Register Constitutive Laws
-<<<<<<< HEAD
-=======
     Serializer::Register("BorjaHenckyCamClayPlastic3DLaw", mBorjaHenckyCamClayPlastic3DLaw);
->>>>>>> d687f72b
     Serializer::Register("BorjaHenckyCamClayPlasticAxisym2DLaw", mBorjaHenckyCamClayPlasticAxisym2DLaw);
     Serializer::Register("BorjaHenckyCamClayPlasticPlaneStrain2DLaw", mBorjaHenckyCamClayPlasticPlaneStrain2DLaw);
     Serializer::Register("HenckyJ2PlasticPlaneStrain2DLaw", mHenckyJ2PlasticPlaneStrain2DLaw);
@@ -268,11 +255,7 @@
     //Register Flow Rules
     Serializer::Register("TrescaExplicitFlowRule", mTrescaExplicitFlowRule);
     Serializer::Register("J2ExplicitFlowRule", mJ2ExplicitFlowRule);
-<<<<<<< HEAD
-    Serializer::Register("MohrCoulombExplicitFlowRule", mMohrCoulombExplicitFlowRule);
-=======
     //Serializer::Register("MohrCoulombExplicitFlowRule", mMohrCoulombExplicitFlowRule);
->>>>>>> d687f72b
     Serializer::Register("BorjaCamClayExplicitFlowRule", mBorjaCamClayExplicitFlowRule);
 
     //Register Yield Criterion
