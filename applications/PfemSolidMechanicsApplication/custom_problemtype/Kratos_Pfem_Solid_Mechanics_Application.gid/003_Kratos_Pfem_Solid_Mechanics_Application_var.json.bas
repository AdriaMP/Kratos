{
    "problem_data"             : {
        "problem_name"    : "*tcl(file tail [GiD_Info Project ModelName])",
        "model_part_name" : "Main_Domain",
        "dimension"       : *GenData(DIMENSION,INT),
	"time_step"       : *GenData(Time_Step),
        "start_time"      : *GenData(Start_Time),
        "end_time"        : *GenData(End_Time),
        "echo_level"      : *GenData(Echo_Level),
        "threads"         : *GenData(Number_of_threads,INT)
    },
    "solver_settings"          : {
        "echo_level"                         : 0,
        "buffer_size"                        : 2,
*if(strcmp(GenData(Solver_Type),"DynamicSolver")==0)
        "solution_type"                      : "Dynamic",
*if(strcmp(GenData(Time_Integration_Method),"Explicit")==0)
        "solver_type"                        : "solid_mechanics_explicit_dynamic_solver",
        "time_integration_method"            : "Explicit",
        "scheme_type"                        : "CentralDifferences",        
*elseif(strcmp(GenData(Time_Integration_Method),"Implicit")==0)
*if(strcmp(GenData(DOFS),"U-W")==0)
        "solver_type"                        : "pfem_solid_mechanics_implicit_dynamic_solver",
        "time_integration_method"            : "Implicit",
        "scheme_type"                        : "Bossak",
*elseif(strcmp(GenData(DOFS),"U-W-wP")==0)
        "solver_type"                        : "pfem_solid_mechanics_implicit_dynamic_solver",
        "time_integration_method"            : "Implicit",
        "scheme_type"                        : "Bossak",
*else
        "solver_type"                        : "solid_mechanics_implicit_dynamic_solver",
        "time_integration_method"            : "Implicit",
        "scheme_type"                        : "Bossak",
*endif
*endif
*else
        "solver_type"                        : "pfem_solid_mechanics_static_solver",
        "solution_type"                      : "Static",
*if(strcmp(GenData(Solver_Type),"StaticSolver")==0)
        "scheme_type"                        : "Linear",
*elseif(strcmp(GenData(Solver_Type),"QuasiStaticSolver")==0)
        "scheme_type"                        : "Non-Linear",
*endif
*endif
        "model_import_settings"              : {
*if(strcmp(GenData(Load_Restart),"True")==0)
            "input_type"       : "rest",
            "input_filename"   : "*tcl(file tail [GiD_Info Project ModelName])",
	    "input_file_label" : "*GenData(Load_Step)"
*else
            "input_type"       : "mdpa",
            "input_filename"   : "*tcl(file tail [GiD_Info Project ModelName])",
	    "input_file_label" : "0"
*endif
        },
        "line_search"                        : *tcl(string tolower *GenData(LineSearch)),
        "implex"                             : *tcl(string tolower *GenData(Implex)),
        "compute_reactions"                  : *tcl(string tolower *GenData(Write_Reactions)),
	"compute_contact_forces"             : *tcl(string tolower *GenData(Write_Contact_Forces)),
        "convergence_criterion"              : "*GenData(Convergence_Criteria)",
*if( strcmp(GenData(DOFS),"U-P")==0 || strcmp(GenData(DOFS),"U-wP")==0)
        "stabilization_factor"               : *GenData(Stabilization_Factor),
*endif
        "dofs"                               : [
*if(strcmp(GenData(DOFS),"ROTATIONS")==0)
                                                "ROTATION",
*endif
*if(strcmp(GenData(DOFS),"U-P")==0)
                                                "PRESSURE",
*endif
*if(strcmp(GenData(DOFS),"U-wP")==0 )
                                                "WATER_PRESSURE",
*endif
*if( strcmp(GenData(DOFS),"U-J-wP")==0 )
                                                "WATER_PRESSURE",
						"JACOBIAN"
*endif
*if( strcmp(GenData(DOFS),"U-J")==0 )
						"JACOBIAN"
*endif
*if(strcmp(GenData(DOFS),"U-W")==0)
						"WATER_DISPLACEMENT"
*endif
*if(strcmp(GenData(DOFS),"U-W-wP")==0)
						"WATER_DISPLACEMENT",
                                                "WATER_PRESSURE"
*endif
					       ],
        "reform_dofs_at_each_step"           : true,
        "displacement_relative_tolerance"    : *GenData(Convergence_Tolerance),
        "displacement_absolute_tolerance"    : *GenData(Absolute_Tolerance),
        "residual_relative_tolerance"        : *GenData(Convergence_Tolerance),
        "residual_absolute_tolerance"        : *GenData(Absolute_Tolerance),
        "max_iteration"                      : *GenData(Max_Iter,INT),
        "linear_solver_settings"             : {
             "solver_type" : "*GenData(Linear_Solver)",
             "tolerance"   : 1e-7,
             "max_iteration" : *GenData(Linear_Solver_Max_Iteration,INT),
             "scaling"     : false
         },
	"bodies_list":[
*set cond group_DeformableBodies *groups
*add cond group_RigidBodies *groups
*if(CondNumEntities > 0)
*set var GroupNumber = 0
*loop groups *OnlyInCond
*set var GroupNumber=operation(GroupNumber+1)
*end groups
*set var Counter = 0
*loop groups *OnlyInCond
*set var Counter=operation(Counter+1)
     	 {
     	 "body_type": "*cond(Structural_Type)",
     	 "body_name": "*cond(Structural_Type)_*GroupName",
     	 "parts_list": ["*GroupName"]
*if( Counter == GroupNumber )
     	 }
*else
     	 },
*endif
*end groups
*endif
	],
        "problem_domain_sub_model_part_list" : [
*set cond group_DeformableBodies *groups
*add cond group_RigidBodies *groups
*if(CondNumEntities > 0)
*set var GroupNumber = 0
*loop groups *OnlyInCond
*set var GroupNumber=operation(GroupNumber+1)
*end groups
*set var Counter = 0
*loop groups *OnlyInCond
*set var Counter=operation(Counter+1)
*if( Counter == GroupNumber )
     	 "*GroupName"
*else
     	 "*GroupName",
*endif
*end groups
*endif
	],
        "processes_sub_model_part_list" : [
*set cond group_LINEAR_MOVEMENT *groups
*add cond group_ANGULAR_MOVEMENT *groups
*add cond group_POINT_LOAD *groups
*add cond group_LINE_LOAD *groups
*add cond group_SURFACE_LOAD *groups
*add cond group_LINE_PRESSURE *groups
*add cond group_SURFACE_PRESSURE *groups
*add cond group_POINT_MOMENT *groups
*add cond group_VOLUME_ACCELERATION *groups
*add cond group_WATER_PRESSURE *groups
*add cond group_WATER_MOVEMENT *groups
*if(CondNumEntities > 0)
*set var GroupNumber = 0
*loop groups *OnlyInCond
*set var GroupNumber=operation(GroupNumber+1)
*end groups
*set var Counter = 0
*loop groups *OnlyInCond
*set var Counter=operation(Counter+1)
*if( Counter == GroupNumber )
     	 "*GroupName"
*else
     	 "*GroupName",
*endif
*end groups
*endif
	]
    },
    "problem_process_list" : [{
        "help"            : "This process applies meshing to the problem domains",
        "kratos_module"   : "KratosMultiphysics.PfemApplication",
        "python_module"   : "remesh_domains_process",
        "process_name"    : "RemeshDomainsProcess",
        "Parameters"      : {
	    "model_part_name"       : "Main_Domain",
            "meshing_control_type"  : "step",
            "meshing_frequency"     : 0.0,
            "meshing_before_output" : true,
	    "meshing_domains" : [
*set var numberofdomains= 0
*set cond group_DeformableBodies *groups
*loop groups *OnlyInCond
*set var numberofdomains(int)=Operation(numberofdomains(int)+1)
*end groups
*set var Counter = 0
*set cond group_DeformableBodies *groups
*loop groups *OnlyInCond           
*set var Counter=operation(Counter+1)
            {
		"python_module": "meshing_domain",
		"model_part_name": "*cond(Structural_Type)_*GroupName",
		"alpha_shape": 2.4,
		"offset_factor": *GenData(Offset_Factor),
		"meshing_strategy":{
		    "python_module": "meshing_strategy",
		    "meshing_frequency": *cond(Meshing_Frequency),
		    "remesh": *tcl(string tolower *cond(Remesh)),
		    "refine": *tcl(string tolower *cond(Refine)),
		    "reconnect": *tcl(string tolower *cond(Remesh)),
		    "transfer": *tcl(string tolower *cond(Transfer)),
		    "constrained": *tcl(string tolower *cond(Constrained)),
		    "mesh_smoothing": *tcl(string tolower *cond(MeshSmoothing)),
		    "variables_smoothing": *tcl(string tolower *cond(JacobiSmoothing)),
		    "elemental_variables_to_smooth":[ "DETERMINANT_F" ],
*if(GenData(DIMENSION,INT)==2)
		    "reference_element_type": "Element2D3N",
		    "reference_condition_type": "CompositeCondition2D2N"
*elseif(GenData(DIMENSION,INT)==3)
		    "reference_element_type": "Element3D4N" ,
		    "reference_condition_type": "CompositeCondition3D3N"
*endif
	    },
	    "spatial_bounding_box":{
		"upper_point": [0.0, 0.0, 0.0],
		"lower_point": [0.0, 0.0, 0.0],
		"velocity": [0.0, 0.0, 0.0]
	    },
	    "refining_parameters":{
		"critical_size": *cond(Critical_Mesh_Size),
		"threshold_variable": "*cond(Dissipation_Variable)",
		"reference_threshold" : *cond(Critical_Dissipation),
		"error_variable": "*cond(Error_Variable)",
		"reference_error" : *cond(Critical_Error),
		"add_nodes": true,
		"insert_nodes": false,
		"remove_nodes": {
			"apply_removal": false,
			"on_distance": true,
			"on_threshold": false,
			"on_error": true
		},
		"remove_boundary": {
			"apply_removal": false,
			"on_distance": true,
			"on_threshold": false,
			"on_error": false
		},
		"refine_elements": {
			"apply_refinement": false,
			"on_distance": true,
			"on_threshold": true,
			"on_error": false
		},
		"refine_boundary": {
			"apply_refinement": false,
			"on_distance": false,
			"on_threshold": false,
			"on_error": false
		},              
		"refining_box":{
			"refine_in_box_only": *tcl(string tolower *cond(Refine_on_box_only)),
			"upper_point": [*tcl(JoinByComma *cond(Upper_Point_rbox))],
			"lower_point": [*tcl(JoinByComma *cond(Lower_Point_rbox))],
			"velocity": [*tcl(JoinByComma *cond(Velocity_rbox))]
		}
	    },            
	    "elemental_variables_to_transfer":[ "CAUCHY_STRESS_VECTOR", "DEFORMATION_GRADIENT" ]
*if( Counter == numberofdomains )
        }
*else
	},
*endif
*end groups
            ]
        }
*if(strcmp(GenData(FindContacts),"True")==0)
    },{
        "help"             : "This process applies contact domain search by remeshing outer boundaries",    
        "kratos_module"    : "KratosMultiphysics.ContactMechanicsApplication",   
        "python_module"    : "contact_domain_process",
        "process_name"     : "ContactDomainProcess",
        "Parameters"       : {
	    "model_part_name"       : "Main_Domain",
            "meshing_control_type"  : "step",
            "meshing_frequency"     : 0.0,
            "meshing_before_output" : true,
	    "meshing_domains" : [
		{
		    "python_module": "contact_domain",
		    "model_part_name": "contact_domain",
		    "alpha_shape": 1.4,
		    "offset_factor": *GenData(Offset_Factor),
		    "meshing_strategy":{
			"python_module": "contact_meshing_strategy",
			"meshing_frequency": *GenData(Contact_Search_Frequency),
			"remesh": true,
			"constrained": *tcl(string tolower *GenData(Constrained_Contact)),
			"contact_parameters":{
			    "contact_condition_type": "*GenData(ContactCondition)",
			    "kratos_module": "KratosMultiphysics.ContactMechanicsApplication",			    
			    "friction_law_type": "HardeningCoulombFrictionLaw",
			    "variables_of_properties":{
				"FRICTION_ACTIVE": *tcl(string tolower *GenData(Friction_Active)),
				"MU_STATIC": 0.3,
				"MU_DYNAMIC": 0.2,
				"PENALTY_PARAMETER": *GenData(Penalty_Parameter),
				"TANGENTIAL_PENALTY_RATIO": 0.1,
				"TAU_STAB": *GenData(Stability_Parameter)
			    }
			}
		    },
		    "elemental_variables_to_transfer":[ "CAUCHY_STRESS_VECTOR", "DEFORMATION_GRADIENT" ],
                    "contact_sub_model_part_list" : [
*set cond group_DeformableBodies *groups
*if(CondNumEntities > 0)
*set var GroupNumber = 0
*loop groups *OnlyInCond
*set var GroupNumber=operation(GroupNumber+1)
*end groups
*set var Counter = 0
*loop groups *OnlyInCond
*set var Counter=operation(Counter+1)
*if( Counter == GroupNumber )
         "*cond(Structural_Type)_*GroupName"
*else
	 "*cond(Structural_Type)_*GroupName",
*endif
*end groups
*endif
      	            ]
		}
            ]
        }
*endif
*set var numberofwalls= 0
*set cond group_RigidBodies *groups
*loop groups *OnlyInCond
*if(strcmp(cond(Parametric_Wall),"True")==0)
*set var numberofwalls(int)=Operation(numberofwalls(int)+1)
*endif
*end groups
*if( numberofwalls > 0 )
    },{
        "help"            : "This process applies parametric walls and search contact",
	"kratos_module"   : "KratosMultiphysics.ContactMechanicsApplication", 	       
        "python_module"   : "parametric_walls_process",
        "process_name"    : "ParametricWallsProcess",
        "Parameters"      : {
	    "model_part_name"      : "Main_Domain",
            "search_control_type"  : "step",
            "search_frequency"     : 0.0,
	    "parametric_walls" : [
*set var Counter = 0
*set cond group_RigidBodies *groups
*loop groups *OnlyInCond
*if(strcmp(cond(Parametric_Wall),"True")==0)
*set var Counter=operation(Counter+1)
		{
		    "python_module": "parametric_wall",
		    "model_part_name" : "*cond(Structural_Type)_*GroupName",
		    "rigid_body_settings":{
			"rigid_body_element_type": "*cond(Rigid_Element)",
			"fixed_body": true,
			"compute_body_parameters": *tcl(string tolower *cond(Compute_Weight_Centroid_and_Inertia)),
			"rigid_body_model_part_name": "*cond(Structural_Type)_*GroupName",
			"rigid_body_parameters":{
			    "center_of_gravity": [*tcl(JoinByComma *cond(Centroid))],
			    "mass": *cond(Mass),
			    "main_inertias": [*cond(LocalInertiaTensor,1), *cond(LocalInertiaTensor,2), *cond(LocalInertiaTensor,3)],
			    "main_axes": [ [*tcl(JoinByComma *cond(LocalAxisX))], [*tcl(JoinByComma *cond(LocalAxisY))], [*tcl(JoinByComma *cond(LocalAxisZ))] ]
			}
		    },
		    "bounding_box_settings":{
			"kratos_module": "KratosMultiphysics.ContactMechanicsApplication",
*if(strcmp(cond(Wall_Type),"PLANE")==0)
			"bounding_box_type": "PlaneBoundingBox",
			"bounding_box_parameters":{
			    "parameters_list":[
			      {
				"point": [*cond(Wall_Plane,1), *cond(Wall_Plane,2), *cond(Wall_Plane,3)],
				"normal": [*cond(Wall_Plane,4), *cond(Wall_Plane,5), *cond(Wall_Plane,6)],
				"convexity": *cond(Wall_Circle,5)
			      }
			    ],
			    "velocity" : [*tcl(JoinByComma *cond(Linear_Velocity))],
			    "plane_size": *cond(Plane_Size)
			}
*elseif(strcmp(cond(Wall_Type),"CIRCLE")==0)
			"bounding_box_type": "CircleBoundingBox",
			"bounding_box_parameters":{
			    "parameters_list":[
			      {
				"center": [*cond(Wall_Circle,1), *cond(Wall_Circle,2), *cond(Wall_Circle,3)],
				"radius": *cond(Wall_Circle,4),
				"convexity": *cond(Wall_Circle,5)
			      }
			    ],
			    "velocity" : [0.0, 0.0, 0.0]
			}
*elseif(strcmp(cond(Wall_Type),"CYLINDER")==0)
			"bounding_box_type": "CylinderBoundingBox",
			"bounding_box_parameters":{
			    "parameters_list":[
			      {
				"first_center": [*cond(Wall_Cylinder,1), *cond(Wall_Cylinder,2), *cond(Wall_Cylinder,3)],
				"second_center": [*cond(Wall_Cylinder,5), *cond(Wall_Cylinder,6), *cond(Wall_Cylinder,7)],	
				"radius": *cond(Wall_Cylinder,4),
				"convexity": *cond(Wall_Cylinder,8)
			      }
			    ],
			    "velocity" : [0.0, 0.0, 0.0]
			}
*elseif(strcmp(cond(Wall_Type),"SPHERE")==0)
			"bounding_box_type": "SphereBoundingBox",
			"bounding_box_parameters":{
			    "parameters_list":[
			      {
				"center": [*cond(Wall_Sphere,1), *cond(Wall_Sphere,2), *cond(Wall_Sphere,3)],
				"radius": *cond(Wall_Sphere,4),
				"convexity": *cond(Wall_Sphere,5)
			      }
			    ],
			    "velocity" : [0.0, 0.0, 0.0]
			}			
*elseif(strcmp(cond(Wall_Type),"NOSE-WALL")==0)
			"bounding_box_type": "CompoundNosesBoundingBox",
			"bounding_box_parameters":{
			    "parameters_list":[
*for(i=1;i<=cond(Wall_Noses,INT);i=i+7)
				{  
				   "radius": *cond(Wall_Noses,*Operation(i+3)),		       
				   "center": [*cond(Wall_Noses,*i), *cond(Wall_Noses,*Operation(i+1)), *cond(Wall_Noses,*Operation(i+2))],
				   "rake_angle": *cond(Wall_Noses,*Operation(i+4)),
				   "clearance_angle": *cond(Wall_Noses,*Operation(i+5)),
				   "convexity": *cond(Wall_Noses,*Operation(i+6))
*if( i+7>=cond(Wall_Noses,INT) )
				}
*else
				},
*endif
*end
			    ],
			    "velocity" : [0.0, 0.0, 0.0],
			    "plane_size": *cond(Plane_Size)
			}

*endif
		    },		    
		    "contact_search_settings":{
			"kratos_module": "KratosMultiphysics.ContactMechanicsApplication",
			"contact_search_type": "ParametricWallContactSearch",
			"contact_parameters":{
			    "contact_condition_type": "*cond(Contact_Condition)",
			    "kratos_module": "KratosMultiphysics.ContactMechanicsApplication",			    
			    "friction_law_type": "HardeningCoulombFrictionLaw",
			    "variables_of_properties":{
				"FRICTION_ACTIVE": *tcl(string tolower *cond(Friction_active)),
				"MU_STATIC": *cond(Static_friction_coeffitient),
				"MU_DYNAMIC": *cond(Dynamic_friction_coeffitient),
				"PENALTY_PARAMETER": *cond(Penalty_Parameter),
				"TANGENTIAL_PENALTY_RATIO": *cond(Tangent_penalty_ratio),
				"TAU_STAB": 1
			    }
			}
		    }
*if( Counter == numberofwalls )
		}
*else
		},
*endif
*endif
*end groups
	    ]
	}
*endif	
*set var numberofrigidbodies= 0
*set cond group_RigidBodies *groups
*loop groups *OnlyInCond
*if(strcmp(cond(Parametric_Wall),"False")==0)
*set var numberofrigidbodies(int)=Operation(numberofrigidbodies(int)+1)
*endif
*end groups
*if( numberofrigidbodies > 0 )
    },{
        "help"         : "This process creates the rigid bodies of the model",
        "kratos_module": "KratosMultiphysics.ContactMechanicsApplication",
        "python_module": "rigid_bodies_process",
        "process_name" : "RigidBodyProcess",
	"Parameters"   : {
	    "model_part_name" : "Main_Domain",
	    "rigid_bodies"    : [
*set var Counter = 0
*set cond group_RigidBodies *groups
*loop groups *OnlyInCond
*if(strcmp(cond(Parametric_Wall),"False")==0)
*set var Counter=operation(Counter+1)
		{
		    "python_module"  : "rigid_body",
		    "model_part_name": "*cond(Structural_Type)_*GroupName",
		    "rigid_body_settings":{
			"rigid_body_element_type": "RigidBodyElement2D1N",
			"fixed_body": false,
			"compute_body_parameters": *tcl(string tolower *cond(Compute_Weight_Centroid_and_Inertia)),
			"rigid_body_model_part_name": "*cond(Structural_Type)_*GroupName",
			"rigid_body_parameters":{
			    "center_of_gravity": [*tcl(JoinByComma *cond(Centroid))],
			    "mass": *cond(Mass),
			    "main_inertias": [*cond(LocalInertiaTensor,1), *cond(LocalInertiaTensor,2), *cond(LocalInertiaTensor,3)],
			    "main_axes": [ [*tcl(JoinByComma *cond(LocalAxisX))], [*tcl(JoinByComma *cond(LocalAxisY))], [*tcl(JoinByComma *cond(LocalAxisZ))] ]
			}
		    }
*if( Counter == numberofrigidbodies )
		}
*else
		},
*endif
*endif
*end groups
	    ]
    	}
*endif
    }],
    "constraints_process_list" : [
*set var numberconstraints= 0
*set cond group_WATER_MOVEMENT *groups 
*add cond group_LINEAR_MOVEMENT *groups
*add cond group_ANGULAR_MOVEMENT *groups
*add cond group_WATER_PRESSURE *groups
*loop groups *OnlyInCond
*set var numberconstraints(int)=Operation(numberconstraints(int)+1)
*end groups
*set var Counter = 0
*set cond group_LINEAR_MOVEMENT *groups
*add cond group_ANGULAR_MOVEMENT *groups
*add cond group_WATER_MOVEMENT *groups
*if(strcmp(GenData(Set_initial_state),"True")==0)
*set var numberconstraints(int)=Operation(numberconstraints(int)+1)
*endif
*loop groups *OnlyInCond
*set var Counter=operation(Counter+1)
     	{
        "help"            : "This process imposes a vector constraint",	
        "kratos_module"   : "KratosMultiphysics.SolidMechanicsApplication",
        "python_module"   : "assign_vector_components_to_nodes_process",
        "process_name"    : "AssignVectorComponentsToNodesProcess",
        "Parameters"      : {
            "model_part_name" : "*GroupName",
            "variable_name"   : "*cond(Variable)",
*if(strcmp(cond(Time_Evolution),"INITIAL")==0)
	    "interval"        : [*GenData(Start_Time), *GenData(Start_Time)],
*elseif(strcmp(cond(Time_Evolution),"FULL")==0)
	    "interval"        : [*GenData(Start_Time), "End"],
*elseif(strcmp(cond(Time_Evolution),"INTERVAL")==0)
	    "interval"        : [*cond(Time_Interval,1), *cond(Time_Interval,2)],
*endif
	    "value"           : [
*if(strcmp(cond(Set_X),"True")==0 )
*if(strcmp(cond(by_function_X),"True")==0 )
	    			"*cond(X_Function)",
*else
	    			*cond(X_Value),
*endif				
*else
				null,
*endif				
*if(strcmp(cond(Set_Y),"True")==0 )
*if(strcmp(cond(by_function_Y),"True")==0 )
	    			"*cond(Y_Function)",
*else
	    			*cond(Y_Value),
*endif				
*else
				null,
*endif
*if(strcmp(cond(Set_Z),"True")==0 )
*if(strcmp(cond(by_function_Z),"True")==0 )
	    			"*cond(Z_Function)"
*else
	    			*cond(Z_Value)
*endif				
*else
				null
*endif
				]
	    }
*if( Counter == numberconstraints )
        }
*else
	},
*endif
*end groups
*set cond group_WATER_PRESSURE *groups
*loop groups *OnlyInCond
*set var Counter=operation(Counter+1)
        {
        "help"            : "This process tries to fix water pressure",
        "kratos_module"   : "KratosMultiphysics.SolidMechanicsApplication",
        "python_module"   : "assign_scalar_to_nodes_process",
        "process_name"    : "AssignScalarToNodesProcess",
	"Parameters"      : {
	   "variable_name":    "WATER_PRESSURE",
           "model_part_name":  "*GroupName",
*if(strcmp(cond(Time_Evolution),"INITIAL")==0)
	    "interval"        : [*GenData(Start_Time), *GenData(Start_Time)],
*elseif(strcmp(cond(Time_Evolution),"FULL")==0)
	    "interval"        : [*GenData(Start_Time), "End"],
*elseif(strcmp(cond(Time_Evolution),"INTERVAL")==0)
	    "interval"        : [*cond(Time_Interval,1), *cond(Time_Interval,2)],
*endif
*if(strcmp(cond(by_function),"True")==0 )
	    "value"           :	"*cond(Function)"
*else
	    "value"           :	*cond(Value)
*endif			
	    }
*if( Counter == numberconstraints )
        }
*else
	},
*endif
*end groups
*if(strcmp(GenData(Set_initial_state),"True")==0)
        {
        "help"            : "This process tries to set the initial state of the soil",
        "kratos_module"   : "KratosMultiphysics.PfemSolidMechanicsApplication",
        "python_module"   : "assign_initial_HM_state_process",
        "process_name"    : "SetInitialStateProcess",
        "Parameters"      : {
             "model_part_name": "Main_Domain",
*if(strcmp(GenData(Constant_weight),"True")==0)
             "gravity_active":              false,
             "constant_horizontal_stress":  *GenData(SX), 
             "constant_vertical_stress":    *GenData(SY),
             "constant_water_pressure":     *GenData(WP)
*else 
             "gravity_active":   true
*endif
             }
         }
*endif
    ],
    "loads_process_list"       : [
*set var numberloads= 0
*set cond group_POINT_LOAD *groups
*add cond group_LINE_LOAD *groups
*add cond group_SURFACE_LOAD *groups
*add cond group_LINE_PRESSURE *groups
*add cond group_SURFACE_PRESSURE *groups
*add cond group_POINT_MOMENT *groups
*add cond group_VOLUME_ACCELERATION *groups
*loop groups *OnlyInCond
*set var numberloads(int)=Operation(numberloads(int)+1)
*end groups
*set var Counter = 0
*set cond group_POINT_LOAD *groups
*add cond group_POINT_MOMENT *groups
*loop groups *OnlyInCond       
*set var Counter=operation(Counter+1)
        {
        "help"            : "This process assigns a load value on conditions",	
        "kratos_module"   : "KratosMultiphysics.SolidMechanicsApplication",	
        "python_module"   : "assign_modulus_and_direction_to_conditions_process",
        "process_name"    : "AssignModulusAndDirectionToConditionsProcess",
        "Parameters"      : {
            "model_part_name" : "*GroupName",
            "variable_name"   : "*cond(Variable)",
*if(strcmp(cond(Time_Evolution),"INITIAL")==0)
	    "interval"        : [*GenData(Start_Time), *GenData(Start_Time)],
*elseif(strcmp(cond(Time_Evolution),"FULL")==0)
	    "interval"        : [*GenData(Start_Time), "End"],
*elseif(strcmp(cond(Time_Evolution),"INTERVAL")==0)
	    "interval"        : [*cond(Time_Interval,1), *cond(Time_Interval,2)],
*endif
*if(strcmp(cond(by_function),"True")==0 )
            "modulus"         : "*cond(Function)",
*else
            "modulus"         : *cond(Value),
*endif	    
            "direction"       : [*tcl(JoinByComma *cond(Direction))]
	    }
*if( Counter == numberloads )
        }
*else
	},
*endif
*end groups
*set cond group_LINE_LOAD *groups
*add cond group_SURFACE_LOAD *groups
*loop groups *OnlyInCond       
*set var Counter=operation(Counter+1)
        {
        "help"            : "This process assigns a load value on conditions",	
        "kratos_module"   : "KratosMultiphysics.SolidMechanicsApplication",	
        "python_module"   : "assign_modulus_and_direction_to_conditions_process",
        "process_name"    : "AssignModulusAndDirectionToConditionsProcess",
        "Parameters"      : {
            "model_part_name" : "*GroupName",
*if(strcmp(cond(by_function),"True")==0 )	    
            "variable_name"   : "*cond(Variable)_VECTOR",
*else
            "variable_name"   : "*cond(Variable)",
*endif	
*if(strcmp(cond(Time_Evolution),"INITIAL")==0)
	    "interval"        : [*GenData(Start_Time), *GenData(Start_Time)],
*elseif(strcmp(cond(Time_Evolution),"FULL")==0)
	    "interval"        : [*GenData(Start_Time), "End"],
*elseif(strcmp(cond(Time_Evolution),"INTERVAL")==0)
	    "interval"        : [*cond(Time_Interval,1), *cond(Time_Interval,2)],
*endif
*if(strcmp(cond(by_function),"True")==0 )
            "modulus"         : "*cond(Function)",
*else
            "modulus"         : *cond(Value),
*endif	    
            "direction"       : [*tcl(JoinByComma *cond(Direction))]
	    }
*if( Counter == numberloads )
        }
*else
	},
*endif
*end groups
*set cond group_VOLUME_ACCELERATION *groups
*loop groups *OnlyInCond       
*set var Counter=operation(Counter+1)
        {
        "help"            : "This process applies a volume acceleration",	
        "kratos_module"   : "KratosMultiphysics.SolidMechanicsApplication",
        "python_module"   : "assign_modulus_and_direction_to_nodes_process",
        "process_name"    : "AssignModulusAndDirectionToNodesProcess",
        "Parameters"      : {
            "model_part_name" : "*GroupName",
            "variable_name"   : "*cond(Variable)",
*if(strcmp(cond(Time_Evolution),"INITIAL")==0)
	    "interval"        : [*GenData(Start_Time), *GenData(Start_Time)],
*elseif(strcmp(cond(Time_Evolution),"FULL")==0)
	    "interval"        : [*GenData(Start_Time), "End"],
*elseif(strcmp(cond(Time_Evolution),"INTERVAL")==0)
	    "interval"        : [*cond(Time_Interval,1), *cond(Time_Interval,2)],
*endif
*if(strcmp(cond(by_function),"True")==0 )
            "modulus"         : "*cond(Function)",
*else
            "modulus"         : *cond(Value),
*endif
            "direction"       : [*tcl(JoinByComma *cond(Direction))]
	    }
*if( Counter == numberloads )
        }
*else
	},
*endif
*end groups
*set cond group_LINE_PRESSURE *groups
*add cond group_SURFACE_PRESSURE *groups
*loop groups *OnlyInCond    
*set var Counter=operation(Counter+1)
        }
        "help"            : "This process applies a pressure load",	
        "kratos_module"   : "KratosMultiphysics.SolidMechanicsApplication",
        "python_module"   : "assign_scalar_to_conditions_process",
        "process_name"    : "AssignScalarToConditionsProcess",
        "Parameters"      : {
            "model_part_name" : "*GroupName",
*if(strcmp(cond(by_function),"True")==0 )	    
            "variable_name"   : "*cond(Variable)_VECTOR",
*else
            "variable_name"   : "*cond(Variable)",
*endif	    
*if(strcmp(cond(Time_Evolution),"INITIAL")==0)
	    "interval"        : [*GenData(Start_Time), *GenData(Start_Time)],
*elseif(strcmp(cond(Time_Evolution),"FULL")==0)
	    "interval"        : [*GenData(Start_Time), "End"],
*elseif(strcmp(cond(Time_Evolution),"INTERVAL")==0)
	    "interval"        : [*cond(Time_Interval,1), *cond(Time_Interval,2)],
*endif
*if(strcmp(cond(by_function),"True")==0 )
            "value"         : "*cond(Function)"
*else
            "value"         : *cond(Value)
*endif
	    }
*if( Counter == numberloads )
        }
*else
	},
*endif
*end groups
    ],
    "output_process_list" : [{
        "help"            : "This process writes restart files",    
        "kratos_module"   : "KratosMultiphysics.SolidMechanicsApplication",    
        "python_module"   : "restart_process",
        "process_name"    : "RestartProcess",
        "Parameters"      : {
            "model_part_name"     : "Main_Domain",
            "save_restart"        : *tcl(string tolower *GenData(Print_Restart)),
            "restart_file_name"   : "*tcl(file tail [GiD_Info Project ModelName])",
            "restart_file_label"  : "step",
            "output_control_type" : "time",
            "output_frequency"    : *GenData(Restart_Frequency),
            "json_output"         : false
        }
    }],
    "output_configuration"     : {
        "result_file_configuration" : {
            "gidpost_flags"       : {
*if(strcmp(GenData(File_Format),"Binary")==0)
                "GiDPostMode"           : "GiD_PostBinary",
*elseif(strcmp(GenData(File_Format),"Ascii")==0)
                "GiDPostMode"           : "GiD_PostAscii",
*endif
*if(strcmp(GenData(Write_Mesh),"Deformed")==0)
                "WriteDeformedMeshFlag" : "WriteDeformed",
*else
                "WriteDeformedMeshFlag" : "WriteUndeformed",
*endif
*if(strcmp(GenData(Write_Conditions),"True")==0)
		"WriteConditionsFlag"   : "WriteConditions",
*else
                "WriteConditionsFlag" : "WriteElementsOnly",
*endif
                "MultiFileFlag"         : "MultipleFiles"
            },
            "file_label"          : "step",
            "output_control_type" : "time",
            "output_frequency"    : *GenData(Write_Frequency),
            "body_output"         : true,
            "node_output"         : *tcl(string tolower *GenData(Write_Particles)),
            "skin_output"         : false,
            "plane_output"        : [],
	    "nodal_results"       : [
*if(strcmp(GenData(Solver_Type),"DynamicSolver")==0)
                                      "VELOCITY",
				      "ACCELERATION",
*if(strcmp(GenData(DOFS),"U-W")==0)
                                      "WATER_DISPLACEMENT",
                                      "WATER_VELOCITY",
				      "WATER_ACCELERATION",
*elseif(strcmp(GenData(DOFS),"U-W-wP")==0)
                                      "WATER_DISPLACEMENT",
                                      "WATER_VELOCITY",
				      "WATER_ACCELERATION",
				      "WATER_PRESSURE",
				      "WATER_PRESSURE_VELOCITY",
<<<<<<< HEAD
				      "WATER_PRESSURE_ACCELERATIONN",
=======
				      "WATER_PRESSURE_ACCELERATION",
>>>>>>> 7f974226
*endif
*endif
*if(strcmp(GenData(Write_Reactions),"True")==0)
				      "REACTION",
*endif
*if(strcmp(GenData(Write_Contact_Forces),"True")==0)
				      "NORMAL",
				      "CONTACT_FORCE",
				      "CONTACT_STRESS",
*endif
*if(strcmp(GenData(DOFS),"U-P")==0)
				      "PRESSURE",
*endif
*if(strcmp(GenData(DOFS),"U-J-wP")==0)
				      "WATER_PRESSURE",
				      "JACOBIAN",
*endif
*if(strcmp(GenData(DOFS),"U-wP")==0)
				      "WATER_PRESSURE",
*if(strcmp(GenData(Write_Contact_Forces),"True")==0)
				      "EFFECTIVE_CONTACT_FORCE",
				      "EFFECTIVE_CONTACT_STRESS",
*endif
*endif
				      "DISPLACEMENT"
				    ],
            "gauss_point_results" : [
*if(strcmp(GenData(Problem_Type),"mechanical")==0)
				      "CAUCHY_STRESS_TENSOR",
				      "GREEN_LAGRANGE_STRAIN_TENSOR",
*endif
*if(strcmp(GenData(DOFS),"U-W")==0)
				      "WATER_PRESSURE",
*endif
				      "VON_MISES_STRESS"
				    ],
	    "additional_list_files": [
*for(i=1;i<=GenData(List_Files,INT);i=i+1)
*if( i<GenData(List_Files,INT) )
			     	  *GenData(List_Files,*i),
*else
			     	  *GenData(List_Files,*i)
*endif
*end
	    			 ]
        },
        "point_data_configuration"  : []
    }

}<|MERGE_RESOLUTION|>--- conflicted
+++ resolved
@@ -836,11 +836,7 @@
 				      "WATER_ACCELERATION",
 				      "WATER_PRESSURE",
 				      "WATER_PRESSURE_VELOCITY",
-<<<<<<< HEAD
-				      "WATER_PRESSURE_ACCELERATIONN",
-=======
 				      "WATER_PRESSURE_ACCELERATION",
->>>>>>> 7f974226
 *endif
 *endif
 *if(strcmp(GenData(Write_Reactions),"True")==0)
