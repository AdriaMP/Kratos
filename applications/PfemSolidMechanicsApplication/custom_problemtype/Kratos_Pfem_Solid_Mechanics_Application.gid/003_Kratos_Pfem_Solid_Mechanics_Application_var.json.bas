{
    "problem_data"             : {
        "problem_name"    : "*tcl(file tail [GiD_Info Project ModelName])",
        "threads"         : *GenData(Number_of_threads,INT),
        "echo_level"      : *GenData(Echo_Level)
    },
    "model_settings"           : {
        "model_name": "Main_Domain",
        "dimension"       : *GenData(DIMENSION,INT),
	"bodies_list":[
*set cond group_DeformableBodies *groups
*add cond group_RigidBodies *groups
*if(CondNumEntities > 0)
*set var GroupNumber = 0
*loop groups *OnlyInCond
*set var GroupNumber=operation(GroupNumber+1)
*end groups
*set var Counter = 0
*loop groups *OnlyInCond
*set var Counter=operation(Counter+1)
     	 {
     	 "body_type": "*cond(Structural_Type)",
     	 "body_name": "*cond(Structural_Type)_*GroupName",
     	 "parts_list": ["*GroupName"]
*if( Counter == GroupNumber )
     	 }
*else
     	 },
*endif
*end groups
*endif
	],
        "domain_parts_list" : [
*set cond group_DeformableBodies *groups
*add cond group_RigidBodies *groups
*if(CondNumEntities > 0)
*set var GroupNumber = 0
*loop groups *OnlyInCond
*set var GroupNumber=operation(GroupNumber+1)
*end groups
*set var Counter = 0
*loop groups *OnlyInCond
*set var Counter=operation(Counter+1)
*if( Counter == GroupNumber )
     	 "*GroupName"
*else
     	 "*GroupName",
*endif
*end groups
*endif
	],
        "processes_parts_list" : [
*set cond group_LINEAR_MOVEMENT *groups
*add cond group_ANGULAR_MOVEMENT *groups
*add cond group_POINT_LOAD *groups
*add cond group_LINE_LOAD *groups
*add cond group_SURFACE_LOAD *groups
*add cond group_LINE_PRESSURE *groups
*add cond group_SURFACE_PRESSURE *groups
*add cond group_POINT_MOMENT *groups
*add cond group_VOLUME_ACCELERATION *groups
*add cond group_WATER_PRESSURE *groups
*add cond group_WATER_MOVEMENT *groups
*if(CondNumEntities > 0)
*set var GroupNumber = 0
*loop groups *OnlyInCond
*set var GroupNumber=operation(GroupNumber+1)
*end groups
*set var Counter = 0
*loop groups *OnlyInCond
*set var Counter=operation(Counter+1)
*if( Counter == GroupNumber )
     	 "*GroupName"
*else
     	 "*GroupName",
*endif
*end groups
*endif
	],
        "input_file_settings"     : {
*if(strcmp(GenData(Load_Restart),"True")==0)
            "type"       : "rest",
            "name"   : "*tcl(file tail [GiD_Info Project ModelName])",
	    "label" : *GenData(Load_Step)
*else
            "type"       : "mdpa",
            "name"   : "*tcl(file tail [GiD_Info Project ModelName])",
	    "label" : 0
*endif
<<<<<<< HEAD
        }
=======
        },
        "dofs"                               : [
*if(strcmp(GenData(DOFS),"ROTATIONS")==0)
                                                "ROTATION",
*endif
*if(strcmp(GenData(DOFS),"U-P")==0)
                                                "PRESSURE",
*endif
*if(strcmp(GenData(DOFS),"U-wP")==0 )
                                                "WATER_PRESSURE",
*endif
*if( strcmp(GenData(DOFS),"U-J-wP")==0 )
                                                "WATER_PRESSURE",
						"JACOBIAN"
*endif
*if( strcmp(GenData(DOFS),"U-J")==0 )
						"JACOBIAN"
*endif
*if(strcmp(GenData(DOFS),"U-W")==0)
						"WATER_DISPLACEMENT"
*endif
*if(strcmp(GenData(DOFS),"U-W-wP")==0)
						"WATER_DISPLACEMENT",
                                                "WATER_PRESSURE"
*endif
*if(strcmp(GenData(DOFS),"U-J-W-wP")==0)
						"JACOBIAN",
						"WATER_DISPLACEMENT",
                                                "WATER_PRESSURE"
*endif
					       ]
>>>>>>> 13ceae16
    },
    "solver_settings"          : {
*if(strcmp(GenData(Solver_Type),"DynamicSolver")==0)
*if(strcmp(GenData(Time_Integration_Method),"Explicit")==0)
        "solver_type" : "solid_mechanics_explicit_dynamic_solver",
*elseif(strcmp(GenData(Time_Integration_Method),"Implicit")==0)
*if(strcmp(GenData(DOFS),"U-W")==0)
        "solver_type" : "pfem_solid_mechanics_implicit_dynamic_solver",
*elseif(strcmp(GenData(DOFS),"U-W-wP")==0)
        "solver_type" : "pfem_solid_mechanics_implicit_dynamic_solver",
*elseif(strcmp(GenData(DOFS),"U-J-W-wP")==0)
        "solver_type" : "pfem_solid_mechanics_implicit_dynamic_solver",
*else
        "solver_type" : "solid_mechanics_implicit_dynamic_solver",
*endif
*endif
*else
        "solver_type" : "solid_mechanics_static_solver",
*endif
        "Parameters"  : {       
              "time_settings"             : {
	           "time_step"  : *GenData(Time_Step),
                   "start_time" : *GenData(Start_Time),
                   "end_time"   : *GenData(End_Time)
              },
              "time_integration_settings" : {
*if(strcmp(GenData(Solver_Type),"DynamicSolver")==0)
                   "solution_type"         : "Dynamic",
*if(strcmp(GenData(Time_Integration_Method),"Explicit")==0)
                   "time_integration"      : "Explicit",
                   "integration_method"    : "CentralDifferences"
*elseif(strcmp(GenData(Time_Integration_Method),"Implicit")==0)
*if(strcmp(GenData(DOFS),"U-W")==0)
                   "time_integration"      : "Implicit",
                   "integration_method"    : "Bossak"
*elseif(strcmp(GenData(DOFS),"U-W-wP")==0)
                   "time_integration"      : "Implicit",
                   "integration_method"    : "Bossak"
*else
                   "time_integration"      : "Implicit",
                   "integration_method"    : "Bossak"
*endif
*endif
*else
                   "solution_type"         : "Static",
*if(strcmp(GenData(Solver_Type),"StaticSolver")==0)
                   "integration_method"    : "Linear"
*elseif(strcmp(GenData(Solver_Type),"QuasiStaticSolver")==0)
                   "integration_method"    : "Non-Linear"
*endif
*endif
              },
              "solving_strategy_settings" : {
                   "line_search"                 : *tcl(string tolower *GenData(LineSearch)),
                   "implex"                      : *tcl(string tolower *GenData(Implex)),
                   "compute_reactions"           : *tcl(string tolower *GenData(Write_Reactions)),
	           "compute_contact_forces"      : *tcl(string tolower *GenData(Write_Contact_Forces)),
*if( strcmp(GenData(DOFS),"U-P")==0 || strcmp(GenData(DOFS),"U-wP")==0)
                   "stabilization_factor"        : *GenData(Stabilization_Factor),
*endif
                   "convergence_criterion"       : "*GenData(Convergence_Criteria)",
                   "reform_dofs_at_each_step"    : true,
                   "variable_relative_tolerance" : *GenData(Convergence_Tolerance),
                   "variable_absolute_tolerance" : *GenData(Absolute_Tolerance),
                   "residual_relative_tolerance" : *GenData(Convergence_Tolerance),
                   "residual_absolute_tolerance" : *GenData(Absolute_Tolerance),
                   "max_iteration"               : *GenData(Max_Iter,INT)
              },
              "linear_solver_settings"   : {
                   "solver_type"    : "*GenData(Linear_Solver)",
                   "tolerance"      : 1e-7,
                   "max_iteration"  : *GenData(Linear_Solver_Max_Iteration,INT),
                   "scaling"        : false
              },
              "dofs"                            : [
*if(strcmp(GenData(DOFS),"ROTATIONS")==0)
                                                "ROTATION"
*endif
*if(strcmp(GenData(DOFS),"U-P")==0)
                                                "PRESSURE"
*endif
*if(strcmp(GenData(DOFS),"U-wP")==0 )
                                                "WATER_PRESSURE"
*endif
*if( strcmp(GenData(DOFS),"U-J-wP")==0 )
                                                "WATER_PRESSURE",
						"JACOBIAN"
*endif
*if( strcmp(GenData(DOFS),"U-J")==0 )
						"JACOBIAN"
*endif
*if(strcmp(GenData(DOFS),"U-W")==0)
						"WATER_DISPLACEMENT"
*endif
*if(strcmp(GenData(DOFS),"U-W-wP")==0)
						"WATER_DISPLACEMENT",
                                                "WATER_PRESSURE"
*endif
					       ]
        }
    },
    "problem_process_list" : [{
        "help"            : "This process applies meshing to the problem domains",
        "kratos_module"   : "KratosMultiphysics.PfemApplication",
        "python_module"   : "remesh_domains_process",
        "process_name"    : "RemeshDomainsProcess",
        "Parameters"      : {
	    "model_part_name"       : "Main_Domain",
            "meshing_control_type"  : "step",
            "meshing_frequency"     : 0.0,
            "meshing_before_output" : true,
	    "meshing_domains" : [
*set var numberofdomains= 0
*set cond group_DeformableBodies *groups
*loop groups *OnlyInCond
*set var numberofdomains(int)=Operation(numberofdomains(int)+1)
*end groups
*set var Counter = 0
*set cond group_DeformableBodies *groups
*loop groups *OnlyInCond           
*set var Counter=operation(Counter+1)
            {
		"python_module": "meshing_domain",
		"model_part_name": "*cond(Structural_Type)_*GroupName",
		"alpha_shape": 2.4,
		"offset_factor": *GenData(Offset_Factor),
		"meshing_strategy":{
		    "python_module": "meshing_strategy",
		    "meshing_frequency": *cond(Meshing_Frequency),
		    "remesh": *tcl(string tolower *cond(Remesh)),
		    "refine": *tcl(string tolower *cond(Refine)),
		    "reconnect": *tcl(string tolower *cond(Remesh)),
		    "transfer": *tcl(string tolower *cond(Transfer)),
		    "constrained": *tcl(string tolower *cond(Constrained)),
		    "mesh_smoothing": *tcl(string tolower *cond(MeshSmoothing)),
		    "variables_smoothing": *tcl(string tolower *cond(JacobiSmoothing)),
		    "elemental_variables_to_smooth":[ "DETERMINANT_F" ],
*if(GenData(DIMENSION,INT)==2)
		    "reference_element_type": "Element2D3N",
		    "reference_condition_type": "CompositeCondition2D2N"
*elseif(GenData(DIMENSION,INT)==3)
		    "reference_element_type": "Element3D4N" ,
		    "reference_condition_type": "CompositeCondition3D3N"
*endif
	    },
	    "spatial_bounding_box":{
		"upper_point": [0.0, 0.0, 0.0],
		"lower_point": [0.0, 0.0, 0.0],
		"velocity": [0.0, 0.0, 0.0]
	    },
	    "refining_parameters":{
		"critical_size": *cond(Critical_Mesh_Size),
		"threshold_variable": "*cond(Dissipation_Variable)",
		"reference_threshold" : *cond(Critical_Dissipation),
		"error_variable": "*cond(Error_Variable)",
		"reference_error" : *cond(Critical_Error),
		"add_nodes": true,
		"insert_nodes": false,
		"remove_nodes": {
			"apply_removal": false,
			"on_distance": true,
			"on_threshold": false,
			"on_error": true
		},
		"remove_boundary": {
			"apply_removal": false,
			"on_distance": true,
			"on_threshold": false,
			"on_error": false
		},
		"refine_elements": {
			"apply_refinement": false,
			"on_distance": true,
			"on_threshold": true,
			"on_error": false
		},
		"refine_boundary": {
			"apply_refinement": false,
			"on_distance": false,
			"on_threshold": false,
			"on_error": false
		},              
		"refining_box":{
			"refine_in_box_only": *tcl(string tolower *cond(Refine_on_box_only)),
			"upper_point": [*tcl(JoinByComma *cond(Upper_Point_rbox))],
			"lower_point": [*tcl(JoinByComma *cond(Lower_Point_rbox))],
			"velocity": [*tcl(JoinByComma *cond(Velocity_rbox))]
		}
	    },            
	    "elemental_variables_to_transfer":[ "CAUCHY_STRESS_VECTOR", "DEFORMATION_GRADIENT" ]
*if( Counter == numberofdomains )
        }
*else
	},
*endif
*end groups
            ]
        }
*if(strcmp(GenData(FindContacts),"True")==0)
    },{
        "help"             : "This process applies contact domain search by remeshing outer boundaries",    
        "kratos_module"    : "KratosMultiphysics.ContactMechanicsApplication",   
        "python_module"    : "contact_domain_process",
        "process_name"     : "ContactDomainProcess",
        "Parameters"       : {
	    "model_part_name"       : "Main_Domain",
            "meshing_control_type"  : "step",
            "meshing_frequency"     : 0.0,
            "meshing_before_output" : true,
	    "meshing_domains" : [
		{
		    "python_module": "contact_domain",
		    "model_part_name": "contact_domain",
		    "alpha_shape": 1.4,
		    "offset_factor": *GenData(Offset_Factor),
		    "meshing_strategy":{
			"python_module": "contact_meshing_strategy",
			"meshing_frequency": *GenData(Contact_Search_Frequency),
			"remesh": true,
			"constrained": *tcl(string tolower *GenData(Constrained_Contact)),
			"contact_parameters":{
			    "contact_condition_type": "*GenData(ContactCondition)",
			    "kratos_module": "KratosMultiphysics.ContactMechanicsApplication",			    
			    "friction_law_type": "HardeningCoulombFrictionLaw",
			    "variables_of_properties":{
				"FRICTION_ACTIVE": *tcl(string tolower *GenData(Friction_Active)),
				"MU_STATIC": 0.3,
				"MU_DYNAMIC": 0.2,
				"PENALTY_PARAMETER": *GenData(Penalty_Parameter),
				"TANGENTIAL_PENALTY_RATIO": 0.1,
				"TAU_STAB": *GenData(Stability_Parameter)
			    }
			}
		    },
		    "elemental_variables_to_transfer":[ "CAUCHY_STRESS_VECTOR", "DEFORMATION_GRADIENT" ],
                    "contact_bodies_list" : [
*set cond group_DeformableBodies *groups
*if(CondNumEntities > 0)
*set var GroupNumber = 0
*loop groups *OnlyInCond
*set var GroupNumber=operation(GroupNumber+1)
*end groups
*set var Counter = 0
*loop groups *OnlyInCond
*set var Counter=operation(Counter+1)
*if( Counter == GroupNumber )
         "*cond(Structural_Type)_*GroupName"
*else
	 "*cond(Structural_Type)_*GroupName",
*endif
*end groups
*endif
      	            ]
		}
            ]
        }
*endif
*set var numberofwalls= 0
*set cond group_RigidBodies *groups
*loop groups *OnlyInCond
*if(strcmp(cond(Parametric_Wall),"True")==0)
*set var numberofwalls(int)=Operation(numberofwalls(int)+1)
*endif
*end groups
*if( numberofwalls > 0 )
    },{
        "help"            : "This process applies parametric walls and search contact",
	"kratos_module"   : "KratosMultiphysics.ContactMechanicsApplication", 	       
        "python_module"   : "parametric_walls_process",
        "process_name"    : "ParametricWallsProcess",
        "Parameters"      : {
	    "model_part_name"      : "Main_Domain",
            "search_control_type"  : "step",
            "search_frequency"     : 0.0,
	    "parametric_walls" : [
*set var Counter = 0
*set cond group_RigidBodies *groups
*loop groups *OnlyInCond
*if(strcmp(cond(Parametric_Wall),"True")==0)
*set var Counter=operation(Counter+1)
		{
		    "python_module": "parametric_wall",
		    "model_part_name" : "*cond(Structural_Type)_*GroupName",
		    "rigid_body_settings":{
			"rigid_body_element_type": "*cond(Rigid_Element)",
			"fixed_body": true,
			"compute_body_parameters": *tcl(string tolower *cond(Compute_Weight_Centroid_and_Inertia)),
			"rigid_body_model_part_name": "*cond(Structural_Type)_*GroupName",
			"rigid_body_parameters":{
			    "center_of_gravity": [*tcl(JoinByComma *cond(Centroid))],
			    "mass": *cond(Mass),
			    "main_inertias": [*cond(LocalInertiaTensor,1), *cond(LocalInertiaTensor,2), *cond(LocalInertiaTensor,3)],
			    "main_axes": [ [*tcl(JoinByComma *cond(LocalAxisX))], [*tcl(JoinByComma *cond(LocalAxisY))], [*tcl(JoinByComma *cond(LocalAxisZ))] ]
			}
		    },
		    "bounding_box_settings":{
			"kratos_module": "KratosMultiphysics.ContactMechanicsApplication",
*if(strcmp(cond(Wall_Type),"PLANE")==0)
			"bounding_box_type": "PlaneBoundingBox",
			"bounding_box_parameters":{
			    "parameters_list":[
			      {
				"point": [*cond(Wall_Plane,1), *cond(Wall_Plane,2), *cond(Wall_Plane,3)],
				"normal": [*cond(Wall_Plane,4), *cond(Wall_Plane,5), *cond(Wall_Plane,6)],
				"convexity": *cond(Wall_Circle,5)
			      }
			    ],
			    "velocity" : [*tcl(JoinByComma *cond(Linear_Velocity))],
			    "plane_size": *cond(Plane_Size)
			}
*elseif(strcmp(cond(Wall_Type),"CIRCLE")==0)
			"bounding_box_type": "CircleBoundingBox",
			"bounding_box_parameters":{
			    "parameters_list":[
			      {
				"center": [*cond(Wall_Circle,1), *cond(Wall_Circle,2), *cond(Wall_Circle,3)],
				"radius": *cond(Wall_Circle,4),
				"convexity": *cond(Wall_Circle,5)
			      }
			    ],
			    "velocity" : [0.0, 0.0, 0.0]
			}
*elseif(strcmp(cond(Wall_Type),"CYLINDER")==0)
			"bounding_box_type": "CylinderBoundingBox",
			"bounding_box_parameters":{
			    "parameters_list":[
			      {
				"first_center": [*cond(Wall_Cylinder,1), *cond(Wall_Cylinder,2), *cond(Wall_Cylinder,3)],
				"second_center": [*cond(Wall_Cylinder,5), *cond(Wall_Cylinder,6), *cond(Wall_Cylinder,7)],	
				"radius": *cond(Wall_Cylinder,4),
				"convexity": *cond(Wall_Cylinder,8)
			      }
			    ],
			    "velocity" : [0.0, 0.0, 0.0]
			}
*elseif(strcmp(cond(Wall_Type),"SPHERE")==0)
			"bounding_box_type": "SphereBoundingBox",
			"bounding_box_parameters":{
			    "parameters_list":[
			      {
				"center": [*cond(Wall_Sphere,1), *cond(Wall_Sphere,2), *cond(Wall_Sphere,3)],
				"radius": *cond(Wall_Sphere,4),
				"convexity": *cond(Wall_Sphere,5)
			      }
			    ],
			    "velocity" : [0.0, 0.0, 0.0]
			}			
*elseif(strcmp(cond(Wall_Type),"NOSE-WALL")==0)
			"bounding_box_type": "CompoundNosesBoundingBox",
			"bounding_box_parameters":{
			    "parameters_list":[
*for(i=1;i<=cond(Wall_Noses,INT);i=i+7)
				{  
				   "radius": *cond(Wall_Noses,*Operation(i+3)),		       
				   "center": [*cond(Wall_Noses,*i), *cond(Wall_Noses,*Operation(i+1)), *cond(Wall_Noses,*Operation(i+2))],
				   "rake_angle": *cond(Wall_Noses,*Operation(i+4)),
				   "clearance_angle": *cond(Wall_Noses,*Operation(i+5)),
				   "convexity": *cond(Wall_Noses,*Operation(i+6))
*if( i+7>=cond(Wall_Noses,INT) )
				}
*else
				},
*endif
*end
			    ],
			    "velocity" : [0.0, 0.0, 0.0],
			    "plane_size": *cond(Plane_Size)
			}

*endif
		    },		    
		    "contact_search_settings":{
			"kratos_module": "KratosMultiphysics.ContactMechanicsApplication",
*if(strcmp(cond(Hydraulic_Condition),"True")==0)
			"contact_search_type": "HMParametricWallContactSearch",
*else
			"contact_search_type": "ParametricWallContactSearch",
*endif
			"contact_parameters":{
			    "contact_condition_type": "*cond(Contact_Condition)",
*if(strcmp(cond(Hydraulic_Condition),"True")==0)
			    "hydraulic_condition_type": "*cond(Hydraulic_Contact_Condition)",
*endif
			    "kratos_module": "KratosMultiphysics.ContactMechanicsApplication",			    
			    "friction_law_type": "HardeningCoulombFrictionLaw",
			    "variables_of_properties":{
				"FRICTION_ACTIVE": *tcl(string tolower *cond(Friction_active)),
				"MU_STATIC": *cond(Static_friction_coeffitient),
				"MU_DYNAMIC": *cond(Dynamic_friction_coeffitient),
				"PENALTY_PARAMETER": *cond(Penalty_Parameter),
				"TANGENTIAL_PENALTY_RATIO": *cond(Tangent_penalty_ratio),
				"TAU_STAB": 1
			    }
			}
		    }
*if( Counter == numberofwalls )
		}
*else
		},
*endif
*endif
*end groups
	    ]
	}
*endif	
*set var numberofrigidbodies= 0
*set cond group_RigidBodies *groups
*loop groups *OnlyInCond
*if(strcmp(cond(Parametric_Wall),"False")==0)
*set var numberofrigidbodies(int)=Operation(numberofrigidbodies(int)+1)
*endif
*end groups
*if( numberofrigidbodies > 0 )
    },{
        "help"         : "This process creates the rigid bodies of the model",
        "kratos_module": "KratosMultiphysics.ContactMechanicsApplication",
        "python_module": "rigid_bodies_process",
        "process_name" : "RigidBodyProcess",
	"Parameters"   : {
	    "model_part_name" : "Main_Domain",
	    "rigid_bodies"    : [
*set var Counter = 0
*set cond group_RigidBodies *groups
*loop groups *OnlyInCond
*if(strcmp(cond(Parametric_Wall),"False")==0)
*set var Counter=operation(Counter+1)
		{
		    "python_module"  : "rigid_body",
		    "model_part_name": "*cond(Structural_Type)_*GroupName",
		    "rigid_body_settings":{
			"rigid_body_element_type": "RigidBodyElement2D1N",
			"fixed_body": false,
			"compute_body_parameters": *tcl(string tolower *cond(Compute_Weight_Centroid_and_Inertia)),
			"rigid_body_model_part_name": "*cond(Structural_Type)_*GroupName",
			"rigid_body_parameters":{
			    "center_of_gravity": [*tcl(JoinByComma *cond(Centroid))],
			    "mass": *cond(Mass),
			    "main_inertias": [*cond(LocalInertiaTensor,1), *cond(LocalInertiaTensor,2), *cond(LocalInertiaTensor,3)],
			    "main_axes": [ [*tcl(JoinByComma *cond(LocalAxisX))], [*tcl(JoinByComma *cond(LocalAxisY))], [*tcl(JoinByComma *cond(LocalAxisZ))] ]
			}
		    }
*if( Counter == numberofrigidbodies )
		}
*else
		},
*endif
*endif
*end groups
	    ]
    	}
*endif
    }],
    "constraints_process_list" : [
*set var numberconstraints= 0
*set cond group_WATER_MOVEMENT *groups 
*add cond group_LINEAR_MOVEMENT *groups
*add cond group_ANGULAR_MOVEMENT *groups
*add cond group_WATER_PRESSURE *groups
*loop groups *OnlyInCond
*set var numberconstraints(int)=Operation(numberconstraints(int)+1)
*end groups
*set var Counter = 0
*set cond group_LINEAR_MOVEMENT *groups
*add cond group_ANGULAR_MOVEMENT *groups
*add cond group_WATER_MOVEMENT *groups
*if(strcmp(GenData(Set_initial_state),"True")==0)
*set var numberconstraints(int)=Operation(numberconstraints(int)+1)
*endif
*loop groups *OnlyInCond
*set var Counter=operation(Counter+1)
     	{
        "help"            : "This process imposes a vector constraint",	
        "kratos_module"   : "KratosMultiphysics.SolidMechanicsApplication",
        "python_module"   : "assign_vector_components_to_nodes_process",
        "process_name"    : "AssignVectorComponentsToNodesProcess",
        "Parameters"      : {
            "model_part_name" : "*GroupName",
            "variable_name"   : "*cond(Variable)",
*if(strcmp(cond(Time_Evolution),"INITIAL")==0)
	    "interval"        : [*GenData(Start_Time), *GenData(Start_Time)],
*elseif(strcmp(cond(Time_Evolution),"FULL")==0)
	    "interval"        : [*GenData(Start_Time), "End"],
*elseif(strcmp(cond(Time_Evolution),"INTERVAL")==0)
	    "interval"        : [*cond(Time_Interval,1), *cond(Time_Interval,2)],
*endif
	    "value"           : [
*if(strcmp(cond(Set_X),"True")==0 )
*if(strcmp(cond(by_function_X),"True")==0 )
	    			"*cond(X_Function)",
*else
	    			*cond(X_Value),
*endif				
*else
				null,
*endif				
*if(strcmp(cond(Set_Y),"True")==0 )
*if(strcmp(cond(by_function_Y),"True")==0 )
	    			"*cond(Y_Function)",
*else
	    			*cond(Y_Value),
*endif				
*else
				null,
*endif
*if(strcmp(cond(Set_Z),"True")==0 )
*if(strcmp(cond(by_function_Z),"True")==0 )
	    			"*cond(Z_Function)"
*else
	    			*cond(Z_Value)
*endif				
*else
				null
*endif
				]
	    }
*if( Counter == numberconstraints )
        }
*else
	},
*endif
*end groups
*set cond group_WATER_PRESSURE *groups
*loop groups *OnlyInCond
*set var Counter=operation(Counter+1)
        {
        "help"            : "This process tries to fix water pressure",
        "kratos_module"   : "KratosMultiphysics.SolidMechanicsApplication",
        "python_module"   : "assign_scalar_to_nodes_process",
        "process_name"    : "AssignScalarToNodesProcess",
	"Parameters"      : {
	   "variable_name":    "WATER_PRESSURE",
           "model_part_name":  "*GroupName",
*if(strcmp(cond(Time_Evolution),"INITIAL")==0)
	    "interval"        : [*GenData(Start_Time), *GenData(Start_Time)],
*elseif(strcmp(cond(Time_Evolution),"FULL")==0)
	    "interval"        : [*GenData(Start_Time), "End"],
*elseif(strcmp(cond(Time_Evolution),"INTERVAL")==0)
	    "interval"        : [*cond(Time_Interval,1), *cond(Time_Interval,2)],
*endif
*if(strcmp(cond(by_function),"True")==0 )
	    "value"           :	"*cond(Function)"
*else
	    "value"           :	*cond(Value)
*endif			
	    }
*if( Counter == numberconstraints )
        }
*else
	},
*endif
*end groups
*if(strcmp(GenData(Set_initial_state),"True")==0)
        {
        "help"            : "This process tries to set the initial state of the soil",
        "kratos_module"   : "KratosMultiphysics.PfemSolidMechanicsApplication",
        "python_module"   : "assign_initial_HM_state_process",
        "process_name"    : "SetInitialStateProcess",
        "Parameters"      : {
             "model_part_name": "Main_Domain",
*if(strcmp(GenData(Constant_weight),"True")==0)
             "gravity_active":              false,
             "constant_horizontal_stress":  *GenData(SX), 
             "constant_vertical_stress":    *GenData(SY),
             "constant_water_pressure":     *GenData(WP)
*else 
             "gravity_active":   true
*endif
             }
         }
*endif
    ],
    "loads_process_list"       : [
*set var numberloads= 0
*set cond group_POINT_LOAD *groups
*add cond group_LINE_LOAD *groups
*add cond group_SURFACE_LOAD *groups
*add cond group_LINE_PRESSURE *groups
*add cond group_SURFACE_PRESSURE *groups
*add cond group_POINT_MOMENT *groups
*add cond group_VOLUME_ACCELERATION *groups
*loop groups *OnlyInCond
*set var numberloads(int)=Operation(numberloads(int)+1)
*end groups
*set var Counter = 0
*set cond group_POINT_LOAD *groups
*add cond group_POINT_MOMENT *groups
*loop groups *OnlyInCond       
*set var Counter=operation(Counter+1)
        {
        "help"            : "This process assigns a load value on conditions",	
        "kratos_module"   : "KratosMultiphysics.SolidMechanicsApplication",	
        "python_module"   : "assign_modulus_and_direction_to_conditions_process",
        "process_name"    : "AssignModulusAndDirectionToConditionsProcess",
        "Parameters"      : {
            "model_part_name" : "*GroupName",
            "variable_name"   : "*cond(Variable)",
*if(strcmp(cond(Time_Evolution),"INITIAL")==0)
	    "interval"        : [*GenData(Start_Time), *GenData(Start_Time)],
*elseif(strcmp(cond(Time_Evolution),"FULL")==0)
	    "interval"        : [*GenData(Start_Time), "End"],
*elseif(strcmp(cond(Time_Evolution),"INTERVAL")==0)
	    "interval"        : [*cond(Time_Interval,1), *cond(Time_Interval,2)],
*endif
*if(strcmp(cond(by_function),"True")==0 )
            "modulus"         : "*cond(Function)",
*else
            "modulus"         : *cond(Value),
*endif	    
            "direction"       : [*tcl(JoinByComma *cond(Direction))]
	    }
*if( Counter == numberloads )
        }
*else
	},
*endif
*end groups
*set cond group_LINE_LOAD *groups
*add cond group_SURFACE_LOAD *groups
*loop groups *OnlyInCond       
*set var Counter=operation(Counter+1)
        {
        "help"            : "This process assigns a load value on conditions",	
        "kratos_module"   : "KratosMultiphysics.SolidMechanicsApplication",	
        "python_module"   : "assign_modulus_and_direction_to_conditions_process",
        "process_name"    : "AssignModulusAndDirectionToConditionsProcess",
        "Parameters"      : {
            "model_part_name" : "*GroupName",
*if(strcmp(cond(by_function),"True")==0 )	    
            "variable_name"   : "*cond(Variable)_VECTOR",
*else
            "variable_name"   : "*cond(Variable)",
*endif	
*if(strcmp(cond(Time_Evolution),"INITIAL")==0)
	    "interval"        : [*GenData(Start_Time), *GenData(Start_Time)],
*elseif(strcmp(cond(Time_Evolution),"FULL")==0)
	    "interval"        : [*GenData(Start_Time), "End"],
*elseif(strcmp(cond(Time_Evolution),"INTERVAL")==0)
	    "interval"        : [*cond(Time_Interval,1), *cond(Time_Interval,2)],
*endif
*if(strcmp(cond(by_function),"True")==0 )
            "modulus"         : "*cond(Function)",
*else
            "modulus"         : *cond(Value),
*endif	    
            "direction"       : [*tcl(JoinByComma *cond(Direction))]
	    }
*if( Counter == numberloads )
        }
*else
	},
*endif
*end groups
*set cond group_VOLUME_ACCELERATION *groups
*loop groups *OnlyInCond       
*set var Counter=operation(Counter+1)
        {
        "help"            : "This process applies a volume acceleration",	
        "kratos_module"   : "KratosMultiphysics.SolidMechanicsApplication",
        "python_module"   : "assign_modulus_and_direction_to_nodes_process",
        "process_name"    : "AssignModulusAndDirectionToNodesProcess",
        "Parameters"      : {
            "model_part_name" : "*GroupName",
            "variable_name"   : "*cond(Variable)",
*if(strcmp(cond(Time_Evolution),"INITIAL")==0)
	    "interval"        : [*GenData(Start_Time), *GenData(Start_Time)],
*elseif(strcmp(cond(Time_Evolution),"FULL")==0)
	    "interval"        : [*GenData(Start_Time), "End"],
*elseif(strcmp(cond(Time_Evolution),"INTERVAL")==0)
	    "interval"        : [*cond(Time_Interval,1), *cond(Time_Interval,2)],
*endif
*if(strcmp(cond(by_function),"True")==0 )
            "modulus"         : "*cond(Function)",
*else
            "modulus"         : *cond(Value),
*endif
            "direction"       : [*tcl(JoinByComma *cond(Direction))]
	    }
*if( Counter == numberloads )
        }
*else
	},
*endif
*end groups
*set cond group_LINE_PRESSURE *groups
*add cond group_SURFACE_PRESSURE *groups
*loop groups *OnlyInCond    
*set var Counter=operation(Counter+1)
        }
        "help"            : "This process applies a pressure load",	
        "kratos_module"   : "KratosMultiphysics.SolidMechanicsApplication",
        "python_module"   : "assign_scalar_to_conditions_process",
        "process_name"    : "AssignScalarToConditionsProcess",
        "Parameters"      : {
            "model_part_name" : "*GroupName",
*if(strcmp(cond(by_function),"True")==0 )	    
            "variable_name"   : "*cond(Variable)_VECTOR",
*else
            "variable_name"   : "*cond(Variable)",
*endif	    
*if(strcmp(cond(Time_Evolution),"INITIAL")==0)
	    "interval"        : [*GenData(Start_Time), *GenData(Start_Time)],
*elseif(strcmp(cond(Time_Evolution),"FULL")==0)
	    "interval"        : [*GenData(Start_Time), "End"],
*elseif(strcmp(cond(Time_Evolution),"INTERVAL")==0)
	    "interval"        : [*cond(Time_Interval,1), *cond(Time_Interval,2)],
*endif
*if(strcmp(cond(by_function),"True")==0 )
            "value"         : "*cond(Function)"
*else
            "value"         : *cond(Value)
*endif
	    }
*if( Counter == numberloads )
        }
*else
	},
*endif
*end groups
    ],
    "output_process_list" : [{
        "help"            : "This process writes restart files",    
        "kratos_module"   : "KratosMultiphysics.SolidMechanicsApplication",    
        "python_module"   : "restart_process",
        "process_name"    : "RestartProcess",
        "Parameters"      : {
            "model_part_name"     : "Main_Domain",
            "save_restart"        : *tcl(string tolower *GenData(Print_Restart)),
            "restart_file_name"   : "*tcl(file tail [GiD_Info Project ModelName])",
            "restart_file_label"  : "step",
            "output_control_type" : "time",
            "output_frequency"    : *GenData(Restart_Frequency),
            "json_output"         : false
        }
    }],
    "output_configuration"     : {
        "result_file_configuration" : {
            "gidpost_flags"       : {
*if(strcmp(GenData(File_Format),"Binary")==0)
                "GiDPostMode"           : "GiD_PostBinary",
*elseif(strcmp(GenData(File_Format),"Ascii")==0)
                "GiDPostMode"           : "GiD_PostAscii",
*endif
*if(strcmp(GenData(Write_Mesh),"Deformed")==0)
                "WriteDeformedMeshFlag" : "WriteDeformed",
*else
                "WriteDeformedMeshFlag" : "WriteUndeformed",
*endif
*if(strcmp(GenData(Write_Conditions),"True")==0)
		"WriteConditionsFlag"   : "WriteConditions",
*else
                "WriteConditionsFlag" : "WriteElementsOnly",
*endif
                "MultiFileFlag"         : "MultipleFiles"
            },
            "file_label"          : "step",
            "output_control_type" : "time",
            "output_frequency"    : *GenData(Write_Frequency),
            "body_output"         : true,
            "node_output"         : *tcl(string tolower *GenData(Write_Particles)),
            "skin_output"         : false,
            "plane_output"        : [],
	    "nodal_results"       : [
*if(strcmp(GenData(Solver_Type),"DynamicSolver")==0)
                                      "VELOCITY",
				      "ACCELERATION",
*if(strcmp(GenData(DOFS),"U-W")==0)
                                      "WATER_DISPLACEMENT",
                                      "WATER_VELOCITY",
				      "WATER_ACCELERATION",
*elseif(strcmp(GenData(DOFS),"U-W-wP")==0)
                                      "WATER_DISPLACEMENT",
                                      "WATER_VELOCITY",
				      "WATER_ACCELERATION",
				      "WATER_PRESSURE",
				      "WATER_PRESSURE_VELOCITY",
				      "WATER_PRESSURE_ACCELERATION",
*elseif(strcmp(GenData(DOFS),"U-J-W-wP")==0)
                                      "JACOBIAN",
                                      "WATER_DISPLACEMENT",
                                      "WATER_VELOCITY",
				      "WATER_ACCELERATION",
				      "WATER_PRESSURE",
				      "WATER_PRESSURE_VELOCITY",
				      "WATER_PRESSURE_ACCELERATION",
*endif
*endif
*if(strcmp(GenData(Write_Reactions),"True")==0)
				      "REACTION",
*endif
*if(strcmp(GenData(Write_Contact_Forces),"True")==0)
				      "NORMAL",
				      "CONTACT_FORCE",
*endif
*if(strcmp(GenData(DOFS),"U-P")==0)
				      "PRESSURE",
*endif
*if(strcmp(GenData(DOFS),"U-J-wP")==0)
				      "WATER_PRESSURE",
				      "JACOBIAN",
*endif
*if(strcmp(GenData(DOFS),"U-wP")==0)
				      "WATER_PRESSURE",
*if(strcmp(GenData(Write_Contact_Forces),"True")==0)
				      "EFFECTIVE_CONTACT_FORCE",
				      "EFFECTIVE_CONTACT_STRESS",
*endif
*endif
				      "DISPLACEMENT"
				    ],
            "gauss_point_results" : [
*if(strcmp(GenData(Problem_Type),"mechanical")==0)
				      "CAUCHY_STRESS_TENSOR",
				      "GREEN_LAGRANGE_STRAIN_TENSOR",
*endif
*if(strcmp(GenData(DOFS),"U-W")==0)
				      "WATER_PRESSURE",
*endif
				      "VON_MISES_STRESS"
				    ],
	    "additional_list_files": [
*for(i=1;i<=GenData(List_Files,INT);i=i+1)
*if( i<GenData(List_Files,INT) )
			     	  *GenData(List_Files,*i),
*else
			     	  *GenData(List_Files,*i)
*endif
*end
	    			 ]
        },
        "point_data_configuration"  : []
    }

}<|MERGE_RESOLUTION|>--- conflicted
+++ resolved
@@ -87,41 +87,7 @@
             "name"   : "*tcl(file tail [GiD_Info Project ModelName])",
 	    "label" : 0
 *endif
-<<<<<<< HEAD
-        }
-=======
-        },
-        "dofs"                               : [
-*if(strcmp(GenData(DOFS),"ROTATIONS")==0)
-                                                "ROTATION",
-*endif
-*if(strcmp(GenData(DOFS),"U-P")==0)
-                                                "PRESSURE",
-*endif
-*if(strcmp(GenData(DOFS),"U-wP")==0 )
-                                                "WATER_PRESSURE",
-*endif
-*if( strcmp(GenData(DOFS),"U-J-wP")==0 )
-                                                "WATER_PRESSURE",
-						"JACOBIAN"
-*endif
-*if( strcmp(GenData(DOFS),"U-J")==0 )
-						"JACOBIAN"
-*endif
-*if(strcmp(GenData(DOFS),"U-W")==0)
-						"WATER_DISPLACEMENT"
-*endif
-*if(strcmp(GenData(DOFS),"U-W-wP")==0)
-						"WATER_DISPLACEMENT",
-                                                "WATER_PRESSURE"
-*endif
-*if(strcmp(GenData(DOFS),"U-J-W-wP")==0)
-						"JACOBIAN",
-						"WATER_DISPLACEMENT",
-                                                "WATER_PRESSURE"
-*endif
-					       ]
->>>>>>> 13ceae16
+        }
     },
     "solver_settings"          : {
 *if(strcmp(GenData(Solver_Type),"DynamicSolver")==0)
