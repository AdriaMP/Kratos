//    |  /           |
//    ' /   __| _` | __|  _ \   __|
//    . \  |   (   | |   (   |\__ `
//   _|\_\_|  \__,_|\__|\___/ ____/
//                   Multi-Physics
//
//  License:		 BSD License
//					 Kratos default license: kratos/license.txt
//
//  Main authors:    Suneth Warnakulasuriya (https://github.com/sunethwarna)
//

#if !defined(KRATOS_STABILIZED_CONVECTION_DIFFUSION_REACTION_ELEMENT_H_INCLUDED)
#define KRATOS_STABILIZED_CONVECTION_DIFFUSION_REACTION_ELEMENT_H_INCLUDED

// System includes

// External includes

// Project includes
#include "custom_utilities/rans_calculation_utilities.h"
#include "includes/checks.h"
#include "includes/element.h"
#include "rans_modelling_application_variables.h"
<<<<<<< HEAD
#include "stabilized_convection_diffusion_reaction_utilities.h"
=======
#include "utilities/time_discretization.h"
>>>>>>> bc8732fc

namespace Kratos
{
///@name Kratos Globals
///@{

///@}
///@name Type Definitions
///@{

///@}
///@name  Enum's
///@{

///@}
///@name  Functions
///@{

///@}
///@name Kratos Classes
///@{

template <unsigned int TDim, unsigned int TNumNodes, class TConvectionDiffusionReactionData>
class StabilizedConvectionDiffusionReactionElement : public Element
{
public:
    ///@name Type Definitions
    ///@{

    typedef Element BaseType;

    /// Node type (default is: Node<3>)
    typedef Node<3> NodeType;

    /// Geometry type (using with given NodeType)
    typedef Geometry<NodeType> GeometryType;

    /// Definition of nodes container type, redefined from GeometryType
    typedef Geometry<NodeType>::PointsArrayType NodesArrayType;

    /// Vector type for local contributions to the linear system
    typedef Vector VectorType;

    /// Matrix type for local contributions to the linear system
    typedef Matrix MatrixType;

    typedef std::size_t IndexType;

    typedef std::size_t SizeType;

    typedef std::vector<std::size_t> EquationIdVectorType;

    typedef std::vector<Dof<double>::Pointer> DofsVectorType;

    typedef PointerVectorSet<Dof<double>, IndexedObject> DofsArrayType;

    /// Type for shape function values container
    typedef MatrixRow<Matrix> ShapeFunctionsType;

    /// Type for a matrix containing the shape function gradients
    typedef Kratos::Matrix ShapeFunctionDerivativesType;

    /// Type for an array of shape function gradient matrices
    typedef GeometryType::ShapeFunctionsGradientsType ShapeFunctionDerivativesArrayType;

    ///@}
    ///@name Pointer Definitions
    /// Pointer definition of StabilizedConvectionDiffusionReactionElement
    KRATOS_CLASS_POINTER_DEFINITION(StabilizedConvectionDiffusionReactionElement);

    ///@}
    ///@name Life Cycle
    ///@{

    /**
     * Constructor.
     */
    StabilizedConvectionDiffusionReactionElement(IndexType NewId = 0)
        : Element(NewId)
    {
    }

    /**
     * Constructor using an array of nodes
     */
    StabilizedConvectionDiffusionReactionElement(IndexType NewId, const NodesArrayType& ThisNodes)
        : Element(NewId, ThisNodes)
    {
    }

    /**
     * Constructor using Geometry
     */
    StabilizedConvectionDiffusionReactionElement(IndexType NewId, GeometryType::Pointer pGeometry)
        : Element(NewId, pGeometry)
    {
    }

    /**
     * Constructor using Properties
     */
    StabilizedConvectionDiffusionReactionElement(IndexType NewId,
                                                 GeometryType::Pointer pGeometry,
                                                 PropertiesType::Pointer pProperties)
        : Element(NewId, pGeometry, pProperties)
    {
    }

    /**
     * Copy Constructor
     */
    StabilizedConvectionDiffusionReactionElement(StabilizedConvectionDiffusionReactionElement const& rOther)
        : Element(rOther)
    {
    }

    /**
     * Destructor
     */
    ~StabilizedConvectionDiffusionReactionElement() override
    {
    }

    ///@}
    ///@name Operators
    ///@{

    /// Assignment operator.
    StabilizedConvectionDiffusionReactionElement& operator=(
        StabilizedConvectionDiffusionReactionElement const& rOther)
    {
        BaseType::operator=(rOther);
        Flags::operator=(rOther);
        // mpProperties = rOther.mpProperties;
        return *this;
    }

    ///@}
    ///@name Operations
    ///@{

    /**
     * ELEMENTS inherited from this class have to implement next
     * Create and Clone methods: MANDATORY
     */

    /**
     * creates a new element pointer
     * @param NewId: the ID of the new element
     * @param ThisNodes: the nodes of the new element
     * @param pProperties: the properties assigned to the new element
     * @return a Pointer to the new element
     */
    Element::Pointer Create(IndexType NewId,
                            NodesArrayType const& ThisNodes,
                            PropertiesType::Pointer pProperties) const override
    {
        KRATOS_TRY;
        KRATOS_ERROR
            << "Attempting to Create base "
               "StabilizedConvectionDiffusionReactionElement instances."
            << std::endl;
        KRATOS_CATCH("");
    }

    /**
     * creates a new element pointer
     * @param NewId: the ID of the new element
     * @param pGeom: the geometry to be employed
     * @param pProperties: the properties assigned to the new element
     * @return a Pointer to the new element
     */
    Element::Pointer Create(IndexType NewId,
                            GeometryType::Pointer pGeom,
                            PropertiesType::Pointer pProperties) const override
    {
        KRATOS_TRY;
        KRATOS_ERROR
            << "Attempting to Create base "
               "StabilizedConvectionDiffusionReactionElement instances."
            << std::endl;
        KRATOS_CATCH("");
    }

    /**
     * creates a new element pointer and clones the previous element data
     * @param NewId: the ID of the new element
     * @param ThisNodes: the nodes of the new element
     * @param pProperties: the properties assigned to the new element
     * @return a Pointer to the new element
     */
    Element::Pointer Clone(IndexType NewId, NodesArrayType const& ThisNodes) const override
    {
        KRATOS_TRY
        return Kratos::make_intrusive<StabilizedConvectionDiffusionReactionElement>(
            NewId, GetGeometry().Create(ThisNodes), pGetProperties());
        KRATOS_CATCH("");
    }

    /**
     * this determines the elemental equation ID vector for all elemental
     * DOFs
     * @param rResult: the elemental equation ID vector
     * @param rCurrentProcessInfo: the current process info instance
     */
    void EquationIdVector(EquationIdVectorType& rResult, ProcessInfo& CurrentProcessInfo) override
    {
        KRATOS_TRY;
        KRATOS_ERROR << "Attempting to call base "
                        "StabilizedConvectionDiffusionReactionElement "
                        "EquationIdVector method. Please implement it in the "
                        "derrived class."
                     << std::endl;
        KRATOS_CATCH("");
    }

    /**
     * determines the elemental list of DOFs
     * @param ElementalDofList: the list of DOFs
     * @param rCurrentProcessInfo: the current process info instance
     */
    void GetDofList(DofsVectorType& rElementalDofList, ProcessInfo& CurrentProcessInfo) override
    {
        KRATOS_TRY;
        KRATOS_ERROR
            << "Attempting to call base "
               "StabilizedConvectionDiffusionReactionElement GetDofList "
               "method. Please implement it in the derrived class."
            << std::endl;
        KRATOS_CATCH("");
    }

    /**
     * ELEMENTS inherited from this class have to implement next
     * CalculateLocalSystem, CalculateLeftHandSide and CalculateRightHandSide
     * methods they can be managed internally with a private method to do the
     * same calculations only once: MANDATORY
     */

    /**
     * this is called during the assembling process in order
     * to calculate all elemental contributions to the global system
     * matrix and the right hand side
     * @param rLeftHandSideMatrix: the elemental left hand side matrix
     * @param rRightHandSideVector: the elemental right hand side
     * @param rCurrentProcessInfo: the current process info instance
     */
    void CalculateLocalSystem(MatrixType& rLeftHandSideMatrix,
                              VectorType& rRightHandSideVector,
                              ProcessInfo& rCurrentProcessInfo) override
    {
        // Check sizes and initialize matrix
        if (rLeftHandSideMatrix.size1() != TNumNodes || rLeftHandSideMatrix.size2() != TNumNodes)
            rLeftHandSideMatrix.resize(TNumNodes, TNumNodes, false);

        noalias(rLeftHandSideMatrix) = ZeroMatrix(TNumNodes, TNumNodes);

        // Calculate RHS
        this->CalculateRightHandSide(rRightHandSideVector, rCurrentProcessInfo);
    }

    /**
     * this is called during the assembling process in order
     * to calculate the elemental left hand side matrix only
     * @param rLeftHandSideMatrix: the elemental left hand side matrix
     * @param rCurrentProcessInfo: the current process info instance
     */
    void CalculateLeftHandSide(MatrixType& rLeftHandSideMatrix,
                               ProcessInfo& rCurrentProcessInfo) override
    {
    }

    /**
     * this is called during the assembling process in order
     * to calculate the elemental right hand side vector only
     * @param rRightHandSideVector: the elemental right hand side vector
     * @param rCurrentProcessInfo: the current process info instance
     */
    void CalculateRightHandSide(VectorType& rRightHandSideVector,
                                ProcessInfo& rCurrentProcessInfo) override
    {
        KRATOS_TRY

        if (rRightHandSideVector.size() != TNumNodes)
            rRightHandSideVector.resize(TNumNodes, false);

        noalias(rRightHandSideVector) = ZeroVector(TNumNodes);

        // Get Shape function data
        Vector gauss_weights;
        Matrix shape_functions;
        ShapeFunctionDerivativesArrayType shape_derivatives;
        this->CalculateGeometryData(gauss_weights, shape_functions, shape_derivatives);
        const ShapeFunctionDerivativesArrayType& r_parameter_derivatives =
            this->GetGeometryParameterDerivatives();
        const unsigned int num_gauss_points = gauss_weights.size();

        const double delta_time = rCurrentProcessInfo[DELTA_TIME];
        const double bossak_alpha = rCurrentProcessInfo[BOSSAK_ALPHA];
        const double bossak_gamma =
            TimeDiscretization::Bossak(bossak_alpha, 0.25, 0.5).GetGamma();

        for (unsigned int g = 0; g < num_gauss_points; g++)
        {
            const Matrix& r_shape_derivatives = shape_derivatives[g];
            const Vector& gauss_shape_functions = row(shape_functions, g);

            const Matrix& r_parameter_derivatives_g = r_parameter_derivatives[g];
            Matrix contravariant_metric_tensor(r_parameter_derivatives_g.size1(),
                                               r_parameter_derivatives_g.size2());
            noalias(contravariant_metric_tensor) =
                prod(trans(r_parameter_derivatives_g), r_parameter_derivatives_g);

            const array_1d<double, 3> velocity =
                this->EvaluateInPoint(VELOCITY, gauss_shape_functions);

            TConvectionDiffusionReactionData r_current_data;
            double effective_kinematic_viscosity;
            this->CalculateConvectionDiffusionReactionData(
                r_current_data, effective_kinematic_viscosity,
                gauss_shape_functions, r_shape_derivatives, rCurrentProcessInfo);

            const double reaction =
                this->CalculateReactionTerm(r_current_data, rCurrentProcessInfo);
            const double source =
                this->CalculateSourceTerm(r_current_data, rCurrentProcessInfo);

            double tau, element_length;
            StabilizedConvectionDiffusionReactionUtilities::CalculateStabilizationTau(
                tau, element_length, velocity, contravariant_metric_tensor, reaction,
                effective_kinematic_viscosity, bossak_alpha, bossak_gamma, delta_time);

            BoundedVector<double, TNumNodes> velocity_convective_terms;
            this->GetConvectionOperator(velocity_convective_terms, velocity, r_shape_derivatives);

            const double s = std::abs(reaction);

            for (unsigned int a = 0; a < TNumNodes; ++a)
            {
                double value = 0.0;

                value += gauss_shape_functions[a] * source;

                // Add supg stabilization terms
                value += (velocity_convective_terms[a] + s * gauss_shape_functions[a]) *
                         tau * source;

                rRightHandSideVector[a] += gauss_weights[g] * value;
            }
        }

        KRATOS_CATCH("");
    }

    /**
     * @brief CalculateLocalVelocityContribution Calculate the local contribution in terms of velocity and pressure.
     * @param rDampMatrix Local finite element system matrix (output)
     * @param rRightHandSideVector Local finite element residual vector (output)
     * @param rCurrentProcessInfo Current ProcessInfo values (input)
     */
    void CalculateLocalVelocityContribution(MatrixType& rDampingMatrix,
                                            VectorType& rRightHandSideVector,
                                            ProcessInfo& rCurrentProcessInfo) override
    {
        CalculateDampingMatrix(rDampingMatrix, rCurrentProcessInfo);

        // Now calculate an additional contribution to the residual: r -= rDampingMatrix * (u,p)
        VectorType U;
        this->GetValuesVector(U);
        noalias(rRightHandSideVector) -= prod(rDampingMatrix, U);
    }

    /**
     * this is called during the assembling process in order
     * to calculate the first derivatives contributions for the LHS and RHS
     * @param rLeftHandSideMatrix: the elemental left hand side matrix
     * @param rRightHandSideVector: the elemental right hand side
     * @param rCurrentProcessInfo: the current process info instance
     */
    void CalculateFirstDerivativesContributions(MatrixType& rLeftHandSideMatrix,
                                                VectorType& rRightHandSideVector,
                                                ProcessInfo& rCurrentProcessInfo) override
    {
        if (rLeftHandSideMatrix.size1() != 0)
            rLeftHandSideMatrix.resize(0, 0, false);
        if (rRightHandSideVector.size() != 0)
            rRightHandSideVector.resize(0, false);
    }

    /**
     * this is called during the assembling process in order
     * to calculate the elemental left hand side matrix for the first derivatives constributions
     * @param rLeftHandSideMatrix: the elemental left hand side matrix
     * @param rCurrentProcessInfo: the current process info instance
     */
    void CalculateFirstDerivativesLHS(MatrixType& rLeftHandSideMatrix,
                                      ProcessInfo& rCurrentProcessInfo) override
    {
        if (rLeftHandSideMatrix.size1() != 0)
            rLeftHandSideMatrix.resize(0, 0, false);
    }

    /**
     * this is called during the assembling process in order
     * to calculate the elemental right hand side vector for the first derivatives constributions
     * @param rRightHandSideVector: the elemental right hand side vector
     * @param rCurrentProcessInfo: the current process info instance
     */
    void CalculateFirstDerivativesRHS(VectorType& rRightHandSideVector,
                                      ProcessInfo& rCurrentProcessInfo) override
    {
        if (rRightHandSideVector.size() != 0)
            rRightHandSideVector.resize(0, false);
    }

    /**
     * ELEMENTS inherited from this class must implement this methods
     * if they need to add dynamic element contributions
     * note: second derivatives means the accelerations if the displacements are the dof of the analysis
     * note: time integration parameters must be set in the rCurrentProcessInfo before calling these methods
     * CalculateSecondDerivativesContributions,
     * CalculateSecondDerivativesLHS, CalculateSecondDerivativesRHS methods are : OPTIONAL
     */

    /**
     * this is called during the assembling process in order
     * to calculate the second derivative contributions for the LHS and RHS
     * @param rLeftHandSideMatrix: the elemental left hand side matrix
     * @param rRightHandSideVector: the elemental right hand side
     * @param rCurrentProcessInfo: the current process info instance
     */
    void CalculateSecondDerivativesContributions(MatrixType& rLeftHandSideMatrix,
                                                 VectorType& rRightHandSideVector,
                                                 ProcessInfo& rCurrentProcessInfo) override
    {
        if (rLeftHandSideMatrix.size1() != 0)
            rLeftHandSideMatrix.resize(0, 0, false);
        if (rRightHandSideVector.size() != 0)
            rRightHandSideVector.resize(0, false);
    }

    /**
     * this is called during the assembling process in order
     * to calculate the elemental left hand side matrix for the second derivatives constributions
     * @param rLeftHandSideMatrix: the elemental left hand side matrix
     * @param rCurrentProcessInfo: the current process info instance
     */
    void CalculateSecondDerivativesLHS(MatrixType& rLeftHandSideMatrix,
                                       ProcessInfo& rCurrentProcessInfo) override
    {
        if (rLeftHandSideMatrix.size1() != 0)
            rLeftHandSideMatrix.resize(0, 0, false);
    }

    /**
     * this is called during the assembling process in order
     * to calculate the elemental right hand side vector for the second derivatives constributions
     * @param rRightHandSideVector: the elemental right hand side vector
     * @param rCurrentProcessInfo: the current process info instance
     */
    void CalculateSecondDerivativesRHS(VectorType& rRightHandSideVector,
                                       ProcessInfo& rCurrentProcessInfo) override
    {
        if (rRightHandSideVector.size() != 0)
            rRightHandSideVector.resize(0, false);
    }

    /**
     * this is called during the assembling process in order
     * to calculate the elemental mass matrix
     * @param rMassMatrix: the elemental mass matrix
     * @param rCurrentProcessInfo: the current process info instance
     */
    void CalculateMassMatrix(MatrixType& rMassMatrix, ProcessInfo& rCurrentProcessInfo) override
    {
        KRATOS_TRY

        if (rMassMatrix.size1() != TNumNodes || rMassMatrix.size2() != TNumNodes)
            rMassMatrix.resize(TNumNodes, TNumNodes, false);

        noalias(rMassMatrix) = ZeroMatrix(TNumNodes, TNumNodes);

        // Get Shape function data
        Vector gauss_weights;
        Matrix shape_functions;
        ShapeFunctionDerivativesArrayType shape_derivatives;
        this->CalculateGeometryData(gauss_weights, shape_functions, shape_derivatives);
        const ShapeFunctionDerivativesArrayType& r_parameter_derivatives =
            this->GetGeometryParameterDerivatives();
        const unsigned int num_gauss_points = gauss_weights.size();

        const double delta_time = rCurrentProcessInfo[DELTA_TIME];
        const double bossak_alpha = rCurrentProcessInfo[BOSSAK_ALPHA];
        const double bossak_gamma =
            TimeDiscretization::Bossak(bossak_alpha, 0.25, 0.5).GetGamma();

        for (unsigned int g = 0; g < num_gauss_points; g++)
        {
            const Matrix& r_shape_derivatives = shape_derivatives[g];
            const Vector& gauss_shape_functions = row(shape_functions, g);

            const Matrix& r_parameter_derivatives_g = r_parameter_derivatives[g];
            Matrix contravariant_metric_tensor(r_parameter_derivatives_g.size1(),
                                               r_parameter_derivatives_g.size2());
            noalias(contravariant_metric_tensor) =
                prod(trans(r_parameter_derivatives_g), r_parameter_derivatives_g);

            const double mass = gauss_weights[g] / TNumNodes;
            this->AddLumpedMassMatrix(rMassMatrix, mass);

            const array_1d<double, 3>& velocity =
                this->EvaluateInPoint(VELOCITY, gauss_shape_functions);
            BoundedVector<double, TNumNodes> velocity_convective_terms;
            this->GetConvectionOperator(velocity_convective_terms, velocity, r_shape_derivatives);

            TConvectionDiffusionReactionData r_current_data;
            double effective_kinematic_viscosity;
            this->CalculateConvectionDiffusionReactionData(
                r_current_data, effective_kinematic_viscosity,
                gauss_shape_functions, r_shape_derivatives, rCurrentProcessInfo);

            const double reaction =
                this->CalculateReactionTerm(r_current_data, rCurrentProcessInfo);

            double tau, element_length;
            StabilizedConvectionDiffusionReactionUtilities::CalculateStabilizationTau(
                tau, element_length, velocity, contravariant_metric_tensor, reaction,
                effective_kinematic_viscosity, bossak_alpha, bossak_gamma, delta_time);

            const double s = std::abs(reaction);

            // Add mass stabilization terms
            for (unsigned int i = 0; i < TNumNodes; ++i)
                for (unsigned int j = 0; j < TNumNodes; ++j)
                    rMassMatrix(i, j) +=
                        gauss_weights[g] * tau *
                        (velocity_convective_terms[i] + s * gauss_shape_functions[i]) *
                        gauss_shape_functions[j];
        }

        KRATOS_CATCH("");
    }

    /**
     * this is called during the assembling process in order
     * to calculate the elemental damping matrix
     * @param rDampingMatrix: the elemental damping matrix
     * @param rCurrentProcessInfo: the current process info instance
     */
    void CalculateDampingMatrix(MatrixType& rDampingMatrix, ProcessInfo& rCurrentProcessInfo) override
    {
        KRATOS_TRY

        if (rDampingMatrix.size1() != TNumNodes || rDampingMatrix.size2() != TNumNodes)
            rDampingMatrix.resize(TNumNodes, TNumNodes, false);

        noalias(rDampingMatrix) = ZeroMatrix(TNumNodes, TNumNodes);

        // Get Shape function data
        Vector gauss_weights;
        Matrix shape_functions;
        ShapeFunctionDerivativesArrayType shape_derivatives;
        this->CalculateGeometryData(gauss_weights, shape_functions, shape_derivatives);
        const ShapeFunctionDerivativesArrayType& r_parameter_derivatives =
            this->GetGeometryParameterDerivatives();
        const unsigned int num_gauss_points = gauss_weights.size();

        const double delta_time = rCurrentProcessInfo[DELTA_TIME];
        const double bossak_alpha = rCurrentProcessInfo[BOSSAK_ALPHA];
        const double bossak_gamma =
            TimeDiscretization::Bossak(bossak_alpha, 0.25, 0.5).GetGamma();

        for (unsigned int g = 0; g < num_gauss_points; g++)
        {
            const Matrix& r_shape_derivatives = shape_derivatives[g];
            const Vector& gauss_shape_functions = row(shape_functions, g);

            const Matrix& r_parameter_derivatives_g = r_parameter_derivatives[g];
            Matrix contravariant_metric_tensor(r_parameter_derivatives_g.size1(),
                                               r_parameter_derivatives_g.size2());
            noalias(contravariant_metric_tensor) =
                prod(trans(r_parameter_derivatives_g), r_parameter_derivatives_g);

            const array_1d<double, 3> velocity =
                this->EvaluateInPoint(VELOCITY, gauss_shape_functions);
            BoundedVector<double, TNumNodes> velocity_convective_terms;
            this->GetConvectionOperator(velocity_convective_terms, velocity, r_shape_derivatives);
            const double velocity_magnitude = norm_2(velocity);

            TConvectionDiffusionReactionData r_current_data;
            double effective_kinematic_viscosity, variable_gradient_norm,
                relaxed_variable_acceleration;
            this->CalculateConvectionDiffusionReactionData(
                r_current_data, effective_kinematic_viscosity,
                variable_gradient_norm, relaxed_variable_acceleration,
                gauss_shape_functions, r_shape_derivatives, rCurrentProcessInfo);

            const double reaction =
                this->CalculateReactionTerm(r_current_data, rCurrentProcessInfo);

            double tau, element_length;
            StabilizedConvectionDiffusionReactionUtilities::CalculateStabilizationTau(
                tau, element_length, velocity, contravariant_metric_tensor, reaction,
                effective_kinematic_viscosity, bossak_alpha, bossak_gamma, delta_time);

            // Calculate residual for cross wind dissipation coefficient
            double cross_wind_diffusion{0.0}, stream_line_diffusion{0.0};
            const double velocity_magnitude_square = std::pow(velocity_magnitude, 2);

            Vector nodal_variable;
            this->GetValuesVector(nodal_variable);

            if (variable_gradient_norm > std::numeric_limits<double>::epsilon() &&
                velocity_magnitude_square > std::numeric_limits<double>::epsilon())
            {
                const double source =
                    this->CalculateSourceTerm(r_current_data, rCurrentProcessInfo);

                double residual = relaxed_variable_acceleration;
                residual += inner_prod(velocity_convective_terms, nodal_variable);
                residual += reaction * inner_prod(gauss_shape_functions, nodal_variable);
                residual -= source;
                residual = std::abs(residual);
                residual /= variable_gradient_norm;

                double chi, k1, k2;
                StabilizedConvectionDiffusionReactionUtilities::CalculateCrossWindDiffusionParameters(
                    chi, k1, k2, velocity_magnitude, tau, effective_kinematic_viscosity,
                    reaction, bossak_alpha, bossak_gamma, delta_time, element_length);

                stream_line_diffusion = residual * chi * k1 / velocity_magnitude_square;
                cross_wind_diffusion = residual * chi * k2 / velocity_magnitude_square;
            }

            const double s = std::abs(reaction);

            for (unsigned int a = 0; a < TNumNodes; a++)
            {
                for (unsigned int b = 0; b < TNumNodes; b++)
                {
                    double dNa_dNb = 0.0;
                    for (unsigned int i = 0; i < TDim; i++)
                        dNa_dNb += r_shape_derivatives(a, i) * r_shape_derivatives(b, i);

                    double value = 0.0;

                    value += gauss_shape_functions[a] * velocity_convective_terms[b];
                    value += gauss_shape_functions[a] * reaction *
                             gauss_shape_functions[b]; // * positive_values_list[b];
                    value += effective_kinematic_viscosity * dNa_dNb;

                    // Adding SUPG stabilization terms
                    value += tau *
                             (velocity_convective_terms[a] + s * gauss_shape_functions[a]) *
                             velocity_convective_terms[b];
                    value += tau *
                             (velocity_convective_terms[a] + s * gauss_shape_functions[a]) *
                             reaction * gauss_shape_functions[b]; // * positive_values_list[b];

                    // Adding cross wind dissipation
                    value += cross_wind_diffusion * dNa_dNb * velocity_magnitude_square;
                    value -= cross_wind_diffusion * velocity_convective_terms[a] *
                             velocity_convective_terms[b];

                    // Adding stream line dissipation
                    value += stream_line_diffusion * velocity_convective_terms[a] *
                             velocity_convective_terms[b];

                    rDampingMatrix(a, b) += gauss_weights[g] * value;
                }
            }
        }

        KRATOS_CATCH("");
    }

    /**
     * This method provides the place to perform checks on the completeness of the input
     * and the compatibility with the problem options as well as the contitutive laws selected
     * It is designed to be called only once (or anyway, not often) typically at the beginning
     * of the calculations, so to verify that nothing is missing from the input
     * or that no common error is found.
     * @param rCurrentProcessInfo
     * this method is: MANDATORY
     */
    int Check(const ProcessInfo& rCurrentProcessInfo) override
    {
        KRATOS_TRY

        KRATOS_ERROR_IF(this->Id() < 1)
            << "StabilizedConvectionDiffusionReactionElement found with Id 0 "
               "or negative"
            << std::endl;

        KRATOS_ERROR_IF(this->GetGeometry().Area() <= 0)
            << "On StabilizedConvectionDiffusionReactionElement -> " << this->Id()
            << "; Area cannot be less than or equal to 0" << std::endl;

        KRATOS_CHECK_VARIABLE_KEY(DELTA_TIME);
        KRATOS_CHECK_VARIABLE_KEY(BOSSAK_ALPHA);
        KRATOS_CHECK_VARIABLE_KEY(VELOCITY);

        for (IndexType iNode = 0; iNode < this->GetGeometry().size(); ++iNode)
        {
            KRATOS_CHECK_VARIABLE_IN_NODAL_DATA(VELOCITY, this->GetGeometry()[iNode]);
        }

        return 0;

        KRATOS_CATCH("");
    }

    ///@}
    ///@name Access
    ///@{

    ///@}
    ///@name Inquiry
    ///@{

    ///@}
    ///@name Input and output
    ///@{

    /// Turn back information as a string.
    std::string Info() const override
    {
        std::stringstream buffer;
        buffer << "StabilizedConvectionDiffusionReactionElement #" << Id();
        return buffer.str();
    }
    /// Print information about this object.
    void PrintInfo(std::ostream& rOStream) const override
    {
        rOStream << "StabilizedConvectionDiffusionReactionElement #" << Id();
    }

    ///@}
    ///@name Friends
    ///@{

    ///@}

protected:
    ///@name Protected static Member Variables
    ///@{

    ///@}
    ///@name Protected member Variables
    ///@{

    ///@}
    ///@name Protected Operators
    ///@{

    ///@}
    ///@name Protected Operations
    ///@{

    virtual void CalculateConvectionDiffusionReactionData(
        TConvectionDiffusionReactionData& rData,
        double& rEffectiveKinematicViscosity,
        const Vector& rShapeFunctions,
        const Matrix& rShapeFunctionDerivatives,
        const ProcessInfo& rCurrentProcessInfo,
        const int Step = 0) const
    {
        KRATOS_TRY;
        KRATOS_ERROR << "Attempting to call base "
                        "StabilizedConvectionDiffusionReactionElement "
                        "CalculateConvectionDiffusionReactionData method. "
                        "Please implement it in the derrived class."
                     << std::endl;
        KRATOS_CATCH("");
    }

    virtual void CalculateConvectionDiffusionReactionData(
        TConvectionDiffusionReactionData& rData,
        double& rEffectiveKinematicViscosity,
        double& rVariableGradientNorm,
        double& rVariableRelaxedAcceleration,
        const Vector& rShapeFunctions,
        const Matrix& rShapeFunctionDerivatives,
        const ProcessInfo& rCurrentProcessInfo,
        const int Step = 0) const
    {
        KRATOS_TRY;
        KRATOS_ERROR << "Attempting to call base "
                        "StabilizedConvectionDiffusionReactionElement "
                        "CalculateConvectionDiffusionReactionData method. "
                        "Please implement it in the derrived class."
                     << std::endl;
        KRATOS_CATCH("");
    }

    virtual double CalculateSourceTerm(const TConvectionDiffusionReactionData& rData,
                                       const ProcessInfo& rCurrentProcessInfo,
                                       const int Step = 0) const
    {
        KRATOS_TRY;
        KRATOS_ERROR << "Attempting to call base "
                        "StabilizedConvectionDiffusionReactionElement "
                        "CalculateSourceTerm method. Please implement it in "
                        "the derrived class."
                     << std::endl;
        KRATOS_CATCH("");
    }

    virtual double CalculateReactionTerm(const TConvectionDiffusionReactionData& rData,
                                         const ProcessInfo& rCurrentProcessInfo,
                                         const int Step = 0) const
    {
        KRATOS_TRY;
        KRATOS_ERROR << "Attempting to call base "
                        "StabilizedConvectionDiffusionReactionElement "
                        "CalculateReactionTerm method. Please implement it in "
                        "the derrived class."
                     << std::endl;
        KRATOS_CATCH("");
    }

    /// Determine integration point weights and shape funcition derivatives from the element's geometry.
    virtual void CalculateGeometryData(Vector& rGaussWeights,
                                       Matrix& rNContainer,
                                       ShapeFunctionDerivativesArrayType& rDN_DX) const
    {
        const GeometryType& r_geometry = this->GetGeometry();

        RansCalculationUtilities().CalculateGeometryData(
            r_geometry, this->GetIntegrationMethod(), rGaussWeights, rNContainer, rDN_DX);
    }

    ShapeFunctionDerivativesArrayType GetGeometryParameterDerivatives() const
    {
        const GeometryType& r_geometry = this->GetGeometry();
        return RansCalculationUtilities().CalculateGeometryParameterDerivatives(
            r_geometry, this->GetIntegrationMethod());
    }

    double EvaluateInPoint(const Variable<double>& rVariable,
                           const Vector& rShapeFunction,
                           const int Step = 0) const
    {
        return RansCalculationUtilities().EvaluateInPoint(
            this->GetGeometry(), rVariable, rShapeFunction, Step);
    }

    array_1d<double, 3> EvaluateInPoint(const Variable<array_1d<double, 3>>& rVariable,
                                        const Vector& rShapeFunction,
                                        const int Step = 0) const
    {
        return RansCalculationUtilities().EvaluateInPoint(
            this->GetGeometry(), rVariable, rShapeFunction, Step);
    }

    void GetConvectionOperator(BoundedVector<double, TNumNodes>& rOutput,
                               const array_1d<double, 3>& rVector,
                               const Matrix& rShapeDerivatives) const
    {
        rOutput.clear();
        for (unsigned int i = 0; i < TNumNodes; ++i)
            for (unsigned int j = 0; j < TDim; j++)
            {
                rOutput[i] += rVector[j] * rShapeDerivatives(i, j);
            }
    }

    double GetDivergenceOperator(const Variable<array_1d<double, 3>>& rVariable,
                                 const Matrix& rShapeDerivatives,
                                 const int Step = 0) const
    {
        double value = 0.0;
        const GeometryType& r_geometry = this->GetGeometry();

        for (unsigned int i = 0; i < TNumNodes; ++i)
        {
            const array_1d<double, 3>& r_value =
                r_geometry[i].FastGetSolutionStepValue(rVariable, Step);
            for (unsigned int j = 0; j < TDim; ++j)
            {
                value += r_value[j] * rShapeDerivatives(i, j);
            }
        }

        return value;
    }

    void CalculateGradient(BoundedMatrix<double, TDim, TDim>& rOutput,
                           const Variable<array_1d<double, 3>>& rVariable,
                           const Matrix& rShapeDerivatives,
                           const int Step = 0) const
    {
        const GeometryType& r_geometry = this->GetGeometry();

        RansCalculationUtilities().CalculateGradient<TDim>(
            rOutput, r_geometry, rVariable, rShapeDerivatives, Step);
    }

    void CalculateGradient(array_1d<double, 3>& rOutput,
                           const Variable<double>& rVariable,
                           const Matrix& rShapeDerivatives,
                           const int Step = 0) const
    {
        const GeometryType& r_geometry = this->GetGeometry();
        RansCalculationUtilities().CalculateGradient(
            rOutput, r_geometry, rVariable, rShapeDerivatives, Step);
    }

    void CalculateSymmetricGradientMatrix(BoundedMatrix<double, TDim, TDim>& rOutput,
                                          const Variable<array_1d<double, 3>>& rVariable,
                                          const BoundedMatrix<double, TDim, TDim>& rGradientMatrix,
                                          const Matrix& rShapeDerivatives,
                                          const int Step = 0) const
    {
        const double variable_divergence =
            this->GetDivergenceOperator(rVariable, rShapeDerivatives, Step);
        identity_matrix<double> identity(TDim);

        rOutput.clear();
        noalias(rOutput) = rGradientMatrix + trans(rGradientMatrix) -
                           (2.0 / 3.0) * variable_divergence * identity;
    }

    void AddLumpedMassMatrix(MatrixType& rMassMatrix, const double Mass)
    {
        for (unsigned int iNode = 0; iNode < TNumNodes; ++iNode)
            rMassMatrix(iNode, iNode) += Mass;
    }

    ///@}
    ///@name Protected  Access
    ///@{

    ///@}
    ///@name Protected Inquiry
    ///@{

    ///@}
    ///@name Protected LifeCycle
    ///@{

    ///@}

private:
    ///@name Static Member Variables
    ///@{

    ///@}
    ///@name Member Variables
    ///@{

    ///@}
    ///@name Private Operators
    ///@{

    ///@}
    ///@name Private Operations
    ///@{

<<<<<<< HEAD
=======
    void CalculateStabilizationTau(double& tau,
                                   double& element_length,
                                   const array_1d<double, 3>& rVelocity,
                                   const Matrix& rContravariantMetricTensor,
                                   const double reaction,
                                   const double effective_kinematic_viscosity,
                                   const double alpha,
                                   const double gamma,
                                   const double delta_time)
    {
        unsigned int dim = rContravariantMetricTensor.size2();
        Vector velocity(dim);
        for (unsigned int d = 0; d < dim; ++d)
            velocity[d] = rVelocity[d];
        Vector temp(dim);
        noalias(temp) = prod(rContravariantMetricTensor, velocity);
        const double velocity_norm = norm_2(rVelocity);
        element_length = 2.0 * velocity_norm / std::sqrt(inner_prod(velocity, temp));

        const double stab_convection =
            std::pow(2.0 * norm_2(rVelocity) / element_length, 2);
        const double stab_diffusion = std::pow(
            12.0 * effective_kinematic_viscosity / (element_length * element_length), 2);
        const double stab_dynamics = std::pow((1 - alpha) / (gamma * delta_time), 2);
        const double stab_reaction = std::pow(reaction, 2);

        tau = 1.0 / std::sqrt(stab_dynamics + stab_convection + stab_diffusion + stab_reaction);
    }

    double CalculatePsiOne(const double velocity_norm, const double tau, const double reaction_tilde)
    {
        return velocity_norm + tau * velocity_norm * reaction_tilde;
    }

    double CalculatePsiTwo(const double reaction_tilde, const double tau, const double element_length)
    {
        return (reaction_tilde + tau * reaction_tilde * std::abs(reaction_tilde)) *
               std::pow(element_length, 2) / 6.0;
    }

    void CalculateCrossWindDiffusionParameters(double& chi,
                                               double& k1,
                                               double& k2,
                                               const double velocity_magnitude,
                                               const double tau,
                                               const double effective_kinematic_viscosity,
                                               const double reaction,
                                               const double alpha,
                                               const double gamma,
                                               const double delta_time,
                                               const double element_length)
    {
        const double reaction_dynamics = reaction + (1 - alpha) / (gamma * delta_time);

        chi = 2.0 / (std::abs(reaction_dynamics) * element_length + 2.0 * velocity_magnitude);

        const double psi_one =
            this->CalculatePsiOne(velocity_magnitude, tau, reaction_dynamics);
        const double psi_two = this->CalculatePsiTwo(reaction_dynamics, tau, element_length);

        double value = 0.0;

        value = 0.5 * std::abs(psi_one - tau * velocity_magnitude * reaction_dynamics) * element_length;
        value -= (effective_kinematic_viscosity + tau * std::pow(velocity_magnitude, 2));
        value += psi_two;

        k1 = std::max(value, 0.0);

        value = 0.5 * std::abs(psi_one) * element_length;
        value -= effective_kinematic_viscosity;
        value += psi_two;

        k2 = std::max(value, 0.0);
    }

>>>>>>> bc8732fc
    ///@}
    ///@name Serialization
    ///@{

    friend class Serializer;

    void save(Serializer& rSerializer) const override
    {
        KRATOS_TRY

        KRATOS_SERIALIZE_SAVE_BASE_CLASS(rSerializer, Element);

        KRATOS_CATCH("");
    }
    void load(Serializer& rSerializer) override
    {
        KRATOS_TRY

        KRATOS_SERIALIZE_LOAD_BASE_CLASS(rSerializer, Element);

        KRATOS_CATCH("");
    }

    ///@}
    ///@name Private  Access
    ///@{

    ///@}
    ///@name Private Inquiry
    ///@{

    ///@}
    ///@name Un accessible methods
    ///@{

    ///@}

}; // Class StabilizedConvectionDiffusionReactionElement

///@}

///@name Type Definitions
///@{

///@}
///@name Input and output
///@{

template <unsigned int TDim, unsigned int TNumNodes, class TConvectionDiffusionReactionData>
inline std::istream& operator>>(
    std::istream& rIStream,
    StabilizedConvectionDiffusionReactionElement<TDim, TNumNodes, TConvectionDiffusionReactionData>& rThis);

/// output stream function
template <unsigned int TDim, unsigned int TNumNodes, class TConvectionDiffusionReactionData>
inline std::ostream& operator<<(
    std::ostream& rOStream,
    const StabilizedConvectionDiffusionReactionElement<TDim, TNumNodes, TConvectionDiffusionReactionData>& rThis)
{
    rThis.PrintInfo(rOStream);
    rOStream << " : " << std::endl;
    rThis.PrintData(rOStream);
    return rOStream;
}

///@}

} // namespace Kratos.

#endif // KRATOS_STABILIZED_CONVECTION_DIFFUSION_REACTION_ELEMENT_H_INCLUDED defined<|MERGE_RESOLUTION|>--- conflicted
+++ resolved
@@ -22,11 +22,8 @@
 #include "includes/checks.h"
 #include "includes/element.h"
 #include "rans_modelling_application_variables.h"
-<<<<<<< HEAD
 #include "stabilized_convection_diffusion_reaction_utilities.h"
-=======
 #include "utilities/time_discretization.h"
->>>>>>> bc8732fc
 
 namespace Kratos
 {
@@ -986,84 +983,6 @@
     ///@name Private Operations
     ///@{
 
-<<<<<<< HEAD
-=======
-    void CalculateStabilizationTau(double& tau,
-                                   double& element_length,
-                                   const array_1d<double, 3>& rVelocity,
-                                   const Matrix& rContravariantMetricTensor,
-                                   const double reaction,
-                                   const double effective_kinematic_viscosity,
-                                   const double alpha,
-                                   const double gamma,
-                                   const double delta_time)
-    {
-        unsigned int dim = rContravariantMetricTensor.size2();
-        Vector velocity(dim);
-        for (unsigned int d = 0; d < dim; ++d)
-            velocity[d] = rVelocity[d];
-        Vector temp(dim);
-        noalias(temp) = prod(rContravariantMetricTensor, velocity);
-        const double velocity_norm = norm_2(rVelocity);
-        element_length = 2.0 * velocity_norm / std::sqrt(inner_prod(velocity, temp));
-
-        const double stab_convection =
-            std::pow(2.0 * norm_2(rVelocity) / element_length, 2);
-        const double stab_diffusion = std::pow(
-            12.0 * effective_kinematic_viscosity / (element_length * element_length), 2);
-        const double stab_dynamics = std::pow((1 - alpha) / (gamma * delta_time), 2);
-        const double stab_reaction = std::pow(reaction, 2);
-
-        tau = 1.0 / std::sqrt(stab_dynamics + stab_convection + stab_diffusion + stab_reaction);
-    }
-
-    double CalculatePsiOne(const double velocity_norm, const double tau, const double reaction_tilde)
-    {
-        return velocity_norm + tau * velocity_norm * reaction_tilde;
-    }
-
-    double CalculatePsiTwo(const double reaction_tilde, const double tau, const double element_length)
-    {
-        return (reaction_tilde + tau * reaction_tilde * std::abs(reaction_tilde)) *
-               std::pow(element_length, 2) / 6.0;
-    }
-
-    void CalculateCrossWindDiffusionParameters(double& chi,
-                                               double& k1,
-                                               double& k2,
-                                               const double velocity_magnitude,
-                                               const double tau,
-                                               const double effective_kinematic_viscosity,
-                                               const double reaction,
-                                               const double alpha,
-                                               const double gamma,
-                                               const double delta_time,
-                                               const double element_length)
-    {
-        const double reaction_dynamics = reaction + (1 - alpha) / (gamma * delta_time);
-
-        chi = 2.0 / (std::abs(reaction_dynamics) * element_length + 2.0 * velocity_magnitude);
-
-        const double psi_one =
-            this->CalculatePsiOne(velocity_magnitude, tau, reaction_dynamics);
-        const double psi_two = this->CalculatePsiTwo(reaction_dynamics, tau, element_length);
-
-        double value = 0.0;
-
-        value = 0.5 * std::abs(psi_one - tau * velocity_magnitude * reaction_dynamics) * element_length;
-        value -= (effective_kinematic_viscosity + tau * std::pow(velocity_magnitude, 2));
-        value += psi_two;
-
-        k1 = std::max(value, 0.0);
-
-        value = 0.5 * std::abs(psi_one) * element_length;
-        value -= effective_kinematic_viscosity;
-        value += psi_two;
-
-        k2 = std::max(value, 0.0);
-    }
-
->>>>>>> bc8732fc
     ///@}
     ///@name Serialization
     ///@{
