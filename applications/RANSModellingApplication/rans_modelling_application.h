--- conflicted
+++ resolved
@@ -20,17 +20,6 @@
 // Project includes
 #include "includes/kratos_application.h"
 
-<<<<<<< HEAD
-// Primal element includes
-#include "custom_elements/evm_k_epsilon/evm_epsilon_element.h"
-#include "custom_elements/evm_k_epsilon/evm_k_element.h"
-#include "custom_elements/evm_k_epsilon/evm_low_re_epsilon_element.h"
-#include "custom_elements/evm_k_epsilon/evm_low_re_k_element.h"
-
-// Primal condition includes
-#include "custom_conditions/evm_k_epsilon/evm_epsilon_wall_condition.h"
-#include "custom_conditions/evm_k_epsilon/evm_vms_monolithic_wall_condition.h"
-=======
 // Element includes
 #include "custom_elements/evm_k_epsilon/rans_evm_epsilon_element.h"
 #include "custom_elements/evm_k_epsilon/rans_evm_k_element.h"
@@ -40,7 +29,6 @@
 // Condition includes
 #include "custom_conditions/evm_k_epsilon/rans_evm_epsilon_wall_condition.h"
 #include "custom_conditions/evm_k_epsilon/rans_evm_vms_monolithic_wall_condition.h"
->>>>>>> c99abe2e
 
 // Adjoint element includes
 #include "custom_elements/evm_k_epsilon/evm_epsilon_adjoint_element.h"
@@ -191,25 +179,24 @@
     ///@{
 
     /// k-epsilon turbulence model elements
-<<<<<<< HEAD
-    const EvmLowReKElement<2, 3> mEVMLowReKElement2D3N;
-    const EvmLowReKElement<3, 4> mEVMLowReKElement3D4N;
-
-    const EvmLowReEpsilonElement<2, 3> mEVMLowReEpsilonElement2D3N;
-    const EvmLowReEpsilonElement<3, 4> mEVMLowReEpsilonElement3D4N;
-
-    const EvmKElement<2, 3> mEVMKElement2D3N;
-    const EvmKElement<3, 4> mEVMKElement3D4N;
-
-    const EvmEpsilonElement<2, 3> mEVMEpsilonElement2D3N;
-    const EvmEpsilonElement<3, 4> mEVMEpsilonElement3D4N;
+    const RansEvmLowReKElement<2, 3> mRansEvmLowReK2D;
+    const RansEvmLowReKElement<3, 4> mRansEvmLowReK3D;
+
+    const RansEvmLowReEpsilonElement<2, 3> mRansEvmLowReEpsilon2D;
+    const RansEvmLowReEpsilonElement<3, 4> mRansEvmLowReEpsilon3D;
+
+    const RansEvmKElement<2, 3> mRansEvmK2D;
+    const RansEvmKElement<3, 4> mRansEvmK3D;
+
+    const RansEvmEpsilonElement<2, 3> mRansEvmEpsilon2D;
+    const RansEvmEpsilonElement<3, 4> mRansEvmEpsilon3D;
 
     /// k-epsilon turbulence model conditions
-    const EvmEpsilonWallCondition<2> mEVMEpsilonWallCondition2D2N;
-    const EvmEpsilonWallCondition<3> mEVMEpsilonWallCondition3D3N;
-
-    const EVMVMSMonolithicWallCondition<2> mEVMVMSMonolithicWallCondition2D2N;
-    const EVMVMSMonolithicWallCondition<3> mEVMVMSMonolithicWallCondition3D3N;
+    const RansEvmEpsilonWallCondition<2> mRansEvmEpsilonWallCondition2D2N;
+    const RansEvmEpsilonWallCondition<3> mRansEvmEpsilonWallCondition3D3N;
+
+    const RansEvmVmsMonolithicWallCondition<2> mRansEvmVmsMonolithicWallCondition2D2N;
+    const RansEvmVmsMonolithicWallCondition<3> mRansEvmVmsMonolithicWallCondition3D3N;
 
     // k-epsilon adjoint elements
     const EvmEpsilonAdjointElement<2, 3> mEVMEpsilonAdjointElement2D3N;
@@ -220,26 +207,6 @@
 
     const EvmKEpsilonVMSAdjointElement<2> mEVMKEpsilonVMSAdjointElement2D3N;
     const EvmKEpsilonVMSAdjointElement<3> mEVMKEpsilonVMSAdjointElement3D4N;
-=======
-    const RansEvmLowReKElement<2, 3> mRansEvmLowReK2D;
-    const RansEvmLowReKElement<3, 4> mRansEvmLowReK3D;
-
-    const RansEvmLowReEpsilonElement<2, 3> mRansEvmLowReEpsilon2D;
-    const RansEvmLowReEpsilonElement<3, 4> mRansEvmLowReEpsilon3D;
-
-    const RansEvmKElement<2, 3> mRansEvmK2D;
-    const RansEvmKElement<3, 4> mRansEvmK3D;
-
-    const RansEvmEpsilonElement<2, 3> mRansEvmEpsilon2D;
-    const RansEvmEpsilonElement<3, 4> mRansEvmEpsilon3D;
-
-    /// k-epsilon turbulence model conditions
-    const RansEvmEpsilonWallCondition<2> mRansEvmEpsilonWallCondition2D2N;
-    const RansEvmEpsilonWallCondition<3> mRansEvmEpsilonWallCondition3D3N;
-
-    const RansEvmVmsMonolithicWallCondition<2> mRansEvmVmsMonolithicWallCondition2D2N;
-    const RansEvmVmsMonolithicWallCondition<3> mRansEvmVmsMonolithicWallCondition3D3N;
->>>>>>> c99abe2e
 
     const EvmMonolithicKEpsilonVMSAdjointElement<2> mEVMMonolithicKEpsilonVMSAdjointElement2D3N;
     const EvmMonolithicKEpsilonVMSAdjointElement<3> mEVMMonolithicKEpsilonVMSAdjointElement3D4N;
