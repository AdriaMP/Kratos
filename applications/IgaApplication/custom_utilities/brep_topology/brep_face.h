--- conflicted
+++ resolved
@@ -15,17 +15,11 @@
 #include "brep_trimming_curve.h"
 #include "brep_boundary_loop.h"
 
-<<<<<<< HEAD
 #include "iga_application_variables.h"
-
 #include "custom_utilities/node_surface_geometry_3d.h"
 
 // Kratos includes
 #include "includes/model_part.h"
-
-=======
->>>>>>> 30d8e4a5
-
 namespace Kratos
 {
     ///@name Type Definitions
