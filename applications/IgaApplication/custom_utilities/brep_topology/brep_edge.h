--- conflicted
+++ resolved
@@ -107,7 +107,14 @@
 
         bool IsCouplingEdge();
 
-<<<<<<< HEAD
+
+       void GetGeometryIntegration(ModelPart& rModelPart, 
+           const std::string& rType,
+           const std::string& rName,
+           const int& rPropertiesId,
+           const int& rShapeFunctionDerivativesOrder,
+           std::vector<std::string> rVariables);
+
         void GetIntegrationGeometry(
             ModelPart& rModelPart,
             const std::string& rType,
@@ -115,7 +122,6 @@
             const int& rPropertiesId,
             const int& rShapeFunctionDerivativesOrder,
             std::vector<std::string> rVariables);
-
         void BrepEdge::GetIntegrationBrep(
             ModelPart& rModelPart,
             const int& trim_index,
@@ -127,14 +133,6 @@
 
         const EdgeTopology GetEdgeTopology(
             const int& rTopologyIndex) const;
-=======
-       void GetGeometryIntegration(ModelPart& rModelPart,
-           const std::string& rType,
-           const std::string& rName,
-           const int& rPropertiesId,
-           const int& rShapeFunctionDerivativesOrder,
-           std::vector<std::string> rVariables);
->>>>>>> 30d8e4a5
 
         ///Constructor
         BrepEdge(
