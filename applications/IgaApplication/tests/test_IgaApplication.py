--- conflicted
+++ resolved
@@ -6,14 +6,10 @@
 # Import Kratos "wrapper" for unittests
 import KratosMultiphysics.KratosUnittest as KratosUnittest
 
-<<<<<<< HEAD
+# Import Iga test factory tests
+from iga_test_factory import SinglePatchTest as SinglePatchTest
 # Modelers tests
 from test_modelers import TestModelers as TTestModelers
-=======
-# Import Iga test factory tests
-from iga_test_factory import SinglePatchTest as SinglePatchTest
->>>>>>> 2691b8ec
-
 # Import the tests o test_classes to create the suits
 
 def AssembleTestSuites():
@@ -29,15 +25,10 @@
     suites = KratosUnittest.KratosSuites
 
     smallSuite = suites['small']
-<<<<<<< HEAD
-    smallSuite.addTests(KratosUnittest.TestLoader().loadTestsFromTestCases([TTestModelers]))
-=======
     smallSuite.addTests(KratosUnittest.TestLoader().loadTestsFromTestCases([
-        SinglePatchTest
-        ]))
-
->>>>>>> 2691b8ec
-
+        SinglePatchTest,
+        TTestModelers
+]))
     nightSuite = suites['nightly']
     nightSuite.addTests(smallSuite)
 
