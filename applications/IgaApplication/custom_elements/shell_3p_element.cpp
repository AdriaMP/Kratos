﻿//    |  /           |
//    ' /   __| _` | __|  _ \   __|
//    . \  |   (   | |   (   |\__ `
//   _|\_\_|  \__,_|\__|\___/ ____/
//                   Multi-Physics
//
//  License:         BSD License
//                     Kratos default license: kratos/IGAStructuralMechanicsApplication/license.txt
//
//  Main authors:    Tobias Tescheamacher
//                   Riccardo Rossi
//


// System includes

// External includes

// Project includes

// Application includes
#include "custom_elements/shell_3p_element.h"



namespace Kratos
{
    ///@name Initialize Functions
    ///@{

    void Shell3pElement::Initialize()
    {
        KRATOS_TRY

        const GeometryType& r_geometry = GetGeometry();

        const SizeType r_number_of_integration_points = r_geometry.IntegrationPointsNumber();

        // Prepare memory
        if (m_A_ab_covariant_vector.size() != r_number_of_integration_points)
            m_A_ab_covariant_vector.resize(r_number_of_integration_points);
        if (m_B_ab_covariant_vector.size() != r_number_of_integration_points)
            m_B_ab_covariant_vector.resize(r_number_of_integration_points);
        if (m_dA_vector.size() != r_number_of_integration_points)
            m_dA_vector.resize(r_number_of_integration_points);
        if (m_T_vector.size() != r_number_of_integration_points)
            m_T_vector.resize(r_number_of_integration_points);

        KinematicVariables kinematic_variables(
            GetGeometry().WorkingSpaceDimension());

        for (IndexType point_number = 0; point_number < r_number_of_integration_points; ++point_number)
        {
            CalculateKinematics(
                point_number,
                kinematic_variables);

            m_A_ab_covariant_vector[point_number] = kinematic_variables.a_ab_covariant;
            m_B_ab_covariant_vector[point_number] = kinematic_variables.b_ab_covariant;

            m_dA_vector[point_number] = kinematic_variables.dA;

            CalculateTransformation(kinematic_variables, m_T_vector[point_number]);
        }

        InitializeMaterial();

        KRATOS_CATCH("")
    }

    void Shell3pElement::InitializeMaterial()
    {
        KRATOS_TRY

        const GeometryType& r_geometry = GetGeometry();
        const Properties& r_properties = GetProperties();
        const auto& r_N = r_geometry.ShapeFunctionsValues();

        const SizeType r_number_of_integration_points = r_geometry.IntegrationPointsNumber();

        //Constitutive Law initialisation
        if (mConstitutiveLawVector.size() != r_number_of_integration_points)
            mConstitutiveLawVector.resize(r_number_of_integration_points);


        for (IndexType point_number = 0; point_number < mConstitutiveLawVector.size(); ++point_number) {
            mConstitutiveLawVector[point_number] = GetProperties()[CONSTITUTIVE_LAW]->Clone();
            mConstitutiveLawVector[point_number]->InitializeMaterial(r_properties, r_geometry, row(r_N, point_number));
        }

        KRATOS_CATCH("");
    }

    ///@}
    ///@name Assembly
    ///@{

    void Shell3pElement::CalculateAll(
        MatrixType& rLeftHandSideMatrix,
        VectorType& rRightHandSideVector,
        ProcessInfo& rCurrentProcessInfo,
        const bool CalculateStiffnessMatrixFlag,
        const bool CalculateResidualVectorFlag
    )
    {
        KRATOS_TRY

        const auto& r_geometry = GetGeometry();

        // definition of problem size
        const SizeType number_of_nodes = r_geometry.size();
        const SizeType mat_size = number_of_nodes * 3;

        const auto& r_integration_points = r_geometry.IntegrationPoints();

        for (IndexType point_number = 0; point_number < r_integration_points.size(); ++point_number) {
            // Compute Kinematics and Metric
            KinematicVariables kinematic_variables(
                GetGeometry().WorkingSpaceDimension());
            CalculateKinematics(
                point_number,
                kinematic_variables);

            // Create constitutive law parameters:
            ConstitutiveLaw::Parameters constitutive_law_parameters(
                GetGeometry(), GetProperties(), rCurrentProcessInfo);

            ConstitutiveVariables constitutive_variables_membrane(3);
            ConstitutiveVariables constitutive_variables_curvature(3);
            CalculateConstitutiveVariables(
                point_number,
                kinematic_variables,
                constitutive_variables_membrane,
                constitutive_variables_curvature,
                constitutive_law_parameters,
                ConstitutiveLaw::StressMeasure_PK2);

            // calculate B MATRICES
            Matrix BMembrane = ZeroMatrix(3, mat_size);
            Matrix BCurvature = ZeroMatrix(3, mat_size);
            CalculateBMembrane(
                point_number,
                BMembrane,
                kinematic_variables);
            CalculateBCurvature(
                point_number,
                BCurvature,
                kinematic_variables);

            // Nonlinear Deformation
            SecondVariations second_variations_strain(mat_size);
            SecondVariations second_variations_curvature(mat_size);
            CalculateSecondVariationStrainCurvature(
                point_number,
                second_variations_strain,
                second_variations_curvature,
                kinematic_variables);

            double integration_weight =
                r_integration_points[point_number].Weight()
                * m_dA_vector[point_number]
                * GetProperties()[THICKNESS];

            // LEFT HAND SIDE MATRIX
            if (CalculateStiffnessMatrixFlag == true)
            {
                //adding membrane contributions to the stiffness matrix
                CalculateAndAddKm(
                    rLeftHandSideMatrix,
                    BMembrane,
                    constitutive_variables_membrane.ConstitutiveMatrix,
                    integration_weight);
                //adding curvature contributions to the stiffness matrix
                CalculateAndAddKm(
                    rLeftHandSideMatrix,
                    BCurvature,
                    constitutive_variables_curvature.ConstitutiveMatrix,
                    integration_weight);

                // adding  non-linear-contribution to Stiffness-Matrix
                CalculateAndAddNonlinearKm(
                    rLeftHandSideMatrix,
                    second_variations_strain,
                    constitutive_variables_membrane.StressVector,
                    integration_weight);

                CalculateAndAddNonlinearKm(rLeftHandSideMatrix,
                    second_variations_curvature,
                    constitutive_variables_curvature.StressVector,
                    integration_weight);
            }
            // RIGHT HAND SIDE VECTOR
            if (CalculateResidualVectorFlag == true) //calculation of the matrix is required
            {
                // operation performed: rRightHandSideVector -= Weight*IntForce
                noalias(rRightHandSideVector) -= integration_weight * prod(trans(BMembrane), constitutive_variables_membrane.StressVector);
                noalias(rRightHandSideVector) -= integration_weight * prod(trans(BCurvature), constitutive_variables_curvature.StressVector);
            }
        }
        KRATOS_CATCH("");
    }

    ///@}
    ///@name Kinematics
    ///@{

    void Shell3pElement::CalculateKinematics(
        IndexType IntegrationPointIndex,
        KinematicVariables& rKinematicVariables
    )
    {
        Matrix J;
        GetGeometry().Jacobian(J, IntegrationPointIndex);

        rKinematicVariables.a1 = column(J, 0);
        rKinematicVariables.a2 = column(J, 1);

        //not-normalized base vector 3
        MathUtils<double>::CrossProduct(rKinematicVariables.a3_tilde, rKinematicVariables.a1, rKinematicVariables.a2);

        //differential area dA
        rKinematicVariables.dA = norm_2(rKinematicVariables.a3_tilde);

        //base vector 3 normalized
        noalias(rKinematicVariables.a3) = rKinematicVariables.a3_tilde / rKinematicVariables.dA;

        //GetCovariantMetric
        rKinematicVariables.a_ab_covariant[0] = pow(rKinematicVariables.a1[0], 2) + pow(rKinematicVariables.a1[1], 2) + pow(rKinematicVariables.a1[2], 2);
        rKinematicVariables.a_ab_covariant[1] = pow(rKinematicVariables.a2[0], 2) + pow(rKinematicVariables.a2[1], 2) + pow(rKinematicVariables.a2[2], 2);
        rKinematicVariables.a_ab_covariant[2] = rKinematicVariables.a1[0] * rKinematicVariables.a2[0] + rKinematicVariables.a1[1] * rKinematicVariables.a2[1] + rKinematicVariables.a1[2] * rKinematicVariables.a2[2];

        Matrix H = ZeroMatrix(3, 3);
        CalculateHessian(H, GetGeometry().ShapeFunctionDerivatives(2, IntegrationPointIndex, GetGeometry().GetDefaultIntegrationMethod()));

        rKinematicVariables.b_ab_covariant[0] = H(0, 0)*rKinematicVariables.a3[0] + H(1, 0)*rKinematicVariables.a3[1] + H(2, 0)*rKinematicVariables.a3[2];
        rKinematicVariables.b_ab_covariant[1] = H(0, 1)*rKinematicVariables.a3[0] + H(1, 1)*rKinematicVariables.a3[1] + H(2, 1)*rKinematicVariables.a3[2];
        rKinematicVariables.b_ab_covariant[2] = H(0, 2)*rKinematicVariables.a3[0] + H(1, 2)*rKinematicVariables.a3[1] + H(2, 2)*rKinematicVariables.a3[2];
    }

    /* Computes the transformation matrix T from the contravariant curvilinear basis to
    *  the local cartesian basis.
    *  ε_curvilinear is defined: [ε_11, ε_22, ε_12]
    *  The transformation matrix T transforms to voigt notation:
    *  ε_local_cartesian = [ε_11, ε_22, 2*ε_12]
    *
    *  The transformation from ε_12_cu to 2*ε_12_ca is included in T.
    */
    void Shell3pElement::CalculateTransformation(
        const KinematicVariables& rKinematicVariables,
        Matrix& rT
    )
    {
        //Contravariant metric g_ab_con
        double inv_det_g_ab = 1.0 /
            (rKinematicVariables.a_ab_covariant[0] * rKinematicVariables.a_ab_covariant[1]
                - rKinematicVariables.a_ab_covariant[2] * rKinematicVariables.a_ab_covariant[2]);

        array_1d<double, 3> a_ab_contravariant;
        a_ab_contravariant[0] =  inv_det_g_ab * rKinematicVariables.a_ab_covariant[1];
        a_ab_contravariant[1] =  inv_det_g_ab * rKinematicVariables.a_ab_covariant[0];
        a_ab_contravariant[2] = -inv_det_g_ab * rKinematicVariables.a_ab_covariant[2];

        //Contravariant base vectors
        array_1d<double, 3> a_contravariant_1 = rKinematicVariables.a1*a_ab_contravariant[0] + rKinematicVariables.a2*a_ab_contravariant[2];
        array_1d<double, 3> a_contravariant_2 = rKinematicVariables.a1*a_ab_contravariant[2] + rKinematicVariables.a2*a_ab_contravariant[1];


        //Local cartesian coordinates
        double l_a1 = norm_2(rKinematicVariables.a1);
        array_1d<double, 3> e1 = rKinematicVariables.a1 / l_a1;
        double l_a_contravariant_2 = norm_2(a_contravariant_2);
        array_1d<double, 3> e2 = a_contravariant_2 / l_a_contravariant_2;

        // e * a_contravariant
        Matrix G = ZeroMatrix(2, 2);
        G(0, 0) = inner_prod(e1, a_contravariant_1);
        G(0, 1) = inner_prod(e1, a_contravariant_2);
        G(1, 0) = inner_prod(e2, a_contravariant_1);
        G(1, 1) = inner_prod(e2, a_contravariant_2);

        //Transformation matrix T
        if (rT.size1() != 3 && rT.size2() != 3)
            rT.resize(3, 3);
        noalias(rT) = ZeroMatrix(3, 3);

        rT(0, 0) = pow(G(0, 0), 2);
        rT(0, 1) = pow(G(0, 1), 2);
        rT(0, 2) = 2 * G(0, 0) * G(0, 1);

        rT(1, 0) = pow(G(1, 0), 2);
        rT(1, 1) = pow(G(1, 1), 2);
        rT(1, 2) = 2 * G(1, 0) * G(1, 1);

        rT(2, 0) = 2 * G(0, 0) * G(1, 0);
        rT(2, 1) = 2 * G(0, 1) * G(1, 1);
        rT(2, 2) = 2 * (G(0, 0) * G(1, 1) + G(0, 1) * G(1, 0));
    }

    void Shell3pElement::CalculateConstitutiveVariables(
        IndexType IntegrationPointIndex,
        KinematicVariables& rActualKinematic,
        ConstitutiveVariables& rThisConstitutiveVariablesMembrane,
        ConstitutiveVariables& rThisConstitutiveVariablesCurvature,
        ConstitutiveLaw::Parameters& rValues,
        const ConstitutiveLaw::StressMeasure ThisStressMeasure
    )
    {
        rValues.GetOptions().Set(ConstitutiveLaw::USE_ELEMENT_PROVIDED_STRAIN, true);
        rValues.GetOptions().Set(ConstitutiveLaw::COMPUTE_STRESS);
        rValues.GetOptions().Set(ConstitutiveLaw::COMPUTE_CONSTITUTIVE_TENSOR);

        array_1d<double, 3> strain_vector = 0.5 * (rActualKinematic.a_ab_covariant - m_A_ab_covariant_vector[IntegrationPointIndex]);
        noalias(rThisConstitutiveVariablesMembrane.StrainVector) = prod(m_T_vector[IntegrationPointIndex], strain_vector);

        array_1d<double, 3> curvature_vector = rActualKinematic.b_ab_covariant - m_B_ab_covariant_vector[IntegrationPointIndex];
        noalias(rThisConstitutiveVariablesCurvature.StrainVector) = prod(m_T_vector[IntegrationPointIndex], curvature_vector);

        // Constitive Matrices DMembrane and DCurvature
        rValues.SetStrainVector(rThisConstitutiveVariablesMembrane.StrainVector); //this is the input parameter
        rValues.SetStressVector(rThisConstitutiveVariablesMembrane.StressVector);    //this is an ouput parameter
        rValues.SetConstitutiveMatrix(rThisConstitutiveVariablesMembrane.ConstitutiveMatrix); //this is an ouput parameter

        mConstitutiveLawVector[IntegrationPointIndex]->CalculateMaterialResponse(rValues, ThisStressMeasure);

        double thickness = this->GetProperties().GetValue(THICKNESS);
        noalias(rThisConstitutiveVariablesCurvature.ConstitutiveMatrix) = rThisConstitutiveVariablesMembrane.ConstitutiveMatrix*(pow(thickness, 2) / 12);

        //Local Cartesian Forces and Moments
        noalias(rThisConstitutiveVariablesMembrane.StressVector) = prod(
            trans(rThisConstitutiveVariablesMembrane.ConstitutiveMatrix), rThisConstitutiveVariablesMembrane.StrainVector);
        noalias(rThisConstitutiveVariablesCurvature.StressVector) = prod(
            trans(rThisConstitutiveVariablesCurvature.ConstitutiveMatrix), rThisConstitutiveVariablesCurvature.StrainVector);
    }

    void Shell3pElement::CalculateBMembrane(
        IndexType IntegrationPointIndex,
        Matrix& rB,
        const KinematicVariables& rActualKinematic)
    {
        const SizeType number_of_control_points = GetGeometry().size();
        const SizeType mat_size = number_of_control_points * 3;

        const Matrix& r_DN_De = GetGeometry().ShapeFunctionLocalGradient(IntegrationPointIndex);

        if (rB.size1() != 3 || rB.size2() != mat_size)
            rB.resize(3, mat_size);
        noalias(rB) = ZeroMatrix(3, mat_size);

        for (IndexType r = 0; r < mat_size; r++)
        {
            // local node number kr and dof direction dirr
            IndexType kr = r / 3;
            IndexType dirr = r % 3;

            array_1d<double, 3> dE_curvilinear;
            // strain
            dE_curvilinear[0] = r_DN_De(kr, 0)*rActualKinematic.a1(dirr);
            dE_curvilinear[1] = r_DN_De(kr, 1)*rActualKinematic.a2(dirr);
            dE_curvilinear[2] = 0.5*(r_DN_De(kr, 0)*rActualKinematic.a2(dirr) + rActualKinematic.a1(dirr)*r_DN_De(kr, 1));

            rB(0, r) = m_T_vector[IntegrationPointIndex](0, 0)*dE_curvilinear[0] + m_T_vector[IntegrationPointIndex](0, 1)*dE_curvilinear[1] + m_T_vector[IntegrationPointIndex](0, 2)*dE_curvilinear[2];
            rB(1, r) = m_T_vector[IntegrationPointIndex](1, 0)*dE_curvilinear[0] + m_T_vector[IntegrationPointIndex](1, 1)*dE_curvilinear[1] + m_T_vector[IntegrationPointIndex](1, 2)*dE_curvilinear[2];
            rB(2, r) = m_T_vector[IntegrationPointIndex](2, 0)*dE_curvilinear[0] + m_T_vector[IntegrationPointIndex](2, 1)*dE_curvilinear[1] + m_T_vector[IntegrationPointIndex](2, 2)*dE_curvilinear[2];
        }
    }

    void Shell3pElement::CalculateBCurvature(
        IndexType IntegrationPointIndex,
        Matrix& rB,
        const KinematicVariables& rActualKinematic)
    {
        KRATOS_TRY

        const auto& r_geometry = GetGeometry();

        const Matrix& r_DN_De = r_geometry.ShapeFunctionLocalGradient(IntegrationPointIndex);
        const Matrix& r_DDN_DDe = r_geometry.ShapeFunctionDerivatives(2, IntegrationPointIndex, GetGeometry().GetDefaultIntegrationMethod());

        const SizeType number_of_control_points = GetGeometry().size();
        const SizeType mat_size = number_of_control_points * 3;

        Matrix da3 = ZeroMatrix(3, 3);
        Matrix dn = ZeroMatrix(3, 3);
        Matrix b = ZeroMatrix(3, mat_size);

        double inv_dA = 1 / rActualKinematic.dA;
        double inv_dA3 = 1 / std::pow(rActualKinematic.dA, 3);

<<<<<<< HEAD
=======
        Matrix H = ZeroMatrix(3, 3);
        CalculateHessian(H, GetGeometry().ShapeFunctionDerivatives(2, IntegrationPointIndex));

>>>>>>> c1bc8bcd
        for (IndexType i = 0; i < number_of_control_points; i++)
        {
            IndexType index = 3 * i;
            //first line
            da3(0, 0) =  0;
            da3(0, 1) = -r_DN_De(i, 0) * rActualKinematic.a2[2] + r_DN_De(i, 1) * rActualKinematic.a1[2];
            da3(0, 2) =  r_DN_De(i, 0) * rActualKinematic.a2[1] - r_DN_De(i, 1) * rActualKinematic.a1[1];

            //second line
            da3(1, 0) =  r_DN_De(i, 0) * rActualKinematic.a2[2] - r_DN_De(i, 1) * rActualKinematic.a1[2];
            da3(1, 1) =  0;
            da3(1, 2) = -r_DN_De(i, 0) * rActualKinematic.a2[0] + r_DN_De(i, 1) * rActualKinematic.a1[0];

            //third line
            da3(2, 0) = -r_DN_De(i, 0) * rActualKinematic.a2[1] + r_DN_De(i, 1) * rActualKinematic.a1[1];
            da3(2, 1) =  r_DN_De(i, 0) * rActualKinematic.a2[0] - r_DN_De(i, 1) * rActualKinematic.a1[0];
            da3(2, 2) =  0;

            for (IndexType j = 0; j < 3; j++)
            {
                double a3da3la3 = (rActualKinematic.a3_tilde[0] * da3(j, 0) + rActualKinematic.a3_tilde[1] * da3(j, 1) + rActualKinematic.a3_tilde[2] * da3(j, 2)) * inv_dA3;

                dn(j, 0) = da3(j, 0) * inv_dA - rActualKinematic.a3_tilde[0] * a3da3la3;
                dn(j, 1) = da3(j, 1) * inv_dA - rActualKinematic.a3_tilde[1] * a3da3la3;
                dn(j, 2) = da3(j, 2) * inv_dA - rActualKinematic.a3_tilde[2] * a3da3la3;
            }

            // curvature vector [K11,K22,K12] referred to curvilinear coordinate system
            b(0, index)     = 0 - (r_DDN_DDe(i, 0) * rActualKinematic.a3[0] + H(0, 0) * dn(0, 0) + H(1, 0) * dn(0, 1) + H(2, 0) * dn(0, 2));
            b(0, index + 1) = 0 - (r_DDN_DDe(i, 0) * rActualKinematic.a3[1] + H(0, 0) * dn(1, 0) + H(1, 0) * dn(1, 1) + H(2, 0) * dn(1, 2));
            b(0, index + 2) = 0 - (r_DDN_DDe(i, 0) * rActualKinematic.a3[2] + H(0, 0) * dn(2, 0) + H(1, 0) * dn(2, 1) + H(2, 0) * dn(2, 2));

            //second line
            b(1, index)     = 0 - (r_DDN_DDe(i, 1) * rActualKinematic.a3[0] + H(0, 1) * dn(0, 0) + H(1, 1) * dn(0, 1) + H(2, 1) * dn(0, 2));
            b(1, index + 1) = 0 - (r_DDN_DDe(i, 1) * rActualKinematic.a3[1] + H(0, 1) * dn(1, 0) + H(1, 1) * dn(1, 1) + H(2, 1) * dn(1, 2));
            b(1, index + 2) = 0 - (r_DDN_DDe(i, 1) * rActualKinematic.a3[2] + H(0, 1) * dn(2, 0) + H(1, 1) * dn(2, 1) + H(2, 1) * dn(2, 2));

            //third line
            b(2, index)     = 0 - (r_DDN_DDe(i, 2) * rActualKinematic.a3[0] + H(0, 2) * dn(0, 0) + H(1, 2) * dn(0, 1) + H(2, 2) * dn(0, 2));
            b(2, index + 1) = 0 - (r_DDN_DDe(i, 2) * rActualKinematic.a3[1] + H(0, 2) * dn(1, 0) + H(1, 2) * dn(1, 1) + H(2, 2) * dn(1, 2));
            b(2, index + 2) = 0 - (r_DDN_DDe(i, 2) * rActualKinematic.a3[2] + H(0, 2) * dn(2, 0) + H(1, 2) * dn(2, 1) + H(2, 2) * dn(2, 2));
        }

        noalias(rB) = -prod(m_T_vector[IntegrationPointIndex], b);

        KRATOS_CATCH("")
    }

    void Shell3pElement::CalculateSecondVariationStrainCurvature(
        IndexType IntegrationPointIndex,
        SecondVariations& rSecondVariationsStrain,
        SecondVariations& rSecondVariationsCurvature,
        const KinematicVariables& rActualKinematic)
    {
        const auto& r_geometry = GetGeometry();

        const Matrix& r_DN_De   = r_geometry.ShapeFunctionLocalGradient(IntegrationPointIndex);
        const Matrix& r_DDN_DDe = r_geometry.ShapeFunctionDerivatives(2, IntegrationPointIndex, GetGeometry().GetDefaultIntegrationMethod());

        const SizeType number_of_control_points = GetGeometry().size();
        const SizeType mat_size = number_of_control_points * 3;

        double l_a3 = norm_2(rActualKinematic.a3_tilde);
        double l_a3_3 = pow(l_a3, 3);
        double l_a3_5 = pow(l_a3, 5);
        double inv_l_a3 = 1 / l_a3;
        double inv_l_a3_3 = 1 / l_a3_3;
        double inv_l_a3_5 = 1 / l_a3_5;

        Matrix S_da3 = ZeroMatrix(3, mat_size);
        Vector S_a3_da3 = ZeroVector(mat_size);
        Vector S_a3_da3_l_a3_3 = ZeroVector(mat_size);
        Matrix S_dn = ZeroMatrix(3, mat_size);

        Matrix H = ZeroMatrix(3, 3);
        CalculateHessian(H, GetGeometry().ShapeFunctionDerivatives(2, IntegrationPointIndex, GetGeometry().GetDefaultIntegrationMethod()));

        // first variation of strain and curvature w.r.t. dof
        for (IndexType r = 0; r < mat_size; r++)
        {
            // local node number kr and dof direction dirr
            IndexType kr = r / 3;
            IndexType dirr = r % 3;

            array_1d<double, 3> S_dg_1 = ZeroVector(3);
            array_1d<double, 3> S_dg_2 = ZeroVector(3);
            S_dg_1(dirr) = r_DN_De(kr, 0);
            S_dg_2(dirr) = r_DN_De(kr, 1);

            // curvature
            S_da3(0, r) = S_dg_1(1) * rActualKinematic.a2(2) - S_dg_1(2) * rActualKinematic.a2(1) + rActualKinematic.a1(1) * S_dg_2(2) - rActualKinematic.a1(2) * S_dg_2(1);
            S_da3(1, r) = S_dg_1(2) * rActualKinematic.a2(0) - S_dg_1(0) * rActualKinematic.a2(2) + rActualKinematic.a1(2) * S_dg_2(0) - rActualKinematic.a1(0) * S_dg_2(2);
            S_da3(2, r) = S_dg_1(0) * rActualKinematic.a2(1) - S_dg_1(1) * rActualKinematic.a2(0) + rActualKinematic.a1(0) * S_dg_2(1) - rActualKinematic.a1(1) * S_dg_2(0);

            S_a3_da3[r] = rActualKinematic.a3_tilde[0] * S_da3(0, r) + rActualKinematic.a3_tilde[1] * S_da3(1, r) + rActualKinematic.a3_tilde[2] * S_da3(2, r);
            S_a3_da3_l_a3_3[r] = S_a3_da3[r] * inv_l_a3_3;

            S_dn(0, r) = S_da3(0, r) * inv_l_a3 - rActualKinematic.a3_tilde[0] * S_a3_da3_l_a3_3[r];
            S_dn(1, r) = S_da3(1, r) * inv_l_a3 - rActualKinematic.a3_tilde[1] * S_a3_da3_l_a3_3[r];
            S_dn(2, r) = S_da3(2, r) * inv_l_a3 - rActualKinematic.a3_tilde[2] * S_a3_da3_l_a3_3[r];
        }

        // second variation of strain and curvature w.r.t. dofs
        for (IndexType r = 0; r < mat_size; r++)
        {
            // local node number kr and dof direction dirr
            IndexType kr = r / 3;
            IndexType dirr = r % 3;

            for (IndexType s = 0; s <= r; s++)
            {
                // local node number ks and dof direction dirs
                IndexType ks = s / 3;
                IndexType dirs = s % 3;

                // strain
                array_1d<double, 3> ddE_cu = ZeroVector(3);
                if (dirr == dirs)
                {
                    ddE_cu[0] = r_DN_De(kr, 0) * r_DN_De(ks, 0);
                    ddE_cu[1] = r_DN_De(kr, 1) * r_DN_De(ks, 1);
                    ddE_cu[2] = 0.5 * (r_DN_De(kr, 0) * r_DN_De(ks, 1) + r_DN_De(kr, 1) * r_DN_De(ks, 0));

                    rSecondVariationsStrain.B11(r, s) = m_T_vector[IntegrationPointIndex](0, 0) * ddE_cu[0] + m_T_vector[IntegrationPointIndex](0, 1) * ddE_cu[1] + m_T_vector[IntegrationPointIndex](0, 2) * ddE_cu[2];
                    rSecondVariationsStrain.B22(r, s) = m_T_vector[IntegrationPointIndex](1, 0) * ddE_cu[0] + m_T_vector[IntegrationPointIndex](1, 1) * ddE_cu[1] + m_T_vector[IntegrationPointIndex](1, 2) * ddE_cu[2];
                    rSecondVariationsStrain.B12(r, s) = m_T_vector[IntegrationPointIndex](2, 0) * ddE_cu[0] + m_T_vector[IntegrationPointIndex](2, 1) * ddE_cu[1] + m_T_vector[IntegrationPointIndex](2, 2) * ddE_cu[2];
                }

                // curvature
                array_1d<double, 3> dda3 = ZeroVector(3);
                int dirt = 4 - static_cast<int>(dirr) - static_cast<int>(dirs);
                int ddir = static_cast<int>(dirr) - static_cast<int>(dirs);
<<<<<<< HEAD
                     if (ddir == -1) dda3(dirt - 1) =  r_DN_De(0, kr) * r_DN_De(1, ks) - r_DN_De(0, ks) * r_DN_De(1, kr);
                else if (ddir ==  2) dda3(dirt - 1) =  r_DN_De(0, kr) * r_DN_De(1, ks) - r_DN_De(0, ks) * r_DN_De(1, kr);
                else if (ddir ==  1) dda3(dirt - 1) = -r_DN_De(0, kr) * r_DN_De(1, ks) + r_DN_De(0, ks) * r_DN_De(1, kr);
                else if (ddir == -2) dda3(dirt - 1) = -r_DN_De(0, kr) * r_DN_De(1, ks) + r_DN_De(0, ks) * r_DN_De(1, kr);
=======
                     if (ddir == -1) dda3(dirt - 1) =  r_DN_De(kr, 0) * r_DN_De(ks, 1) - r_DN_De(ks, 0) * r_DN_De(kr, 1);
                else if (ddir ==  2) dda3(dirt - 1) =  r_DN_De(kr, 0) * r_DN_De(ks, 1) - r_DN_De(ks, 0) * r_DN_De(kr, 1);
                else if (ddir ==  1) dda3(dirt - 1) = -r_DN_De(kr, 0) * r_DN_De(ks, 1) + r_DN_De(ks, 0) * r_DN_De(kr, 1);
                else if (ddir == -2) dda3(dirt - 1) = -r_DN_De(kr, 0) * r_DN_De(ks, 1) + r_DN_De(ks, 0) * r_DN_De(kr, 1);
>>>>>>> c1bc8bcd

                double c = -(dda3[0] * rActualKinematic.a3_tilde[0] + dda3[1] * rActualKinematic.a3_tilde[1] + dda3[2] * rActualKinematic.a3_tilde[2]
                    + S_da3(0, r) * S_da3(0, s) + S_da3(1, r) * S_da3(1, s) + S_da3(2, r) * S_da3(2, s)
                    ) * inv_l_a3_3;

                double d = 3.0 * S_a3_da3[r] * S_a3_da3[s] * inv_l_a3_5;

                array_1d<double, 3> ddn = ZeroVector(3);
                ddn[0] = dda3[0] * inv_l_a3 - S_a3_da3_l_a3_3[s] * S_da3(0, r) - S_a3_da3_l_a3_3[r] * S_da3(0, s) + (c + d) * rActualKinematic.a3_tilde[0];
                ddn[1] = dda3[1] * inv_l_a3 - S_a3_da3_l_a3_3[s] * S_da3(1, r) - S_a3_da3_l_a3_3[r] * S_da3(1, s) + (c + d) * rActualKinematic.a3_tilde[1];
                ddn[2] = dda3[2] * inv_l_a3 - S_a3_da3_l_a3_3[s] * S_da3(2, r) - S_a3_da3_l_a3_3[r] * S_da3(2, s) + (c + d) * rActualKinematic.a3_tilde[2];

                array_1d<double, 3> ddK_cu = ZeroVector(3);
                ddK_cu[0] = r_DDN_DDe(kr, 0) * S_dn(dirr, s) + r_DDN_DDe(ks, 0) * S_dn(dirs, r)
                    + H(0, 0) * ddn[0] + H(1, 0) * ddn[1] + H(2, 0) * ddn[2];
                ddK_cu[1] = r_DDN_DDe(kr, 1) * S_dn(dirr, s) + r_DDN_DDe(ks, 1) * S_dn(dirs, r)
                    + H(0, 1) * ddn[0] + H(1, 1) * ddn[1] + H(2, 1) * ddn[2];
                ddK_cu[2] = r_DDN_DDe(kr, 2) * S_dn(dirr, s) + r_DDN_DDe(ks, 2) * S_dn(dirs, r)
                    + H(0, 2) * ddn[0] + H(1, 2) * ddn[1] + H(2, 2) * ddn[2];

                rSecondVariationsCurvature.B11(r, s) = m_T_vector[IntegrationPointIndex](0, 0) * ddK_cu[0] + m_T_vector[IntegrationPointIndex](0, 1) * ddK_cu[1] + m_T_vector[IntegrationPointIndex](0, 2) * ddK_cu[2];
                rSecondVariationsCurvature.B11(s, r) = rSecondVariationsCurvature.B11(r, s);
                rSecondVariationsCurvature.B22(r, s) = m_T_vector[IntegrationPointIndex](1, 0) * ddK_cu[0] + m_T_vector[IntegrationPointIndex](1, 1) * ddK_cu[1] + m_T_vector[IntegrationPointIndex](1, 2) * ddK_cu[2];
                rSecondVariationsCurvature.B22(s, r) = rSecondVariationsCurvature.B22(r, s);
                rSecondVariationsCurvature.B12(r, s) = m_T_vector[IntegrationPointIndex](2, 0) * ddK_cu[0] + m_T_vector[IntegrationPointIndex](2, 1) * ddK_cu[1] + m_T_vector[IntegrationPointIndex](2, 2) * ddK_cu[2];
                rSecondVariationsCurvature.B12(s, r) = rSecondVariationsCurvature.B12(r, s);
            }
        }
    }

    ///@}
    ///@name Stiffness matrix assembly
    ///@{

    inline void Shell3pElement::CalculateAndAddKm(
        MatrixType& rLeftHandSideMatrix,
        const Matrix& rB,
        const Matrix& rD,
        const double IntegrationWeight
    )
    {
        noalias(rLeftHandSideMatrix) += IntegrationWeight * prod(trans(rB), Matrix(prod(rD, rB)));
    }

    inline void Shell3pElement::CalculateAndAddNonlinearKm(
        Matrix& rLeftHandSideMatrix,
        const SecondVariations& rSecondVariationsStrain,
        const Vector& rSD,
        const double IntegrationWeight)
    {
        const SizeType number_of_control_points = GetGeometry().size();
        const SizeType mat_size = number_of_control_points * 3;

        for (IndexType n = 0; n < mat_size; n++)
        {
            for (IndexType m = 0; m <= n; m++)
            {
                double nm = (rSD[0] * rSecondVariationsStrain.B11(n, m)
                    + rSD[1] * rSecondVariationsStrain.B22(n, m)
                    + rSD[2] * rSecondVariationsStrain.B12(n, m)) * IntegrationWeight;

                rLeftHandSideMatrix(n, m) += nm;
                if (n != m)
                    rLeftHandSideMatrix(m, n) += nm;
            }
        }
    }

    ///@}
    ///@name Dynamic Functions
    ///@{

    void Shell3pElement::GetValuesVector(
        Vector& rValues,
        int Step)
    {
        const SizeType number_of_control_points = GetGeometry().size();
        const SizeType mat_size = number_of_control_points * 3;

        if (rValues.size() != mat_size)
            rValues.resize(mat_size, false);

        for (IndexType i = 0; i < number_of_control_points; ++i)
        {
            const array_1d<double, 3 >& displacement = GetGeometry()[i].FastGetSolutionStepValue(DISPLACEMENT, Step);
            IndexType index = i * 3;

            rValues[index] = displacement[0];
            rValues[index + 1] = displacement[1];
            rValues[index + 2] = displacement[2];
        }
    }

    void Shell3pElement::GetFirstDerivativesVector(
        Vector& rValues,
        int Step)
    {
        const SizeType number_of_control_points = GetGeometry().size();
        const SizeType mat_size = number_of_control_points * 3;

        if (rValues.size() != mat_size)
            rValues.resize(mat_size, false);

        for (IndexType i = 0; i < number_of_control_points; ++i) {
            const array_1d<double, 3 >& velocity = GetGeometry()[i].FastGetSolutionStepValue(VELOCITY, Step);
            const IndexType index = i * 3;

            rValues[index] = velocity[0];
            rValues[index + 1] = velocity[1];
            rValues[index + 2] = velocity[2];
        }
    }

    void Shell3pElement::GetSecondDerivativesVector(
        Vector& rValues,
        int Step)
    {
        const SizeType number_of_control_points = GetGeometry().size();
        const SizeType mat_size = number_of_control_points * 3;

        if (rValues.size() != mat_size)
            rValues.resize(mat_size, false);

        for (IndexType i = 0; i < number_of_control_points; ++i) {
            const array_1d<double, 3 >& acceleration = GetGeometry()[i].FastGetSolutionStepValue(ACCELERATION, Step);
            const IndexType index = i * 3;

            rValues[index] = acceleration[0];
            rValues[index + 1] = acceleration[1];
            rValues[index + 2] = acceleration[2];
        }
    }

    void Shell3pElement::EquationIdVector(
        EquationIdVectorType& rResult,
        ProcessInfo& rCurrentProcessInfo
    )
    {
        KRATOS_TRY;

        const SizeType number_of_control_points = GetGeometry().size();

        if (rResult.size() != 3 * number_of_control_points)
            rResult.resize(3 * number_of_control_points, false);

        const IndexType pos = this->GetGeometry()[0].GetDofPosition(DISPLACEMENT_X);

        for (IndexType i = 0; i < number_of_control_points; ++i) {
            const IndexType index = i * 3;
            rResult[index]     = GetGeometry()[i].GetDof(DISPLACEMENT_X, pos).EquationId();
            rResult[index + 1] = GetGeometry()[i].GetDof(DISPLACEMENT_Y, pos + 1).EquationId();
            rResult[index + 2] = GetGeometry()[i].GetDof(DISPLACEMENT_Z, pos + 2).EquationId();
        }

        KRATOS_CATCH("")
    };

    void Shell3pElement::GetDofList(
        DofsVectorType& rElementalDofList,
        ProcessInfo& rCurrentProcessInfo
    )
    {
        KRATOS_TRY;

        const SizeType number_of_control_points = GetGeometry().size();

        rElementalDofList.resize(0);
        rElementalDofList.reserve(3 * number_of_control_points);

        for (IndexType i = 0; i < number_of_control_points; ++i) {
            rElementalDofList.push_back(GetGeometry()[i].pGetDof(DISPLACEMENT_X));
            rElementalDofList.push_back(GetGeometry()[i].pGetDof(DISPLACEMENT_Y));
            rElementalDofList.push_back(GetGeometry()[i].pGetDof(DISPLACEMENT_Z));
        }

        KRATOS_CATCH("")
    };

    ///@}
    ///@name Check
    ///@{

    int Shell3pElement::Check(const ProcessInfo& rCurrentProcessInfo)
    {
        // Verify that the constitutive law exists
        if (this->GetProperties().Has(CONSTITUTIVE_LAW) == false)
        {
            KRATOS_ERROR << "Constitutive law not provided for property " << this->GetProperties().Id() << std::endl;
        }
        else
        {
            // Verify that the constitutive law has the correct dimension
            KRATOS_ERROR_IF_NOT(this->GetProperties().Has(THICKNESS))
                << "THICKNESS not provided for element " << this->Id() << std::endl;

            // Check strain size
            KRATOS_ERROR_IF_NOT(this->GetProperties().GetValue(CONSTITUTIVE_LAW)->GetStrainSize() == 3)
                << "Wrong constitutive law used. This is a 2D element! Expected strain size is 3 (el id = ) "
                << this->Id() << std::endl;
        }

        return 0;
    }

    void Shell3pElement::CalculateHessian(
        Matrix& Hessian,
        const Matrix& rDDN_DDe)
    {
        const SizeType number_of_points = GetGeometry().size();
        const SizeType working_space_dimension = 3;
        Hessian.resize(working_space_dimension, working_space_dimension);
        Hessian = ZeroMatrix(working_space_dimension, working_space_dimension);

        for (IndexType k = 0; k < number_of_points; k++)
        {
            const array_1d<double, 3> coords = GetGeometry()[k].Coordinates();

            Hessian(0, 0) += rDDN_DDe(k, 0)*coords[0];
            Hessian(0, 1) += rDDN_DDe(k, 2)*coords[0];
            Hessian(0, 2) += rDDN_DDe(k, 1)*coords[0];

            Hessian(1, 0) += rDDN_DDe(k, 0)*coords[1];
            Hessian(1, 1) += rDDN_DDe(k, 2)*coords[1];
            Hessian(1, 2) += rDDN_DDe(k, 1)*coords[1];

            Hessian(2, 0) += rDDN_DDe(k, 0)*coords[2];
            Hessian(2, 1) += rDDN_DDe(k, 2)*coords[2];
            Hessian(2, 2) += rDDN_DDe(k, 1)*coords[2];
        }
    }

    ///@}

} // Namespace Kratos

<|MERGE_RESOLUTION|>--- conflicted
+++ resolved
@@ -386,12 +386,9 @@
         double inv_dA = 1 / rActualKinematic.dA;
         double inv_dA3 = 1 / std::pow(rActualKinematic.dA, 3);
 
-<<<<<<< HEAD
-=======
         Matrix H = ZeroMatrix(3, 3);
         CalculateHessian(H, GetGeometry().ShapeFunctionDerivatives(2, IntegrationPointIndex));
 
->>>>>>> c1bc8bcd
         for (IndexType i = 0; i < number_of_control_points; i++)
         {
             IndexType index = 3 * i;
@@ -524,17 +521,10 @@
                 array_1d<double, 3> dda3 = ZeroVector(3);
                 int dirt = 4 - static_cast<int>(dirr) - static_cast<int>(dirs);
                 int ddir = static_cast<int>(dirr) - static_cast<int>(dirs);
-<<<<<<< HEAD
-                     if (ddir == -1) dda3(dirt - 1) =  r_DN_De(0, kr) * r_DN_De(1, ks) - r_DN_De(0, ks) * r_DN_De(1, kr);
-                else if (ddir ==  2) dda3(dirt - 1) =  r_DN_De(0, kr) * r_DN_De(1, ks) - r_DN_De(0, ks) * r_DN_De(1, kr);
-                else if (ddir ==  1) dda3(dirt - 1) = -r_DN_De(0, kr) * r_DN_De(1, ks) + r_DN_De(0, ks) * r_DN_De(1, kr);
-                else if (ddir == -2) dda3(dirt - 1) = -r_DN_De(0, kr) * r_DN_De(1, ks) + r_DN_De(0, ks) * r_DN_De(1, kr);
-=======
                      if (ddir == -1) dda3(dirt - 1) =  r_DN_De(kr, 0) * r_DN_De(ks, 1) - r_DN_De(ks, 0) * r_DN_De(kr, 1);
                 else if (ddir ==  2) dda3(dirt - 1) =  r_DN_De(kr, 0) * r_DN_De(ks, 1) - r_DN_De(ks, 0) * r_DN_De(kr, 1);
                 else if (ddir ==  1) dda3(dirt - 1) = -r_DN_De(kr, 0) * r_DN_De(ks, 1) + r_DN_De(ks, 0) * r_DN_De(kr, 1);
                 else if (ddir == -2) dda3(dirt - 1) = -r_DN_De(kr, 0) * r_DN_De(ks, 1) + r_DN_De(ks, 0) * r_DN_De(kr, 1);
->>>>>>> c1bc8bcd
 
                 double c = -(dda3[0] * rActualKinematic.a3_tilde[0] + dda3[1] * rActualKinematic.a3_tilde[1] + dda3[2] * rActualKinematic.a3_tilde[2]
                     + S_da3(0, r) * S_da3(0, s) + S_da3(1, r) * S_da3(1, s) + S_da3(2, r) * S_da3(2, s)
