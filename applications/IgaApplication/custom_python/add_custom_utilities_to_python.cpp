/*
//  KRATOS  _____________
//         /  _/ ____/   |
//         / // / __/ /| |
//       _/ // /_/ / ___ |
//      /___/\____/_/  |_| Application
//
//  Main authors:   Thomas Oberbichler
*/

// System includes

// External includes
#include <pybind11/pybind11.h>

// Project includes
#include "includes/define.h"
#include "processes/process.h"
#include "custom_python/add_custom_utilities_to_python.h"

#include "iga_application_variables.h"
#include "custom_utilities/anurbs.h"
#include "custom_utilities/node_curve_geometry_3d.h"
#include "custom_utilities/node_surface_geometry_3d.h"


namespace Kratos {
namespace Python {

<<<<<<< HEAD
void AddCustomUtilitiesToPython(py::module& m)
{
    KRATOS_REGISTER_IN_PYTHON_VARIABLE(m, COORDINATES)
    KRATOS_REGISTER_IN_PYTHON_VARIABLE(m, TANGENTS)

    KRATOS_REGISTER_IN_PYTHON_VARIABLE(m, CROSS_AREA)
    KRATOS_REGISTER_IN_PYTHON_VARIABLE(m, PRESTRESS_CAUCHY)

    KRATOS_REGISTER_IN_PYTHON_VARIABLE(m, SHAPE_FUNCTION_VALUES)
    KRATOS_REGISTER_IN_PYTHON_VARIABLE(m, SHAPE_FUNCTION_LOCAL_DERIVATIVES)

    KRATOS_REGISTER_IN_PYTHON_VARIABLE(m, RAYLEIGH_ALPHA)
    KRATOS_REGISTER_IN_PYTHON_VARIABLE(m, RAYLEIGH_BETA)

    using namespace pybind11::literals;

    using Array3D = Kratos::array_1d<double, 3>;

    // register Interval
    {
        using Type = ANurbs::Interval<double>;

        py::class_<Type>(m, "Interval")
            .def(py::init<double, double>())
            .def_property_readonly("T0", &Type::T0)
            .def_property_readonly("T1", &Type::T1)
            .def_property_readonly("Min", &Type::Min)
            .def_property_readonly("Max", &Type::Max)
            .def_property_readonly("Delta", &Type::Delta)
            .def_property_readonly("Length", &Type::Length)
            .def("NormalizedAt", &Type::NormalizedAt,
                "T"_a)
            .def("ParameterAtNormalized", &Type::ParameterAtNormalized,
                "T"_a)
            .def("Clamp", (double (Type::*)(const double) const)  &Type::Clamp,
                "T"_a)
        ;
    }

    // register CurveShapeEvaluator
    {
        using Type = ANurbs::CurveShapeEvaluator<double>;

        pybind11::class_<Type>(m, "CurveShapeEvaluator")
            .def(pybind11::init<int, int>(),
                "Degree"_a,
                "Order"_a)
            .def("Resize", &Type::Resize,
                "Degree"_a,
                "Order"_a)
            .def_property_readonly("Degree", &Type::Degree)
            .def_property_readonly("Order", &Type::Order)
            .def_property_readonly("NumberOfNonzeroPoles",
                &Type::NbNonzeroPoles)
            .def_property_readonly("FirstNonzeroPole",
                &Type::FirstNonzeroPole)
            .def_property_readonly("LastNonzeroPole",
                &Type::LastNonzeroPole)
            .def_property_readonly("NumberOfShapes", &Type::NbShapes)
            .def("__call__", &Type::Value,
                "Order"_a,
                "Pole"_a)
            .def("Compute", &Type::Compute<std::vector<double>>,
                "Knots"_a,
                "T"_a)
            .def("Compute", &Type::Compute<std::vector<double>,
                std::vector<double>>,
                "Knots"_a,
                "Weights"_a,
                "T"_a)
        ;
    }

    // register CurveShapeEvaluator
    {
        using Type = ANurbs::SurfaceShapeEvaluator<double>;

        pybind11::class_<Type>(m, "SurfaceShapeEvaluator")
            .def(pybind11::init<int, int, int>(),
                "DegreeU"_a,
                "DegreeV"_a,
                "Order"_a)
            .def("Resize", &Type::Resize,
                "DegreeU"_a,
                "DegreeV"_a,
                "Order"_a)
            .def_property_readonly("DegreeU", &Type::DegreeU)
            .def_property_readonly("DegreeV", &Type::DegreeV)
            .def_property_readonly("Order", &Type::Order)
            .def_property_readonly("NumberOfShapes", (int (Type::*)(void) const)
                &Type::NbShapes)
            .def_property_readonly("NumberOfNonzeroPolesU",
                &Type::NbNonzeroPolesU)
            .def_property_readonly("NumberOfNonzeroPolesV",
                &Type::NbNonzeroPolesV)
            .def_property_readonly("FirstNonzeroPoleU",
                &Type::FirstNonzeroPoleU)
            .def_property_readonly("FirstNonzeroPoleV",
                &Type::FirstNonzeroPoleV)
            .def_property_readonly("LastNonzeroPoleU",
                &Type::LastNonzeroPoleU)
            .def_property_readonly("LastNonzeroPoleV",
                &Type::LastNonzeroPoleV)
            .def("__call__", (double (Type::*)(const int, const int, const int)
                const) &Type::operator(),
                "Derivative"_a,
                "PoleU"_a,
                "PoleV"_a)
            .def("Compute", &Type::Compute<std::vector<double>>,
                "KnotsU"_a,
                "KnotsV"_a,
                "U"_a,
                "V"_a)
            .def("Compute", &Type::Compute<std::vector<double>,
                ANurbs::Grid<double>>,
                "KnotsU"_a,
                "KnotsV"_a,
                "Weights"_a,
                "U"_a,
                "V"_a)
        ;
    }

    // register NodeCurveGeometry
    {
        using Type = NodeCurveGeometry3D;
        using Pointer = std::shared_ptr<Type>;

        using VariableComponent = Kratos::VariableComponent<
            Kratos::VectorComponentAdaptor<Kratos::array_1d<double, 3>>>;

        pybind11::class_<Type, Pointer>(m, "NodeCurveGeometry3D")
            .def(pybind11::init<int, int>(),
                "Degree"_a,
                "NumberOfNodes"_a)
            .def_property_readonly("Degree", &Type::Degree)
            .def("Knot", &Type::Knot,
                "Index"_a)
            .def("SetKnot", &Type::SetKnot,
                "Index"_a,
                "Value"_a)
            .def("Knots", &Type::Knots)
            .def("Node", &Type::Node,
                "Index"_a)
            .def("SetNode", &Type::SetNode,
                "Index"_a,
                "Value"_a)
            .def("Pole", &Type::Pole,
                "Index"_a)
            .def("SetPole", &Type::SetPole,
                "Index"_a,
                "Value"_a)
            .def("Weight", &Type::Weight,
                "Index"_a)
            .def("SetWeight", &Type::SetWeight,
                "Index"_a,
                "Value"_a)
            .def("Spans", &Type::Spans)
            .def("PointAt", &Type::PointAt,
                "T"_a)
            .def("DerivativesAt", &Type::DerivativesAt,
                "T"_a,
                "Order"_a)
            .def("ValueAt", (double (Type::*)(const Variable<double>&,
                const double) const) &Type::ValueAt<double>,
                "Variable"_a,
                "T"_a)
            .def("ValueAt", (std::vector<double> (Type::*)(
                const Variable<double>&, const double, const int) const)
                &Type::ValueAt<double>,
                "Variable"_a,
                "T"_a,
                "Order"_a)
            .def("ValueAt", (Array3D (Type::*)(const Variable<Array3D>&,
                const double) const) &Type::ValueAt<Array3D>,
                "Variable"_a,
                "T"_a)
            .def("ValueAt", (std::vector<Array3D> (Type::*)(
                const Variable<Array3D>&, const double, const int) const)
                &Type::ValueAt<Array3D>,
                "Variable"_a,
                "T"_a,
                "Order"_a)
            .def("ValueAt", (double (Type::*)(const VariableComponent&,
                const double) const) &Type::ValueAt<double, VariableComponent>,
                "Variable"_a,
                "T"_a)
            .def("ValueAt", (std::vector<double> (Type::*)(
                const VariableComponent&, const double,
                const int) const) &Type::ValueAt<double, VariableComponent>,
                "Variable"_a,
                "T"_a,
                "Order"_a)
        ;
    }

    // register NodeSurfaceGeometry
    {
        using Type = NodeSurfaceGeometry3D;
        using Pointer = std::shared_ptr<Type>;

        using VariableComponent = Kratos::VariableComponent<
            Kratos::VectorComponentAdaptor<Kratos::array_1d<double, 3>>>;

        pybind11::class_<Type, Pointer>(m, "NodeSurfaceGeometry3D")
            .def(pybind11::init<int, int, int, int>(),
                "DegreeU"_a,
                "DegreeV"_a,
                "NumberOfNodesU"_a,
                "NumberOfNodesV"_a)
            .def_property_readonly("DegreeU", &Type::DegreeU)
            .def_property_readonly("DegreeV", &Type::DegreeV)
            .def("SetKnotU", &Type::SetKnotU,
                "Index"_a,
                "Value"_a)
            .def("SetKnotV", &Type::SetKnotV,
                "Index"_a,
                "Value"_a)
            .def("Node", &Type::Node,
                "IndexU"_a,
                "IndexV"_a)
            .def("SetNode", &Type::SetNode,
                "IndexU"_a,
                "IndexV"_a,
                "Value"_a)
            .def("Pole", &Type::Pole,
                "IndexU"_a,
                "IndexV"_a)
            .def("SetPole", &Type::SetPole,
                "IndexU"_a,
                "IndexV"_a,
                "Value"_a)
            .def("Weight", &Type::Weight,
                "IndexU"_a,
                "IndexV"_a)
            .def("SetWeight", &Type::SetWeight,
                "IndexU"_a,
                "IndexV"_a,
                "Value"_a)
            .def("PointAt", &Type::PointAt,
                "U"_a,
                "V"_a)
            .def("DerivativesAt", &Type::DerivativesAt,
                "U"_a,
                "V"_a,
                "Order"_a)
            .def("ValueAt", (double (Type::*)(const Variable<double>&,
                const double, const double) const) &Type::ValueAt<double>,
                "Variable"_a,
                "U"_a,
                "V"_a)
            .def("ValueAt", (std::vector<double> (Type::*)(
                const Variable<double>&, const double, const double, const int)
                const)
                &Type::ValueAt<double>,
                "Variable"_a,
                "U"_a,
                "V"_a,
                "Order"_a)
            .def("ValueAt", (Array3D (Type::*)(const Variable<Array3D>&,
                const double, const double) const) &Type::ValueAt<Array3D>,
                "Variable"_a,
                "U"_a,
                "V"_a)
            .def("ValueAt", (std::vector<Array3D> (Type::*)(
                const Variable<Array3D>&, const double, const double,
                const int) const) &Type::ValueAt<Array3D>,
                "Variable"_a,
                "U"_a,
                "V"_a,
                "Order"_a)
            .def("ValueAt", (double (Type::*)(const VariableComponent&,
                const double, const double) const) &Type::ValueAt<double,
                VariableComponent>,
                "Variable"_a,
                "U"_a,
                "V"_a)
            .def("ValueAt", (std::vector<double> (Type::*)(
                const VariableComponent&, const double, const double, const int)
                const) &Type::ValueAt<double, VariableComponent>,
                "Variable"_a,
                "U"_a,
                "V"_a,
                "Order"_a)
        ;
    }

    // register IntegrationPoint1
    {
        using Type = ANurbs::IntegrationPoint1<double>;

        pybind11::class_<Type>(m, "IntegrationPoint1")
            .def("__iter__", 
                [](const Type &self) {
                    return pybind11::make_iterator(&self.t, &self.t + 2);
                }, pybind11::keep_alive<0, 1>())
            .def_readwrite("t", &Type::t)
            .def_readwrite("weight", &Type::weight)
        ;
    }

    // register IntegrationPoint2
    {
        using Type = ANurbs::IntegrationPoint2<double>;

        pybind11::class_<Type>(m, "IntegrationPoint2")
            .def_readwrite("u", &Type::u)
            .def_readwrite("v", &Type::v)
            .def_readwrite("weight", &Type::weight)
        ;
    }

    // register IntegrationPoints
    {
        using Type = ANurbs::IntegrationPoints<double>;

        pybind11::class_<Type>(m, "IntegrationPoints")
            .def_static("Points1", &Type::Points1,
                "Degree"_a,
                "Domain"_a)
            .def_static("Points2", &Type::Points2,
                "DegreeU"_a,
                "DegreeV"_a,
                "DomainU"_a,
                "DomainV"_a)
        ;
    }
=======
void RegisterPoint1D(
    pybind11::module& m,
    const std::string& name)
{
    namespace py = pybind11;
    using namespace pybind11::literals;

    using Type = Kratos::array_1d<double, 1>;

    pybind11::class_<Type>(m, name.c_str())
        .def(pybind11::init<>([](const double x) -> Type {
                Type vector;
                vector[0] = x;
                return vector;
            }),
            "X"_a)
        .def_property_readonly("X", [](const Type& self) -> double {
                return self[0];
            })
    ;
}

void RegisterPoint2D(
    pybind11::module& m,
    const std::string& name)
{
    namespace py = pybind11;
    using namespace pybind11::literals;

    using Type = Kratos::array_1d<double, 2>;

    pybind11::class_<Type>(m, name.c_str())
        .def(pybind11::init<>([](const double x, const double y) -> Type {
                Type vector;
                vector[0] = x;
                vector[1] = y;
                return vector;
            }),
            "X"_a,
            "Y"_a)
        .def_property_readonly("X", [](const Type& self) -> double {
                return self[0];
            })
        .def_property_readonly("Y", [](const Type& self) -> double {
                return self[1];
            })
    ;
}

void RegisterInterval(
    pybind11::module& m,
    const std::string& name)
{
    namespace py = pybind11;
    using namespace pybind11::literals;

    using Type = ANurbs::Interval<double>;

    py::class_<Type>(m, name.c_str())
        .def(py::init<double, double>())
        .def_property_readonly("T0", &Type::T0)
        .def_property_readonly("T1", &Type::T1)
        .def_property_readonly("Min", &Type::Min)
        .def_property_readonly("Max", &Type::Max)
        .def_property_readonly("Delta", &Type::Delta)
        .def_property_readonly("Length", &Type::Length)
        .def("NormalizedAt", &Type::NormalizedAt,
            "T"_a)
        .def("ParameterAtNormalized", (double (Type::*)(const double) const)
            &Type::ParameterAtNormalized,
            "T"_a)
        .def("Clamp", (double (Type::*)(const double) const) &Type::Clamp,
            "T"_a)
    ;
}

void RegisterCurveShapeEvaluator(
    pybind11::module& m,
    const std::string& name)
{
    namespace py = pybind11;
    using namespace pybind11::literals;

    using Type = ANurbs::CurveShapeEvaluator<double>;

    pybind11::class_<Type>(m, name.c_str())
        .def(pybind11::init<int, int>(),
            "Degree"_a,
            "Order"_a)
        .def("Resize", &Type::Resize,
            "Degree"_a,
            "Order"_a)
        .def_property_readonly("Degree", &Type::Degree)
        .def_property_readonly("Order", &Type::Order)
        .def_property_readonly("NumberOfNonzeroPoles",
            &Type::NbNonzeroPoles)
        .def_property_readonly("FirstNonzeroPole",
            &Type::FirstNonzeroPole)
        .def_property_readonly("LastNonzeroPole",
            &Type::LastNonzeroPole)
        .def_property_readonly("NumberOfShapes", &Type::NbShapes)
        .def("__call__", &Type::Value,
            "Order"_a,
            "Pole"_a)
        .def("Compute", &Type::Compute<std::vector<double>>,
            "Knots"_a,
            "T"_a)
        .def("Compute", &Type::Compute<std::vector<double>,
            std::vector<double>>,
            "Knots"_a,
            "Weights"_a,
            "T"_a)
    ;
}

void RegisterSurfaceShapeEvaluator(
    pybind11::module& m,
    const std::string& name)
{
    namespace py = pybind11;
    using namespace pybind11::literals;

    using Type = ANurbs::SurfaceShapeEvaluator<double>;

    pybind11::class_<Type>(m, name.c_str())
        .def(pybind11::init<int, int, int>(),
            "DegreeU"_a,
            "DegreeV"_a,
            "Order"_a)
        .def("Resize", &Type::Resize,
            "DegreeU"_a,
            "DegreeV"_a,
            "Order"_a)
        .def_property_readonly("DegreeU", &Type::DegreeU)
        .def_property_readonly("DegreeV", &Type::DegreeV)
        .def_property_readonly("Order", &Type::Order)
        .def_property_readonly("NumberOfShapes", (int (Type::*)(void) const)
            &Type::NbShapes)
        .def_property_readonly("NumberOfNonzeroPolesU",
            &Type::NbNonzeroPolesU)
        .def_property_readonly("NumberOfNonzeroPolesV",
            &Type::NbNonzeroPolesV)
        .def_property_readonly("FirstNonzeroPoleU",
            &Type::FirstNonzeroPoleU)
        .def_property_readonly("FirstNonzeroPoleV",
            &Type::FirstNonzeroPoleV)
        .def_property_readonly("LastNonzeroPoleU",
            &Type::LastNonzeroPoleU)
        .def_property_readonly("LastNonzeroPoleV",
            &Type::LastNonzeroPoleV)
        .def("__call__", (double (Type::*)(const int, const int, const int)
            const) &Type::operator(),
            "Derivative"_a,
            "PoleU"_a,
            "PoleV"_a)
        .def("Compute", &Type::Compute<std::vector<double>>,
            "KnotsU"_a,
            "KnotsV"_a,
            "U"_a,
            "V"_a)
        .def("Compute", &Type::Compute<std::vector<double>,
            ANurbs::Grid<double>>,
            "KnotsU"_a,
            "KnotsV"_a,
            "Weights"_a,
            "U"_a,
            "V"_a)
    ;
}

template <int TDimension>
void RegisterCurveGeometryBase(
    pybind11::module& m,
    const std::string& name)
{
    namespace py = pybind11;
    using namespace pybind11::literals;

    using VectorType = Kratos::array_1d<double, TDimension>;

    using Type = ANurbs::CurveGeometryBase<VectorType>;
    using Holder = ANurbs::Pointer<Type>;

    pybind11::class_<Type, Holder>(m, name.c_str())
        .def_property_readonly("Degree", &Type::Degree)
        .def_property_readonly("Domain", &Type::Domain)
        .def("Knot", &Type::Knot,
            "Index"_a)
        .def("SetKnot", &Type::SetKnot,
            "Index"_a,
            "Value"_a)
        .def("Pole", &Type::Pole,
            "Index"_a)
        .def("SetPole", &Type::SetPole,
            "Index"_a,
            "Value"_a)
        .def("Weight", &Type::Weight,
            "Index"_a)
        .def("SetWeight", &Type::SetWeight,
            "Index"_a,
            "Value"_a)
        .def("Spans", &Type::Spans)
        .def("PointAt", &Type::PointAt,
            "T"_a)
        .def("DerivativesAt", &Type::DerivativesAt,
            "T"_a,
            "Order"_a)
    ;
}

template <int TDimension>
void RegisterCurveGeometry(
    pybind11::module& m,
    const std::string& name)
{
    namespace py = pybind11;
    using namespace pybind11::literals;

    using VectorType = Kratos::array_1d<double, TDimension>;

    using Type = ANurbs::CurveGeometry<VectorType>;
    using Holder = ANurbs::Pointer<Type>;
    using Base = ANurbs::CurveGeometryBase<VectorType>;

    pybind11::class_<Type, Base, Holder>(m, name.c_str())
        .def(pybind11::init<int, int, bool>(),
            "Degree"_a,
            "NumberOfPoles"_a,
            "IsRational"_a)
    ;
}

template <int TDimension>
void RegisterSurfaceGeometryBase(
    pybind11::module& m,
    const std::string& name)
{
    namespace py = pybind11;
    using namespace pybind11::literals;

    using VectorType = Kratos::array_1d<double, TDimension>;

    using Type = ANurbs::SurfaceGeometryBase<VectorType>;
    using Holder = ANurbs::Pointer<Type>;

    pybind11::class_<Type, Holder>(m, name.c_str())
        .def_property_readonly("DegreeU", &Type::DegreeU)
        .def_property_readonly("DegreeV", &Type::DegreeV)
        .def_property_readonly("DomainU", &Type::DomainU)
        .def_property_readonly("DomainV", &Type::DomainV)
        .def_property_readonly("NbKnotsU", &Type::NbKnotsU)
        .def_property_readonly("NbKnotsV", &Type::NbKnotsV)
        .def("KnotU", &Type::KnotU,
            "Index"_a)
        .def("KnotV", &Type::KnotV,
            "Index"_a)
        .def("SetKnotU", &Type::SetKnotU,
            "Index"_a,
            "Value"_a)
        .def("SetKnotV", &Type::SetKnotV,
            "Index"_a,
            "Value"_a)
        .def("Pole", &Type::Pole,
            "IndexU"_a,
            "IndexV"_a)
        .def("SetPole", &Type::SetPole,
            "IndexU"_a,
            "IndexV"_a,
            "Value"_a)
        .def("Weight", &Type::Weight,
            "IndexU"_a,
            "IndexV"_a)
        .def("SetWeight", &Type::SetWeight,
            "IndexU"_a,
            "IndexV"_a,
            "Value"_a)
        .def("PointAt", &Type::PointAt,
            "U"_a,
            "V"_a)
        .def("DerivativesAt", &Type::DerivativesAt,
            "U"_a,
            "V"_a,
            "Order"_a)
    ;
}

template <int TDimension>
void RegisterSurfaceGeometry(
    pybind11::module& m,
    const std::string& name)
{
    namespace py = pybind11;
    using namespace pybind11::literals;

    using VectorType = Kratos::array_1d<double, TDimension>;

    using Type = ANurbs::SurfaceGeometry<VectorType>;
    using Holder = ANurbs::Pointer<Type>;
    using Base = ANurbs::SurfaceGeometryBase<VectorType>;

    pybind11::class_<Type, Base, Holder>(m, name.c_str())
        .def(pybind11::init<int, int, int, int, bool>(),
            "DegreeU"_a,
            "DegreeV"_a,
            "NumberOfPolesU"_a,
            "NumberOfPolesV"_a,
            "IsRational"_a);
    ;
}

void RegisterNodeCurveGeometry(
    pybind11::module& m,
    const std::string& name)
{
    namespace py = pybind11;
    using namespace pybind11::literals;

    using VectorType = Kratos::array_1d<double, 3>;

    using Type = NodeCurveGeometry3D;
    using Pointer = ANurbs::Pointer<Type>;
    using Base = ANurbs::CurveGeometryBase<VectorType>;

    using VariableComponent = Kratos::VariableComponent<
        Kratos::VectorComponentAdaptor<Kratos::array_1d<double, 3>>>;

    pybind11::class_<Type, Base, Pointer>(m, name.c_str())
        .def(pybind11::init<int, int>(),
            "Degree"_a,
            "NumberOfNodes"_a)
        .def_property_readonly("Degree", &Type::Degree)
        .def("Knot", &Type::Knot,
            "Index"_a)
        .def("SetKnot", &Type::SetKnot,
            "Index"_a,
            "Value"_a)
        .def("Knots", &Type::Knots)
        .def("Node", &Type::Node,
            "Index"_a)
        .def("SetNode", &Type::SetNode,
            "Index"_a,
            "Value"_a)
        .def("Pole", &Type::Pole,
            "Index"_a)
        .def("SetPole", &Type::SetPole,
            "Index"_a,
            "Value"_a)
        .def("Weight", &Type::Weight,
            "Index"_a)
        .def("SetWeight", &Type::SetWeight,
            "Index"_a,
            "Value"_a)
        .def("Spans", &Type::Spans)
        .def("PointAt", &Type::PointAt,
            "T"_a)
        .def("DerivativesAt", &Type::DerivativesAt,
            "T"_a,
            "Order"_a)
        .def("ValueAt", (double (Type::*)(const Variable<double>&,
            const double) const) &Type::ValueAt<double>,
            "Variable"_a,
            "T"_a)
        .def("ValueAt", (std::vector<double> (Type::*)(
            const Variable<double>&, const double, const int) const)
            &Type::ValueAt<double>,
            "Variable"_a,
            "T"_a,
            "Order"_a)
        .def("ValueAt", (VectorType (Type::*)(const Variable<VectorType>&,
            const double) const) &Type::ValueAt<VectorType>,
            "Variable"_a,
            "T"_a)
        .def("ValueAt", (std::vector<VectorType> (Type::*)(
            const Variable<VectorType>&, const double, const int) const)
            &Type::ValueAt<VectorType>,
            "Variable"_a,
            "T"_a,
            "Order"_a)
        .def("ValueAt", (double (Type::*)(const VariableComponent&,
            const double) const) &Type::ValueAt<double, VariableComponent>,
            "Variable"_a,
            "T"_a)
        .def("ValueAt", (std::vector<double> (Type::*)(
            const VariableComponent&, const double,
            const int) const) &Type::ValueAt<double, VariableComponent>,
            "Variable"_a,
            "T"_a,
            "Order"_a)
    ;
}

void RegisterNodeSurfaceGeometry(
    pybind11::module& m,
    const std::string& name)
{
    namespace py = pybind11;
    using namespace pybind11::literals;

    using VectorType = Kratos::array_1d<double, 3>;

    using Type = NodeSurfaceGeometry3D;
    using Pointer = ANurbs::Pointer<Type>;
    using Base = ANurbs::SurfaceGeometryBase<VectorType>;

    using VariableComponent = Kratos::VariableComponent<
        Kratos::VectorComponentAdaptor<Kratos::array_1d<double, 3>>>;

    pybind11::class_<Type, Base, Pointer>(m, name.c_str())
        .def(pybind11::init<int, int, int, int>(),
            "DegreeU"_a,
            "DegreeV"_a,
            "NumberOfNodesU"_a,
            "NumberOfNodesV"_a)
        .def_property_readonly("DegreeU", &Type::DegreeU)
        .def_property_readonly("DegreeV", &Type::DegreeV)
        .def("SetKnotU", &Type::SetKnotU,
            "Index"_a,
            "Value"_a)
        .def("SetKnotV", &Type::SetKnotV,
            "Index"_a,
            "Value"_a)
        .def("Node", &Type::Node,
            "IndexU"_a,
            "IndexV"_a)
        .def("SetNode", &Type::SetNode,
            "IndexU"_a,
            "IndexV"_a,
            "Value"_a)
        .def("Pole", &Type::Pole,
            "IndexU"_a,
            "IndexV"_a)
        .def("SetPole", &Type::SetPole,
            "IndexU"_a,
            "IndexV"_a,
            "Value"_a)
        .def("Weight", &Type::Weight,
            "IndexU"_a,
            "IndexV"_a)
        .def("SetWeight", &Type::SetWeight,
            "IndexU"_a,
            "IndexV"_a,
            "Value"_a)
        .def("PointAt", &Type::PointAt,
            "U"_a,
            "V"_a)
        .def("DerivativesAt", &Type::DerivativesAt,
            "U"_a,
            "V"_a,
            "Order"_a)
        .def("ValueAt", (double (Type::*)(const Variable<double>&,
            const double, const double) const) &Type::ValueAt<double>,
            "Variable"_a,
            "U"_a,
            "V"_a)
        .def("ValueAt", (std::vector<double> (Type::*)(
            const Variable<double>&, const double, const double, const int)
            const)
            &Type::ValueAt<double>,
            "Variable"_a,
            "U"_a,
            "V"_a,
            "Order"_a)
        .def("ValueAt", (VectorType (Type::*)(const Variable<VectorType>&,
            const double, const double) const) &Type::ValueAt<VectorType>,
            "Variable"_a,
            "U"_a,
            "V"_a)
        .def("ValueAt", (std::vector<VectorType> (Type::*)(
            const Variable<VectorType>&, const double, const double,
            const int) const) &Type::ValueAt<VectorType>,
            "Variable"_a,
            "U"_a,
            "V"_a,
            "Order"_a)
        .def("ValueAt", (double (Type::*)(const VariableComponent&,
            const double, const double) const) &Type::ValueAt<double,
            VariableComponent>,
            "Variable"_a,
            "U"_a,
            "V"_a)
        .def("ValueAt", (std::vector<double> (Type::*)(
            const VariableComponent&, const double, const double, const int)
            const) &Type::ValueAt<double, VariableComponent>,
            "Variable"_a,
            "U"_a,
            "V"_a,
            "Order"_a)
    ;
}

template <int TDimension>
void RegisterCurveBase(
    pybind11::module& m,
    const std::string& name)
{
    namespace py = pybind11;
    using namespace pybind11::literals;

    using VectorType = Kratos::array_1d<double, TDimension>;

    using Type = ANurbs::CurveBase<VectorType>;
    using Holder = ANurbs::Pointer<Type>;

    py::class_<Type, Holder>(m, name.c_str())
        .def_property_readonly("Domain", &Type::Domain)
        .def("PointAt", &Type::PointAt,
            "T"_a)
        .def("DerivativesAt", &Type::DerivativesAt,
            "T"_a,
            "Order"_a)
        .def("Spans", &Type::Spans)
    ;
}

template <int TDimension>
void RegisterCurve(
    pybind11::module& m,
    const std::string& name)
{
    namespace py = pybind11;
    using namespace pybind11::literals;

    using VectorType = Kratos::array_1d<double, TDimension>;
    using GeometryType = ANurbs::CurveGeometry<VectorType>;

    using Type = ANurbs::Curve<GeometryType>;
    using Holder = ANurbs::Pointer<Type>;
    using Base = ANurbs::CurveBase<VectorType>;

    pybind11::class_<Type, Base, Holder>(m, name.c_str())
        .def(pybind11::init<ANurbs::Pointer<GeometryType>,
            ANurbs::Interval<double>>(),
            "CurveGeometry"_a,
            "Domain"_a)
    ;
}

template <int TDimension>
void RegisterSurfaceBase(
    pybind11::module& m,
    const std::string& name)
{
    namespace py = pybind11;
    using namespace pybind11::literals;

    using VectorType = Kratos::array_1d<double, TDimension>;

    using Type = ANurbs::SurfaceBase<VectorType>;
    using Holder = ANurbs::Pointer<Type>;

    py::class_<Type, Holder>(m, name.c_str())
        .def_property_readonly("DomainU", &Type::DomainU)
        .def_property_readonly("DomainV", &Type::DomainV)
        .def("PointAt", &Type::PointAt,
            "U"_a,
            "V"_a)
        .def("DerivativesAt", &Type::DerivativesAt,
            "U"_a,
            "V"_a,
            "Order"_a)
        .def("SpansU", &Type::SpansU)
        .def("SpansV", &Type::SpansV)
    ;
}

template <int TDimension>
void RegisterSurface(
    pybind11::module& m,
    const std::string& name)
{
    namespace py = pybind11;
    using namespace pybind11::literals;

    using VectorType = Kratos::array_1d<double, TDimension>;
    using GeometryType = ANurbs::SurfaceGeometry<VectorType>;

    using Type = ANurbs::Surface<GeometryType>;
    using Holder = ANurbs::Pointer<Type>;
    using Base = ANurbs::SurfaceBase<VectorType>;

    pybind11::class_<Type, Base, Holder>(m, name.c_str())
        .def(pybind11::init<ANurbs::Pointer<GeometryType>,
            ANurbs::Interval<double>, ANurbs::Interval<double>>(),
            "SurfaceGeometry"_a,
            "DomainU"_a,
            "DomainV"_a)
    ;
}

template <int TDimension>
void RegisterCurveOnSurface(
    pybind11::module& m,
    const std::string& name)
{
    namespace py = pybind11;
    using namespace pybind11::literals;

    using Vector2Type = Kratos::array_1d<double, 2>;
    using VectorType = Kratos::array_1d<double, TDimension>;

    using CurveGeometryBaseType = ANurbs::CurveGeometryBase<Vector2Type>;
    using SurfaceGeometryBaseType = ANurbs::SurfaceGeometryBase<VectorType>;

    using Type = ANurbs::CurveOnSurface<Vector2Type, VectorType>;
    using Pointer = ANurbs::Pointer<Type>;
    using Base = ANurbs::CurveBase<VectorType>;

    pybind11::class_<Type, Base, Pointer>(m, name.c_str())
        .def(pybind11::init<ANurbs::Pointer<CurveGeometryBaseType>,
            ANurbs::Pointer<SurfaceGeometryBaseType>,
            ANurbs::Interval<double>>(),
            "CurveGeometry"_a,
            "SurfaceGeometry"_a,
            "Domain"_a)
    ;
}

template <int TDimension>
void RegisterPointOnCurveProjection(
    pybind11::module& m,
    const std::string& name)
{
    namespace py = pybind11;
    using namespace pybind11::literals;

    using VectorType = Kratos::array_1d<double, TDimension>;
    using CurveBaseType = ANurbs::CurveBase<VectorType>;

    using Type = ANurbs::PointOnCurveProjection<VectorType>;
    using Pointer = ANurbs::Pointer<Type>;

    py::class_<Type, Pointer>(m, name.c_str())
        .def(py::init<ANurbs::Pointer<CurveBaseType>, double>(),
            "Curve"_a,
            "Tolerance"_a)
        .def("Compute",
            &Type::Compute)
        .def_property_readonly("Parameter",
            &Type::Parameter)
        .def_property_readonly("Point",
            &Type::Point)
    ;
}

template <int TDimension>
void RegisterCurveTessellation(
    pybind11::module& m,
    const std::string& name)
{
    namespace py = pybind11;
    using namespace pybind11::literals;

    using VectorType = Kratos::array_1d<double, TDimension>;

    using Type = ANurbs::CurveTessellation<VectorType>;
    using Pointer = ANurbs::Pointer<Type>;

    py::class_<Type, Pointer>(m, name.c_str())
        .def(py::init<>())
        .def("Compute", &Type::Compute,
            "Curve"_a,
            "Tolerance"_a)
        .def_property_readonly("NbPoints", &Type::NbPoints)
        .def("Parameter", &Type::Parameter,
            "index"_a)
        .def("Point", &Type::Point,
            "index"_a)
    ;
}

void RegisterIntegrationPoint1(
    pybind11::module& m,
    const std::string& name)
{
    namespace py = pybind11;
    using namespace pybind11::literals;

    using Type = ANurbs::IntegrationPoint1<double>;

    pybind11::class_<Type>(m, name.c_str())
        .def("__iter__", 
            [](const Type &self) {
                return pybind11::make_iterator(&self.t, &self.t + 2);
            }, pybind11::keep_alive<0, 1>())
        .def_readwrite("t", &Type::t)
        .def_readwrite("weight", &Type::weight)
    ;
}

void RegisterIntegrationPoint2(
    pybind11::module& m,
    const std::string& name)
{
    namespace py = pybind11;
    using namespace pybind11::literals;

    using Type = ANurbs::IntegrationPoint2<double>;

    pybind11::class_<Type>(m, name.c_str())
        .def_readwrite("u", &Type::u)
        .def_readwrite("v", &Type::v)
        .def_readwrite("weight", &Type::weight)
    ;
}

void RegisterIntegrationPoints(
    pybind11::module& m,
    const std::string& name)
{
    namespace py = pybind11;
    using namespace pybind11::literals;

    using Type = ANurbs::IntegrationPoints<double>;

    pybind11::class_<Type>(m, name.c_str())
        .def_static("Points1", &Type::Points1,
            "Degree"_a,
            "Domain"_a)
        .def_static("Points2", &Type::Points2,
            "DegreeU"_a,
            "DegreeV"_a,
            "DomainU"_a,
            "DomainV"_a)
    ;
}

void AddCustomUtilitiesToPython(
    pybind11::module& m)
{
    namespace py = pybind11;
    using namespace pybind11::literals;

    RegisterInterval(m, "Interval");

    RegisterCurveShapeEvaluator(m, "CurveShapeEvaluator");
    RegisterSurfaceShapeEvaluator(m, "SurfaceShapeEvaluator");

    RegisterPoint1D(m, "Point1D");
    RegisterPoint2D(m, "Point2D");

    RegisterCurveGeometryBase<1>(m, "CurveGeometryBase1D");
    RegisterCurveGeometryBase<2>(m, "CurveGeometryBase2D");
    RegisterCurveGeometryBase<3>(m, "CurveGeometryBase3D");

    RegisterCurveGeometry<1>(m, "CurveGeometry1D");
    RegisterCurveGeometry<2>(m, "CurveGeometry2D");
    RegisterCurveGeometry<3>(m, "CurveGeometry3D");
    
    RegisterSurfaceGeometryBase<1>(m, "SurfaceGeometryBase1D");
    RegisterSurfaceGeometryBase<2>(m, "SurfaceGeometryBase2D");
    RegisterSurfaceGeometryBase<3>(m, "SurfaceGeometryBase3D");

    RegisterSurfaceGeometry<1>(m, "SurfaceGeometry1D");
    RegisterSurfaceGeometry<2>(m, "SurfaceGeometry2D");
    RegisterSurfaceGeometry<3>(m, "SurfaceGeometry3D");

    RegisterNodeCurveGeometry(m, "NodeCurveGeometry3D");
    RegisterNodeSurfaceGeometry(m, "NodeSurfaceGeometry3D");

    RegisterCurveBase<1>(m, "CurveBase1D");
    RegisterCurveBase<2>(m, "CurveBase2D");
    RegisterCurveBase<3>(m, "CurveBase3D");

    RegisterCurve<1>(m, "Curve1D");
    RegisterCurve<2>(m, "Curve2D");
    RegisterCurve<3>(m, "Curve3D");

    RegisterSurfaceBase<1>(m, "SurfaceBase1D");
    RegisterSurfaceBase<2>(m, "SurfaceBase2D");
    RegisterSurfaceBase<3>(m, "SurfaceBase3D");

    RegisterSurface<1>(m, "Surface1D");
    RegisterSurface<2>(m, "Surface2D");
    RegisterSurface<3>(m, "Surface3D");

    RegisterCurveOnSurface<1>(m, "CurveOnSurface1D");
    RegisterCurveOnSurface<2>(m, "CurveOnSurface2D");
    RegisterCurveOnSurface<3>(m, "CurveOnSurface3D");

    RegisterPointOnCurveProjection<2>(m, "PointOnCurveProjection2D");
    RegisterPointOnCurveProjection<3>(m, "PointOnCurveProjection3D");

    RegisterCurveTessellation<2>(m, "CurveTessellation2D");
    RegisterCurveTessellation<3>(m, "CurveTessellation3D");

    RegisterIntegrationPoint1(m, "IntegrationPoint1");
    RegisterIntegrationPoint2(m, "IntegrationPoint2");
    RegisterIntegrationPoints(m, "IntegrationPoints");
>>>>>>> ed2426a9
}

} // namespace Python
} // Namespace Kratos<|MERGE_RESOLUTION|>--- conflicted
+++ resolved
@@ -27,335 +27,6 @@
 namespace Kratos {
 namespace Python {
 
-<<<<<<< HEAD
-void AddCustomUtilitiesToPython(py::module& m)
-{
-    KRATOS_REGISTER_IN_PYTHON_VARIABLE(m, COORDINATES)
-    KRATOS_REGISTER_IN_PYTHON_VARIABLE(m, TANGENTS)
-
-    KRATOS_REGISTER_IN_PYTHON_VARIABLE(m, CROSS_AREA)
-    KRATOS_REGISTER_IN_PYTHON_VARIABLE(m, PRESTRESS_CAUCHY)
-
-    KRATOS_REGISTER_IN_PYTHON_VARIABLE(m, SHAPE_FUNCTION_VALUES)
-    KRATOS_REGISTER_IN_PYTHON_VARIABLE(m, SHAPE_FUNCTION_LOCAL_DERIVATIVES)
-
-    KRATOS_REGISTER_IN_PYTHON_VARIABLE(m, RAYLEIGH_ALPHA)
-    KRATOS_REGISTER_IN_PYTHON_VARIABLE(m, RAYLEIGH_BETA)
-
-    using namespace pybind11::literals;
-
-    using Array3D = Kratos::array_1d<double, 3>;
-
-    // register Interval
-    {
-        using Type = ANurbs::Interval<double>;
-
-        py::class_<Type>(m, "Interval")
-            .def(py::init<double, double>())
-            .def_property_readonly("T0", &Type::T0)
-            .def_property_readonly("T1", &Type::T1)
-            .def_property_readonly("Min", &Type::Min)
-            .def_property_readonly("Max", &Type::Max)
-            .def_property_readonly("Delta", &Type::Delta)
-            .def_property_readonly("Length", &Type::Length)
-            .def("NormalizedAt", &Type::NormalizedAt,
-                "T"_a)
-            .def("ParameterAtNormalized", &Type::ParameterAtNormalized,
-                "T"_a)
-            .def("Clamp", (double (Type::*)(const double) const)  &Type::Clamp,
-                "T"_a)
-        ;
-    }
-
-    // register CurveShapeEvaluator
-    {
-        using Type = ANurbs::CurveShapeEvaluator<double>;
-
-        pybind11::class_<Type>(m, "CurveShapeEvaluator")
-            .def(pybind11::init<int, int>(),
-                "Degree"_a,
-                "Order"_a)
-            .def("Resize", &Type::Resize,
-                "Degree"_a,
-                "Order"_a)
-            .def_property_readonly("Degree", &Type::Degree)
-            .def_property_readonly("Order", &Type::Order)
-            .def_property_readonly("NumberOfNonzeroPoles",
-                &Type::NbNonzeroPoles)
-            .def_property_readonly("FirstNonzeroPole",
-                &Type::FirstNonzeroPole)
-            .def_property_readonly("LastNonzeroPole",
-                &Type::LastNonzeroPole)
-            .def_property_readonly("NumberOfShapes", &Type::NbShapes)
-            .def("__call__", &Type::Value,
-                "Order"_a,
-                "Pole"_a)
-            .def("Compute", &Type::Compute<std::vector<double>>,
-                "Knots"_a,
-                "T"_a)
-            .def("Compute", &Type::Compute<std::vector<double>,
-                std::vector<double>>,
-                "Knots"_a,
-                "Weights"_a,
-                "T"_a)
-        ;
-    }
-
-    // register CurveShapeEvaluator
-    {
-        using Type = ANurbs::SurfaceShapeEvaluator<double>;
-
-        pybind11::class_<Type>(m, "SurfaceShapeEvaluator")
-            .def(pybind11::init<int, int, int>(),
-                "DegreeU"_a,
-                "DegreeV"_a,
-                "Order"_a)
-            .def("Resize", &Type::Resize,
-                "DegreeU"_a,
-                "DegreeV"_a,
-                "Order"_a)
-            .def_property_readonly("DegreeU", &Type::DegreeU)
-            .def_property_readonly("DegreeV", &Type::DegreeV)
-            .def_property_readonly("Order", &Type::Order)
-            .def_property_readonly("NumberOfShapes", (int (Type::*)(void) const)
-                &Type::NbShapes)
-            .def_property_readonly("NumberOfNonzeroPolesU",
-                &Type::NbNonzeroPolesU)
-            .def_property_readonly("NumberOfNonzeroPolesV",
-                &Type::NbNonzeroPolesV)
-            .def_property_readonly("FirstNonzeroPoleU",
-                &Type::FirstNonzeroPoleU)
-            .def_property_readonly("FirstNonzeroPoleV",
-                &Type::FirstNonzeroPoleV)
-            .def_property_readonly("LastNonzeroPoleU",
-                &Type::LastNonzeroPoleU)
-            .def_property_readonly("LastNonzeroPoleV",
-                &Type::LastNonzeroPoleV)
-            .def("__call__", (double (Type::*)(const int, const int, const int)
-                const) &Type::operator(),
-                "Derivative"_a,
-                "PoleU"_a,
-                "PoleV"_a)
-            .def("Compute", &Type::Compute<std::vector<double>>,
-                "KnotsU"_a,
-                "KnotsV"_a,
-                "U"_a,
-                "V"_a)
-            .def("Compute", &Type::Compute<std::vector<double>,
-                ANurbs::Grid<double>>,
-                "KnotsU"_a,
-                "KnotsV"_a,
-                "Weights"_a,
-                "U"_a,
-                "V"_a)
-        ;
-    }
-
-    // register NodeCurveGeometry
-    {
-        using Type = NodeCurveGeometry3D;
-        using Pointer = std::shared_ptr<Type>;
-
-        using VariableComponent = Kratos::VariableComponent<
-            Kratos::VectorComponentAdaptor<Kratos::array_1d<double, 3>>>;
-
-        pybind11::class_<Type, Pointer>(m, "NodeCurveGeometry3D")
-            .def(pybind11::init<int, int>(),
-                "Degree"_a,
-                "NumberOfNodes"_a)
-            .def_property_readonly("Degree", &Type::Degree)
-            .def("Knot", &Type::Knot,
-                "Index"_a)
-            .def("SetKnot", &Type::SetKnot,
-                "Index"_a,
-                "Value"_a)
-            .def("Knots", &Type::Knots)
-            .def("Node", &Type::Node,
-                "Index"_a)
-            .def("SetNode", &Type::SetNode,
-                "Index"_a,
-                "Value"_a)
-            .def("Pole", &Type::Pole,
-                "Index"_a)
-            .def("SetPole", &Type::SetPole,
-                "Index"_a,
-                "Value"_a)
-            .def("Weight", &Type::Weight,
-                "Index"_a)
-            .def("SetWeight", &Type::SetWeight,
-                "Index"_a,
-                "Value"_a)
-            .def("Spans", &Type::Spans)
-            .def("PointAt", &Type::PointAt,
-                "T"_a)
-            .def("DerivativesAt", &Type::DerivativesAt,
-                "T"_a,
-                "Order"_a)
-            .def("ValueAt", (double (Type::*)(const Variable<double>&,
-                const double) const) &Type::ValueAt<double>,
-                "Variable"_a,
-                "T"_a)
-            .def("ValueAt", (std::vector<double> (Type::*)(
-                const Variable<double>&, const double, const int) const)
-                &Type::ValueAt<double>,
-                "Variable"_a,
-                "T"_a,
-                "Order"_a)
-            .def("ValueAt", (Array3D (Type::*)(const Variable<Array3D>&,
-                const double) const) &Type::ValueAt<Array3D>,
-                "Variable"_a,
-                "T"_a)
-            .def("ValueAt", (std::vector<Array3D> (Type::*)(
-                const Variable<Array3D>&, const double, const int) const)
-                &Type::ValueAt<Array3D>,
-                "Variable"_a,
-                "T"_a,
-                "Order"_a)
-            .def("ValueAt", (double (Type::*)(const VariableComponent&,
-                const double) const) &Type::ValueAt<double, VariableComponent>,
-                "Variable"_a,
-                "T"_a)
-            .def("ValueAt", (std::vector<double> (Type::*)(
-                const VariableComponent&, const double,
-                const int) const) &Type::ValueAt<double, VariableComponent>,
-                "Variable"_a,
-                "T"_a,
-                "Order"_a)
-        ;
-    }
-
-    // register NodeSurfaceGeometry
-    {
-        using Type = NodeSurfaceGeometry3D;
-        using Pointer = std::shared_ptr<Type>;
-
-        using VariableComponent = Kratos::VariableComponent<
-            Kratos::VectorComponentAdaptor<Kratos::array_1d<double, 3>>>;
-
-        pybind11::class_<Type, Pointer>(m, "NodeSurfaceGeometry3D")
-            .def(pybind11::init<int, int, int, int>(),
-                "DegreeU"_a,
-                "DegreeV"_a,
-                "NumberOfNodesU"_a,
-                "NumberOfNodesV"_a)
-            .def_property_readonly("DegreeU", &Type::DegreeU)
-            .def_property_readonly("DegreeV", &Type::DegreeV)
-            .def("SetKnotU", &Type::SetKnotU,
-                "Index"_a,
-                "Value"_a)
-            .def("SetKnotV", &Type::SetKnotV,
-                "Index"_a,
-                "Value"_a)
-            .def("Node", &Type::Node,
-                "IndexU"_a,
-                "IndexV"_a)
-            .def("SetNode", &Type::SetNode,
-                "IndexU"_a,
-                "IndexV"_a,
-                "Value"_a)
-            .def("Pole", &Type::Pole,
-                "IndexU"_a,
-                "IndexV"_a)
-            .def("SetPole", &Type::SetPole,
-                "IndexU"_a,
-                "IndexV"_a,
-                "Value"_a)
-            .def("Weight", &Type::Weight,
-                "IndexU"_a,
-                "IndexV"_a)
-            .def("SetWeight", &Type::SetWeight,
-                "IndexU"_a,
-                "IndexV"_a,
-                "Value"_a)
-            .def("PointAt", &Type::PointAt,
-                "U"_a,
-                "V"_a)
-            .def("DerivativesAt", &Type::DerivativesAt,
-                "U"_a,
-                "V"_a,
-                "Order"_a)
-            .def("ValueAt", (double (Type::*)(const Variable<double>&,
-                const double, const double) const) &Type::ValueAt<double>,
-                "Variable"_a,
-                "U"_a,
-                "V"_a)
-            .def("ValueAt", (std::vector<double> (Type::*)(
-                const Variable<double>&, const double, const double, const int)
-                const)
-                &Type::ValueAt<double>,
-                "Variable"_a,
-                "U"_a,
-                "V"_a,
-                "Order"_a)
-            .def("ValueAt", (Array3D (Type::*)(const Variable<Array3D>&,
-                const double, const double) const) &Type::ValueAt<Array3D>,
-                "Variable"_a,
-                "U"_a,
-                "V"_a)
-            .def("ValueAt", (std::vector<Array3D> (Type::*)(
-                const Variable<Array3D>&, const double, const double,
-                const int) const) &Type::ValueAt<Array3D>,
-                "Variable"_a,
-                "U"_a,
-                "V"_a,
-                "Order"_a)
-            .def("ValueAt", (double (Type::*)(const VariableComponent&,
-                const double, const double) const) &Type::ValueAt<double,
-                VariableComponent>,
-                "Variable"_a,
-                "U"_a,
-                "V"_a)
-            .def("ValueAt", (std::vector<double> (Type::*)(
-                const VariableComponent&, const double, const double, const int)
-                const) &Type::ValueAt<double, VariableComponent>,
-                "Variable"_a,
-                "U"_a,
-                "V"_a,
-                "Order"_a)
-        ;
-    }
-
-    // register IntegrationPoint1
-    {
-        using Type = ANurbs::IntegrationPoint1<double>;
-
-        pybind11::class_<Type>(m, "IntegrationPoint1")
-            .def("__iter__", 
-                [](const Type &self) {
-                    return pybind11::make_iterator(&self.t, &self.t + 2);
-                }, pybind11::keep_alive<0, 1>())
-            .def_readwrite("t", &Type::t)
-            .def_readwrite("weight", &Type::weight)
-        ;
-    }
-
-    // register IntegrationPoint2
-    {
-        using Type = ANurbs::IntegrationPoint2<double>;
-
-        pybind11::class_<Type>(m, "IntegrationPoint2")
-            .def_readwrite("u", &Type::u)
-            .def_readwrite("v", &Type::v)
-            .def_readwrite("weight", &Type::weight)
-        ;
-    }
-
-    // register IntegrationPoints
-    {
-        using Type = ANurbs::IntegrationPoints<double>;
-
-        pybind11::class_<Type>(m, "IntegrationPoints")
-            .def_static("Points1", &Type::Points1,
-                "Degree"_a,
-                "Domain"_a)
-            .def_static("Points2", &Type::Points2,
-                "DegreeU"_a,
-                "DegreeV"_a,
-                "DomainU"_a,
-                "DomainV"_a)
-        ;
-    }
-=======
 void RegisterPoint1D(
     pybind11::module& m,
     const std::string& name)
@@ -1085,6 +756,19 @@
 void AddCustomUtilitiesToPython(
     pybind11::module& m)
 {
+    KRATOS_REGISTER_IN_PYTHON_VARIABLE(m, COORDINATES)
+    KRATOS_REGISTER_IN_PYTHON_VARIABLE(m, TANGENTS)
+
+    KRATOS_REGISTER_IN_PYTHON_VARIABLE(m, CROSS_AREA)
+    KRATOS_REGISTER_IN_PYTHON_VARIABLE(m, PRESTRESS_CAUCHY)
+
+    KRATOS_REGISTER_IN_PYTHON_VARIABLE(m, SHAPE_FUNCTION_VALUES)
+    KRATOS_REGISTER_IN_PYTHON_VARIABLE(m, SHAPE_FUNCTION_LOCAL_DERIVATIVES)
+
+    KRATOS_REGISTER_IN_PYTHON_VARIABLE(m, RAYLEIGH_ALPHA)
+    KRATOS_REGISTER_IN_PYTHON_VARIABLE(m, RAYLEIGH_BETA)
+
+  
     namespace py = pybind11;
     using namespace pybind11::literals;
 
@@ -1144,7 +828,6 @@
     RegisterIntegrationPoint1(m, "IntegrationPoint1");
     RegisterIntegrationPoint2(m, "IntegrationPoint2");
     RegisterIntegrationPoints(m, "IntegrationPoints");
->>>>>>> ed2426a9
 }
 
 } // namespace Python
