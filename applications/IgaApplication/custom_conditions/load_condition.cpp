//    |  /           |
//    ' /   __| _` | __|  _ \   __|
//    . \  |   (   | |   (   |\__ `
//   _|\_\_|  \__,_|\__|\___/ ____/
//                   Multi-Physics
//
//  License:         BSD License
//                   Kratos default license: kratos/license.txt
//
//  Main authors:    Tobias Teschemacher
//

// System includes

// External includes

// Project includes
#include "custom_conditions/load_condition.h"


namespace Kratos
{
    void LoadCondition::CalculateAll(
        MatrixType& rLeftHandSideMatrix,
        VectorType& rRightHandSideVector,
        ProcessInfo& rCurrentProcessInfo,
        const bool CalculateStiffnessMatrixFlag,
        const bool CalculateResidualVectorFlag
    )
    {
        const auto& r_geometry = GetGeometry();
        const SizeType number_of_nodes = r_geometry.size();
        const SizeType mat_size = r_geometry.WorkingSpaceDimension() * number_of_nodes;

        // Memory allocation
        if (CalculateStiffnessMatrixFlag) {
            if (rLeftHandSideMatrix.size1() != mat_size) {
                rLeftHandSideMatrix.resize(mat_size, mat_size, false);
            }
            noalias(rLeftHandSideMatrix) = ZeroMatrix(mat_size, mat_size);
        }
        if (CalculateResidualVectorFlag) {
            if (rRightHandSideVector.size() != mat_size) {
                rRightHandSideVector.resize(mat_size, false);
            }
            rRightHandSideVector = ZeroVector(mat_size);
        }

        // Calculation of Force vector
        if (CalculateResidualVectorFlag) {
            Vector f = ZeroVector(mat_size);

            // Integration
            const GeometryType::IntegrationPointsArrayType& integration_points = r_geometry.IntegrationPoints();

            Vector determinat_jacobian_vector(integration_points.size());
            r_geometry.DeterminantOfJacobian(determinat_jacobian_vector);

            // initial determinant of jacobian for dead load
            Vector determinat_jacobian_vector_initial(integration_points.size());
            if (this->Has(DEAD_LOAD))
            {
                DeterminantOfJacobianInitial(r_geometry, determinat_jacobian_vector_initial);
            }

            // Shape function values for all integration points
            const Matrix& r_N = r_geometry.ShapeFunctionsValues();

            const IntegrationMethod integration_method = GetGeometry().GetDefaultIntegrationMethod();
            const GeometryType::ShapeFunctionsGradientsType& r_shape_functions_gradients = GetGeometry().ShapeFunctionsLocalGradients(integration_method);

            for (IndexType point_number = 0; point_number < integration_points.size(); point_number++)
            {
                // Differential area
                const double integration_weight = integration_points[point_number].Weight();
<<<<<<< HEAD

                //const double d_weight = integration_weight * determinat_jacobian_vector[point_number];

                // calculate initial determinant jacobian 
                Vector g1 = ZeroVector(GetGeometry().WorkingSpaceDimension());
                Vector g2 = ZeroVector(GetGeometry().WorkingSpaceDimension());

                const Matrix& shape_functions_gradients_i = r_shape_functions_gradients[point_number];

                for (SizeType i=0;i<number_of_nodes;++i){
                    g1[0] += GetGeometry().GetPoint( i ).X0() * shape_functions_gradients_i(i, 0);
                    g1[1] += GetGeometry().GetPoint( i ).Y0() * shape_functions_gradients_i(i, 0);
                    g1[2] += GetGeometry().GetPoint( i ).Z0() * shape_functions_gradients_i(i, 0);

                    g2[0] += GetGeometry().GetPoint( i ).X0() * shape_functions_gradients_i(i, 1);
                    g2[1] += GetGeometry().GetPoint( i ).Y0() * shape_functions_gradients_i(i, 1);
                    g2[2] += GetGeometry().GetPoint( i ).Z0() * shape_functions_gradients_i(i, 1);
                }

                Vector a3_tilde = ZeroVector(GetGeometry().WorkingSpaceDimension());

                //not-normalized base vector 3
                MathUtils<double>::CrossProduct(a3_tilde, g1, g2);

                //differential area dA
                double dA = norm_2(a3_tilde);

                const double d_weight = integration_weight * dA;
=======
                const double d_weight = integration_weight * determinat_jacobian_vector[point_number];
>>>>>>> 20ff2c5c

                // Split only due to different existing variable names
                // No check included, which checks correctness of variable

                // Dead load. Dead load is dependent on the initial area.
                if (this->Has(DEAD_LOAD))
                {
                    const array_1d<double, 3>& dead_load = this->GetValue(DEAD_LOAD);

                    const double d0_weight = integration_weight * determinat_jacobian_vector_initial[point_number];

                    for (IndexType i = 0; i < number_of_nodes; i++)
                    {
                        IndexType index = 3 * i;
                        f[index]     += dead_load[0] * r_N(point_number, i) * d0_weight;
                        f[index + 1] += dead_load[1] * r_N(point_number, i) * d0_weight;
                        f[index + 2] += dead_load[2] * r_N(point_number, i) * d0_weight;
                    }
                }

                // Point loads
                if (this->Has(POINT_LOAD))
                {
                    const array_1d<double, 3>& point_load = this->GetValue(POINT_LOAD);

                    for (IndexType i = 0; i < number_of_nodes; i++)
                    {
                        IndexType index = 3 * i;
                        f[index]     += point_load[0] * r_N(point_number, i);
                        f[index + 1] += point_load[1] * r_N(point_number, i);
                        f[index + 2] += point_load[2] * r_N(point_number, i);
                    }
                }

                // Line loads
                if (this->Has(LINE_LOAD))
                {
                    const array_1d<double, 3>& line_load = this->GetValue(LINE_LOAD);

                    for (IndexType i = 0; i < number_of_nodes; i++)
                    {
                        IndexType index = 3 * i;
                        f[index]     += line_load[0] * r_N(point_number, i) * d_weight;
                        f[index + 1] += line_load[1] * r_N(point_number, i) * d_weight;
                        f[index + 2] += line_load[2] * r_N(point_number, i) * d_weight;
                    }
                }

                // Surface loads
                if (this->Has(SURFACE_LOAD))
                {
                    const array_1d<double, 3>& surface_load = this->GetValue(SURFACE_LOAD);

                    for (IndexType i = 0; i < number_of_nodes; i++)
                    {
                        IndexType index = 3 * i;
                        f[index]     += surface_load[0] * r_N(point_number, i) * d_weight;
                        f[index + 1] += surface_load[1] * r_N(point_number, i) * d_weight;
                        f[index + 2] += surface_load[2] * r_N(point_number, i) * d_weight;
                    }
                }

                // Pressure loads
                if (this->Has(PRESSURE))
                {
                    const double pressure = this->GetValue(PRESSURE);

                    array_1d<double, 3> normal = r_geometry.Normal(point_number);
                    normal = normal / norm_2(normal);

                    for (IndexType i = 0; i < number_of_nodes; i++)
                    {
                        IndexType index = 3 * i;
                        f[index]     += normal[0] * pressure * r_N(point_number, i) * d_weight;
                        f[index + 1] += normal[1] * pressure * r_N(point_number, i) * d_weight;
                        f[index + 2] += normal[2] * pressure * r_N(point_number, i) * d_weight;
                    }
                }

                // Assembly
                noalias(rRightHandSideVector) += f;
            }
        }
    }

    void LoadCondition::DeterminantOfJacobianInitial(
        const GeometryType& rGeometry,
        Vector& rDeterminantOfJacobian)
    {
        const IndexType nb_integration_points = rGeometry.IntegrationPointsNumber();
        if (rDeterminantOfJacobian.size() != nb_integration_points) {
            rDeterminantOfJacobian.resize(nb_integration_points, false);
        }

        const SizeType working_space_dimension = rGeometry.WorkingSpaceDimension();
        const SizeType local_space_dimension = rGeometry.LocalSpaceDimension();
        const SizeType nb_nodes = rGeometry.PointsNumber();

        Matrix J = ZeroMatrix(working_space_dimension, local_space_dimension);
        for (IndexType pnt = 0; pnt < nb_integration_points; pnt++)
        {
            const Matrix& r_DN_De = rGeometry.ShapeFunctionsLocalGradients()[pnt];
            J.clear();
            for (IndexType i = 0; i < nb_nodes; ++i) {
                const array_1d<double, 3>& r_coordinates = rGeometry[i].GetInitialPosition();
                for (IndexType k = 0; k < working_space_dimension; ++k) {
                    const double value = r_coordinates[k];
                    for (IndexType m = 0; m < local_space_dimension; ++m) {
                        J(k, m) += value * r_DN_De(i, m);
                    }
                }
            }

            rDeterminantOfJacobian[pnt] = MathUtils<double>::GeneralizedDet(J);
        }
    }

    void LoadCondition::EquationIdVector(
        EquationIdVectorType& rResult,
        ProcessInfo& rCurrentProcessInfo
    )
    {
        const auto& r_geometry = GetGeometry();
        const SizeType number_of_nodes = r_geometry.size();

        if (rResult.size() != 3 * number_of_nodes)
            rResult.resize(3 * number_of_nodes, false);

        for (IndexType i = 0; i < number_of_nodes; ++i) {
            const IndexType index = i * 3;
            const auto& r_node = r_geometry[i];
            rResult[index]     = r_node.GetDof(DISPLACEMENT_X).EquationId();
            rResult[index + 1] = r_node.GetDof(DISPLACEMENT_Y).EquationId();
            rResult[index + 2] = r_node.GetDof(DISPLACEMENT_Z).EquationId();
        }
    }

    void LoadCondition::GetDofList(
        DofsVectorType& rElementalDofList,
        ProcessInfo& rCurrentProcessInfo
    )
    {
        const auto& r_geometry = GetGeometry();
        const SizeType number_of_nodes = r_geometry.size();

        rElementalDofList.resize(0);
        rElementalDofList.reserve(3 * number_of_nodes);

        for (IndexType i = 0; i < number_of_nodes; ++i) {
            const auto& r_node = r_geometry[i];
            rElementalDofList.push_back(r_node.pGetDof(DISPLACEMENT_X));
            rElementalDofList.push_back(r_node.pGetDof(DISPLACEMENT_Y));
            rElementalDofList.push_back(r_node.pGetDof(DISPLACEMENT_Z));
        }
    };

} // Namespace Kratos<|MERGE_RESOLUTION|>--- conflicted
+++ resolved
@@ -73,38 +73,7 @@
             {
                 // Differential area
                 const double integration_weight = integration_points[point_number].Weight();
-<<<<<<< HEAD
-
-                //const double d_weight = integration_weight * determinat_jacobian_vector[point_number];
-
-                // calculate initial determinant jacobian 
-                Vector g1 = ZeroVector(GetGeometry().WorkingSpaceDimension());
-                Vector g2 = ZeroVector(GetGeometry().WorkingSpaceDimension());
-
-                const Matrix& shape_functions_gradients_i = r_shape_functions_gradients[point_number];
-
-                for (SizeType i=0;i<number_of_nodes;++i){
-                    g1[0] += GetGeometry().GetPoint( i ).X0() * shape_functions_gradients_i(i, 0);
-                    g1[1] += GetGeometry().GetPoint( i ).Y0() * shape_functions_gradients_i(i, 0);
-                    g1[2] += GetGeometry().GetPoint( i ).Z0() * shape_functions_gradients_i(i, 0);
-
-                    g2[0] += GetGeometry().GetPoint( i ).X0() * shape_functions_gradients_i(i, 1);
-                    g2[1] += GetGeometry().GetPoint( i ).Y0() * shape_functions_gradients_i(i, 1);
-                    g2[2] += GetGeometry().GetPoint( i ).Z0() * shape_functions_gradients_i(i, 1);
-                }
-
-                Vector a3_tilde = ZeroVector(GetGeometry().WorkingSpaceDimension());
-
-                //not-normalized base vector 3
-                MathUtils<double>::CrossProduct(a3_tilde, g1, g2);
-
-                //differential area dA
-                double dA = norm_2(a3_tilde);
-
-                const double d_weight = integration_weight * dA;
-=======
                 const double d_weight = integration_weight * determinat_jacobian_vector[point_number];
->>>>>>> 20ff2c5c
 
                 // Split only due to different existing variable names
                 // No check included, which checks correctness of variable
