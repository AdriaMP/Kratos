// KRATOS  ___|  |                   |                   |
//       \___ \  __|  __| |   |  __| __| |   |  __| _` | |
//             | |   |    |   | (    |   |   | |   (   | |
//       _____/ \__|_|   \__,_|\___|\__|\__,_|_|  \__,_|_| MECHANICS
//
//  License:		 BSD License
//					 license: StructuralMechanicsApplication/license.txt
//
//  Main authors:    Vicente Mataix
//

// System includes


// External includes


// Project includes
#include "includes/define.h"

#include "contact_structural_mechanics_application.h"
#include "contact_structural_mechanics_application_variables.h"
#include "includes/variables.h"
#include "includes/constitutive_law.h"

#include "geometries/triangle_3d_3.h"
#include "geometries/quadrilateral_3d_4.h"
#include "geometries/line_2d_2.h"
#include "geometries/line_2d_3.h"
#include "geometries/point_2d.h"
#include "geometries/point_3d.h"

namespace Kratos
{
KratosContactStructuralMechanicsApplication::KratosContactStructuralMechanicsApplication():
    /* CONDITIONS */
    // Mesh tying mortar conditions
    // 2D Scalar
    mMeshTyingMortarCondition2D2NTriangleScalar( 0, Condition::GeometryType::Pointer( new Line2D2 <Node<3> >( Condition::GeometryType::PointsArrayType( 2 ) ) ) ),
    mMeshTyingMortarCondition2D2NQuadrilateralScalar( 0, Condition::GeometryType::Pointer( new Line2D2 <Node<3> >( Condition::GeometryType::PointsArrayType( 2 ) ) ) ),
    // 2D Components
    mMeshTyingMortarCondition2D2NTriangleComponents( 0, Condition::GeometryType::Pointer( new Line2D2 <Node<3> >( Condition::GeometryType::PointsArrayType( 2 ) ) ) ),
    mMeshTyingMortarCondition2D2NQuadrilateralComponents( 0, Condition::GeometryType::Pointer( new Line2D2 <Node<3> >( Condition::GeometryType::PointsArrayType( 2 ) ) ) ),
    // 3D Scalar
    mMeshTyingMortarCondition3D3NTetrahedronScalar( 0, Condition::GeometryType::Pointer( new Triangle3D3 <Node<3> >( Condition::GeometryType::PointsArrayType( 3 ) ) ) ),
    mMeshTyingMortarCondition3D4NHexahedronScalar( 0, Condition::GeometryType::Pointer( new Quadrilateral3D4 <Node<3> >( Condition::GeometryType::PointsArrayType( 4 ) ) ) ),
    // 3D Components
    mMeshTyingMortarCondition3D3NTetrahedronComponents( 0, Condition::GeometryType::Pointer( new Triangle3D3 <Node<3> >( Condition::GeometryType::PointsArrayType( 3 ) ) ) ),
    mMeshTyingMortarCondition3D4NHexahedronComponents( 0, Condition::GeometryType::Pointer( new Quadrilateral3D4 <Node<3> >( Condition::GeometryType::PointsArrayType( 4 ) ) ) ),
    
    // ALM Contact mortar conditions
    // Frictionless
    // 2D
    mALMFrictionlessMortarContactCondition2D2N( 0, Condition::GeometryType::Pointer( new Line2D2 <Node<3> >( Condition::GeometryType::PointsArrayType( 2 ) ) ) ),
    mALMNVFrictionlessMortarContactCondition2D2N( 0, Condition::GeometryType::Pointer( new Line2D2 <Node<3> >( Condition::GeometryType::PointsArrayType( 2 ) ) ) ),
    mALMFrictionlessAxisymMortarContactCondition2D2N( 0, Condition::GeometryType::Pointer( new Line2D2 <Node<3> >( Condition::GeometryType::PointsArrayType( 2 ) ) ) ),
    mALMNVFrictionlessAxisymMortarContactCondition2D2N( 0, Condition::GeometryType::Pointer( new Line2D2 <Node<3> >( Condition::GeometryType::PointsArrayType( 2 ) ) ) ),
    // 3D
    mALMFrictionlessMortarContactCondition3D3N( 0, Condition::GeometryType::Pointer( new Triangle3D3 <Node<3> >( Condition::GeometryType::PointsArrayType( 3 ) ) ) ),
    mALMNVFrictionlessMortarContactCondition3D3N( 0, Condition::GeometryType::Pointer( new Triangle3D3 <Node<3> >( Condition::GeometryType::PointsArrayType( 3 ) ) ) ),
    mALMFrictionlessMortarContactCondition3D4N( 0, Condition::GeometryType::Pointer( new Quadrilateral3D4 <Node<3> >( Condition::GeometryType::PointsArrayType( 4 ) ) ) ),
    mALMNVFrictionlessMortarContactCondition3D4N( 0, Condition::GeometryType::Pointer( new Quadrilateral3D4 <Node<3> >( Condition::GeometryType::PointsArrayType( 4 ) ) ) ),
    // Frictional
    // 2D
    mALMFrictionalMortarContactCondition2D2N( 0, Condition::GeometryType::Pointer( new Line2D2 <Node<3> >( Condition::GeometryType::PointsArrayType( 2 ) ) ) ),
    mALMNVFrictionalMortarContactCondition2D2N( 0, Condition::GeometryType::Pointer( new Line2D2 <Node<3> >( Condition::GeometryType::PointsArrayType( 2 ) ) ) ),
    mALMFrictionalAxisymMortarContactCondition2D2N( 0, Condition::GeometryType::Pointer( new Line2D2 <Node<3> >( Condition::GeometryType::PointsArrayType( 2 ) ) ) ),
    mALMNVFrictionalAxisymMortarContactCondition2D2N( 0, Condition::GeometryType::Pointer( new Line2D2 <Node<3> >( Condition::GeometryType::PointsArrayType( 2 ) ) ) ),
    // 3D
    mALMFrictionalMortarContactCondition3D3N( 0, Condition::GeometryType::Pointer( new Triangle3D3 <Node<3> >( Condition::GeometryType::PointsArrayType( 3 ) ) ) ),
    mALMNVFrictionalMortarContactCondition3D3N( 0, Condition::GeometryType::Pointer( new Triangle3D3 <Node<3> >( Condition::GeometryType::PointsArrayType( 3 ) ) ) ),
    mALMFrictionalMortarContactCondition3D4N( 0, Condition::GeometryType::Pointer( new Quadrilateral3D4 <Node<3> >( Condition::GeometryType::PointsArrayType( 4 ) ) ) ),
    mALMNVFrictionalMortarContactCondition3D4N( 0, Condition::GeometryType::Pointer( new Quadrilateral3D4 <Node<3> >( Condition::GeometryType::PointsArrayType( 4 ) ) ) )
    {}

void KratosContactStructuralMechanicsApplication::Register()
{
    // Calling base class register to register Kratos components
    KratosApplication::Register();

    // VARIABLES
    /* Mortar method general variables */
<<<<<<< HEAD
    KRATOS_REGISTER_VARIABLE( CONTACT_MAPS )                                    // An unordened map of which contains the structure which defines the contact conditions
=======
>>>>>>> 0b16c6b7
    KRATOS_REGISTER_VARIABLE( INTEGRATION_ORDER_CONTACT )                       // The integration order computed in the contact
    KRATOS_REGISTER_VARIABLE( ELEMENT_POINTER )                                 // A pointer to the element belonging to this condition
    KRATOS_REGISTER_VARIABLE( MORTAR_CONTACT_OPERATOR )                         // Mortar Contact Operator
    KRATOS_REGISTER_VARIABLE( ACTIVE_CHECK_FACTOR )                             // The factor employed to serach an active/inactive node
    
    /* Weighted values */
    KRATOS_REGISTER_VARIABLE( WEIGHTED_GAP )                                    // The integrated gap employed in mortar formulation
    KRATOS_REGISTER_VARIABLE( WEIGHTED_SLIP )                                   // The integrated slip employed in mortar formulation
    KRATOS_REGISTER_VARIABLE( WEIGHTED_FRICTION )                               // The integrated friction coefficient
    KRATOS_REGISTER_VARIABLE( WEIGHTED_SCALAR_RESIDUAL )                        // The integrated scalar residual  
    KRATOS_REGISTER_3D_VARIABLE_WITH_COMPONENTS( WEIGHTED_VECTOR_RESIDUAL )     // The integrated vector residual    
    
    /* Matrix to store the derivatives of the normal */
    KRATOS_REGISTER_VARIABLE( DELTA_NORMAL )                                    // Directional derivative of the normal
    
    /* For ALM mortar condition */
    KRATOS_REGISTER_VARIABLE( AUGMENTED_NORMAL_CONTACT_PRESSURE )               // The resultant augmented pressure in the normal direction
    KRATOS_REGISTER_VARIABLE( AUGMENTED_TANGENT_CONTACT_PRESSURE )              // The resultant augmented pressure in the tangent direction
<<<<<<< HEAD
    KRATOS_REGISTER_VARIABLE( PENALTY_PARAMETER )                               // The penalty factor for the ALM
    KRATOS_REGISTER_VARIABLE( SCALE_FACTOR )                                    // The scale factor for the ALM
=======
>>>>>>> 0b16c6b7
    KRATOS_REGISTER_VARIABLE( TANGENT_FACTOR )                                  // The proportion between the tangent and normal penalty
    KRATOS_REGISTER_VARIABLE( CONSIDER_NORMAL_VARIATION )                       // A value used to check if consider normal variation or not
    KRATOS_REGISTER_VARIABLE( CONSIDER_PAIR_VARIATION )                         // A value used to check if consider variation or not in the active inactive pairs
    KRATOS_REGISTER_VARIABLE( ADAPT_PENALTY )                                   // To set if the penalty is recalculated or not
    KRATOS_REGISTER_VARIABLE( MAX_GAP_FACTOR )                                  // The factor between the nodal H and the max gap considered to recalculate the penalty
    
    /* For mesh tying mortar condition */
    KRATOS_REGISTER_VARIABLE( TYING_VARIABLE )                                  // The variable name for the mesh tying 

    // CONDITIONS
    // Mesh tying mortar condition
    KRATOS_REGISTER_CONDITION( "MeshTyingMortarCondition2D2NTriangleScalar", mMeshTyingMortarCondition2D2NTriangleScalar );
    KRATOS_REGISTER_CONDITION( "MeshTyingMortarCondition2D2NQuadrilateralScalar", mMeshTyingMortarCondition2D2NQuadrilateralScalar );
    KRATOS_REGISTER_CONDITION( "MeshTyingMortarCondition2D2NTriangleComponents", mMeshTyingMortarCondition2D2NTriangleComponents );
    KRATOS_REGISTER_CONDITION( "MeshTyingMortarCondition2D2NQuadrilateralComponents", mMeshTyingMortarCondition2D2NQuadrilateralComponents );
    KRATOS_REGISTER_CONDITION( "MeshTyingMortarCondition33NDTetrahedronScalar", mMeshTyingMortarCondition3D3NTetrahedronScalar );
    KRATOS_REGISTER_CONDITION( "MeshTyingMortarCondition3D4NHexahedronScalar", mMeshTyingMortarCondition3D4NHexahedronScalar );
    KRATOS_REGISTER_CONDITION( "MeshTyingMortarCondition3D3NTetrahedronComponents", mMeshTyingMortarCondition3D3NTetrahedronComponents );
    KRATOS_REGISTER_CONDITION( "MeshTyingMortarCondition3D4NHexahedronComponents", mMeshTyingMortarCondition3D4NHexahedronComponents );
    
    // Mortar contact condition
    // Frictionless cases
    KRATOS_REGISTER_CONDITION( "ALMFrictionlessMortarContactCondition2D2N", mALMFrictionlessMortarContactCondition2D2N );
    KRATOS_REGISTER_CONDITION( "ALMNVFrictionlessMortarContactCondition2D2N", mALMNVFrictionlessMortarContactCondition2D2N );
    KRATOS_REGISTER_CONDITION( "ALMFrictionlessAxisymMortarContactCondition2D2N", mALMFrictionlessAxisymMortarContactCondition2D2N );
    KRATOS_REGISTER_CONDITION( "ALMNVFrictionlessAxisymMortarContactCondition2D2N", mALMNVFrictionlessAxisymMortarContactCondition2D2N );
    KRATOS_REGISTER_CONDITION( "ALMFrictionlessMortarContactCondition3D3N", mALMFrictionlessMortarContactCondition3D3N );
    KRATOS_REGISTER_CONDITION( "ALMNVFrictionlessMortarContactCondition3D3N", mALMNVFrictionlessMortarContactCondition3D3N );
    KRATOS_REGISTER_CONDITION( "ALMFrictionlessMortarContactCondition3D4N", mALMFrictionlessMortarContactCondition3D4N );
    KRATOS_REGISTER_CONDITION( "ALMNVFrictionlessMortarContactCondition3D4N", mALMNVFrictionlessMortarContactCondition3D4N );
    // Frictional cases
    KRATOS_REGISTER_CONDITION( "ALMFrictionalMortarContactCondition2D2N", mALMFrictionalMortarContactCondition2D2N );
    KRATOS_REGISTER_CONDITION( "ALMNVFrictionalMortarContactCondition2D2N", mALMNVFrictionalMortarContactCondition2D2N );
    KRATOS_REGISTER_CONDITION( "ALMFrictionalAxisymMortarContactCondition2D2N", mALMFrictionalAxisymMortarContactCondition2D2N );
    KRATOS_REGISTER_CONDITION( "ALMNVFrictionalAxisymMortarContactCondition2D2N", mALMNVFrictionalAxisymMortarContactCondition2D2N );
    KRATOS_REGISTER_CONDITION( "ALMFrictionalMortarContactCondition3D3N", mALMFrictionalMortarContactCondition3D3N );
    KRATOS_REGISTER_CONDITION( "ALMNVFrictionalMortarContactCondition3D3N", mALMNVFrictionalMortarContactCondition3D3N );
    KRATOS_REGISTER_CONDITION( "ALMFrictionalMortarContactCondition3D4N", mALMFrictionalMortarContactCondition3D4N );
    KRATOS_REGISTER_CONDITION( "ALMNVFrictionalMortarContactCondition3D4N", mALMNVFrictionalMortarContactCondition3D4N );
}

}  // namespace Kratos.<|MERGE_RESOLUTION|>--- conflicted
+++ resolved
@@ -80,10 +80,6 @@
 
     // VARIABLES
     /* Mortar method general variables */
-<<<<<<< HEAD
-    KRATOS_REGISTER_VARIABLE( CONTACT_MAPS )                                    // An unordened map of which contains the structure which defines the contact conditions
-=======
->>>>>>> 0b16c6b7
     KRATOS_REGISTER_VARIABLE( INTEGRATION_ORDER_CONTACT )                       // The integration order computed in the contact
     KRATOS_REGISTER_VARIABLE( ELEMENT_POINTER )                                 // A pointer to the element belonging to this condition
     KRATOS_REGISTER_VARIABLE( MORTAR_CONTACT_OPERATOR )                         // Mortar Contact Operator
@@ -102,11 +98,6 @@
     /* For ALM mortar condition */
     KRATOS_REGISTER_VARIABLE( AUGMENTED_NORMAL_CONTACT_PRESSURE )               // The resultant augmented pressure in the normal direction
     KRATOS_REGISTER_VARIABLE( AUGMENTED_TANGENT_CONTACT_PRESSURE )              // The resultant augmented pressure in the tangent direction
-<<<<<<< HEAD
-    KRATOS_REGISTER_VARIABLE( PENALTY_PARAMETER )                               // The penalty factor for the ALM
-    KRATOS_REGISTER_VARIABLE( SCALE_FACTOR )                                    // The scale factor for the ALM
-=======
->>>>>>> 0b16c6b7
     KRATOS_REGISTER_VARIABLE( TANGENT_FACTOR )                                  // The proportion between the tangent and normal penalty
     KRATOS_REGISTER_VARIABLE( CONSIDER_NORMAL_VARIATION )                       // A value used to check if consider normal variation or not
     KRATOS_REGISTER_VARIABLE( CONSIDER_PAIR_VARIATION )                         // A value used to check if consider variation or not in the active inactive pairs
