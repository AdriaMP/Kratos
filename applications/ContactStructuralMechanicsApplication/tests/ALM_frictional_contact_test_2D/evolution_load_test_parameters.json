--- conflicted
+++ resolved
@@ -149,11 +149,7 @@
             "Parameters"            : {
                 "check_variables"      : ["DISPLACEMENT_X","DISPLACEMENT_Y"],
                 "input_file_name"      : "ALM_frictional_contact_test_2D/evolution_load_test_results.json",
-<<<<<<< HEAD
-                "model_part_name"      : "GENERIC_Add_SubModelPart_Auto1",
-=======
                 "model_part_name"      : "Structure.GENERIC_Add_SubModelPart_Auto1",
->>>>>>> f25f45ec
                 "time_frequency"       : 5.0e-2
             }
         }
@@ -225,11 +221,7 @@
         "Parameters"            : {
             "check_variables"      : ["DISPLACEMENT_X","DISPLACEMENT_Y"],
             "input_file_name"      : "ALM_frictional_contact_test_2D/evolution_load_test_results.json",
-<<<<<<< HEAD
-            "model_part_name"      : "GENERIC_Add_SubModelPart_Auto1",
-=======
-            "model_part_name"      : "Structure.GENERIC_Add_SubModelPart_Auto1",
->>>>>>> f25f45ec
+            "model_part_name"      : "Structure.GENERIC_Add_SubModelPart_Auto1",
             "time_frequency"       : 5.0e-2
         }
     },
@@ -243,11 +235,7 @@
             "check_for_flag"       : "ACTIVE",
             "input_file_name"      : "ALM_frictional_contact_test_2D/evolution_load_test_LM_results.json",
             "historical_value"     : false,
-<<<<<<< HEAD
-            "model_part_name"      : "GENERIC_Add_SubModelPart_Auto1",
-=======
-            "model_part_name"      : "Structure.GENERIC_Add_SubModelPart_Auto1",
->>>>>>> f25f45ec
+            "model_part_name"      : "Structure.GENERIC_Add_SubModelPart_Auto1",
             "time_frequency"       : 5.0e-2
         }
     }
