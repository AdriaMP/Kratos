// KRATOS  ___|  |                   |                   |
//       \___ \  __|  __| |   |  __| __| |   |  __| _` | |
//             | |   |    |   | (    |   |   | |   (   | |
//       _____/ \__|_|   \__,_|\___|\__|\__,_|_|  \__,_|_| MECHANICS
//
//  License:		 BSD License
//					 license: StructuralMechanicsApplication/license.txt
//
//  Main authors:    Vicente Mataix Ferrandiz
//

// System includes

#if defined(KRATOS_PYTHON)
// External includes


// Project includes
#include "includes/define.h"
#include "includes/define_python.h"
#include "contact_structural_mechanics_application_variables.h"
#include "contact_structural_mechanics_application.h"
#include "custom_python/add_custom_strategies_to_python.h"
#include "custom_python/add_custom_processes_to_python.h"
#include "custom_python/add_custom_utilities_to_python.h"
#include "custom_python/add_custom_linear_solvers_to_python.h"
#include "custom_python/add_custom_frictional_laws_to_python.h"

namespace Kratos
{
namespace Python
{
namespace py = pybind11;

PYBIND11_MODULE(KratosContactStructuralMechanicsApplication, m)
{
    py::class_<KratosContactStructuralMechanicsApplication,
        KratosContactStructuralMechanicsApplication::Pointer,
        KratosApplication >(m, "KratosContactStructuralMechanicsApplication")
        .def(py::init<>())
        ;

    AddCustomStrategiesToPython(m);
    AddCustomUtilitiesToPython(m);
    AddCustomProcessesToPython(m);
    AddCustomLinearSolversToPython(m);
    AddCustomFrictionalLawsToPython(m);

    // Adding enums
    py::enum_<NormalDerivativesComputation>(m, "NormalDerivativesComputation")
    .value("NO_DERIVATIVES_COMPUTATION",NO_DERIVATIVES_COMPUTATION)
    .value("ELEMENTAL_DERIVATIVES",ELEMENTAL_DERIVATIVES)
    .value("NODAL_ELEMENTAL_DERIVATIVES",NODAL_ELEMENTAL_DERIVATIVES)
    .value("NO_DERIVATIVES_COMPUTATION_WITH_NORMAL_UPDATE",NO_DERIVATIVES_COMPUTATION_WITH_NORMAL_UPDATE)
    ;

    //Registering variables in python

    // CONDITIONS
    // CONTACT
    /* Mortar contact */
    KRATOS_REGISTER_IN_PYTHON_VARIABLE(m, INNER_LOOP_ITERATION )                                  // The number of loops in the simplified semi-smooth inner iteration
    KRATOS_REGISTER_IN_PYTHON_3D_VARIABLE_WITH_COMPONENTS(m, AUXILIAR_COORDINATES )               // Auxiliar coordinates used to map
    KRATOS_REGISTER_IN_PYTHON_3D_VARIABLE_WITH_COMPONENTS(m, DELTA_COORDINATES )                  // Delta coordinates used to map
    KRATOS_REGISTER_IN_PYTHON_VARIABLE(m, INTEGRATION_ORDER_CONTACT )                             // The integration order considered
    KRATOS_REGISTER_IN_PYTHON_VARIABLE(m, DISTANCE_THRESHOLD )                                    // The distance threshold considered
<<<<<<< HEAD
    KRATOS_REGISTER_IN_PYTHON_VARIABLE(m, MAX_LM_THRESHOLD )                                      // The maximum module of the Lagrange Multiplier allowed
    KRATOS_REGISTER_IN_PYTHON_VARIABLE(m, MAX_LM_RESET_FACTOR )                                   // The factor respect MAX_LM_THRESHOLD to reset the movement of the nodes
=======
    KRATOS_REGISTER_IN_PYTHON_VARIABLE(m, ZERO_TOLERANCE_FACTOR )                                 // The epsilon factor considered
>>>>>>> 74d03907
    KRATOS_REGISTER_IN_PYTHON_VARIABLE(m, ACTIVE_CHECK_FACTOR )                                   // The factor employed to search an active/inactive node
    KRATOS_REGISTER_IN_PYTHON_VARIABLE(m, NORMAL_GAP )                                            // The normal gap employed in contact formulation
    KRATOS_REGISTER_IN_PYTHON_3D_VARIABLE_WITH_COMPONENTS(m, TANGENT_SLIP )                       // The tangent slip employed in contact formulation
    KRATOS_REGISTER_IN_PYTHON_VARIABLE(m, WEIGHTED_GAP )                                          // The integrated gap employed in mortar formulation
    KRATOS_REGISTER_IN_PYTHON_3D_VARIABLE_WITH_COMPONENTS(m, WEIGHTED_SLIP )                      // The integrated slip employed in mortar formulation
    KRATOS_REGISTER_IN_PYTHON_VARIABLE(m, WEIGHTED_SCALAR_RESIDUAL )                              // The integrated scalar residual
    KRATOS_REGISTER_IN_PYTHON_3D_VARIABLE_WITH_COMPONENTS(m, WEIGHTED_VECTOR_RESIDUAL )           // The integrated vector residual
    KRATOS_REGISTER_IN_PYTHON_VARIABLE(m, ACTIVE_CHECK_FACTOR )                                   // The factor employed to search an active/inactive node
    KRATOS_REGISTER_IN_PYTHON_VARIABLE(m, ACTIVE_SET_COMPUTED )                                   // To know if the active set has been computed
    KRATOS_REGISTER_IN_PYTHON_VARIABLE(m, ACTIVE_SET_CONVERGED )                                  // To know if the active set has converged
    KRATOS_REGISTER_IN_PYTHON_VARIABLE(m, SLIP_SET_CONVERGED )                                    // To know if the slip set has converged
    KRATOS_REGISTER_IN_PYTHON_VARIABLE(m, SLIP_CONVERGENCE_COEFFICIENT )                          // Coefficient to improve the slip computation convergence
    KRATOS_REGISTER_IN_PYTHON_VARIABLE(m, SLIP_AUGMENTATION_COEFFICIENT )                         // Coefficient to improve the slip computation convergence (augmented part related)
    KRATOS_REGISTER_IN_PYTHON_VARIABLE(m, DYNAMIC_FACTOR )                                        // The factor considered for dynamic problems (in order to take intro account the gap evolution)
    KRATOS_REGISTER_IN_PYTHON_VARIABLE(m, LAGRANGE_MULTIPLIER_CONTACT_PRESSURE )                  // The lagrange multiplier for normal contact pressure
    KRATOS_REGISTER_IN_PYTHON_VARIABLE(m, AUGMENTED_NORMAL_CONTACT_PRESSURE )                     // The resultant augmented pressure in the normal direction
    KRATOS_REGISTER_IN_PYTHON_3D_VARIABLE_WITH_COMPONENTS(m, AUGMENTED_TANGENT_CONTACT_PRESSURE ) // The resultant augmented pressure in the tangent direction
    KRATOS_REGISTER_IN_PYTHON_VARIABLE(m, TANGENT_FACTOR )                                        // The proportion between the tangent and normal penalty
    KRATOS_REGISTER_IN_PYTHON_VARIABLE(m, CONSIDER_NORMAL_VARIATION )                             // A value used to check if consider normal variation or not
    KRATOS_REGISTER_IN_PYTHON_VARIABLE(m, ADAPT_PENALTY )                                         // To set if the penalty is recalculated or not
    KRATOS_REGISTER_IN_PYTHON_VARIABLE(m, MAX_GAP_FACTOR )                                        // The factor between the nodal H and the max gap considered to recalculate the penalty
    KRATOS_REGISTER_IN_PYTHON_VARIABLE(m, MAX_GAP_THRESHOLD )                                     // The gap considered as threshold to rescale penalty
    KRATOS_REGISTER_IN_PYTHON_VARIABLE(m, TRESCA_FRICTION_THRESHOLD )                             // The threshold value for Tresca frictional contact
}


}  // namespace Python.

}  // namespace Kratos.

#endif // KRATOS_PYTHON defined<|MERGE_RESOLUTION|>--- conflicted
+++ resolved
@@ -64,12 +64,9 @@
     KRATOS_REGISTER_IN_PYTHON_3D_VARIABLE_WITH_COMPONENTS(m, DELTA_COORDINATES )                  // Delta coordinates used to map
     KRATOS_REGISTER_IN_PYTHON_VARIABLE(m, INTEGRATION_ORDER_CONTACT )                             // The integration order considered
     KRATOS_REGISTER_IN_PYTHON_VARIABLE(m, DISTANCE_THRESHOLD )                                    // The distance threshold considered
-<<<<<<< HEAD
     KRATOS_REGISTER_IN_PYTHON_VARIABLE(m, MAX_LM_THRESHOLD )                                      // The maximum module of the Lagrange Multiplier allowed
     KRATOS_REGISTER_IN_PYTHON_VARIABLE(m, MAX_LM_RESET_FACTOR )                                   // The factor respect MAX_LM_THRESHOLD to reset the movement of the nodes
-=======
     KRATOS_REGISTER_IN_PYTHON_VARIABLE(m, ZERO_TOLERANCE_FACTOR )                                 // The epsilon factor considered
->>>>>>> 74d03907
     KRATOS_REGISTER_IN_PYTHON_VARIABLE(m, ACTIVE_CHECK_FACTOR )                                   // The factor employed to search an active/inactive node
     KRATOS_REGISTER_IN_PYTHON_VARIABLE(m, NORMAL_GAP )                                            // The normal gap employed in contact formulation
     KRATOS_REGISTER_IN_PYTHON_3D_VARIABLE_WITH_COMPONENTS(m, TANGENT_SLIP )                       // The tangent slip employed in contact formulation
