// KRATOS  ___|  |                   |                   |
//       \___ \  __|  __| |   |  __| __| |   |  __| _` | |
//             | |   |    |   | (    |   |   | |   (   | |
//       _____/ \__|_|   \__,_|\___|\__|\__,_|_|  \__,_|_| MECHANICS
//
//  License:		 BSD License
//					 license: StructuralMechanicsApplication/license.txt
//
//  Main authors:    Vicente Mataix
//

// System includes

// External includes
#include <boost/python.hpp>
#include <boost/python/suite/indexing/vector_indexing_suite.hpp>
#include <boost/timer.hpp>

// Project includes
#include "includes/define.h"
<<<<<<< HEAD
#include "custom_utilities/bprinter_utility.h"
=======
>>>>>>> 0b16c6b7
#include "custom_utilities/process_factory_utility.h"
#include "custom_python/add_custom_strategies_to_python.h"
#include "spaces/ublas_space.h"

// Strategies
#include "solving_strategies/strategies/solving_strategy.h"
#include "custom_strategies/custom_strategies/line_search_contact_strategy.h"
#include "custom_strategies/custom_strategies/residualbased_newton_raphson_contact_strategy.h"

// Schemes
#include "solving_strategies/schemes/scheme.h"

// Convergence criterias
#include "solving_strategies/convergencecriterias/convergence_criteria.h"
#include "custom_strategies/custom_convergencecriterias/mortar_and_criteria.h"
#include "custom_strategies/custom_convergencecriterias/mesh_tying_mortar_criteria.h"
#include "custom_strategies/custom_convergencecriterias/alm_frictionless_mortar_criteria.h"
#include "custom_strategies/custom_convergencecriterias/alm_frictional_mortar_criteria.h"
#include "custom_strategies/custom_convergencecriterias/displacement_lagrangemultiplier_contact_criteria.h"
#include "custom_strategies/custom_convergencecriterias/displacement_lagrangemultiplier_mixed_contact_criteria.h"
#include "custom_strategies/custom_convergencecriterias/displacement_lagrangemultiplier_residual_contact_criteria.h"

// Builders and solvers
#include "solving_strategies/builder_and_solvers/builder_and_solver.h"
<<<<<<< HEAD
#include "custom_strategies/builder_and_solvers/residualbased_block_contact_builder_and_solver.h"
#include "custom_strategies/builder_and_solvers/residualbased_elimination_contact_builder_and_solver.h"
=======
>>>>>>> 0b16c6b7

// Linear solvers
#include "linear_solvers/linear_solver.h"

namespace Kratos
{

namespace Python
{
using namespace boost::python;

void  AddCustomStrategiesToPython()
{
<<<<<<< HEAD
    typedef boost::shared_ptr<BprinterUtility> TablePrinterPointerType;
=======
    typedef boost::shared_ptr<TableStreamUtility> TablePrinterPointerType;
>>>>>>> 0b16c6b7
    typedef boost::shared_ptr<ProcessFactoryUtility> ProcessesListType;
    
    typedef UblasSpace<double, CompressedMatrix, Vector> SparseSpaceType;
    typedef UblasSpace<double, Matrix, Vector> LocalSpaceType;
    typedef Scheme< SparseSpaceType, LocalSpaceType > BaseSchemeType;

    // Base types
    typedef LinearSolver<SparseSpaceType, LocalSpaceType > LinearSolverType;
    typedef SolvingStrategy< SparseSpaceType, LocalSpaceType, LinearSolverType > BaseSolvingStrategyType;
    typedef ConvergenceCriteria< SparseSpaceType, LocalSpaceType > ConvergenceCriteriaType;
    typedef ConvergenceCriteriaType::Pointer ConvergenceCriteriaPointer;
    typedef BuilderAndSolver< SparseSpaceType, LocalSpaceType, LinearSolverType > BuilderAndSolverType;
        
    // Custom strategy types
    typedef ResidualBasedNewtonRaphsonContactStrategy< SparseSpaceType, LocalSpaceType , LinearSolverType >  ResidualBasedNewtonRaphsonContactStrategyType;
    typedef LineSearchContactStrategy< SparseSpaceType, LocalSpaceType , LinearSolverType >  LineSearchContactStrategyType;
    
    // Custom scheme types

    // Custom convergence criterion types
    typedef MortarAndConvergenceCriteria< SparseSpaceType,  LocalSpaceType > MortarAndConvergenceCriteriaType;
    typedef MeshTyingMortarConvergenceCriteria< SparseSpaceType,  LocalSpaceType > MeshTyingMortarConvergenceCriteriaType;
    typedef ALMFrictionlessMortarConvergenceCriteria< SparseSpaceType,  LocalSpaceType > ALMFrictionlessMortarConvergenceCriteriaType;
    typedef ALMFrictionalMortarConvergenceCriteria< SparseSpaceType,  LocalSpaceType > ALMFrictionalMortarConvergenceCriteriaType;
    typedef DisplacementLagrangeMultiplierContactCriteria< SparseSpaceType,  LocalSpaceType > DisplacementLagrangeMultiplierContactCriteriaType;
    typedef DisplacementLagrangeMultiplierMixedContactCriteria< SparseSpaceType,  LocalSpaceType > DisplacementLagrangeMultiplierMixedContactCriteriaType;
    typedef DisplacementLagrangeMultiplierResidualContactCriteria< SparseSpaceType,  LocalSpaceType > DisplacementLagrangeMultiplierResidualContactCriteriaType;
<<<<<<< HEAD
=======
    
    // Linear solvers
>>>>>>> 0b16c6b7
    
    // Custom builder and solvers types
    typedef ResidualBasedEliminationContactBuilderAndSolver< SparseSpaceType, LocalSpaceType, LinearSolverType > ResidualBasedEliminationContactBuilderAndSolverType;
    typedef ResidualBasedBlockContactBuilderAndSolver< SparseSpaceType, LocalSpaceType, LinearSolverType > ResidualBasedBlockContactBuilderAndSolverType;
    
    //********************************************************************
    //*************************STRATEGY CLASSES***************************
    //********************************************************************
            
    // Residual Based Newton Raphson Contact Strategy      
    class_< ResidualBasedNewtonRaphsonContactStrategyType, bases< BaseSolvingStrategyType >, boost::noncopyable >
            ("ResidualBasedNewtonRaphsonContactStrategy", init < ModelPart&, BaseSchemeType::Pointer, LinearSolverType::Pointer, ConvergenceCriteriaType::Pointer, unsigned int, bool, bool, bool, Parameters >())
            .def(init < ModelPart&, BaseSchemeType::Pointer, LinearSolverType::Pointer, ConvergenceCriteriaType::Pointer, unsigned int, bool, bool, bool, Parameters, ProcessesListType>())
            .def(init < ModelPart&, BaseSchemeType::Pointer, LinearSolverType::Pointer, ConvergenceCriteriaType::Pointer, BuilderAndSolverType::Pointer, unsigned int, bool, bool, bool, Parameters >())
            .def(init < ModelPart&, BaseSchemeType::Pointer, LinearSolverType::Pointer, ConvergenceCriteriaType::Pointer, BuilderAndSolverType::Pointer, unsigned int, bool, bool, bool, Parameters, ProcessesListType>())
            .def("SetMaxIterationNumber", &ResidualBasedNewtonRaphsonContactStrategy< SparseSpaceType, LocalSpaceType, LinearSolverType >::SetMaxIterationNumber)
            .def("GetMaxIterationNumber", &ResidualBasedNewtonRaphsonContactStrategy< SparseSpaceType, LocalSpaceType, LinearSolverType >::GetMaxIterationNumber)
            .def("SetKeepSystemConstantDuringIterations", &ResidualBasedNewtonRaphsonContactStrategy< SparseSpaceType, LocalSpaceType, LinearSolverType >::SetKeepSystemConstantDuringIterations)
            .def("GetKeepSystemConstantDuringIterations", &ResidualBasedNewtonRaphsonContactStrategy< SparseSpaceType, LocalSpaceType, LinearSolverType >::GetKeepSystemConstantDuringIterations)
            ;
            
    // Line search Contact Strategy      
    class_< LineSearchContactStrategyType, bases< BaseSolvingStrategyType >, boost::noncopyable >
            ("LineSearchContactStrategy", init < ModelPart&, BaseSchemeType::Pointer, LinearSolverType::Pointer, ConvergenceCriteriaType::Pointer, unsigned int, bool, bool, bool, Parameters >())
            .def(init < ModelPart&, BaseSchemeType::Pointer, LinearSolverType::Pointer, ConvergenceCriteriaType::Pointer, BuilderAndSolverType::Pointer, unsigned int, bool, bool, bool, Parameters >())
            .def("SetMaxIterationNumber", &LineSearchContactStrategy< SparseSpaceType, LocalSpaceType, LinearSolverType >::SetMaxIterationNumber)
            .def("GetMaxIterationNumber", &LineSearchContactStrategy< SparseSpaceType, LocalSpaceType, LinearSolverType >::GetMaxIterationNumber)
            .def("SetKeepSystemConstantDuringIterations", &LineSearchContactStrategy< SparseSpaceType, LocalSpaceType, LinearSolverType >::SetKeepSystemConstantDuringIterations)
            .def("GetKeepSystemConstantDuringIterations", &LineSearchContactStrategy< SparseSpaceType, LocalSpaceType, LinearSolverType >::GetKeepSystemConstantDuringIterations)
            ;
            
    //********************************************************************
    //*************************SCHEME CLASSES*****************************
    //********************************************************************
            
    //********************************************************************
    //*******************CONVERGENCE CRITERIA CLASSES*********************
    //********************************************************************
                    
    // Custom mortar and criteria
    class_< MortarAndConvergenceCriteriaType,
            bases< ConvergenceCriteriaType >, boost::noncopyable >
            (
            "MortarAndConvergenceCriteria", 
            init<ConvergenceCriteriaPointer, ConvergenceCriteriaPointer>())
            .def(init<ConvergenceCriteriaPointer, ConvergenceCriteriaPointer,TablePrinterPointerType>())
<<<<<<< HEAD
            .def("SetActualizeRHSFlag", &MortarAndConvergenceCriteriaType::SetActualizeRHSFlag)
=======
            .def(init<ConvergenceCriteriaPointer, ConvergenceCriteriaPointer,TablePrinterPointerType, bool>())
            .def(init<ConvergenceCriteriaPointer, ConvergenceCriteriaPointer,TablePrinterPointerType, bool, bool>())
>>>>>>> 0b16c6b7
            ;
            
    // Weighted residual values update
    class_< MeshTyingMortarConvergenceCriteriaType,
            bases< ConvergenceCriteriaType >, boost::noncopyable >
            (
            "MeshTyingMortarConvergenceCriteria", 
            init< >())
            .def(init<TablePrinterPointerType>())
            ;

    // Dual set strategy for SSNM Convergence Criterion (frictionless case)
    class_< ALMFrictionlessMortarConvergenceCriteriaType,
<<<<<<< HEAD
            bases< ConvergenceCriteriaType >, boost::noncopyable >
            (
            "ALMFrictionlessMortarConvergenceCriteria", 
            init< >())
            .def(init<double>())
            .def(init<double, TablePrinterPointerType>())
            ;
            
    // Dual set strategy for SSNM Convergence Criterion (frictional case)
    class_< ALMFrictionalMortarConvergenceCriteriaType,
            bases< ConvergenceCriteriaType >, boost::noncopyable >
            (
            "ALMFrictionalMortarConvergenceCriteria", 
            init< >())
            .def(init<double>())
            .def(init<double, TablePrinterPointerType>())
=======
            bases< ConvergenceCriteriaType >, boost::noncopyable >
            (
            "ALMFrictionlessMortarConvergenceCriteria", 
            init< >())
            .def(init<double>())
            .def(init<double, TablePrinterPointerType>())
            .def(init<double, TablePrinterPointerType, bool>())
            ;
            
    // Dual set strategy for SSNM Convergence Criterion (frictional case)
    class_< ALMFrictionalMortarConvergenceCriteriaType,
            bases< ConvergenceCriteriaType >, boost::noncopyable >
            (
            "ALMFrictionalMortarConvergenceCriteria", 
            init< >())
            .def(init<double>())
            .def(init<double, TablePrinterPointerType>())
            .def(init<double, TablePrinterPointerType, bool>())
>>>>>>> 0b16c6b7
            ;
            
    // Displacement and lagrange multiplier Convergence Criterion
    class_< DisplacementLagrangeMultiplierContactCriteriaType,
            bases< ConvergenceCriteriaType >, boost::noncopyable >
            (
            "DisplacementLagrangeMultiplierContactCriteria", 
            init< double, double, double, double >())
            .def(init< double, double, double, double, bool >())
            .def(init< double, double, double, double, bool, TablePrinterPointerType >())
<<<<<<< HEAD
=======
            .def(init< double, double, double, double, bool, TablePrinterPointerType, bool >())
>>>>>>> 0b16c6b7
            ;
            
    // Displacement and lagrange multiplier mixed Convergence Criterion
    class_< DisplacementLagrangeMultiplierMixedContactCriteriaType,
            bases< ConvergenceCriteriaType >, boost::noncopyable >
            (
            "DisplacementLagrangeMultiplierMixedContactCriteria", 
            init< double, double, double, double >())
            .def(init< double, double, double, double, bool >())
            .def(init< double, double, double, double, bool, TablePrinterPointerType >())
<<<<<<< HEAD
            .def("SetEchoLevel", &DisplacementLagrangeMultiplierMixedContactCriteriaType::SetEchoLevel)
=======
            .def(init< double, double, double, double, bool, TablePrinterPointerType, bool >())
>>>>>>> 0b16c6b7
            ;
            
    // Displacement and lagrange multiplier residual Convergence Criterion
    class_< DisplacementLagrangeMultiplierResidualContactCriteriaType,
            bases< ConvergenceCriteriaType >, boost::noncopyable >
            (
            "DisplacementLagrangeMultiplierResidualContactCriteria", 
            init< double, double, double, double >())
            .def(init< double, double, double, double, bool >())
            .def(init< double, double, double, double, bool, TablePrinterPointerType >())
<<<<<<< HEAD
=======
            .def(init< double, double, double, double, bool, TablePrinterPointerType, bool >())
>>>>>>> 0b16c6b7
            ;
            
    //********************************************************************
    //*************************BUILDER AND SOLVER*************************
    //********************************************************************
<<<<<<< HEAD

    // Elimination builder and solver
    class_< ResidualBasedEliminationContactBuilderAndSolverType, bases<BuilderAndSolverType>, boost::noncopyable > 
        ("ResidualBasedEliminationContactBuilderAndSolver", init< LinearSolverType::Pointer > ());
    
    // Block builder and solver
    class_< ResidualBasedBlockContactBuilderAndSolverType, bases<BuilderAndSolverType>, boost::noncopyable >
        ("ResidualBasedBlockContactBuilderAndSolver", init< LinearSolverType::Pointer > ());
=======
>>>>>>> 0b16c6b7
}

}  // namespace Python.

} // Namespace Kratos
<|MERGE_RESOLUTION|>--- conflicted
+++ resolved
@@ -18,10 +18,6 @@
 
 // Project includes
 #include "includes/define.h"
-<<<<<<< HEAD
-#include "custom_utilities/bprinter_utility.h"
-=======
->>>>>>> 0b16c6b7
 #include "custom_utilities/process_factory_utility.h"
 #include "custom_python/add_custom_strategies_to_python.h"
 #include "spaces/ublas_space.h"
@@ -46,11 +42,6 @@
 
 // Builders and solvers
 #include "solving_strategies/builder_and_solvers/builder_and_solver.h"
-<<<<<<< HEAD
-#include "custom_strategies/builder_and_solvers/residualbased_block_contact_builder_and_solver.h"
-#include "custom_strategies/builder_and_solvers/residualbased_elimination_contact_builder_and_solver.h"
-=======
->>>>>>> 0b16c6b7
 
 // Linear solvers
 #include "linear_solvers/linear_solver.h"
@@ -64,11 +55,7 @@
 
 void  AddCustomStrategiesToPython()
 {
-<<<<<<< HEAD
-    typedef boost::shared_ptr<BprinterUtility> TablePrinterPointerType;
-=======
     typedef boost::shared_ptr<TableStreamUtility> TablePrinterPointerType;
->>>>>>> 0b16c6b7
     typedef boost::shared_ptr<ProcessFactoryUtility> ProcessesListType;
     
     typedef UblasSpace<double, CompressedMatrix, Vector> SparseSpaceType;
@@ -96,15 +83,10 @@
     typedef DisplacementLagrangeMultiplierContactCriteria< SparseSpaceType,  LocalSpaceType > DisplacementLagrangeMultiplierContactCriteriaType;
     typedef DisplacementLagrangeMultiplierMixedContactCriteria< SparseSpaceType,  LocalSpaceType > DisplacementLagrangeMultiplierMixedContactCriteriaType;
     typedef DisplacementLagrangeMultiplierResidualContactCriteria< SparseSpaceType,  LocalSpaceType > DisplacementLagrangeMultiplierResidualContactCriteriaType;
-<<<<<<< HEAD
-=======
     
     // Linear solvers
->>>>>>> 0b16c6b7
     
     // Custom builder and solvers types
-    typedef ResidualBasedEliminationContactBuilderAndSolver< SparseSpaceType, LocalSpaceType, LinearSolverType > ResidualBasedEliminationContactBuilderAndSolverType;
-    typedef ResidualBasedBlockContactBuilderAndSolver< SparseSpaceType, LocalSpaceType, LinearSolverType > ResidualBasedBlockContactBuilderAndSolverType;
     
     //********************************************************************
     //*************************STRATEGY CLASSES***************************
@@ -147,12 +129,8 @@
             "MortarAndConvergenceCriteria", 
             init<ConvergenceCriteriaPointer, ConvergenceCriteriaPointer>())
             .def(init<ConvergenceCriteriaPointer, ConvergenceCriteriaPointer,TablePrinterPointerType>())
-<<<<<<< HEAD
-            .def("SetActualizeRHSFlag", &MortarAndConvergenceCriteriaType::SetActualizeRHSFlag)
-=======
             .def(init<ConvergenceCriteriaPointer, ConvergenceCriteriaPointer,TablePrinterPointerType, bool>())
             .def(init<ConvergenceCriteriaPointer, ConvergenceCriteriaPointer,TablePrinterPointerType, bool, bool>())
->>>>>>> 0b16c6b7
             ;
             
     // Weighted residual values update
@@ -166,24 +144,6 @@
 
     // Dual set strategy for SSNM Convergence Criterion (frictionless case)
     class_< ALMFrictionlessMortarConvergenceCriteriaType,
-<<<<<<< HEAD
-            bases< ConvergenceCriteriaType >, boost::noncopyable >
-            (
-            "ALMFrictionlessMortarConvergenceCriteria", 
-            init< >())
-            .def(init<double>())
-            .def(init<double, TablePrinterPointerType>())
-            ;
-            
-    // Dual set strategy for SSNM Convergence Criterion (frictional case)
-    class_< ALMFrictionalMortarConvergenceCriteriaType,
-            bases< ConvergenceCriteriaType >, boost::noncopyable >
-            (
-            "ALMFrictionalMortarConvergenceCriteria", 
-            init< >())
-            .def(init<double>())
-            .def(init<double, TablePrinterPointerType>())
-=======
             bases< ConvergenceCriteriaType >, boost::noncopyable >
             (
             "ALMFrictionlessMortarConvergenceCriteria", 
@@ -202,7 +162,6 @@
             .def(init<double>())
             .def(init<double, TablePrinterPointerType>())
             .def(init<double, TablePrinterPointerType, bool>())
->>>>>>> 0b16c6b7
             ;
             
     // Displacement and lagrange multiplier Convergence Criterion
@@ -213,10 +172,7 @@
             init< double, double, double, double >())
             .def(init< double, double, double, double, bool >())
             .def(init< double, double, double, double, bool, TablePrinterPointerType >())
-<<<<<<< HEAD
-=======
             .def(init< double, double, double, double, bool, TablePrinterPointerType, bool >())
->>>>>>> 0b16c6b7
             ;
             
     // Displacement and lagrange multiplier mixed Convergence Criterion
@@ -227,11 +183,7 @@
             init< double, double, double, double >())
             .def(init< double, double, double, double, bool >())
             .def(init< double, double, double, double, bool, TablePrinterPointerType >())
-<<<<<<< HEAD
-            .def("SetEchoLevel", &DisplacementLagrangeMultiplierMixedContactCriteriaType::SetEchoLevel)
-=======
             .def(init< double, double, double, double, bool, TablePrinterPointerType, bool >())
->>>>>>> 0b16c6b7
             ;
             
     // Displacement and lagrange multiplier residual Convergence Criterion
@@ -242,26 +194,12 @@
             init< double, double, double, double >())
             .def(init< double, double, double, double, bool >())
             .def(init< double, double, double, double, bool, TablePrinterPointerType >())
-<<<<<<< HEAD
-=======
             .def(init< double, double, double, double, bool, TablePrinterPointerType, bool >())
->>>>>>> 0b16c6b7
             ;
             
     //********************************************************************
     //*************************BUILDER AND SOLVER*************************
     //********************************************************************
-<<<<<<< HEAD
-
-    // Elimination builder and solver
-    class_< ResidualBasedEliminationContactBuilderAndSolverType, bases<BuilderAndSolverType>, boost::noncopyable > 
-        ("ResidualBasedEliminationContactBuilderAndSolver", init< LinearSolverType::Pointer > ());
-    
-    // Block builder and solver
-    class_< ResidualBasedBlockContactBuilderAndSolverType, bases<BuilderAndSolverType>, boost::noncopyable >
-        ("ResidualBasedBlockContactBuilderAndSolver", init< LinearSolverType::Pointer > ());
-=======
->>>>>>> 0b16c6b7
 }
 
 }  // namespace Python.
