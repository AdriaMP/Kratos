--- conflicted
+++ resolved
@@ -85,20 +85,11 @@
         ModelPart& rReferenceModelPart = BaseType::mrReferenceModelPart;
         typename TLinearSolver::Pointer& pLinearSolver = BaseType::mpLinearSolver;
         unsigned int DomainSize = BaseType::mDomainSize;
-<<<<<<< HEAD
-        ModelPart*& pStokesModelPart = BaseType::mpStokesModelPart;
+        ModelPart*& pStokesModelPart = BaseType::mModelPartWrapper.GetModelPart();
         typename SolvingStrategy<TSparseSpace, TDenseSpace, TLinearSolver>::Pointer& pSolutionStrategy = BaseType::mpSolutionStrategy;
 
         // Initialize new model part (same nodes, new elements, no conditions)
         pStokesModelPart = &(Kernel::GetModel().CreateModelPart("StokesModelPart"));
-=======
-        auto& pStokesModelPart = BaseType::mpStokesModelPart;
-        typename SolvingStrategy<TSparseSpace, TDenseSpace, TLinearSolver>::Pointer& pSolutionStrategy = BaseType::mpSolutionStrategy;
-
-        // Initialize new model part (same nodes, new elements, no conditions)
-        auto tmp  = Kratos::make_unique<ModelPart>("StokesModelPart");
-        pStokesModelPart.swap(tmp);
->>>>>>> 245c8829
         pStokesModelPart->GetNodalSolutionStepVariablesList() = rReferenceModelPart.GetNodalSolutionStepVariablesList();
         pStokesModelPart->SetBufferSize(1);
         pStokesModelPart->SetNodes( rReferenceModelPart.pNodes() );
