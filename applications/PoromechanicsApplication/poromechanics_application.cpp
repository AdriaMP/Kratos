--- conflicted
+++ resolved
@@ -266,11 +266,6 @@
     KRATOS_REGISTER_VARIABLE( NODAL_JOINT_DAMAGE )
 
     KRATOS_REGISTER_VARIABLE( SHEAR_FRACTURE_ENERGY )
-<<<<<<< HEAD
-
-    KRATOS_REGISTER_VARIABLE( COHESION )
-=======
->>>>>>> a174653a
 }
 
 }// namespace Kratos.