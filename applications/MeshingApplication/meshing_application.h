--- conflicted
+++ resolved
@@ -47,17 +47,12 @@
 KRATOS_DEFINE_VARIABLE(Vector3, AUXILIAR_GRADIENT);    // An auxiliar gradient needed to compute the metric
 KRATOS_DEFINE_VARIABLE(Vector,  AUXILIAR_HESSIAN);     // An auxiliar hessian needed to compute the metric
 KRATOS_DEFINE_VARIABLE(Vector,  MMG_METRIC);           // The condensed metric used to remesh with MMG utility
-<<<<<<< HEAD
 KRATOS_DEFINE_VARIABLE(int, NUMBER_OF_DIVISIONS);      // The number of divisions for the multi scale refining
-KRATOS_DEFINE_VARIABLE(Element::Pointer, FATHER_ELEMENT)
-KRATOS_DEFINE_VARIABLE(Condition::Pointer, FATHER_CONDITION)
-=======
 
 //for ULF (surface_tension) application:
 KRATOS_DEFINE_VARIABLE(double, TRIPLE_POINT)
 KRATOS_DEFINE_VARIABLE(double, CONTACT_ANGLE)
 
->>>>>>> f86de290
 ///@}
 ///@name Type Definitions
 ///@{
