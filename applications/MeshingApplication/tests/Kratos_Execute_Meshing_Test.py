from __future__ import print_function, absolute_import, division  # makes KratosMultiphysics backward compatible with python 2.6 and 2.7

import KratosMultiphysics
import KratosMultiphysics.MeshingApplication as MeshingApplication
try:
  import KratosMultiphysics.FluidDynamicsApplication as FluidDynamicsApplication
  missing_external_fluid_dependencies = False
except ImportError as e:
    missing_external_fluid_dependencies = True
try:
<<<<<<< HEAD
  import KratosMultiphysics.SolidMechanicsApplication as SolidMechanicsApplication
=======
  import KratosMultiphysics.StructuralMechanicsApplication as StructuralMechanicsApplication
>>>>>>> 6ffb1b58
  missing_external_solid_dependencies = False
except ImportError as e:
    missing_external_solid_dependencies = True

import os
import process_factory

class Kratos_Execute_Test:

    def __init__(self, ProjectParameters):

        self.ProjectParameters = ProjectParameters

        self.main_model_part = KratosMultiphysics.ModelPart(self.ProjectParameters["problem_data"]["model_part_name"].GetString())
        self.main_model_part.ProcessInfo.SetValue(KratosMultiphysics.DOMAIN_SIZE, self.ProjectParameters["problem_data"]["domain_size"].GetInt())

        self.Model = {self.ProjectParameters["problem_data"]["model_part_name"].GetString(): self.main_model_part}

        self.problem_type = self.ProjectParameters["problem_data"]["problem_type"].GetString() 
    
        self.solve_problem = self.ProjectParameters["problem_data"]["solve_problem"].GetBool()
    
        if (self.problem_type  == "fluid" and missing_external_fluid_dependencies == False):
            ## Solver construction
            import python_solvers_wrapper_fluid as fluid_wrapper
            self.solver = fluid_wrapper.CreateSolver(self.main_model_part, self.ProjectParameters)
        elif (self.problem_type  == "solid" and missing_external_solid_dependencies == False):
            # Construct the solver (main setting methods are located in the solver_module)
            solver_module = __import__(self.ProjectParameters["solver_settings"]["solver_type"].GetString())
            self.solver = solver_module.CreateSolver(self.main_model_part, self.ProjectParameters["solver_settings"])
        else:
            raise NameError('Problem type not defined or failing in the import')

        # Add variables (always before importing the model part) (it must be integrated in the ImportModelPart)
        # If we integrate it in the model part we cannot use combined solvers
        self.solver.AddVariables()
        
        self.main_model_part.AddNodalSolutionStepVariable(KratosMultiphysics.NODAL_H) 
        self.main_model_part.AddNodalSolutionStepVariable(KratosMultiphysics.NODAL_AREA)
        
        # Read model_part (note: the buffer_size is set here) (restart can be read here)
        self.solver.ImportModelPart()

        # Add dofs (always after importing the model part) (it must be integrated in the ImportModelPart)
        # If we integrate it in the model part we cannot use combined solvers
        self.solver.AddDofs()

        # ### Output settings start ####
        self.problem_path = os.getcwd()
        self.problem_name = self.ProjectParameters["problem_data"]["problem_name"].GetString()

        # ### Output settings start ####
        self.output_post = ProjectParameters.Has("output_configuration")
        if (self.output_post == True):
            from gid_output_process import GiDOutputProcess
            output_settings = ProjectParameters["output_configuration"]
            self.gid_output = KratosMultiphysics.GiDOutputProcess(self.solver.GetComputingModelPart(),
                                               self.problem_name,
                                               output_settings)
            self.gid_output.ExecuteInitialize()
            
        # Sets strategies, builders, linear solvers, schemes and solving info, and fills the buffer
        self.solver.Initialize()
        self.solver.SetEchoLevel(0) # Avoid to print anything 
        
        if self.problem_type  == "fluid":
            # Build sub_model_parts or submeshes (rearrange parts for the application of custom processes)
            # #Get the list of the submodel part in the object Model
            for i in range(self.ProjectParameters["solver_settings"]["skin_parts"].size()):
                skin_part_name = self.ProjectParameters["solver_settings"]["skin_parts"][i].GetString()
                self.Model.update({skin_part_name: self.main_model_part.GetSubModelPart(skin_part_name)})

            ## Get the list of the initial conditions submodel parts in the object Model
            for i in range(self.ProjectParameters["initial_conditions_process_list"].size()):
                initial_cond_part_name = self.ProjectParameters["initial_conditions_process_list"][i]["Parameters"]["model_part_name"].GetString()
                self.Model.update({initial_cond_part_name: self.main_model_part.GetSubModelPart(initial_cond_part_name)})

            ## Get the gravity submodel part in the object Model
            for i in range(self.ProjectParameters["gravity"].size()):
                gravity_part_name = self.ProjectParameters["gravity"][i]["Parameters"]["model_part_name"].GetString()
                self.Model.update({gravity_part_name: self.main_model_part.GetSubModelPart(gravity_part_name)})
        
        elif self.problem_type  == "solid":        
            # Build sub_model_parts or submeshes (rearrange parts for the application of custom processes)
            # #Get the list of the submodel part in the object Model
            for i in range(self.ProjectParameters["solver_settings"]["processes_sub_model_part_list"].size()):
                part_name = self.ProjectParameters["solver_settings"]["processes_sub_model_part_list"][i].GetString()
                self.Model.update({part_name: self.main_model_part.GetSubModelPart(part_name)})
        
        ## Remeshing processes construction
        if (self.ProjectParameters.Has("initial_remeshing_process") == True):
            remeshing_processes = process_factory.KratosProcessFactory(self.Model).ConstructListOfProcesses(self.ProjectParameters["initial_remeshing_process"])
            if (ProjectParameters.Has("list_other_processes") == True):
                remeshing_processes += process_factory.KratosProcessFactory(self.Model).ConstructListOfProcesses(self.ProjectParameters["list_other_processes"])
            
            ## Remeshing processes initialization
            print("STARTING ADAPTATIVE LOOP")
            if (self.ProjectParameters.Has("adaptative_loop") == True):
                adaptative_loop = ProjectParameters["adaptative_loop"].GetInt()
            else:
                adaptative_loop = 1
            for n in range(adaptative_loop):
                print("ADAPTATIVE INTERATION: ", n + 1)
                for process in reversed(remeshing_processes):
                    process.ExecuteInitialize()

        # Obtain the list of the processes to be applied
        if self.problem_type  == "fluid":
            self.list_of_processes = process_factory.KratosProcessFactory(self.Model).ConstructListOfProcesses( self.ProjectParameters["gravity"] )
            self.list_of_processes += process_factory.KratosProcessFactory(self.Model).ConstructListOfProcesses( self.ProjectParameters["initial_conditions_process_list"] )
            self.list_of_processes += process_factory.KratosProcessFactory(self.Model).ConstructListOfProcesses( self.ProjectParameters["boundary_conditions_process_list"] )
        elif self.problem_type  == "solid":
            self.list_of_processes = process_factory.KratosProcessFactory(self.Model).ConstructListOfProcesses(self.ProjectParameters["constraints_process_list"])
            self.list_of_processes += process_factory.KratosProcessFactory(self.Model).ConstructListOfProcesses(self.ProjectParameters["loads_process_list"])
        if (self.ProjectParameters.Has("list_other_processes") == True):
            self.list_of_processes += process_factory.KratosProcessFactory(self.Model).ConstructListOfProcesses(self.ProjectParameters["list_other_processes"])
        if (self.ProjectParameters.Has("json_check_process") == True):
            self.list_of_processes += process_factory.KratosProcessFactory(self.Model).ConstructListOfProcesses(self.ProjectParameters["json_check_process"])
        if (self.ProjectParameters.Has("json_output_process") == True):
            self.list_of_processes += process_factory.KratosProcessFactory(self.Model).ConstructListOfProcesses(self.ProjectParameters["json_output_process"])
        if (self.ProjectParameters.Has("compare_two_files_check_process") == True):
            self.list_of_processes += process_factory.KratosProcessFactory(self.Model).ConstructListOfProcesses(self.ProjectParameters["compare_two_files_check_process"])
        if (self.ProjectParameters.Has("recursive_remeshing_process") == True):
            self.list_of_processes += process_factory.KratosProcessFactory(self.Model).ConstructListOfProcesses(self.ProjectParameters["recursive_remeshing_process"])
        
        for process in self.list_of_processes:
            process.ExecuteInitialize()

        # ### START SOLUTION ####

        self.computing_model_part = self.solver.GetComputingModelPart()
        
        if (self.output_post == True):
            self.gid_output.ExecuteBeforeSolutionLoop()

    def Solve(self):
        if self.solve_problem == True:
            for process in self.list_of_processes:
                process.ExecuteBeforeSolutionLoop()
            
            # #Stepping and time settings (get from process info or solving info)
            # Delta time
            delta_time = self.ProjectParameters["problem_data"]["time_step"].GetDouble()
            # Start step
            self.main_model_part.ProcessInfo[KratosMultiphysics.TIME_STEPS] = 0
            # Start time
            time = self.ProjectParameters["problem_data"]["start_time"].GetDouble()
            # End time
            end_time = self.ProjectParameters["problem_data"]["end_time"].GetDouble()
            step = 0

            if self.problem_type  == "fluid":
                init_step = 3
            elif self.problem_type  == "solid":
                init_step = 1

            # Solving the problem (time integration)
            while(time <= end_time):
                time = time + delta_time
                self.main_model_part.ProcessInfo[KratosMultiphysics.TIME_STEPS] += 1
                self.main_model_part.CloneTimeStep(time)
                step = step + 1
                
                if(step >= init_step):
                    for process in self.list_of_processes:
                        process.ExecuteInitializeSolutionStep()
                        
                    if (self.main_model_part.Is(KratosMultiphysics.MODIFIED) == True):
                        # WE INITIALIZE THE SOLVER
                        self.solver.Initialize()
                        # WE RECOMPUTE THE PROCESSES AGAIN
                        ## Processes initialization
                        for process in self.list_of_processes:
                            process.ExecuteInitialize()
                        ## Processes before the loop
                        for process in self.list_of_processes:
                            process.ExecuteBeforeSolutionLoop()
                        ## Processes of initialize the solution step
                        for process in self.list_of_processes:
                            process.ExecuteInitializeSolutionStep()
                        
                    if (self.output_post == True):
                        self.gid_output.ExecuteInitializeSolutionStep()
                                
                    self.solver.Clear()
                    self.solver.Solve()
                    
                    if (self.output_post == True):
                        self.gid_output.ExecuteFinalizeSolutionStep()

                    for process in self.list_of_processes:
                        process.ExecuteFinalizeSolutionStep()

                    for process in self.list_of_processes:
                        process.ExecuteBeforeOutputStep()

                    if (self.output_post == True):
                        if self.gid_output.IsOutputStep():
                            self.gid_output.PrintOutput()
                            
                    for process in self.list_of_processes:
                        process.ExecuteAfterOutputStep()

            if (self.output_post == True):
                self.gid_output.ExecuteFinalize()

            for process in self.list_of_processes:
                process.ExecuteFinalize()<|MERGE_RESOLUTION|>--- conflicted
+++ resolved
@@ -8,11 +8,7 @@
 except ImportError as e:
     missing_external_fluid_dependencies = True
 try:
-<<<<<<< HEAD
-  import KratosMultiphysics.SolidMechanicsApplication as SolidMechanicsApplication
-=======
   import KratosMultiphysics.StructuralMechanicsApplication as StructuralMechanicsApplication
->>>>>>> 6ffb1b58
   missing_external_solid_dependencies = False
 except ImportError as e:
     missing_external_solid_dependencies = True
@@ -69,7 +65,7 @@
         if (self.output_post == True):
             from gid_output_process import GiDOutputProcess
             output_settings = ProjectParameters["output_configuration"]
-            self.gid_output = KratosMultiphysics.GiDOutputProcess(self.solver.GetComputingModelPart(),
+            self.gid_output = GiDOutputProcess(self.solver.GetComputingModelPart(),
                                                self.problem_name,
                                                output_settings)
             self.gid_output.ExecuteInitialize()
