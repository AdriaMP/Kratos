--- conflicted
+++ resolved
@@ -79,14 +79,7 @@
             r_sub_model_part_1.AddElement(p_elem_4);
 
             // Creating the conditions
-<<<<<<< HEAD
-            std::vector<NodeType::Pointer> line_nodes(2);
-            line_nodes[0] = p_node_1;
-            line_nodes[1] = p_node_4;
-            Condition::Pointer p_cond_1 = r_model_part.CreateNewCondition("LineCondition2D2N", 1, PointerVector<NodeType>{line_nodes}, p_properties);
-=======
             Condition::Pointer p_cond_1 = r_model_part.CreateNewCondition("LineCondition2D2N", 1, {{1,4}}, p_properties);
->>>>>>> 999f852c
 
             // Adding conditions and its nodes to the sub model part
             r_sub_model_part_2.AddNode(p_node_1);
