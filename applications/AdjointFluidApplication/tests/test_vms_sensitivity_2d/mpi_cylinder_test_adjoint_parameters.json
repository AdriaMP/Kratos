--- conflicted
+++ resolved
@@ -147,16 +147,8 @@
         "Parameters" : {
             "position"         : [0.020957, 0.0055272, 0.0],
             "model_part_name"  : "Parts_Fluid",
-<<<<<<< HEAD
             "output_file_name" : "test_vms_sensitivity_2d/mpi_cylinder_test_adjoint_probe1.dat",
             "output_variables" : ["ADJOINT_FLUID_VECTOR_1_X", "ADJOINT_FLUID_VECTOR_1_Y"]
-=======
-            "output_file_settings": {
-                "file_name"  : "mpi_cylinder_test_adjoint_probe1.dat",
-                "folder_name": "test_vms_sensitivity_2d"
-            },
-            "output_variables" : ["ADJOINT_VELOCITY_X", "ADJOINT_VELOCITY_Y"]
->>>>>>> 5cdd399d
         }
      },{
         "kratos_module"   : "KratosMultiphysics",
@@ -166,16 +158,8 @@
         "Parameters" : {
             "position"         : [0.014931,-0.0034173, 0.0],
             "model_part_name"  : "Parts_Fluid",
-<<<<<<< HEAD
             "output_file_name" : "test_vms_sensitivity_2d/mpi_cylinder_test_adjoint_probe2.dat",
             "output_variables" : ["ADJOINT_FLUID_SCALAR_1"]
-=======
-            "output_file_settings": {
-                "file_name"  : "mpi_cylinder_test_adjoint_probe2.dat",
-                "folder_name": "test_vms_sensitivity_2d"
-            },
-            "output_variables" : ["ADJOINT_PRESSURE"]
->>>>>>> 5cdd399d
         }
      },{
         "kratos_module"   : "KratosMultiphysics",
