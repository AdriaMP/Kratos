from __future__ import print_function, absolute_import, division  # makes KratosMultiphysics backward compatible with python 2.6 and 2.7
# importing the Kratos Library
import KratosMultiphysics
import KratosMultiphysics.AdjointFluidApplication as AdjointFluidApplication

# Check that KratosMultiphysics was imported in the main script
KratosMultiphysics.CheckForPreviousImport()

def CreateSolver(main_model_part, custom_settings):
    return AdjointVMSMonolithicSolver(main_model_part, custom_settings)

class AdjointVMSMonolithicSolver:

    def __init__(self, main_model_part, custom_settings):

        self.main_model_part = main_model_part

        # default settings string in json format
        default_settings = KratosMultiphysics.Parameters("""
        {
            "solver_type" : "adjoint_vmsmonolithic_solver",
            "scheme_settings" : {
                "scheme_type" : "bossak"
            },
            "objective_settings" : {
                "objective_type" : "drag"
            },
            "model_import_settings" : {
                "input_type"     : "mdpa",
                "input_filename" : "unknown_name"
            },
            "linear_solver_settings" : {
                "solver_type" : "AMGCL"
            },
            "volume_model_part_name" : "volume_model_part",
            "skin_parts"  : [""],
            "dynamic_tau" : 0.0,
            "oss_switch"  : 0,
            "echo_level"  : 0
        }""")

        # overwrite the default settings with user-provided parameters
        self.settings = custom_settings
        self.settings.ValidateAndAssignDefaults(default_settings)

        # construct the linear solver
        import linear_solver_factory
        self.linear_solver = linear_solver_factory.ConstructSolver(self.settings["linear_solver_settings"])

        print("Construction of AdjointVMSMonolithicSolver finished")

    def GetMinimumBufferSize(self):
        return 2

    def AddVariables(self):

        self.main_model_part.AddNodalSolutionStepVariable(KratosMultiphysics.VELOCITY)
        self.main_model_part.AddNodalSolutionStepVariable(KratosMultiphysics.ACCELERATION)
        self.main_model_part.AddNodalSolutionStepVariable(KratosMultiphysics.PRESSURE)
        self.main_model_part.AddNodalSolutionStepVariable(KratosMultiphysics.ADJOINT_VELOCITY)
        self.main_model_part.AddNodalSolutionStepVariable(KratosMultiphysics.ADJOINT_ACCELERATION)
        self.main_model_part.AddNodalSolutionStepVariable(KratosMultiphysics.ADJOINT_PRESSURE)
        self.main_model_part.AddNodalSolutionStepVariable(KratosMultiphysics.VISCOSITY)
        self.main_model_part.AddNodalSolutionStepVariable(KratosMultiphysics.DENSITY)
        self.main_model_part.AddNodalSolutionStepVariable(KratosMultiphysics.BODY_FORCE)
        self.main_model_part.AddNodalSolutionStepVariable(KratosMultiphysics.SHAPE_SENSITIVITY)
        self.main_model_part.AddNodalSolutionStepVariable(KratosMultiphysics.NORMAL_SENSITIVITY)
        
        print("variables for the adjoint fluid solver added correctly")

    def ImportModelPart(self):

        if(self.settings["model_import_settings"]["input_type"].GetString() == "mdpa"):
            # here it would be the place to import restart data if required
            KratosMultiphysics.ModelPartIO(self.settings["model_import_settings"]["input_filename"].GetString()).ReadModelPart(self.main_model_part)

            # here we shall check that the input read has the shape we like
            aux_params = KratosMultiphysics.Parameters("{}")
            aux_params.AddValue("volume_model_part_name",self.settings["volume_model_part_name"])
            aux_params.AddValue("skin_parts",self.settings["skin_parts"])

            # here we replace the dummy elements we read with proper elements
            self.settings.AddEmptyValue("element_replace_settings")
            if(self.main_model_part.ProcessInfo[KratosMultiphysics.DOMAIN_SIZE] == 3):
                self.settings["element_replace_settings"] = KratosMultiphysics.Parameters("""
                    {
<<<<<<< HEAD
                    "element_name":"VMSAdjointElement3D",
                    "condition_name": "Condition3D3N"
=======
                    "element_name": "VMSAdjointElement3D",
                    "condition_name": "Condition3D4N"
>>>>>>> ef14c798
                    }
                    """)
            elif(self.main_model_part.ProcessInfo[KratosMultiphysics.DOMAIN_SIZE] == 2):
                self.settings["element_replace_settings"] = KratosMultiphysics.Parameters("""
                    {
<<<<<<< HEAD
                    "element_name":"VMSAdjointElement2D",
                    "condition_name": "Condition2D2N"
=======
                    "element_name": "VMSAdjointElement2D",
                    "condition_name": "Condition2D3N"
>>>>>>> ef14c798
                    }
                    """)
            else:
                raise Exception("domain size is not 2 or 3")

            KratosMultiphysics.ReplaceElementsAndConditionsProcess(self.main_model_part, self.settings["element_replace_settings"]).Execute()

            import check_and_prepare_model_process_fluid
            check_and_prepare_model_process_fluid.CheckAndPrepareModelProcess(self.main_model_part, aux_params).Execute()

            #here we read the KINEMATIC VISCOSITY and DENSITY and we apply it to the nodes
            for el in self.main_model_part.Elements:
                rho = el.Properties.GetValue(KratosMultiphysics.DENSITY)
                kin_viscosity = el.Properties.GetValue(KratosMultiphysics.VISCOSITY)
                break

            KratosMultiphysics.VariableUtils().SetScalarVar(KratosMultiphysics.DENSITY, rho, self.main_model_part.Nodes)
            KratosMultiphysics.VariableUtils().SetScalarVar(KratosMultiphysics.VISCOSITY, kin_viscosity, self.main_model_part.Nodes)

        else:
            raise Exception("Other input options are not yet implemented.")

        current_buffer_size = self.main_model_part.GetBufferSize()
        if(self.GetMinimumBufferSize() > current_buffer_size):
            self.main_model_part.SetBufferSize( self.GetMinimumBufferSize() )

        print ("Model reading finished.")


    def AddDofs(self):

        for node in self.main_model_part.Nodes:
            # adding dofs
            node.AddDof(KratosMultiphysics.ADJOINT_PRESSURE)
            node.AddDof(KratosMultiphysics.ADJOINT_VELOCITY_X)
            node.AddDof(KratosMultiphysics.ADJOINT_VELOCITY_Y)
            node.AddDof(KratosMultiphysics.ADJOINT_VELOCITY_Z)

        print("DOFs for the VMS adjoint solver added correctly.")


    def Initialize(self):

        self.computing_model_part = self.GetComputingModelPart()

        domain_size = self.main_model_part.ProcessInfo[KratosMultiphysics.DOMAIN_SIZE]
        if self.settings["objective_settings"]["objective_type"].GetString() == "drag":
            if (domain_size == 2):
                self.objective_function = AdjointFluidApplication.DragObjectiveFunction2D(self.settings["objective_settings"])
            elif (domain_size == 3):
                self.objective_function = AdjointFluidApplication.DragObjectiveFunction3D(self.settings["objective_settings"])
            else:
                raise Exception("Invalid DOMAIN_SIZE: " + str(domain_size))
        else:
            raise Exception("invalid objective_type: " + self.settings["objective_settings"]["objective_type"].GetString())

        if self.settings["scheme_settings"]["scheme_type"].GetString() == "bossak":
            self.time_scheme = AdjointFluidApplication.AdjointBossakScheme(self.settings["scheme_settings"], self.objective_function)
        elif self.settings["scheme_settings"]["scheme_type"].GetString() == "steady":
            self.time_scheme = AdjointFluidApplication.AdjointSteadyScheme(self.settings["scheme_settings"], self.objective_function)
        else:
            raise Exception("invalid scheme_type: " + self.settings["scheme_settings"]["scheme_type"].GetString())

        builder_and_solver = KratosMultiphysics.ResidualBasedBlockBuilderAndSolver(self.linear_solver)

        self.solver = KratosMultiphysics.ResidualBasedLinearStrategy(self.main_model_part,
                                                                     self.time_scheme,
                                                                     self.linear_solver,
                                                                     builder_and_solver,
                                                                     False,
                                                                     False,
                                                                     False,
                                                                     False)

        (self.solver).SetEchoLevel(self.settings["echo_level"].GetInt())

        self.solver.Check()
        
        self.main_model_part.ProcessInfo.SetValue(KratosMultiphysics.DYNAMIC_TAU, self.settings["dynamic_tau"].GetDouble())
        self.main_model_part.ProcessInfo.SetValue(KratosMultiphysics.OSS_SWITCH, self.settings["oss_switch"].GetInt())

        print ("Adjoint solver initialization finished.")

    def GetComputingModelPart(self):
        # get the submodelpart generated in CheckAndPrepareModelProcess
        return self.main_model_part.GetSubModelPart("fluid_computational_model_part")

    def GetOutputVariables(self):
        pass

    def ComputeDeltaTime(self):
        pass

    def SaveRestart(self):
        pass #one should write the restart file here

    def DivergenceClearance(self):
        pass
        
    def SolverInitialize(self):
        self.solver.Initialize()

    def SolverInitializeSolutionStep(self):
        self.solver.InitializeSolutionStep()

    def SolverPredict(self):
        self.solver.Predict()

    def SolverSolveSolutionStep(self):
        self.solver.SolveSolutionStep()

    def SolverFinalizeSolutionStep(self):
        self.solver.FinalizeSolutionStep()

    def Solve(self):
        self.solver.Solve()

    def SetEchoLevel(self, level):
        self.solver.SetEchoLevel(level)

    def Clear(self):
        self.solver.Clear()

    def Check(self):
        self.solver.Check()<|MERGE_RESOLUTION|>--- conflicted
+++ resolved
@@ -84,25 +84,15 @@
             if(self.main_model_part.ProcessInfo[KratosMultiphysics.DOMAIN_SIZE] == 3):
                 self.settings["element_replace_settings"] = KratosMultiphysics.Parameters("""
                     {
-<<<<<<< HEAD
-                    "element_name":"VMSAdjointElement3D",
+                    "element_name": "VMSAdjointElement3D",
                     "condition_name": "Condition3D3N"
-=======
-                    "element_name": "VMSAdjointElement3D",
-                    "condition_name": "Condition3D4N"
->>>>>>> ef14c798
                     }
                     """)
             elif(self.main_model_part.ProcessInfo[KratosMultiphysics.DOMAIN_SIZE] == 2):
                 self.settings["element_replace_settings"] = KratosMultiphysics.Parameters("""
                     {
-<<<<<<< HEAD
-                    "element_name":"VMSAdjointElement2D",
+                    "element_name": "VMSAdjointElement2D",
                     "condition_name": "Condition2D2N"
-=======
-                    "element_name": "VMSAdjointElement2D",
-                    "condition_name": "Condition2D3N"
->>>>>>> ef14c798
                     }
                     """)
             else:
