--- conflicted
+++ resolved
@@ -8,11 +8,7 @@
 
 // Application includes
 #include "custom_python/add_custom_schemes_to_python.h"
-<<<<<<< HEAD
-#include "custom_schemes/adjoint_bossak_scheme.h"
 #include "custom_schemes/convergence_criteria/adjoint_vel_pr_criteria.h"
-=======
->>>>>>> cfea58bf
 
 namespace Kratos
 {
@@ -26,14 +22,6 @@
     typedef UblasSpace<double, Matrix, Vector> LocalSpaceType;
     typedef Scheme<SparseSpaceType, LocalSpaceType> SchemeType;
 
-<<<<<<< HEAD
-    class_<
-        AdjointBossakScheme<SparseSpaceType, LocalSpaceType>,
-        typename AdjointBossakScheme<SparseSpaceType, LocalSpaceType>::Pointer,
-        SchemeType>(m,"AdjointBossakScheme")
-        .def(init<Parameters&, ResponseFunction::Pointer>())
-        ;
-
 	// Convergence criteria
     class_< AdjointVelPrCriteria< SparseSpaceType, LocalSpaceType >,
             typename AdjointVelPrCriteria< SparseSpaceType, LocalSpaceType >::Pointer,
@@ -41,9 +29,7 @@
             (m,"AdjointVelPrCriteria")
             .def(init< double, double>())
             .def("SetEchoLevel",&AdjointVelPrCriteria<SparseSpaceType, LocalSpaceType >::SetEchoLevel)
-            ;        
-=======
->>>>>>> cfea58bf
+            ;
 }
 
 } // namespace Python
