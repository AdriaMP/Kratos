--- conflicted
+++ resolved
@@ -25,9 +25,6 @@
   //Create Variables
   KRATOS_CREATE_VARIABLE( PropertiesContainerPointerType, PROPERTIES_VECTOR )
   KRATOS_CREATE_VARIABLE( Vector, MATERIAL_PERCENTAGE )
-<<<<<<< HEAD
-  KRATOS_CREATE_VARIABLE( double, PRESSURE_VELOCITY )
-  KRATOS_CREATE_VARIABLE( double, PRESSURE_ACCELERATION )
 
   //Adaptive time step (review needed)
   KRATOS_CREATE_VARIABLE(   bool, TIME_INTERVAL_CHANGED )
@@ -36,16 +33,6 @@
   KRATOS_CREATE_VARIABLE( double, INITIAL_DELTA_TIME )
   KRATOS_CREATE_VARIABLE( double, CURRENT_DELTA_TIME )
 
-=======
-
-  //Adaptive time step (review needed)
-  KRATOS_CREATE_VARIABLE(   bool, TIME_INTERVAL_CHANGED )
-  KRATOS_CREATE_VARIABLE(   bool, BAD_VELOCITY_CONVERGENCE )
-  KRATOS_CREATE_VARIABLE(   bool, BAD_PRESSURE_CONVERGENCE )
-  KRATOS_CREATE_VARIABLE( double, INITIAL_DELTA_TIME )
-  KRATOS_CREATE_VARIABLE( double, CURRENT_DELTA_TIME )
-
->>>>>>> 593183e2
   
   ///@}
 
