--- conflicted
+++ resolved
@@ -1,584 +1,514 @@
-// Translated to C++ from the original work in FORTRAN by Alberto Ferriz, 2016
-
-#include <iostream>
-#include <fstream>
-#include <sstream>
-#include <string>
-#include <vector>
-#include <cmath>
-
-void Diagonalize(const double (&A)[3][3], double (&Q)[3][3], double (&D)[3][3]);
-
-int main() {
-<<<<<<< HEAD
-    std::ifstream infile("M6x25.msh");
-    std::ifstream infilesph("M6x25_120spheres.sph");
-=======
-    std::ifstream infile("file_name.msh");
-    std::ifstream infilesph("file_name.sph");
->>>>>>> 5ef20358
-    std::string line, linesph;
-    infile.ignore(80,'\n'); infile.ignore(80,'\n');
-
-    // Hacer una primera pasada para saber NUM_OF_NODES y NUM_OF_ELEMENTS
-    // Pasar el nombre del caso como argumento de un script de python y crear el fichero clu
-    // Poner esto el PreUtilities?
-    // Salta un segmentation fault al reservar la memoria de los arrays para grandes tamanos
-    // Deberia poderse optimizar el uso de la memoria para evitar eso
-    // Primera aproximacion de Size: Longitud de la diagonal maxima del prisma contenedor
-    // Mover el centroide del objeto al origen si no lo esta ya
-    // Para el clu, se necesita la inercia por unidad de masa
-    // Entonces, mover el objeto al origen y girarlo tal que esta en sus ejes principales
-
-    int node_counter = 0;
-    while (std::getline(infile, line)) {
-        std::istringstream iss(line);
-        int a;
-        double b, c, d, e;
-        if (iss >> a >> b >> c >> d) {
-            node_counter++;
-        } else break;
-    }
-    std::cout << "\nNumber of nodes: " << node_counter << '\n';
-
-    infile.ignore(80,'\n'); infile.ignore(80,'\n');
-
-    int element_counter = 0;
-    while (std::getline(infile, line)) {
-        std::istringstream iss(line);
-        int a;
-        double b, c, d, e;
-        if (iss >> a >> b >> c >> d >> e) {
-            element_counter++;
-        } else break;
-    }
-    std::cout << "Number of elements: " << element_counter << '\n';
-
-    int spheres_counter = 0;
-    while (std::getline(infilesph, linesph)) {
-        std::istringstream iss(linesph);
-        double Xcoord, Ycoord, Zcoord, Rad;
-        if (iss >> Xcoord >> Ycoord >> Zcoord >> Rad) {
-            spheres_counter++;
-        } else break;
-    }
-    std::cout << "Number of spheres: " << spheres_counter << '\n';
-
-    infile.seekg(0, std::ios::beg);
-    infile.ignore(80,'\n'); infile.ignore(80,'\n');
-
-    const int NUM_OF_NODES = node_counter;
-    const int NUM_OF_ELEMENTS = element_counter;
-    const double density = 1;
-    double* tcoord = new double[3*NUM_OF_NODES];
-    int* Nconec = new int[4*NUM_OF_ELEMENTS];
-    double* Vnerc = new double[9*NUM_OF_ELEMENTS];
-    double* Volum = new double[NUM_OF_ELEMENTS];
-    double* Vmass = new double[NUM_OF_ELEMENTS];
-    double* BARIC = new double[3*NUM_OF_ELEMENTS];
-    double* Local = new double[3*NUM_OF_ELEMENTS];
-    double VNERT[9];
-    double I[3][3];
-    double Q[3][3];
-    double D[3][3];
-    node_counter = 0;
-
-    while (std::getline(infile, line)) {
-        std::istringstream iss(line);
-        int a;
-        double b, c, d, e;
-        if (iss >> a >> b >> c >> d) {
-            tcoord[node_counter * 3 + 0] = b;
-            tcoord[node_counter * 3 + 1] = c;
-            tcoord[node_counter * 3 + 2] = d;
-            node_counter++;
-        } else break;
-    }
-    infile.ignore(80,'\n'); infile.ignore(80,'\n');
-
-    element_counter = 0;
-    while (std::getline(infile, line)) {
-        std::istringstream iss(line);
-        int a;
-        double b, c, d, e;
-        if (iss >> a >> b >> c >> d >> e) {
-            Nconec[element_counter * 4 + 0] = b;
-            Nconec[element_counter * 4 + 1] = c;
-            Nconec[element_counter * 4 + 2] = d;
-            Nconec[element_counter * 4 + 3] = e;
-            element_counter++;
-        } else break;
-    }
-
-    infilesph.clear();
-    infilesph.seekg(0, std::ios::beg);
-
-    const int NUM_OF_SPHERES = spheres_counter;
-
-    double* sphcoord = new double[3*NUM_OF_SPHERES];
-    double sphrad[NUM_OF_SPHERES];
-
-    spheres_counter = 0;
-    while (std::getline(infilesph, linesph)) {
-        std::istringstream iss(linesph);
-        double Xcoord, Ycoord, Zcoord, Rad;
-        if (iss >> Xcoord >> Ycoord >> Zcoord >> Rad) {
-            sphcoord[spheres_counter * 3 + 0] = Xcoord;
-            sphcoord[spheres_counter * 3 + 1] = Ycoord;
-            sphcoord[spheres_counter * 3 + 2] = Zcoord;
-            sphrad[spheres_counter] = Rad;
-            spheres_counter++;
-        } else break;
-    }
-
-    double total_volume = 0.0;
-
-    for (int element_counter = 0; element_counter < NUM_OF_ELEMENTS; element_counter++) {
-
-        int NodeA=Nconec[element_counter * 4 + 0];
-        int NodeB=Nconec[element_counter * 4 + 1];
-        int NodeC=Nconec[element_counter * 4 + 2];
-        int NodeD=Nconec[element_counter * 4 + 3];
-
-        double ValU1=tcoord[(NodeB-1) * 3 + 0] - tcoord[(NodeA-1) * 3 + 0];
-        double ValU2=tcoord[(NodeB-1) * 3 + 1] - tcoord[(NodeA-1) * 3 + 1];
-        double ValU3=tcoord[(NodeB-1) * 3 + 2] - tcoord[(NodeA-1) * 3 + 2];
-        double ValV1=tcoord[(NodeC-1) * 3 + 0] - tcoord[(NodeA-1) * 3 + 0];
-        double ValV2=tcoord[(NodeC-1) * 3 + 1] - tcoord[(NodeA-1) * 3 + 1];
-        double ValV3=tcoord[(NodeC-1) * 3 + 2] - tcoord[(NodeA-1) * 3 + 2];
-        double ValW1=tcoord[(NodeD-1) * 3 + 0] - tcoord[(NodeA-1) * 3 + 0];
-        double ValW2=tcoord[(NodeD-1) * 3 + 1] - tcoord[(NodeA-1) * 3 + 1];
-        double ValW3=tcoord[(NodeD-1) * 3 + 2] - tcoord[(NodeA-1) * 3 + 2];
-
-        double Volu0= ValU1*ValV2*ValW3+ValU2*ValV3*ValW1+ValU3*ValW2*ValV1-ValU3*ValV2*ValW1-ValU2*ValV1*ValW3-ValU1*ValW2*ValV3;
-        Volum[element_counter]=Volu0/6;
-        total_volume += Volum[element_counter];
-        Vmass[element_counter] = Volum[element_counter]*density;
-
-        //Calculo del baricentro de cada tetraedro
-<<<<<<< HEAD
-        BARIC[0][element_counter]= (tcoord[0][NodeA-1]+tcoord[0][NodeB-1]+tcoord[0][NodeC-1]+tcoord[0][NodeD-1])/4;
-        BARIC[1][element_counter]= (tcoord[1][NodeA-1]+tcoord[1][NodeB-1]+tcoord[1][NodeC-1]+tcoord[1][NodeD-1])/4;
-        BARIC[2][element_counter]= (tcoord[2][NodeA-1]+tcoord[2][NodeB-1]+tcoord[2][NodeC-1]+tcoord[2][NodeD-1])/4;
-=======
-        BARIC[element_counter * 3 + 0]= (tcoord[(NodeA-1) * 3 + 0]+tcoord[(NodeB-1) * 3 + 0]+tcoord[(NodeC-1) * 3 + 0]+tcoord[(NodeD-1) * 3 + 0])/4;
-        BARIC[element_counter * 3 + 1]= (tcoord[(NodeA-1) * 3 + 1]+tcoord[(NodeB-1) * 3 + 1]+tcoord[(NodeC-1) * 3 + 1]+tcoord[(NodeD-1) * 3 + 1])/4;
-        BARIC[element_counter * 3 + 2]= (tcoord[(NodeA-1) * 3 + 2]+tcoord[(NodeB-1) * 3 + 2]+tcoord[(NodeC-1) * 3 + 2]+tcoord[(NodeD-1) * 3 + 2])/4;
->>>>>>> 5ef20358
-    }
-
-    std::cout << "\nTotal volume: " << total_volume << '\n';
-
-    //Calculo de la masa total del cluster o piedra
-    double Vmaspiedra=0.0;
-    for (int element_counter = 0; element_counter < NUM_OF_ELEMENTS; element_counter++) {
-        Vmaspiedra+=Vmass[element_counter];
-    }
-    std::cout << "Total mass: " << Vmaspiedra << '\n';
-
-    //Calculo del centro de gravedad del cluster o piedra
-    double Valor1=0.0;
-    double Valor2=0.0;
-    double Valor3=0.0;
-
-    for (int element_counter = 0; element_counter < NUM_OF_ELEMENTS; element_counter++) {
-
-        Valor1+=Vmass[element_counter]*BARIC[element_counter * 3 + 0];
-        Valor2+=Vmass[element_counter]*BARIC[element_counter * 3 + 1];
-        Valor3+=Vmass[element_counter]*BARIC[element_counter * 3 + 2];
-    }
-
-    double Xcdgrav=Valor1/Vmaspiedra;
-    double Ycdgrav=Valor2/Vmaspiedra;
-    double Zcdgrav=Valor3/Vmaspiedra;
-    std::cout << "Centroid: " << Xcdgrav << " " << Ycdgrav << " " << Zcdgrav << "\n\n";
-
-    // Movemos el objecto y lo dejamos colocado tal que su centroide coincida con el origen:
-    for (int node_counter = 0; node_counter < NUM_OF_NODES; node_counter++) {
-        tcoord[node_counter * 3 + 0] -= Xcdgrav;
-        tcoord[node_counter * 3 + 1] -= Ycdgrav;
-        tcoord[node_counter * 3 + 2] -= Zcdgrav;
-    }
-
-    // Movemos las esferas y las dejamos colocadas tal que su centroide coincida con el origen:
-    for (int spheres_counter = 0; spheres_counter < NUM_OF_SPHERES; spheres_counter++) {
-        sphcoord[spheres_counter * 3 + 0] -= Xcdgrav;
-        sphcoord[spheres_counter * 3 + 1] -= Ycdgrav;
-        sphcoord[spheres_counter * 3 + 2] -= Zcdgrav;
-    }
-
-    // Calculo del tensor de inercias de cada elemento con respecto al CDG de cada piedra o cluster
-    for (int element_counter = 0; element_counter < NUM_OF_ELEMENTS; element_counter++) {
-
-        Local[element_counter * 3 + 0]= BARIC[element_counter * 3 + 0]-Xcdgrav;
-        Local[element_counter * 3 + 1]= BARIC[element_counter * 3 + 1]-Ycdgrav;
-        Local[element_counter * 3 + 2]= BARIC[element_counter * 3 + 2]-Zcdgrav;
-        Vnerc[element_counter * 9 + 0]= Vmass[element_counter]*(Local[element_counter * 3 + 1]*Local[element_counter * 3 + 1]+Local[element_counter * 3 + 2]*Local[element_counter * 3 + 2]);
-        Vnerc[element_counter * 9 + 1]= -Vmass[element_counter]*Local[element_counter * 3 + 0]*Local[element_counter * 3 + 1];
-        Vnerc[element_counter * 9 + 2]= -Vmass[element_counter]*Local[element_counter * 3 + 0]*Local[element_counter * 3 + 2];
-        Vnerc[element_counter * 9 + 3]= -Vmass[element_counter]*Local[element_counter * 3 + 1]*Local[element_counter * 3 + 0];
-        Vnerc[element_counter * 9 + 4]= Vmass[element_counter]*(Local[element_counter * 3 + 0]*Local[element_counter * 3 + 0]+Local[element_counter * 3 + 2]*Local[element_counter * 3 + 2]);
-        Vnerc[element_counter * 9 + 5]= -Vmass[element_counter]*Local[element_counter * 3 + 1]*Local[element_counter * 3 + 2];
-        Vnerc[element_counter * 9 + 6]= -Vmass[element_counter]*Local[element_counter * 3 + 2]*Local[element_counter * 3 + 0];
-        Vnerc[element_counter * 9 + 7]= -Vmass[element_counter]*Local[element_counter * 3 + 2]*Local[element_counter * 3 + 1];
-        Vnerc[element_counter * 9 + 8]= Vmass[element_counter]*(Local[element_counter * 3 + 0]*Local[element_counter * 3 + 0]+Local[element_counter * 3 + 1]*Local[element_counter * 3 + 1]);
-    }
-
-    for (int i = 0; i < 9; i++) VNERT[i]=0.0;
-
-    // Se calcula el tensor de Vnercias totales
-    for (int element_counter = 0; element_counter < NUM_OF_ELEMENTS; element_counter++) {
-
-        VNERT[0]+=Vnerc[element_counter * 9 + 0];
-        VNERT[1]+=Vnerc[element_counter * 9 + 1];
-        VNERT[2]+=Vnerc[element_counter * 9 + 2];
-        VNERT[3]+=Vnerc[element_counter * 9 + 3];
-        VNERT[4]+=Vnerc[element_counter * 9 + 4];
-        VNERT[5]+=Vnerc[element_counter * 9 + 5];
-        VNERT[6]+=Vnerc[element_counter * 9 + 6];
-        VNERT[7]+=Vnerc[element_counter * 9 + 7];
-        VNERT[8]+=Vnerc[element_counter * 9 + 8];
-    }
-
-    // Queremos las inercias por unidad de masa, así que dividimos las inercias por la masa total=total_volume*density (density = 1, no la ponemos en la fórmula)
-    std::cout << "Inertias: " << VNERT[0]/total_volume << " " << VNERT[1]/total_volume << " " << VNERT[2]/total_volume << '\n';
-    std::cout << "Inertias: " << VNERT[3]/total_volume << " " << VNERT[4]/total_volume << " " << VNERT[5]/total_volume << '\n';
-    std::cout << "Inertias: " << VNERT[6]/total_volume << " " << VNERT[7]/total_volume << " " << VNERT[8]/total_volume << "\n\n";
-
-    I[0][0] = VNERT[0]/total_volume;
-    I[0][1] = VNERT[1]/total_volume;
-    I[0][2] = VNERT[2]/total_volume;
-    I[1][0] = VNERT[3]/total_volume;
-    I[1][1] = VNERT[4]/total_volume;
-    I[1][2] = VNERT[5]/total_volume;
-    I[2][0] = VNERT[6]/total_volume;
-    I[2][1] = VNERT[7]/total_volume;
-    I[2][2] = VNERT[8]/total_volume;
-
-    Diagonalize(I, Q, D);
-
-    std::cout << "Eigenvectors: " << Q[0][0] << " " << Q[0][1] << " " << Q[0][2] << '\n';
-    std::cout << "Eigenvectors: " << Q[1][0] << " " << Q[1][1] << " " << Q[1][2] << '\n';
-    std::cout << "Eigenvectors: " << Q[2][0] << " " << Q[2][1] << " " << Q[2][2] << "\n\n";
-
-    std::cout << "Eigenvalues: " << D[0][0] << " " << D[0][1] << " " << D[0][2] << '\n';
-    std::cout << "Eigenvalues: " << D[1][0] << " " << D[1][1] << " " << D[1][2] << '\n';
-    std::cout << "Eigenvalues: " << D[2][0] << " " << D[2][1] << " " << D[2][2] << "\n\n";
-
-    // Rotamos el objeto y lo colocamos paralelo a sus ejes principales de inercia
-
-    for (int node_counter = 0; node_counter < NUM_OF_NODES; node_counter++) {
-
-        double temporal_array[3][1];
-        temporal_array[0][0] = Q[0][0] * tcoord[node_counter * 3 + 0] + Q[1][0] * tcoord[node_counter * 3 + 0] + Q[2][0] * tcoord[node_counter * 3 + 0];
-        temporal_array[1][0] = Q[0][1] * tcoord[node_counter * 3 + 1] + Q[1][1] * tcoord[node_counter * 3 + 1] + Q[2][1] * tcoord[node_counter * 3 + 1];
-        temporal_array[2][0] = Q[0][2] * tcoord[node_counter * 3 + 2] + Q[1][2] * tcoord[node_counter * 3 + 2] + Q[2][2] * tcoord[node_counter * 3 + 2];
-        tcoord[node_counter * 3 + 0] = temporal_array[0][0];
-        tcoord[node_counter * 3 + 1] = temporal_array[1][0];
-        tcoord[node_counter * 3 + 2] = temporal_array[2][0];
-    }
-
-    // Rotamos las esferas y las colocamos paralelas a sus ejes principales de inercia
-
-    for (int spheres_counter = 0; spheres_counter < NUM_OF_SPHERES; spheres_counter++) {
-
-        double temporal_array_sph[3][1];
-        temporal_array_sph[0][0] = Q[0][0] * sphcoord[spheres_counter * 3 + 0] + Q[1][0] * sphcoord[spheres_counter * 3 + 1] + Q[2][0] * sphcoord[spheres_counter * 3 + 2];
-        temporal_array_sph[1][0] = Q[0][1] * sphcoord[spheres_counter * 3 + 0] + Q[1][1] * sphcoord[spheres_counter * 3 + 1] + Q[2][1] * sphcoord[spheres_counter * 3 + 2];
-        temporal_array_sph[2][0] = Q[0][2] * sphcoord[spheres_counter * 3 + 0] + Q[1][2] * sphcoord[spheres_counter * 3 + 1] + Q[2][2] * sphcoord[spheres_counter * 3 + 2];
-        sphcoord[spheres_counter * 3 + 0] = temporal_array_sph[0][0];
-        sphcoord[spheres_counter * 3 + 1] = temporal_array_sph[1][0];
-        sphcoord[spheres_counter * 3 + 2] = temporal_array_sph[2][0];
-    }
-
-    double Distance, CenterX, CenterY, CenterZ, Radius = 0.0;
-    int extreme_sphere_1, extreme_sphere_2;
-    std::vector<int> extreme_sphere;
-    for (int spheres_counter_1 = 0; spheres_counter_1 < NUM_OF_SPHERES; spheres_counter_1++) {
-        for (int spheres_counter_2 = 0; spheres_counter_2 < NUM_OF_SPHERES; spheres_counter_2++) {
-            if (spheres_counter_2 < spheres_counter_1) {
-<<<<<<< HEAD
-                Distance  = sqrt((sphcoord[0][spheres_counter_2] - sphcoord[0][spheres_counter_1]) * (sphcoord[0][spheres_counter_2] - sphcoord[0][spheres_counter_1]) + (sphcoord[1][spheres_counter_2] - sphcoord[1][spheres_counter_1]) * (sphcoord[1][spheres_counter_2] - sphcoord[1][spheres_counter_1]) + (sphcoord[2][spheres_counter_2] - sphcoord[2][spheres_counter_1]) * (sphcoord[2][spheres_counter_2] - sphcoord[2][spheres_counter_1])) + sphrad[spheres_counter_2] + sphrad[spheres_counter_1];
-=======
-                Distance  = sqrt((sphcoord[spheres_counter_2 * 3 + 0] - sphcoord[spheres_counter_1 * 3 + 0]) * (sphcoord[spheres_counter_2 * 3 + 0] - sphcoord[spheres_counter_1 * 3 + 0]) + (sphcoord[spheres_counter_2 * 3 + 1] - sphcoord[spheres_counter_1 * 3 + 1]) * (sphcoord[spheres_counter_2 * 3 + 1] - sphcoord[spheres_counter_1 * 3 + 1]) + (sphcoord[spheres_counter_2 * 3 + 2] - sphcoord[spheres_counter_1 * 3 + 2]) * (sphcoord[spheres_counter_2 * 3 + 2] - sphcoord[spheres_counter_1 * 3 + 2])) + sphrad[spheres_counter_2] + sphrad[spheres_counter_1];
->>>>>>> 5ef20358
-                if (Distance > 2 * Radius) {
-                    Radius = 0.5 * Distance;
-                    extreme_sphere_1 = spheres_counter_1;
-                    extreme_sphere_2 = spheres_counter_2;
-                }
-            }
-        }
-    }
-
-    extreme_sphere.push_back(extreme_sphere_1);
-    extreme_sphere.push_back(extreme_sphere_2);
-
-    double SphDistance[3];
-<<<<<<< HEAD
-    SphDistance[0] = sphcoord[0][extreme_sphere[1]] - sphcoord[0][extreme_sphere[0]];
-    SphDistance[1] = sphcoord[1][extreme_sphere[1]] - sphcoord[1][extreme_sphere[0]];
-    SphDistance[2] = sphcoord[2][extreme_sphere[1]] - sphcoord[2][extreme_sphere[0]];
-
-    double SphDistanceNorm = sqrt(SphDistance[0] * SphDistance[0] + SphDistance[1] * SphDistance[1] + SphDistance[2] * SphDistance[2]);
-
-    double SphDistanceUnitVect[3];
-    SphDistanceUnitVect[0] = SphDistance[0] / SphDistanceNorm;
-    SphDistanceUnitVect[1] = SphDistance[1] / SphDistanceNorm;
-    SphDistanceUnitVect[2] = SphDistance[2] / SphDistanceNorm;
-
-    CenterX = 0.5 * (sphcoord[0][extreme_sphere[0]] - sphrad[extreme_sphere[0]] * SphDistanceUnitVect[0] + sphcoord[0][extreme_sphere[1]] + sphrad[extreme_sphere[1]] * SphDistanceUnitVect[0]);
-    CenterY = 0.5 * (sphcoord[1][extreme_sphere[0]] - sphrad[extreme_sphere[0]] * SphDistanceUnitVect[1] + sphcoord[1][extreme_sphere[1]] + sphrad[extreme_sphere[1]] * SphDistanceUnitVect[1]);
-    CenterZ = 0.5 * (sphcoord[2][extreme_sphere[0]] - sphrad[extreme_sphere[0]] * SphDistanceUnitVect[2] + sphcoord[2][extreme_sphere[1]] + sphrad[extreme_sphere[1]] * SphDistanceUnitVect[2]);
-=======
-    SphDistance[0] = sphcoord[extreme_sphere[1] * 3 + 0] - sphcoord[extreme_sphere[0] * 3 + 0];
-    SphDistance[1] = sphcoord[extreme_sphere[1] * 3 + 1] - sphcoord[extreme_sphere[0] * 3 + 1];
-    SphDistance[2] = sphcoord[extreme_sphere[1] * 3 + 2] - sphcoord[extreme_sphere[0] * 3 + 2];
-
-    double SphDistanceNorm = sqrt(SphDistance[0] * SphDistance[0] + SphDistance[1] * SphDistance[1] + SphDistance[2] * SphDistance[2]);
-
-    double SphDistanceUnitVect[3];
-    SphDistanceUnitVect[0] = SphDistance[0] / SphDistanceNorm;
-    SphDistanceUnitVect[1] = SphDistance[1] / SphDistanceNorm;
-    SphDistanceUnitVect[2] = SphDistance[2] / SphDistanceNorm;
-
-    CenterX = 0.5 * (sphcoord[extreme_sphere[0] * 3 + 0] - sphrad[extreme_sphere[0]] * SphDistanceUnitVect[0] + sphcoord[extreme_sphere[1] * 3 + 0] + sphrad[extreme_sphere[1]] * SphDistanceUnitVect[0]);
-    CenterY = 0.5 * (sphcoord[extreme_sphere[0] * 3 + 1] - sphrad[extreme_sphere[0]] * SphDistanceUnitVect[1] + sphcoord[extreme_sphere[1] * 3 + 1] + sphrad[extreme_sphere[1]] * SphDistanceUnitVect[1]);
-    CenterZ = 0.5 * (sphcoord[extreme_sphere[0] * 3 + 2] - sphrad[extreme_sphere[0]] * SphDistanceUnitVect[2] + sphcoord[extreme_sphere[1] * 3 + 2] + sphrad[extreme_sphere[1]] * SphDistanceUnitVect[2]);
->>>>>>> 5ef20358
-
-    double CheckX, CheckY, CheckZ, TempRad;
-    std::vector<double> extreme_radius;
-    int sphere_counter_check = 0;
-    double CheckDistance[3];
-    double CheckDistanceNorm;
-    double CheckDistanceUnitVect[3];
-    double CheckRadius[3];
-    double CheckRadiusNorm;
-    double CheckRadiusUnitVect[3];
-
-    while (sphere_counter_check < (NUM_OF_SPHERES)) {  //CHECK that all nodes are inside the big sphere
-<<<<<<< HEAD
-        CheckDistance[0] = sphcoord[0][sphere_counter_check] - CenterX;
-        CheckDistance[1] = sphcoord[1][sphere_counter_check] - CenterY;
-        CheckDistance[2] = sphcoord[2][sphere_counter_check] - CenterZ;
-=======
-        CheckDistance[0] = sphcoord[sphere_counter_check * 3 + 0] - CenterX;
-        CheckDistance[1] = sphcoord[sphere_counter_check * 3 + 1] - CenterY;
-        CheckDistance[2] = sphcoord[sphere_counter_check * 3 + 2] - CenterZ;
->>>>>>> 5ef20358
-
-        CheckDistanceNorm = sqrt(CheckDistance[0] * CheckDistance[0] + CheckDistance[1] * CheckDistance[1] + CheckDistance[2] * CheckDistance[2]);
-
-        CheckDistanceUnitVect[0] = CheckDistance[0] / CheckDistanceNorm;
-        CheckDistanceUnitVect[1] = CheckDistance[1] / CheckDistanceNorm;
-        CheckDistanceUnitVect[2] = CheckDistance[2] / CheckDistanceNorm;
-
-<<<<<<< HEAD
-        CheckX = sphcoord[0][sphere_counter_check] + sphrad[sphere_counter_check] * CheckDistanceUnitVect[0] - CenterX;
-        CheckY = sphcoord[1][sphere_counter_check] + sphrad[sphere_counter_check] * CheckDistanceUnitVect[1] - CenterY;
-        CheckZ = sphcoord[2][sphere_counter_check] + sphrad[sphere_counter_check] * CheckDistanceUnitVect[2] - CenterZ;
-=======
-        CheckX = sphcoord[sphere_counter_check * 3 + 0] + sphrad[sphere_counter_check] * CheckDistanceUnitVect[0] - CenterX;
-        CheckY = sphcoord[sphere_counter_check * 3 + 1] + sphrad[sphere_counter_check] * CheckDistanceUnitVect[1] - CenterY;
-        CheckZ = sphcoord[sphere_counter_check * 3 + 2] + sphrad[sphere_counter_check] * CheckDistanceUnitVect[2] - CenterZ;
->>>>>>> 5ef20358
-        TempRad  = sqrt(CheckX * CheckX + CheckY * CheckY + CheckZ * CheckZ);
-
-        if (TempRad - Radius > 1.0e-15) {
-            extreme_sphere.push_back(sphere_counter_check);
-            CenterX = CenterX + CheckX - (Radius * (CheckX/TempRad));
-            CenterY = CenterY + CheckY - (Radius * (CheckY/TempRad));
-            CenterZ = CenterZ + CheckZ - (Radius * (CheckZ/TempRad));
-
-            extreme_radius.clear();
-
-            for(int i = 0; i < extreme_sphere.size(); i++) {
-<<<<<<< HEAD
-                CheckRadius[0] = sphcoord[0][sphere_counter_check] - CenterX;
-                CheckRadius[1] = sphcoord[1][sphere_counter_check] - CenterY;
-                CheckRadius[2] = sphcoord[2][sphere_counter_check] - CenterZ;
-=======
-                CheckRadius[0] = sphcoord[sphere_counter_check * 3 + 0] - CenterX;
-                CheckRadius[1] = sphcoord[sphere_counter_check * 3 + 1] - CenterY;
-                CheckRadius[2] = sphcoord[sphere_counter_check * 3 + 2] - CenterZ;
->>>>>>> 5ef20358
-
-                CheckRadiusNorm = sqrt(CheckRadius[0] * CheckRadius[0] + CheckRadius[1] * CheckRadius[1] + CheckRadius[2] * CheckRadius[2]);
-
-                CheckRadiusUnitVect[0] = CheckRadius[0] / CheckRadiusNorm;
-                CheckRadiusUnitVect[1] = CheckRadius[1] / CheckRadiusNorm;
-                CheckRadiusUnitVect[2] = CheckRadius[2] / CheckRadiusNorm;
-
-<<<<<<< HEAD
-                extreme_radius.push_back(sqrt((sphcoord[0][extreme_sphere[i]] + sphrad[extreme_sphere[i]] * CheckRadiusUnitVect[0] - CenterX) * (sphcoord[0][extreme_sphere[i]] + sphrad[extreme_sphere[i]] * CheckRadiusUnitVect[0] - CenterX) + (sphcoord[1][extreme_sphere[i]] + sphrad[extreme_sphere[i]] * CheckRadiusUnitVect[1] - CenterX) * (sphcoord[1][extreme_sphere[i]] + sphrad[extreme_sphere[i]] * CheckRadiusUnitVect[1] - CenterX) + (sphcoord[2][extreme_sphere[i]] + sphrad[extreme_sphere[i]] * CheckRadiusUnitVect[2] - CenterX) * (sphcoord[2][extreme_sphere[i]] + sphrad[extreme_sphere[i]] * CheckRadiusUnitVect[2] - CenterX)));
-=======
-                extreme_radius.push_back(sqrt((sphcoord[extreme_sphere[i] * 3 + 0] + sphrad[extreme_sphere[i]] * CheckRadiusUnitVect[0] - CenterX) * (sphcoord[extreme_sphere[i] * 3 + 0] + sphrad[extreme_sphere[i]] * CheckRadiusUnitVect[0] - CenterX) + (sphcoord[extreme_sphere[i] * 3 + 1] + sphrad[extreme_sphere[i]] * CheckRadiusUnitVect[1] - CenterX) * (sphcoord[extreme_sphere[i] * 3 + 1] + sphrad[extreme_sphere[i]] * CheckRadiusUnitVect[1] - CenterX) + (sphcoord[extreme_sphere[i] * 3 + 2] + sphrad[extreme_sphere[i]] * CheckRadiusUnitVect[2] - CenterX) * (sphcoord[extreme_sphere[i] * 3 + 2] + sphrad[extreme_sphere[i]] * CheckRadiusUnitVect[2] - CenterX)));
->>>>>>> 5ef20358
-            }
-
-            for(int i = 0; i < extreme_radius.size(); i++) {
-                if (extreme_radius[i] > Radius) {
-                    Radius = extreme_radius[i];
-                }
-            }
-            sphere_counter_check = 0;
-        }
-        else {
-            sphere_counter_check++;
-        }
-    }
-
-    double diameter = 2 * Radius;
-
-    double characteristic_size = 2 * std::pow(3 * total_volume / (4 * M_PI), 1/3.);
-<<<<<<< HEAD
-
-    std::cout << "\nThe diameter is: " << diameter << "\n\n";
-
-    std::cout << "\nThe characteristic size is: " << characteristic_size << "\n\n";
-
-    std::cout << "\nThe size ratio is: " << diameter/characteristic_size << "\n\n";
-
-    std::ofstream outputfile("M6x25_120spheres.clu", std::ios_base::out);
-    outputfile << "//\n//   Cluster Name: \"M6x25_120spheres\"\n";
-    outputfile << "//   Author: Joaquin Irazabal\n";
-    outputfile << "//   Date:   2019-09-30\n//\n\n";
-
-    outputfile << "Name\nM6x25_120spheres\n\nBegin centers_and_radii\n";
-=======
-
-    std::cout << "\nThe diameter is: " << diameter << "\n\n";
-
-    std::cout << "\nThe characteristic size is: " << characteristic_size << "\n\n";
-
-    std::cout << "\nThe size ratio is: " << diameter/characteristic_size << "\n\n";
-
-    std::ofstream outputfile("file_name.clu", std::ios_base::out);
-    outputfile << "//\n//   Cluster Name: \"Cluster name\"\n";
-    outputfile << "//   Author: Joaquin Irazabal\n";
-    outputfile << "//   Date:   2019-09-30\n//\n\n";
-
-    outputfile << "Name\nCluster name\n\nBegin centers_and_radii\n";
->>>>>>> 5ef20358
-    for (int spheres_counter = 0; spheres_counter < NUM_OF_SPHERES; spheres_counter++) {
-        outputfile << sphcoord[spheres_counter * 3 + 0] << " " << sphcoord[spheres_counter * 3 + 1] << " " << sphcoord[spheres_counter * 3 + 2] << " " << sphrad[spheres_counter] << '\n';
-    }
-    outputfile << "End centers_and_radii\n\n";
-    outputfile << "Particle_center_and_diameter\n" << CenterX << " " << CenterY << " " << CenterZ << " " << diameter << "\n\n";
-//     outputfile << "Size\n" << characteristic_size << "\n\n" << "Volume\n" << total_volume << "\n\n";
-    outputfile << "Size\n" << diameter << "\n\n" << "Volume\n" << total_volume << "\n\n";
-    outputfile << "Inertia per unit mass\n" << D[0][0] << '\n' << D[1][1] << '\n' << D[2][2] << '\n';
-
-    outputfile.close();
-
-    delete[] tcoord;
-    delete[] Nconec;
-    delete[] Vnerc;
-    delete[] Volum;
-    delete[] Vmass;
-    delete[] BARIC;
-    delete[] Local;
-    delete[] sphcoord;
-}
-
-// Slightly modified version of  Stan Melax's code for 3x3 matrix diagonalization
-// source: http://www.melax.com/diag.html?attredirects=0
-
-void Diagonalize(const double (&A)[3][3], double (&Q)[3][3], double (&D)[3][3]) {
-
-    // 'A' must be a symmetric matrix.
-    // Returns Q and D such that diagonal matrix D = QT * A * Q;  and  A = Q*D*QT
-
-    const int maxsteps=24;  // certainly won't need that many.
-    int k0, k1, k2;
-    double o[3], m[3];
-    double q [4] = {0.0,0.0,0.0,1.0};
-    double jr[4];
-    double sqw, sqx, sqy, sqz;
-    double tmp1, tmp2, mq;
-    double AQ[3][3];
-    double thet, sgn, t, c;
-    for (int i = 0; i < maxsteps; ++i) {
-
-        // quat to matrix
-        sqx     = q[0]*q[0];
-        sqy     = q[1]*q[1];
-        sqz     = q[2]*q[2];
-        sqw     = q[3]*q[3];
-        Q[0][0] = ( sqx - sqy - sqz + sqw);
-        Q[1][1] = (-sqx + sqy - sqz + sqw);
-        Q[2][2] = (-sqx - sqy + sqz + sqw);
-        tmp1    = q[0]*q[1];
-        tmp2    = q[2]*q[3];
-        Q[1][0] = 2.0 * (tmp1 + tmp2);
-        Q[0][1] = 2.0 * (tmp1 - tmp2);
-        tmp1    = q[0]*q[2];
-        tmp2    = q[1]*q[3];
-        Q[2][0] = 2.0 * (tmp1 - tmp2);
-        Q[0][2] = 2.0 * (tmp1 + tmp2);
-        tmp1    = q[1]*q[2];
-        tmp2    = q[0]*q[3];
-        Q[2][1] = 2.0 * (tmp1 + tmp2);
-        Q[1][2] = 2.0 * (tmp1 - tmp2);
-
-        // AQ = A * Q
-        AQ[0][0] = Q[0][0]*A[0][0]+Q[1][0]*A[0][1]+Q[2][0]*A[0][2];
-        AQ[0][1] = Q[0][1]*A[0][0]+Q[1][1]*A[0][1]+Q[2][1]*A[0][2];
-        AQ[0][2] = Q[0][2]*A[0][0]+Q[1][2]*A[0][1]+Q[2][2]*A[0][2];
-        AQ[1][0] = Q[0][0]*A[0][1]+Q[1][0]*A[1][1]+Q[2][0]*A[1][2];
-        AQ[1][1] = Q[0][1]*A[0][1]+Q[1][1]*A[1][1]+Q[2][1]*A[1][2];
-        AQ[1][2] = Q[0][2]*A[0][1]+Q[1][2]*A[1][1]+Q[2][2]*A[1][2];
-        AQ[2][0] = Q[0][0]*A[0][2]+Q[1][0]*A[1][2]+Q[2][0]*A[2][2];
-        AQ[2][1] = Q[0][1]*A[0][2]+Q[1][1]*A[1][2]+Q[2][1]*A[2][2];
-        AQ[2][2] = Q[0][2]*A[0][2]+Q[1][2]*A[1][2]+Q[2][2]*A[2][2];
-
-        // D = Qt * AQ
-        D[0][0] = AQ[0][0]*Q[0][0]+AQ[1][0]*Q[1][0]+AQ[2][0]*Q[2][0];
-        D[0][1] = AQ[0][0]*Q[0][1]+AQ[1][0]*Q[1][1]+AQ[2][0]*Q[2][1];
-        D[0][2] = AQ[0][0]*Q[0][2]+AQ[1][0]*Q[1][2]+AQ[2][0]*Q[2][2];
-        D[1][0] = AQ[0][1]*Q[0][0]+AQ[1][1]*Q[1][0]+AQ[2][1]*Q[2][0];
-        D[1][1] = AQ[0][1]*Q[0][1]+AQ[1][1]*Q[1][1]+AQ[2][1]*Q[2][1];
-        D[1][2] = AQ[0][1]*Q[0][2]+AQ[1][1]*Q[1][2]+AQ[2][1]*Q[2][2];
-        D[2][0] = AQ[0][2]*Q[0][0]+AQ[1][2]*Q[1][0]+AQ[2][2]*Q[2][0];
-        D[2][1] = AQ[0][2]*Q[0][1]+AQ[1][2]*Q[1][1]+AQ[2][2]*Q[2][1];
-        D[2][2] = AQ[0][2]*Q[0][2]+AQ[1][2]*Q[1][2]+AQ[2][2]*Q[2][2];
-        o[0] = D[1][2];
-        o[1] = D[0][2];
-        o[2] = D[0][1];
-        m[0] = fabs(o[0]);
-        m[1] = fabs(o[1]);
-        m[2] = fabs(o[2]);
-
-        k0 = (m[0] > m[1] && m[0] > m[2])?0: (m[1] > m[2])? 1 : 2; // index of largest element of offdiag
-        k1 = (k0+1)%3;
-        k2 = (k0+2)%3;
-
-        if (o[k0] == 0.0) break;  // Diagonal already
-
-        thet  = (D[k2][k2]-D[k1][k1])/(2.0*o[k0]);
-        sgn   = (thet > 0.0)?1.0:-1.0;
-        thet *= sgn; // make it positive
-        t     = sgn /(thet +((thet < 1.E6)?sqrt(thet*thet+1.0):thet)) ; // sign(T)/(|T|+sqrt(T^2+1))
-        c     = 1.0/sqrt(t*t+1.0); //  c= 1/(t^2+1) , t=s/c
-
-        if (c == 1.0) break;  // No room for improvement, reached machine precision.
-
-        jr[0 ]  = jr[1] = jr[2] = jr[3] = 0.0;
-        jr[k0]  = sgn * sqrt((1.0-c)/2.0);  // using 1/2 angle identity sin(a/2) = sqrt((1-cos(a))/2)
-        jr[k0] *= -1.0; // since our quat-to-matrix convention was for v*M instead of M*v
-        jr[3 ]  = sqrt(1.0f - jr[k0] * jr[k0]);
-
-        if (jr[3] == 1.0) break; // Reached limits of floating point precision
-
-        q[0]  = (q[3]*jr[0] + q[0]*jr[3] + q[1]*jr[2] - q[2]*jr[1]);
-        q[1]  = (q[3]*jr[1] - q[0]*jr[2] + q[1]*jr[3] + q[2]*jr[0]);
-        q[2]  = (q[3]*jr[2] + q[0]*jr[1] - q[1]*jr[0] + q[2]*jr[3]);
-        q[3]  = (q[3]*jr[3] - q[0]*jr[0] - q[1]*jr[1] - q[2]*jr[2]);
-        mq    = sqrt(q[0] * q[0] + q[1] * q[1] + q[2] * q[2] + q[3] * q[3]);
-        q[0] /= mq;
-        q[1] /= mq;
-        q[2] /= mq;
-        q[3] /= mq;
-    }
-}
+// Translated to C++ from the original work in FORTRAN by Alberto Ferriz, 2016
+
+#include <iostream>
+#include <fstream>
+#include <sstream>
+#include <string>
+#include <vector>
+#include <cmath>
+
+void Diagonalize(const double (&A)[3][3], double (&Q)[3][3], double (&D)[3][3]);
+
+int main() {
+    std::ifstream infile("file_name.msh");
+    std::ifstream infilesph("file_name.sph");
+    std::string line, linesph;
+    infile.ignore(80,'\n'); infile.ignore(80,'\n');
+
+    // Hacer una primera pasada para saber NUM_OF_NODES y NUM_OF_ELEMENTS
+    // Pasar el nombre del caso como argumento de un script de python y crear el fichero clu
+    // Poner esto el PreUtilities?
+    // Salta un segmentation fault al reservar la memoria de los arrays para grandes tamanos
+    // Deberia poderse optimizar el uso de la memoria para evitar eso
+    // Primera aproximacion de Size: Longitud de la diagonal maxima del prisma contenedor
+    // Mover el centroide del objeto al origen si no lo esta ya
+    // Para el clu, se necesita la inercia por unidad de masa
+    // Entonces, mover el objeto al origen y girarlo tal que esta en sus ejes principales
+
+    int node_counter = 0;
+    while (std::getline(infile, line)) {
+        std::istringstream iss(line);
+        int a;
+        double b, c, d, e;
+        if (iss >> a >> b >> c >> d) {
+            node_counter++;
+        } else break;
+    }
+    std::cout << "\nNumber of nodes: " << node_counter << '\n';
+
+    infile.ignore(80,'\n'); infile.ignore(80,'\n');
+
+    int element_counter = 0;
+    while (std::getline(infile, line)) {
+        std::istringstream iss(line);
+        int a;
+        double b, c, d, e;
+        if (iss >> a >> b >> c >> d >> e) {
+            element_counter++;
+        } else break;
+    }
+    std::cout << "Number of elements: " << element_counter << '\n';
+
+    int spheres_counter = 0;
+    while (std::getline(infilesph, linesph)) {
+        std::istringstream iss(linesph);
+        double Xcoord, Ycoord, Zcoord, Rad;
+        if (iss >> Xcoord >> Ycoord >> Zcoord >> Rad) {
+            spheres_counter++;
+        } else break;
+    }
+    std::cout << "Number of spheres: " << spheres_counter << '\n';
+
+    infile.seekg(0, std::ios::beg);
+    infile.ignore(80,'\n'); infile.ignore(80,'\n');
+
+    const int NUM_OF_NODES = node_counter;
+    const int NUM_OF_ELEMENTS = element_counter;
+    const double density = 1;
+    double* tcoord = new double[3*NUM_OF_NODES];
+    int* Nconec = new int[4*NUM_OF_ELEMENTS];
+    double* Vnerc = new double[9*NUM_OF_ELEMENTS];
+    double* Volum = new double[NUM_OF_ELEMENTS];
+    double* Vmass = new double[NUM_OF_ELEMENTS];
+    double* BARIC = new double[3*NUM_OF_ELEMENTS];
+    double* Local = new double[3*NUM_OF_ELEMENTS];
+    double VNERT[9];
+    double I[3][3];
+    double Q[3][3];
+    double D[3][3];
+    node_counter = 0;
+
+    while (std::getline(infile, line)) {
+        std::istringstream iss(line);
+        int a;
+        double b, c, d, e;
+        if (iss >> a >> b >> c >> d) {
+            tcoord[node_counter * 3 + 0] = b;
+            tcoord[node_counter * 3 + 1] = c;
+            tcoord[node_counter * 3 + 2] = d;
+            node_counter++;
+        } else break;
+    }
+    infile.ignore(80,'\n'); infile.ignore(80,'\n');
+
+    element_counter = 0;
+    while (std::getline(infile, line)) {
+        std::istringstream iss(line);
+        int a;
+        double b, c, d, e;
+        if (iss >> a >> b >> c >> d >> e) {
+            Nconec[element_counter * 4 + 0] = b;
+            Nconec[element_counter * 4 + 1] = c;
+            Nconec[element_counter * 4 + 2] = d;
+            Nconec[element_counter * 4 + 3] = e;
+            element_counter++;
+        } else break;
+    }
+
+    infilesph.clear();
+    infilesph.seekg(0, std::ios::beg);
+
+    const int NUM_OF_SPHERES = spheres_counter;
+
+    double* sphcoord = new double[3*NUM_OF_SPHERES];
+    double sphrad[NUM_OF_SPHERES];
+
+    spheres_counter = 0;
+    while (std::getline(infilesph, linesph)) {
+        std::istringstream iss(linesph);
+        double Xcoord, Ycoord, Zcoord, Rad;
+        if (iss >> Xcoord >> Ycoord >> Zcoord >> Rad) {
+            sphcoord[spheres_counter * 3 + 0] = Xcoord;
+            sphcoord[spheres_counter * 3 + 1] = Ycoord;
+            sphcoord[spheres_counter * 3 + 2] = Zcoord;
+            sphrad[spheres_counter] = Rad;
+            spheres_counter++;
+        } else break;
+    }
+
+    double total_volume = 0.0;
+
+    for (int element_counter = 0; element_counter < NUM_OF_ELEMENTS; element_counter++) {
+
+        int NodeA=Nconec[element_counter * 4 + 0];
+        int NodeB=Nconec[element_counter * 4 + 1];
+        int NodeC=Nconec[element_counter * 4 + 2];
+        int NodeD=Nconec[element_counter * 4 + 3];
+
+        double ValU1=tcoord[(NodeB-1) * 3 + 0] - tcoord[(NodeA-1) * 3 + 0];
+        double ValU2=tcoord[(NodeB-1) * 3 + 1] - tcoord[(NodeA-1) * 3 + 1];
+        double ValU3=tcoord[(NodeB-1) * 3 + 2] - tcoord[(NodeA-1) * 3 + 2];
+        double ValV1=tcoord[(NodeC-1) * 3 + 0] - tcoord[(NodeA-1) * 3 + 0];
+        double ValV2=tcoord[(NodeC-1) * 3 + 1] - tcoord[(NodeA-1) * 3 + 1];
+        double ValV3=tcoord[(NodeC-1) * 3 + 2] - tcoord[(NodeA-1) * 3 + 2];
+        double ValW1=tcoord[(NodeD-1) * 3 + 0] - tcoord[(NodeA-1) * 3 + 0];
+        double ValW2=tcoord[(NodeD-1) * 3 + 1] - tcoord[(NodeA-1) * 3 + 1];
+        double ValW3=tcoord[(NodeD-1) * 3 + 2] - tcoord[(NodeA-1) * 3 + 2];
+
+        double Volu0= ValU1*ValV2*ValW3+ValU2*ValV3*ValW1+ValU3*ValW2*ValV1-ValU3*ValV2*ValW1-ValU2*ValV1*ValW3-ValU1*ValW2*ValV3;
+        Volum[element_counter]=Volu0/6;
+        total_volume += Volum[element_counter];
+        Vmass[element_counter] = Volum[element_counter]*density;
+
+        //Calculo del baricentro de cada tetraedro
+        BARIC[element_counter * 3 + 0]= (tcoord[(NodeA-1) * 3 + 0]+tcoord[(NodeB-1) * 3 + 0]+tcoord[(NodeC-1) * 3 + 0]+tcoord[(NodeD-1) * 3 + 0])/4;
+        BARIC[element_counter * 3 + 1]= (tcoord[(NodeA-1) * 3 + 1]+tcoord[(NodeB-1) * 3 + 1]+tcoord[(NodeC-1) * 3 + 1]+tcoord[(NodeD-1) * 3 + 1])/4;
+        BARIC[element_counter * 3 + 2]= (tcoord[(NodeA-1) * 3 + 2]+tcoord[(NodeB-1) * 3 + 2]+tcoord[(NodeC-1) * 3 + 2]+tcoord[(NodeD-1) * 3 + 2])/4;
+    }
+
+    std::cout << "\nTotal volume: " << total_volume << '\n';
+
+    //Calculo de la masa total del cluster o piedra
+    double Vmaspiedra=0.0;
+    for (int element_counter = 0; element_counter < NUM_OF_ELEMENTS; element_counter++) {
+        Vmaspiedra+=Vmass[element_counter];
+    }
+    std::cout << "Total mass: " << Vmaspiedra << '\n';
+
+    //Calculo del centro de gravedad del cluster o piedra
+    double Valor1=0.0;
+    double Valor2=0.0;
+    double Valor3=0.0;
+
+    for (int element_counter = 0; element_counter < NUM_OF_ELEMENTS; element_counter++) {
+
+        Valor1+=Vmass[element_counter]*BARIC[element_counter * 3 + 0];
+        Valor2+=Vmass[element_counter]*BARIC[element_counter * 3 + 1];
+        Valor3+=Vmass[element_counter]*BARIC[element_counter * 3 + 2];
+    }
+
+    double Xcdgrav=Valor1/Vmaspiedra;
+    double Ycdgrav=Valor2/Vmaspiedra;
+    double Zcdgrav=Valor3/Vmaspiedra;
+    std::cout << "Centroid: " << Xcdgrav << " " << Ycdgrav << " " << Zcdgrav << "\n\n";
+
+    // Movemos el objecto y lo dejamos colocado tal que su centroide coincida con el origen:
+    for (int node_counter = 0; node_counter < NUM_OF_NODES; node_counter++) {
+        tcoord[node_counter * 3 + 0] -= Xcdgrav;
+        tcoord[node_counter * 3 + 1] -= Ycdgrav;
+        tcoord[node_counter * 3 + 2] -= Zcdgrav;
+    }
+
+    // Movemos las esferas y las dejamos colocadas tal que su centroide coincida con el origen:
+    for (int spheres_counter = 0; spheres_counter < NUM_OF_SPHERES; spheres_counter++) {
+        sphcoord[spheres_counter * 3 + 0] -= Xcdgrav;
+        sphcoord[spheres_counter * 3 + 1] -= Ycdgrav;
+        sphcoord[spheres_counter * 3 + 2] -= Zcdgrav;
+    }
+
+    // Calculo del tensor de inercias de cada elemento con respecto al CDG de cada piedra o cluster
+    for (int element_counter = 0; element_counter < NUM_OF_ELEMENTS; element_counter++) {
+
+        Local[element_counter * 3 + 0]= BARIC[element_counter * 3 + 0]-Xcdgrav;
+        Local[element_counter * 3 + 1]= BARIC[element_counter * 3 + 1]-Ycdgrav;
+        Local[element_counter * 3 + 2]= BARIC[element_counter * 3 + 2]-Zcdgrav;
+        Vnerc[element_counter * 9 + 0]= Vmass[element_counter]*(Local[element_counter * 3 + 1]*Local[element_counter * 3 + 1]+Local[element_counter * 3 + 2]*Local[element_counter * 3 + 2]);
+        Vnerc[element_counter * 9 + 1]= -Vmass[element_counter]*Local[element_counter * 3 + 0]*Local[element_counter * 3 + 1];
+        Vnerc[element_counter * 9 + 2]= -Vmass[element_counter]*Local[element_counter * 3 + 0]*Local[element_counter * 3 + 2];
+        Vnerc[element_counter * 9 + 3]= -Vmass[element_counter]*Local[element_counter * 3 + 1]*Local[element_counter * 3 + 0];
+        Vnerc[element_counter * 9 + 4]= Vmass[element_counter]*(Local[element_counter * 3 + 0]*Local[element_counter * 3 + 0]+Local[element_counter * 3 + 2]*Local[element_counter * 3 + 2]);
+        Vnerc[element_counter * 9 + 5]= -Vmass[element_counter]*Local[element_counter * 3 + 1]*Local[element_counter * 3 + 2];
+        Vnerc[element_counter * 9 + 6]= -Vmass[element_counter]*Local[element_counter * 3 + 2]*Local[element_counter * 3 + 0];
+        Vnerc[element_counter * 9 + 7]= -Vmass[element_counter]*Local[element_counter * 3 + 2]*Local[element_counter * 3 + 1];
+        Vnerc[element_counter * 9 + 8]= Vmass[element_counter]*(Local[element_counter * 3 + 0]*Local[element_counter * 3 + 0]+Local[element_counter * 3 + 1]*Local[element_counter * 3 + 1]);
+    }
+
+    for (int i = 0; i < 9; i++) VNERT[i]=0.0;
+
+    // Se calcula el tensor de Vnercias totales
+    for (int element_counter = 0; element_counter < NUM_OF_ELEMENTS; element_counter++) {
+
+        VNERT[0]+=Vnerc[element_counter * 9 + 0];
+        VNERT[1]+=Vnerc[element_counter * 9 + 1];
+        VNERT[2]+=Vnerc[element_counter * 9 + 2];
+        VNERT[3]+=Vnerc[element_counter * 9 + 3];
+        VNERT[4]+=Vnerc[element_counter * 9 + 4];
+        VNERT[5]+=Vnerc[element_counter * 9 + 5];
+        VNERT[6]+=Vnerc[element_counter * 9 + 6];
+        VNERT[7]+=Vnerc[element_counter * 9 + 7];
+        VNERT[8]+=Vnerc[element_counter * 9 + 8];
+    }
+
+    // Queremos las inercias por unidad de masa, así que dividimos las inercias por la masa total=total_volume*density (density = 1, no la ponemos en la fórmula)
+    std::cout << "Inertias: " << VNERT[0]/total_volume << " " << VNERT[1]/total_volume << " " << VNERT[2]/total_volume << '\n';
+    std::cout << "Inertias: " << VNERT[3]/total_volume << " " << VNERT[4]/total_volume << " " << VNERT[5]/total_volume << '\n';
+    std::cout << "Inertias: " << VNERT[6]/total_volume << " " << VNERT[7]/total_volume << " " << VNERT[8]/total_volume << "\n\n";
+
+    I[0][0] = VNERT[0]/total_volume;
+    I[0][1] = VNERT[1]/total_volume;
+    I[0][2] = VNERT[2]/total_volume;
+    I[1][0] = VNERT[3]/total_volume;
+    I[1][1] = VNERT[4]/total_volume;
+    I[1][2] = VNERT[5]/total_volume;
+    I[2][0] = VNERT[6]/total_volume;
+    I[2][1] = VNERT[7]/total_volume;
+    I[2][2] = VNERT[8]/total_volume;
+
+    Diagonalize(I, Q, D);
+
+    std::cout << "Eigenvectors: " << Q[0][0] << " " << Q[0][1] << " " << Q[0][2] << '\n';
+    std::cout << "Eigenvectors: " << Q[1][0] << " " << Q[1][1] << " " << Q[1][2] << '\n';
+    std::cout << "Eigenvectors: " << Q[2][0] << " " << Q[2][1] << " " << Q[2][2] << "\n\n";
+
+    std::cout << "Eigenvalues: " << D[0][0] << " " << D[0][1] << " " << D[0][2] << '\n';
+    std::cout << "Eigenvalues: " << D[1][0] << " " << D[1][1] << " " << D[1][2] << '\n';
+    std::cout << "Eigenvalues: " << D[2][0] << " " << D[2][1] << " " << D[2][2] << "\n\n";
+
+    // Rotamos el objeto y lo colocamos paralelo a sus ejes principales de inercia
+
+    for (int node_counter = 0; node_counter < NUM_OF_NODES; node_counter++) {
+
+        double temporal_array[3][1];
+        temporal_array[0][0] = Q[0][0] * tcoord[node_counter * 3 + 0] + Q[1][0] * tcoord[node_counter * 3 + 0] + Q[2][0] * tcoord[node_counter * 3 + 0];
+        temporal_array[1][0] = Q[0][1] * tcoord[node_counter * 3 + 1] + Q[1][1] * tcoord[node_counter * 3 + 1] + Q[2][1] * tcoord[node_counter * 3 + 1];
+        temporal_array[2][0] = Q[0][2] * tcoord[node_counter * 3 + 2] + Q[1][2] * tcoord[node_counter * 3 + 2] + Q[2][2] * tcoord[node_counter * 3 + 2];
+        tcoord[node_counter * 3 + 0] = temporal_array[0][0];
+        tcoord[node_counter * 3 + 1] = temporal_array[1][0];
+        tcoord[node_counter * 3 + 2] = temporal_array[2][0];
+    }
+
+    // Rotamos las esferas y las colocamos paralelas a sus ejes principales de inercia
+
+    for (int spheres_counter = 0; spheres_counter < NUM_OF_SPHERES; spheres_counter++) {
+
+        double temporal_array_sph[3][1];
+        temporal_array_sph[0][0] = Q[0][0] * sphcoord[spheres_counter * 3 + 0] + Q[1][0] * sphcoord[spheres_counter * 3 + 1] + Q[2][0] * sphcoord[spheres_counter * 3 + 2];
+        temporal_array_sph[1][0] = Q[0][1] * sphcoord[spheres_counter * 3 + 0] + Q[1][1] * sphcoord[spheres_counter * 3 + 1] + Q[2][1] * sphcoord[spheres_counter * 3 + 2];
+        temporal_array_sph[2][0] = Q[0][2] * sphcoord[spheres_counter * 3 + 0] + Q[1][2] * sphcoord[spheres_counter * 3 + 1] + Q[2][2] * sphcoord[spheres_counter * 3 + 2];
+        sphcoord[spheres_counter * 3 + 0] = temporal_array_sph[0][0];
+        sphcoord[spheres_counter * 3 + 1] = temporal_array_sph[1][0];
+        sphcoord[spheres_counter * 3 + 2] = temporal_array_sph[2][0];
+    }
+
+    double Distance, CenterX, CenterY, CenterZ, Radius = 0.0;
+    int extreme_sphere_1, extreme_sphere_2;
+    std::vector<int> extreme_sphere;
+    for (int spheres_counter_1 = 0; spheres_counter_1 < NUM_OF_SPHERES; spheres_counter_1++) {
+        for (int spheres_counter_2 = 0; spheres_counter_2 < NUM_OF_SPHERES; spheres_counter_2++) {
+            if (spheres_counter_2 < spheres_counter_1) {
+                Distance  = sqrt((sphcoord[spheres_counter_2 * 3 + 0] - sphcoord[spheres_counter_1 * 3 + 0]) * (sphcoord[spheres_counter_2 * 3 + 0] - sphcoord[spheres_counter_1 * 3 + 0]) + (sphcoord[spheres_counter_2 * 3 + 1] - sphcoord[spheres_counter_1 * 3 + 1]) * (sphcoord[spheres_counter_2 * 3 + 1] - sphcoord[spheres_counter_1 * 3 + 1]) + (sphcoord[spheres_counter_2 * 3 + 2] - sphcoord[spheres_counter_1 * 3 + 2]) * (sphcoord[spheres_counter_2 * 3 + 2] - sphcoord[spheres_counter_1 * 3 + 2])) + sphrad[spheres_counter_2] + sphrad[spheres_counter_1];
+                if (Distance > 2 * Radius) {
+                    Radius = 0.5 * Distance;
+                    extreme_sphere_1 = spheres_counter_1;
+                    extreme_sphere_2 = spheres_counter_2;
+                }
+            }
+        }
+    }
+
+    extreme_sphere.push_back(extreme_sphere_1);
+    extreme_sphere.push_back(extreme_sphere_2);
+
+    double SphDistance[3];
+    SphDistance[0] = sphcoord[extreme_sphere[1] * 3 + 0] - sphcoord[extreme_sphere[0] * 3 + 0];
+    SphDistance[1] = sphcoord[extreme_sphere[1] * 3 + 1] - sphcoord[extreme_sphere[0] * 3 + 1];
+    SphDistance[2] = sphcoord[extreme_sphere[1] * 3 + 2] - sphcoord[extreme_sphere[0] * 3 + 2];
+
+    double SphDistanceNorm = sqrt(SphDistance[0] * SphDistance[0] + SphDistance[1] * SphDistance[1] + SphDistance[2] * SphDistance[2]);
+
+    double SphDistanceUnitVect[3];
+    SphDistanceUnitVect[0] = SphDistance[0] / SphDistanceNorm;
+    SphDistanceUnitVect[1] = SphDistance[1] / SphDistanceNorm;
+    SphDistanceUnitVect[2] = SphDistance[2] / SphDistanceNorm;
+
+    CenterX = 0.5 * (sphcoord[extreme_sphere[0] * 3 + 0] - sphrad[extreme_sphere[0]] * SphDistanceUnitVect[0] + sphcoord[extreme_sphere[1] * 3 + 0] + sphrad[extreme_sphere[1]] * SphDistanceUnitVect[0]);
+    CenterY = 0.5 * (sphcoord[extreme_sphere[0] * 3 + 1] - sphrad[extreme_sphere[0]] * SphDistanceUnitVect[1] + sphcoord[extreme_sphere[1] * 3 + 1] + sphrad[extreme_sphere[1]] * SphDistanceUnitVect[1]);
+    CenterZ = 0.5 * (sphcoord[extreme_sphere[0] * 3 + 2] - sphrad[extreme_sphere[0]] * SphDistanceUnitVect[2] + sphcoord[extreme_sphere[1] * 3 + 2] + sphrad[extreme_sphere[1]] * SphDistanceUnitVect[2]);
+
+    double CheckX, CheckY, CheckZ, TempRad;
+    std::vector<double> extreme_radius;
+    int sphere_counter_check = 0;
+    double CheckDistance[3];
+    double CheckDistanceNorm;
+    double CheckDistanceUnitVect[3];
+    double CheckRadius[3];
+    double CheckRadiusNorm;
+    double CheckRadiusUnitVect[3];
+
+    while (sphere_counter_check < (NUM_OF_SPHERES)) {  //CHECK that all nodes are inside the big sphere
+        CheckDistance[0] = sphcoord[sphere_counter_check * 3 + 0] - CenterX;
+        CheckDistance[1] = sphcoord[sphere_counter_check * 3 + 1] - CenterY;
+        CheckDistance[2] = sphcoord[sphere_counter_check * 3 + 2] - CenterZ;
+
+        CheckDistanceNorm = sqrt(CheckDistance[0] * CheckDistance[0] + CheckDistance[1] * CheckDistance[1] + CheckDistance[2] * CheckDistance[2]);
+
+        CheckDistanceUnitVect[0] = CheckDistance[0] / CheckDistanceNorm;
+        CheckDistanceUnitVect[1] = CheckDistance[1] / CheckDistanceNorm;
+        CheckDistanceUnitVect[2] = CheckDistance[2] / CheckDistanceNorm;
+
+        CheckX = sphcoord[sphere_counter_check * 3 + 0] + sphrad[sphere_counter_check] * CheckDistanceUnitVect[0] - CenterX;
+        CheckY = sphcoord[sphere_counter_check * 3 + 1] + sphrad[sphere_counter_check] * CheckDistanceUnitVect[1] - CenterY;
+        CheckZ = sphcoord[sphere_counter_check * 3 + 2] + sphrad[sphere_counter_check] * CheckDistanceUnitVect[2] - CenterZ;
+        TempRad  = sqrt(CheckX * CheckX + CheckY * CheckY + CheckZ * CheckZ);
+
+        if (TempRad - Radius > 1.0e-15) {
+            extreme_sphere.push_back(sphere_counter_check);
+            CenterX = CenterX + CheckX - (Radius * (CheckX/TempRad));
+            CenterY = CenterY + CheckY - (Radius * (CheckY/TempRad));
+            CenterZ = CenterZ + CheckZ - (Radius * (CheckZ/TempRad));
+
+            extreme_radius.clear();
+
+            for(int i = 0; i < extreme_sphere.size(); i++) {
+                CheckRadius[0] = sphcoord[sphere_counter_check * 3 + 0] - CenterX;
+                CheckRadius[1] = sphcoord[sphere_counter_check * 3 + 1] - CenterY;
+                CheckRadius[2] = sphcoord[sphere_counter_check * 3 + 2] - CenterZ;
+
+                CheckRadiusNorm = sqrt(CheckRadius[0] * CheckRadius[0] + CheckRadius[1] * CheckRadius[1] + CheckRadius[2] * CheckRadius[2]);
+
+                CheckRadiusUnitVect[0] = CheckRadius[0] / CheckRadiusNorm;
+                CheckRadiusUnitVect[1] = CheckRadius[1] / CheckRadiusNorm;
+                CheckRadiusUnitVect[2] = CheckRadius[2] / CheckRadiusNorm;
+
+                extreme_radius.push_back(sqrt((sphcoord[extreme_sphere[i] * 3 + 0] + sphrad[extreme_sphere[i]] * CheckRadiusUnitVect[0] - CenterX) * (sphcoord[extreme_sphere[i] * 3 + 0] + sphrad[extreme_sphere[i]] * CheckRadiusUnitVect[0] - CenterX) + (sphcoord[extreme_sphere[i] * 3 + 1] + sphrad[extreme_sphere[i]] * CheckRadiusUnitVect[1] - CenterX) * (sphcoord[extreme_sphere[i] * 3 + 1] + sphrad[extreme_sphere[i]] * CheckRadiusUnitVect[1] - CenterX) + (sphcoord[extreme_sphere[i] * 3 + 2] + sphrad[extreme_sphere[i]] * CheckRadiusUnitVect[2] - CenterX) * (sphcoord[extreme_sphere[i] * 3 + 2] + sphrad[extreme_sphere[i]] * CheckRadiusUnitVect[2] - CenterX)));
+            }
+
+            for(int i = 0; i < extreme_radius.size(); i++) {
+                if (extreme_radius[i] > Radius) {
+                    Radius = extreme_radius[i];
+                }
+            }
+            sphere_counter_check = 0;
+        }
+        else {
+            sphere_counter_check++;
+        }
+    }
+
+    double diameter = 2 * Radius;
+
+    double characteristic_size = 2 * std::pow(3 * total_volume / (4 * M_PI), 1/3.);
+
+    std::cout << "\nThe diameter is: " << diameter << "\n\n";
+
+    std::cout << "\nThe characteristic size is: " << characteristic_size << "\n\n";
+
+    std::cout << "\nThe size ratio is: " << diameter/characteristic_size << "\n\n";
+
+    std::ofstream outputfile("file_name.clu", std::ios_base::out);
+    outputfile << "//\n//   Cluster Name: \"Cluster name\"\n";
+    outputfile << "//   Author: Joaquin Irazabal\n";
+    outputfile << "//   Date:   2019-09-30\n//\n\n";
+
+    outputfile << "Name\nCluster name\n\nBegin centers_and_radii\n";
+    for (int spheres_counter = 0; spheres_counter < NUM_OF_SPHERES; spheres_counter++) {
+        outputfile << sphcoord[spheres_counter * 3 + 0] << " " << sphcoord[spheres_counter * 3 + 1] << " " << sphcoord[spheres_counter * 3 + 2] << " " << sphrad[spheres_counter] << '\n';
+    }
+    outputfile << "End centers_and_radii\n\n";
+    outputfile << "Particle_center_and_diameter\n" << CenterX << " " << CenterY << " " << CenterZ << " " << diameter << "\n\n";
+//     outputfile << "Size\n" << characteristic_size << "\n\n" << "Volume\n" << total_volume << "\n\n";
+    outputfile << "Size\n" << diameter << "\n\n" << "Volume\n" << total_volume << "\n\n";
+    outputfile << "Inertia per unit mass\n" << D[0][0] << '\n' << D[1][1] << '\n' << D[2][2] << '\n';
+
+    outputfile.close();
+
+    delete[] tcoord;
+    delete[] Nconec;
+    delete[] Vnerc;
+    delete[] Volum;
+    delete[] Vmass;
+    delete[] BARIC;
+    delete[] Local;
+    delete[] sphcoord;
+}
+
+// Slightly modified version of  Stan Melax's code for 3x3 matrix diagonalization
+// source: http://www.melax.com/diag.html?attredirects=0
+
+void Diagonalize(const double (&A)[3][3], double (&Q)[3][3], double (&D)[3][3]) {
+
+    // 'A' must be a symmetric matrix.
+    // Returns Q and D such that diagonal matrix D = QT * A * Q;  and  A = Q*D*QT
+
+    const int maxsteps=24;  // certainly won't need that many.
+    int k0, k1, k2;
+    double o[3], m[3];
+    double q [4] = {0.0,0.0,0.0,1.0};
+    double jr[4];
+    double sqw, sqx, sqy, sqz;
+    double tmp1, tmp2, mq;
+    double AQ[3][3];
+    double thet, sgn, t, c;
+    for (int i = 0; i < maxsteps; ++i) {
+
+        // quat to matrix
+        sqx     = q[0]*q[0];
+        sqy     = q[1]*q[1];
+        sqz     = q[2]*q[2];
+        sqw     = q[3]*q[3];
+        Q[0][0] = ( sqx - sqy - sqz + sqw);
+        Q[1][1] = (-sqx + sqy - sqz + sqw);
+        Q[2][2] = (-sqx - sqy + sqz + sqw);
+        tmp1    = q[0]*q[1];
+        tmp2    = q[2]*q[3];
+        Q[1][0] = 2.0 * (tmp1 + tmp2);
+        Q[0][1] = 2.0 * (tmp1 - tmp2);
+        tmp1    = q[0]*q[2];
+        tmp2    = q[1]*q[3];
+        Q[2][0] = 2.0 * (tmp1 - tmp2);
+        Q[0][2] = 2.0 * (tmp1 + tmp2);
+        tmp1    = q[1]*q[2];
+        tmp2    = q[0]*q[3];
+        Q[2][1] = 2.0 * (tmp1 + tmp2);
+        Q[1][2] = 2.0 * (tmp1 - tmp2);
+
+        // AQ = A * Q
+        AQ[0][0] = Q[0][0]*A[0][0]+Q[1][0]*A[0][1]+Q[2][0]*A[0][2];
+        AQ[0][1] = Q[0][1]*A[0][0]+Q[1][1]*A[0][1]+Q[2][1]*A[0][2];
+        AQ[0][2] = Q[0][2]*A[0][0]+Q[1][2]*A[0][1]+Q[2][2]*A[0][2];
+        AQ[1][0] = Q[0][0]*A[0][1]+Q[1][0]*A[1][1]+Q[2][0]*A[1][2];
+        AQ[1][1] = Q[0][1]*A[0][1]+Q[1][1]*A[1][1]+Q[2][1]*A[1][2];
+        AQ[1][2] = Q[0][2]*A[0][1]+Q[1][2]*A[1][1]+Q[2][2]*A[1][2];
+        AQ[2][0] = Q[0][0]*A[0][2]+Q[1][0]*A[1][2]+Q[2][0]*A[2][2];
+        AQ[2][1] = Q[0][1]*A[0][2]+Q[1][1]*A[1][2]+Q[2][1]*A[2][2];
+        AQ[2][2] = Q[0][2]*A[0][2]+Q[1][2]*A[1][2]+Q[2][2]*A[2][2];
+
+        // D = Qt * AQ
+        D[0][0] = AQ[0][0]*Q[0][0]+AQ[1][0]*Q[1][0]+AQ[2][0]*Q[2][0];
+        D[0][1] = AQ[0][0]*Q[0][1]+AQ[1][0]*Q[1][1]+AQ[2][0]*Q[2][1];
+        D[0][2] = AQ[0][0]*Q[0][2]+AQ[1][0]*Q[1][2]+AQ[2][0]*Q[2][2];
+        D[1][0] = AQ[0][1]*Q[0][0]+AQ[1][1]*Q[1][0]+AQ[2][1]*Q[2][0];
+        D[1][1] = AQ[0][1]*Q[0][1]+AQ[1][1]*Q[1][1]+AQ[2][1]*Q[2][1];
+        D[1][2] = AQ[0][1]*Q[0][2]+AQ[1][1]*Q[1][2]+AQ[2][1]*Q[2][2];
+        D[2][0] = AQ[0][2]*Q[0][0]+AQ[1][2]*Q[1][0]+AQ[2][2]*Q[2][0];
+        D[2][1] = AQ[0][2]*Q[0][1]+AQ[1][2]*Q[1][1]+AQ[2][2]*Q[2][1];
+        D[2][2] = AQ[0][2]*Q[0][2]+AQ[1][2]*Q[1][2]+AQ[2][2]*Q[2][2];
+        o[0] = D[1][2];
+        o[1] = D[0][2];
+        o[2] = D[0][1];
+        m[0] = fabs(o[0]);
+        m[1] = fabs(o[1]);
+        m[2] = fabs(o[2]);
+
+        k0 = (m[0] > m[1] && m[0] > m[2])?0: (m[1] > m[2])? 1 : 2; // index of largest element of offdiag
+        k1 = (k0+1)%3;
+        k2 = (k0+2)%3;
+
+        if (o[k0] == 0.0) break;  // Diagonal already
+
+        thet  = (D[k2][k2]-D[k1][k1])/(2.0*o[k0]);
+        sgn   = (thet > 0.0)?1.0:-1.0;
+        thet *= sgn; // make it positive
+        t     = sgn /(thet +((thet < 1.E6)?sqrt(thet*thet+1.0):thet)) ; // sign(T)/(|T|+sqrt(T^2+1))
+        c     = 1.0/sqrt(t*t+1.0); //  c= 1/(t^2+1) , t=s/c
+
+        if (c == 1.0) break;  // No room for improvement, reached machine precision.
+
+        jr[0 ]  = jr[1] = jr[2] = jr[3] = 0.0;
+        jr[k0]  = sgn * sqrt((1.0-c)/2.0);  // using 1/2 angle identity sin(a/2) = sqrt((1-cos(a))/2)
+        jr[k0] *= -1.0; // since our quat-to-matrix convention was for v*M instead of M*v
+        jr[3 ]  = sqrt(1.0f - jr[k0] * jr[k0]);
+
+        if (jr[3] == 1.0) break; // Reached limits of floating point precision
+
+        q[0]  = (q[3]*jr[0] + q[0]*jr[3] + q[1]*jr[2] - q[2]*jr[1]);
+        q[1]  = (q[3]*jr[1] - q[0]*jr[2] + q[1]*jr[3] + q[2]*jr[0]);
+        q[2]  = (q[3]*jr[2] + q[0]*jr[1] - q[1]*jr[0] + q[2]*jr[3]);
+        q[3]  = (q[3]*jr[3] - q[0]*jr[0] - q[1]*jr[1] - q[2]*jr[2]);
+        mq    = sqrt(q[0] * q[0] + q[1] * q[1] + q[2] * q[2] + q[3] * q[3]);
+        q[0] /= mq;
+        q[1] /= mq;
+        q[2] /= mq;
+        q[3] /= mq;
+    }
+}