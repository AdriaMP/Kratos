--- conflicted
+++ resolved
@@ -82,14 +82,7 @@
         void FinalizeSolutionStepFEM();
         void MarkNewSkinParticles();
         void ResetSkinParticles(ModelPart& r_model_part);
-<<<<<<< HEAD
-        void SetSkinParticlesInnerBoundary(ModelPart& r_model_part, const double inner_radius, const double detection_radius);
-        void SetSkinParticlesOuterBoundary(ModelPart& r_model_part, const double outer_radius, const double detection_radius);
-        void SetSkinParticlesOuterBoundaryBlind(ModelPart& r_model_part, const double outer_radius, const array_1d<double, 3>& center, const double detection_radius);
-        void ComputeSkinIncludingInnerVoids(ModelPart& rSpheresModelPart, const double factor_radius = 1.0);
-=======
         void ComputeSkin(ModelPart& rSpheresModelPart, const double factor_radius = 1.0);
->>>>>>> 8a3a1dc4
         void BreakAlmostBrokenSpheres();
 
         virtual void Add_As_Own(ModelPart& r_model_part, ModelPart& mcontacts_model_part, ParticleWeakIteratorType_ptr continuum_ini_neighbour_iterator, Element::Pointer p_contact_element) {
