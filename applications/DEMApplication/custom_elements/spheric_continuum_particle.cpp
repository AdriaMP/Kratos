--- conflicted
+++ resolved
@@ -724,19 +724,11 @@
         double max_local_search = 0.0;
 
         for (unsigned int i = 0; i < mContinuumInitialNeighborsSize; i++) {
-<<<<<<< HEAD
-	        if (mNeighbourElements[i] == NULL) continue;
-                SphericContinuumParticle* r_continuum_ini_neighbour = dynamic_cast<SphericContinuumParticle*>(mNeighbourElements[i]);
-                double search_dist = mContinuumConstitutiveLawArray[i]->LocalMaxSearchDistance(i, this, r_continuum_ini_neighbour);
-                if (search_dist > max_local_search) max_local_search = search_dist;
-            }
-=======
             if (mNeighbourElements[i] == NULL) continue;
             SphericContinuumParticle* r_continuum_ini_neighbour = dynamic_cast<SphericContinuumParticle*>(mNeighbourElements[i]);
             double search_dist = mContinuumConstitutiveLawArray[i]->LocalMaxSearchDistance(i, this, r_continuum_ini_neighbour);
             if (search_dist > max_local_search) max_local_search = search_dist;
         }
->>>>>>> c016052a
 
         return max_local_search;
 
