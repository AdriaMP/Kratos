// Authors: J. Irazábal (CIMNE)
// Date: May 2019

#include "DEM_D_Conical_damage_CL.h"
#include "DEM_D_Hertz_viscous_Coulomb_CL.h"
#include "custom_elements/spheric_particle.h"

namespace Kratos {

    DEMDiscontinuumConstitutiveLaw::Pointer DEM_D_Conical_damage::Clone() const {
        DEMDiscontinuumConstitutiveLaw::Pointer p_clone(new DEM_D_Conical_damage(*this));
        return p_clone;
    }

    void DEM_D_Conical_damage::SetConstitutiveLawInProperties(Properties::Pointer pProp, bool verbose) {
        if(verbose) KRATOS_INFO("DEM") << "Assigning DEM_D_Conical_damage to Properties " << pProp->Id() << std::endl;
        pProp->SetValue(DEM_DISCONTINUUM_CONSTITUTIVE_LAW_POINTER, this->Clone());
        this->Check(pProp);
    }

    void DEM_D_Conical_damage::Check(Properties::Pointer pProp) const {
        DEMDiscontinuumConstitutiveLaw::Check(pProp);
        if(!pProp->Has(CONICAL_DAMAGE_CONTACT_RADIUS)) {
            KRATOS_WARNING("DEM")<<std::endl;
            KRATOS_WARNING("DEM")<<"WARNING: Variable CONICAL_DAMAGE_CONTACT_RADIUS should be present in the properties when using DEM_D_Conical_damage. 0.0 value assigned by default."<<std::endl;
            KRATOS_WARNING("DEM")<<std::endl;
            pProp->GetValue(CONICAL_DAMAGE_CONTACT_RADIUS) = 0.0;
        }
        if(!pProp->Has(CONICAL_DAMAGE_MAX_STRESS)) {
            KRATOS_WARNING("DEM")<<std::endl;
            KRATOS_WARNING("DEM")<<"WARNING: Variable CONICAL_DAMAGE_MAX_STRESS should be present in the properties when using DEM_D_Conical_damage. 1.0e20 value assigned by default."<<std::endl;
            KRATOS_WARNING("DEM")<<std::endl;
            pProp->GetValue(CONICAL_DAMAGE_MAX_STRESS) = 1.0e20;
        }
        if(!pProp->Has(CONICAL_DAMAGE_ALPHA)) {
            KRATOS_WARNING("DEM")<<std::endl;
            KRATOS_WARNING("DEM")<<"WARNING: Variable CONICAL_DAMAGE_ALPHA should be present in the properties when using DEM_D_Conical_damage. 90.0 value assigned by default."<<std::endl;
            KRATOS_WARNING("DEM")<<std::endl;
            pProp->GetValue(CONICAL_DAMAGE_ALPHA) = 90.0;
        }
        if(!pProp->Has(CONICAL_DAMAGE_GAMMA)) {
            KRATOS_WARNING("DEM")<<std::endl;
            KRATOS_WARNING("DEM")<<"WARNING: Variable CONICAL_DAMAGE_GAMMA should be present in the properties when using DEM_D_Conical_damage. 0.0 value assigned by default."<<std::endl;
            KRATOS_WARNING("DEM")<<std::endl;
            pProp->GetValue(CONICAL_DAMAGE_GAMMA) = 0.0;
        }
    }

    std::string DEM_D_Conical_damage::GetTypeOfLaw() {
        std::string type_of_law = "Conical_damage";
        return type_of_law;
    }

    /////////////////////////
    // DEM-DEM INTERACTION //
    /////////////////////////

    void DEM_D_Conical_damage::InitializeDependentContact(double equiv_radius,
                                                          const double equiv_level_of_fouling,
                                                          const double equiv_young,
                                                          const double equiv_shear,
                                                          const double indentation) {
        //Normal and Tangent elastic constants
        const double sqrt_equiv_radius_and_indentation = sqrt(equiv_level_of_fouling * equiv_radius * indentation);
        mKn = 2.0 * equiv_young * sqrt_equiv_radius_and_indentation;
        mKt = 4.0 * equiv_shear * mKn / equiv_young;
    }

    void DEM_D_Conical_damage::DamageContact(ContactInfoSphericParticle* const element1,
                                             ContactInfoSphericParticle* const element2,
                                             double& equiv_radius,
                                             const double equiv_level_of_fouling,
                                             const double equiv_young,
                                             const double equiv_shear,
                                             double& indentation,
                                             const double normal_contact_force) {

        //Get new Equivalent Radius
        double equiv_radius_new = (equiv_young * sqrt(6 * normal_contact_force)) / (pow(Globals::Pi * element1->GetParticleConicalDamageMaxStress(),1.5));

        if (equiv_radius_new > equiv_level_of_fouling * equiv_radius) {
            const double AlphaFunction = element1->GetProperties()[CONICAL_DAMAGE_ALPHA_FUNCTION];
            double offset = (equiv_radius_new - equiv_radius) * AlphaFunction;
            equiv_radius = equiv_radius_new;

            for (unsigned int i = 0; element1->mNeighbourElements.size(); i++) {
                if (element1->mNeighbourElements[i]->Id() == element2->Id()) {
                    element1->mNeighbourContactRadius[i] = equiv_radius;
                    if (indentation > offset) element1->mNeighbourIndentation[i] = indentation - offset;
                    else element1->mNeighbourIndentation[i] = 0.0;
                    indentation = element1->mNeighbourIndentation[i];
                    break;
                }
            }
        }

        //New Normal and Tangent elastic constants
        const double sqrt_equiv_radius_and_indentation = sqrt(equiv_level_of_fouling * equiv_radius * indentation);
        mKn = 2.0 * equiv_young * sqrt_equiv_radius_and_indentation;
        mKt = 4.0 * equiv_shear * mKn / equiv_young;
    }

    void DEM_D_Conical_damage::CalculateForces(const ProcessInfo& r_process_info,
                                               const double OldLocalElasticContactForce[3],
                                               double LocalElasticContactForce[3],
                                               double LocalDeltDisp[3],
                                               double LocalRelVel[3],
                                               double indentation,
                                               double previous_indentation,
                                               double ViscoDampingLocalContactForce[3],
                                               double& cohesive_force,
                                               SphericParticle* element1,
                                               SphericParticle* element2,
                                               bool& sliding,
                                               double LocalCoordSystem[3][3]) {

        ContactInfoSphericParticle* p_element1 = dynamic_cast<ContactInfoSphericParticle*>(element1);
        ContactInfoSphericParticle* p_element2 = dynamic_cast<ContactInfoSphericParticle*>(element2);

        //Get equivalent Radius
        const double my_radius      = p_element1->GetParticleConicalDamageContactRadius();
        const double other_radius   = p_element2->GetParticleConicalDamageContactRadius();
        const double radius_sum     = my_radius + other_radius;
        const double radius_sum_inv = 1.0 / radius_sum;
        double equiv_radius         = my_radius * other_radius * radius_sum_inv;
        double original_equiv_radius = equiv_radius;

        double elastic_indentation = indentation;

        for (unsigned int i = 0; p_element1->mNeighbourElements.size(); i++) {
            if (p_element1->mNeighbourElements[i]->Id() == p_element2->Id()) {
                if (p_element1->mNeighbourContactRadius[i] > equiv_radius) {
                    equiv_radius = p_element1->mNeighbourContactRadius[i];
                    p_element1->mNeighbourIndentation[i] += (indentation - previous_indentation);
                    elastic_indentation = p_element1->mNeighbourIndentation[i];
                }
                break;
            }
        }

        if (elastic_indentation > 0.0) {
            //Get equivalent Young's Modulus
            const double my_young        = p_element1->GetYoung();
            const double other_young     = p_element2->GetYoung();
            const double my_poisson      = p_element1->GetPoisson();
            const double other_poisson   = p_element2->GetPoisson();
            const double equiv_young     = my_young * other_young / (other_young * (1.0 - my_poisson * my_poisson) + my_young * (1.0 - other_poisson * other_poisson));

            //Get equivalent Shear Modulus
            const double my_shear_modulus = 0.5 * my_young / (1.0 + my_poisson);
            const double other_shear_modulus = 0.5 * other_young / (1.0 + other_poisson);
            const double equiv_shear = 1.0 / ((2.0 - my_poisson)/my_shear_modulus + (2.0 - other_poisson)/other_shear_modulus);

            //Level of fouling in case it is considered
            const double equiv_level_of_fouling = 0.5 * ((1.0 + p_element1->GetLevelOfFouling()) + (1.0 + p_element2->GetLevelOfFouling()));

            InitializeDependentContact(equiv_radius, equiv_level_of_fouling, equiv_young, equiv_shear, elastic_indentation);

            LocalElasticContactForce[2] = DEM_D_Hertz_viscous_Coulomb::CalculateNormalForce(elastic_indentation);

            double contact_stress = (3 * LocalElasticContactForce[2]) / (2 * Globals::Pi * equiv_level_of_fouling * equiv_radius * elastic_indentation);

            if (contact_stress > p_element1->GetParticleConicalDamageMaxStress()) {
                DamageContact(p_element1, p_element2, equiv_radius, equiv_level_of_fouling, equiv_young, equiv_shear, elastic_indentation, LocalElasticContactForce[2]);
                if (elastic_indentation > 0.0) LocalElasticContactForce[2] = DEM_D_Hertz_viscous_Coulomb::CalculateNormalForce(elastic_indentation);
                else LocalElasticContactForce[2] = 0.0;
            }

            if (elastic_indentation > 0.0) {
                CalculateViscoDampingForce(LocalRelVel, ViscoDampingLocalContactForce, p_element1, p_element2);

                double normal_contact_force = LocalElasticContactForce[2] + ViscoDampingLocalContactForce[2];

                if (normal_contact_force < 0.0) {
                    normal_contact_force = 0.0;
                    ViscoDampingLocalContactForce[2] = -1.0 * LocalElasticContactForce[2];
                }

                double AuxElasticShearForce;
                double MaximumAdmisibleShearForce;

                CalculateTangentialForce(normal_contact_force, OldLocalElasticContactForce, LocalElasticContactForce, ViscoDampingLocalContactForce, LocalDeltDisp,
                                         sliding, p_element1, p_element2, original_equiv_radius, equiv_young, elastic_indentation, previous_indentation, AuxElasticShearForce, MaximumAdmisibleShearForce);

                double& elastic_energy = p_element1->GetElasticEnergy();
                DEM_D_Hertz_viscous_Coulomb::CalculateElasticEnergyDEM(elastic_energy, elastic_indentation, LocalElasticContactForce);

                if(sliding && MaximumAdmisibleShearForce != 0.0){
                    double& inelastic_frictional_energy = p_element1->GetInelasticFrictionalEnergy();
                    DEM_D_Hertz_viscous_Coulomb::CalculateInelasticFrictionalEnergyDEM(inelastic_frictional_energy, AuxElasticShearForce, LocalElasticContactForce);
                }

                double& inelastic_viscodamping_energy = p_element1->GetInelasticViscodampingEnergy();
                DEM_D_Hertz_viscous_Coulomb::CalculateInelasticViscodampingEnergyDEM(inelastic_viscodamping_energy, ViscoDampingLocalContactForce, LocalDeltDisp);
            }
        }
    }

    /////////////////////////
    // DEM-FEM INTERACTION //
    /////////////////////////

    void DEM_D_Conical_damage::InitializeDependentContactWithFEM(double effective_radius,
                                                                 const double equiv_level_of_fouling,
                                                                 const double equiv_young,
                                                                 const double equiv_shear,
                                                                 const double indentation) {
        //Normal and Tangent elastic constants
        const double sqrt_equiv_radius_and_indentation = sqrt(equiv_level_of_fouling * effective_radius * indentation);
        mKn = 2.0 * equiv_young * sqrt_equiv_radius_and_indentation;
        mKt = 4.0 * equiv_shear * mKn / equiv_young;
    }

    void DEM_D_Conical_damage::DamageContactWithFEM(ContactInfoSphericParticle* const element,
                                                    Condition* const wall,
                                                    double& effective_radius,
                                                    const double equiv_level_of_fouling,
                                                    const double equiv_young,
                                                    const double equiv_shear,
                                                    double& indentation,
                                                    const double normal_contact_force) {
        //Get new Equivalent Radius
        double effective_radius_new = (equiv_young * sqrt(6 * normal_contact_force)) / (pow(Globals::Pi * element->GetParticleConicalDamageMaxStress(),1.5));

        if (effective_radius_new > equiv_level_of_fouling * effective_radius) {
            const double AlphaFunction = element->GetProperties()[CONICAL_DAMAGE_ALPHA_FUNCTION];
            double offset = (effective_radius_new - effective_radius) * AlphaFunction;
            effective_radius = effective_radius_new;

            for (unsigned int i = 0; element->mNeighbourRigidFaces.size(); i++) {
                if (element->mNeighbourRigidFaces[i]->Id() == wall->Id()) {
                    element->mNeighbourRigidContactRadius[i] = effective_radius;
                    element->mNeighbourRigidIndentation[i] = indentation - offset;
                    indentation = element->mNeighbourRigidIndentation[i];
                    break;
                }
            }
        }

        //New Normal and Tangent elastic constants
        const double sqrt_equiv_radius_and_indentation = sqrt(equiv_level_of_fouling * effective_radius * indentation);
        mKn = 2.0 * equiv_young * sqrt_equiv_radius_and_indentation;
        mKt = 4.0 * equiv_shear * mKn / equiv_young;
    }

    void DEM_D_Conical_damage::CalculateForcesWithFEM(ProcessInfo& r_process_info,
                                                      const double OldLocalElasticContactForce[3],
                                                      double LocalElasticContactForce[3],
                                                      double LocalDeltDisp[3],
                                                      double LocalRelVel[3],
                                                      double indentation,
                                                      double previous_indentation,
                                                      double ViscoDampingLocalContactForce[3],
                                                      double& cohesive_force,
                                                      SphericParticle* const element,
                                                      Condition* const wall,
                                                      bool& sliding) {

        ContactInfoSphericParticle* p_element = dynamic_cast<ContactInfoSphericParticle*>(element);

        //Get effective Radius
        double effective_radius = p_element->GetParticleConicalDamageContactRadius();
        double original_effective_radius = effective_radius;

        double elastic_indentation = indentation;

        for (unsigned int i = 0; p_element->mNeighbourRigidFaces.size(); i++) {
            if (p_element->mNeighbourRigidFaces[i]->Id() == wall->Id()) {
                if (p_element->mNeighbourRigidContactRadius[i] > effective_radius) {
                    effective_radius = p_element->mNeighbourRigidContactRadius[i];
                    p_element->mNeighbourRigidIndentation[i] += (indentation - previous_indentation);
                    elastic_indentation = p_element->mNeighbourRigidIndentation[i];
                }
                break;
            }
        }

        if (elastic_indentation > 0.0) {
            //Get equivalent Young's Modulus
            const double my_young            = p_element->GetYoung();
            const double walls_young         = wall->GetProperties()[YOUNG_MODULUS];
            const double my_poisson          = p_element->GetPoisson();
            const double walls_poisson       = wall->GetProperties()[POISSON_RATIO];
            const double equiv_young         = my_young * walls_young / (walls_young * (1.0 - my_poisson * my_poisson) + my_young * (1.0 - walls_poisson * walls_poisson));

            //Get equivalent Shear Modulus
            const double my_shear_modulus    = 0.5 * my_young / (1.0 + my_poisson);
            const double walls_shear_modulus = 0.5 * walls_young / (1.0 + walls_poisson);
            const double equiv_shear         = 1.0 / ((2.0 - my_poisson)/my_shear_modulus + (2.0 - walls_poisson)/walls_shear_modulus);


            //Level of fouling in case it is considered
            const double equiv_level_of_fouling = 1.0 + p_element->GetLevelOfFouling();

            InitializeDependentContactWithFEM(effective_radius, equiv_level_of_fouling, equiv_young, equiv_shear, elastic_indentation);

            LocalElasticContactForce[2] = DEM_D_Hertz_viscous_Coulomb::CalculateNormalForce(elastic_indentation);

            double contact_stress = (3 * LocalElasticContactForce[2]) / (2 * Globals::Pi * equiv_level_of_fouling * effective_radius * elastic_indentation);

            if (contact_stress > p_element->GetParticleConicalDamageMaxStress()) {
                DamageContactWithFEM(p_element, wall, effective_radius, equiv_level_of_fouling, equiv_young, equiv_shear, elastic_indentation, LocalElasticContactForce[2]);
                if (elastic_indentation > 0.0) LocalElasticContactForce[2] = DEM_D_Hertz_viscous_Coulomb::CalculateNormalForce(elastic_indentation);
                else LocalElasticContactForce[2] = 0.0;
            }

            if (elastic_indentation > 0.0) {
                CalculateViscoDampingForceWithFEM(LocalRelVel, ViscoDampingLocalContactForce, p_element, wall);

                double normal_contact_force = LocalElasticContactForce[2] + ViscoDampingLocalContactForce[2];

                if (normal_contact_force < 0.0) {
                    normal_contact_force = 0.0;
                    ViscoDampingLocalContactForce[2] = -1.0 * LocalElasticContactForce[2];
                }

                double AuxElasticShearForce;
                double MaximumAdmisibleShearForce;

                CalculateTangentialForceWithFEM(normal_contact_force, OldLocalElasticContactForce, LocalElasticContactForce, ViscoDampingLocalContactForce, LocalDeltDisp,
                                                sliding, p_element, wall, original_effective_radius, equiv_young, elastic_indentation, previous_indentation, AuxElasticShearForce, MaximumAdmisibleShearForce);

                double& elastic_energy = p_element->GetElasticEnergy();
                DEM_D_Hertz_viscous_Coulomb::CalculateElasticEnergyFEM(elastic_energy, elastic_indentation, LocalElasticContactForce);

                if(sliding && MaximumAdmisibleShearForce != 0.0){
                    double& inelastic_frictional_energy = p_element->GetInelasticFrictionalEnergy();
                    DEM_D_Hertz_viscous_Coulomb::CalculateInelasticFrictionalEnergyFEM(inelastic_frictional_energy, AuxElasticShearForce, LocalElasticContactForce);
                }

                double& inelastic_viscodamping_energy = p_element->GetInelasticViscodampingEnergy();
                DEM_D_Hertz_viscous_Coulomb::CalculateInelasticViscodampingEnergyFEM(inelastic_viscodamping_energy, ViscoDampingLocalContactForce, LocalDeltDisp);
            }
        }
    }

    void DEM_D_Conical_damage::CalculateViscoDampingForce(double LocalRelVel[3],
                                                          double ViscoDampingLocalContactForce[3],
                                                          ContactInfoSphericParticle* const element1,
                                                          ContactInfoSphericParticle* const element2) {

        const double my_mass    = element1->GetMass();
        const double other_mass = element2->GetMass();

        const double equiv_mass = 1.0 / (1.0/my_mass + 1.0/other_mass);

        const double my_gamma    = element1->GetProperties()[DAMPING_GAMMA];
        const double other_gamma = element2->GetProperties()[DAMPING_GAMMA];
        const double equiv_gamma = 0.5 * (my_gamma + other_gamma);

        const double equiv_visco_damp_coeff_normal     = 2.0 * equiv_gamma * sqrt(equiv_mass * mKn);
        const double equiv_visco_damp_coeff_tangential = 2.0 * equiv_gamma * sqrt(equiv_mass * mKt);

        ViscoDampingLocalContactForce[0] = - equiv_visco_damp_coeff_tangential * LocalRelVel[0];
        ViscoDampingLocalContactForce[1] = - equiv_visco_damp_coeff_tangential * LocalRelVel[1];
        ViscoDampingLocalContactForce[2] = - equiv_visco_damp_coeff_normal     * LocalRelVel[2];
    }

    void DEM_D_Conical_damage::CalculateTangentialForce(const double normal_contact_force,
                                                        const double OldLocalElasticContactForce[3],
                                                        double LocalElasticContactForce[3],
                                                        double ViscoDampingLocalContactForce[3],
                                                        const double LocalDeltDisp[3],
                                                        bool& sliding,
                                                        ContactInfoSphericParticle* const element1,
                                                        ContactInfoSphericParticle* const element2,
                                                        const double original_equiv_radius,
                                                        const double equiv_young,
                                                        double indentation,
                                                        double previous_indentation,
                                                        double& AuxElasticShearForce,
                                                        double& MaximumAdmisibleShearForce) {

        LocalElasticContactForce[0] = OldLocalElasticContactForce[0] - mKt * LocalDeltDisp[0];
        LocalElasticContactForce[1] = OldLocalElasticContactForce[1] - mKt * LocalDeltDisp[1];

        if (previous_indentation > indentation) {
            const double minoring_factor = sqrt (indentation / previous_indentation);
            LocalElasticContactForce[0] = OldLocalElasticContactForce[0] * minoring_factor - mKt * LocalDeltDisp[0];
            LocalElasticContactForce[1] = OldLocalElasticContactForce[1] * minoring_factor - mKt * LocalDeltDisp[1];
        }

        AuxElasticShearForce = sqrt(LocalElasticContactForce[0] * LocalElasticContactForce[0] + LocalElasticContactForce[1] * LocalElasticContactForce[1]);

        const double my_tg_of_static_friction_angle        = element1->GetTgOfStaticFrictionAngle();
        const double neighbour_tg_of_static_friction_angle = element2->GetTgOfStaticFrictionAngle();
        double equiv_tg_of_static_fri_ang            = 0.5 * (my_tg_of_static_friction_angle + neighbour_tg_of_static_friction_angle);

        const double my_tg_of_dynamic_friction_angle        = element1->GetTgOfDynamicFrictionAngle();
        const double neighbour_tg_of_dynamic_friction_angle = element2->GetTgOfStaticFrictionAngle();
        double equiv_tg_of_dynamic_fri_ang            = 0.5 * (my_tg_of_dynamic_friction_angle + neighbour_tg_of_dynamic_friction_angle);

        if(equiv_tg_of_static_fri_ang < 0.0 || equiv_tg_of_dynamic_fri_ang < 0.0) {
            KRATOS_ERROR << "The averaged friction is negative for one contact of element with Id: "<< element1->Id()<<std::endl;
        }

<<<<<<< HEAD
        if (fabs(equiv_tg_of_fri_ang) > 1.0e-12) {
            double critical_force = 0.166666667 * pow(Globals::Pi * element1->GetParticleConicalDamageMaxStress(), 3) * pow(original_equiv_radius / equiv_young, 2);
            if (LocalElasticContactForce[2] > critical_force) {
                double critical_force_inv = 1.0  / critical_force;
                equiv_tg_of_fri_ang *= pow((LocalElasticContactForce[2] * critical_force_inv), element1->GetParticleConicalDamageGamma());
            }
=======
        if (fabs(equiv_tg_of_static_fri_ang) > 1.0e-12 || fabs(equiv_tg_of_dynamic_fri_ang) > 1.0e-12) {
            double critical_force = 0.6666666666666667 * Globals::Pi * equiv_radius * indentation * element1->GetParticleConicalDamageMaxStress();
            double critical_force_inv = 1.0  / critical_force;
            double wear_value = pow((normal_contact_force * critical_force_inv), element1->GetParticleConicalDamageGamma());
            equiv_tg_of_static_fri_ang *= wear_value;
            equiv_tg_of_dynamic_fri_ang *= wear_value;
>>>>>>> b749c192
        }

        for (unsigned int i = 0; element1->mNeighbourElements.size(); i++) {
            if (element1->mNeighbourElements[i]->Id() == element2->Id()) {
                if (element1->mNeighbourTgOfStatFriAng[i] <= equiv_tg_of_static_fri_ang) equiv_tg_of_static_fri_ang = element1->mNeighbourTgOfStatFriAng[i];
                else element1->mNeighbourTgOfStatFriAng[i] = equiv_tg_of_static_fri_ang;
                if (element1->mNeighbourTgOfDynFriAng[i] <= equiv_tg_of_dynamic_fri_ang) equiv_tg_of_dynamic_fri_ang = element1->mNeighbourTgOfDynFriAng[i];
                else element1->mNeighbourTgOfDynFriAng[i] = equiv_tg_of_dynamic_fri_ang;
                break;
            }
        }

        MaximumAdmisibleShearForce = normal_contact_force * equiv_tg_of_static_fri_ang;
        if (AuxElasticShearForce > MaximumAdmisibleShearForce) MaximumAdmisibleShearForce = normal_contact_force * equiv_tg_of_dynamic_fri_ang;

        const double tangential_contact_force_0 = LocalElasticContactForce[0] + ViscoDampingLocalContactForce[0];
        const double tangential_contact_force_1 = LocalElasticContactForce[1] + ViscoDampingLocalContactForce[1];

        const double ActualTotalShearForce = sqrt(tangential_contact_force_0 * tangential_contact_force_0 + tangential_contact_force_1 * tangential_contact_force_1);

        if (ActualTotalShearForce > MaximumAdmisibleShearForce) {

            const double ActualElasticShearForce = sqrt(LocalElasticContactForce[0] * LocalElasticContactForce[0] + LocalElasticContactForce[1] * LocalElasticContactForce[1]);

            const double dot_product = LocalElasticContactForce[0] * ViscoDampingLocalContactForce[0] + LocalElasticContactForce[1] * ViscoDampingLocalContactForce[1];
            const double ViscoDampingLocalContactForceModule = sqrt(ViscoDampingLocalContactForce[0] * ViscoDampingLocalContactForce[0] +\
                                                                    ViscoDampingLocalContactForce[1] * ViscoDampingLocalContactForce[1]);

            if (dot_product >= 0.0) {

                if (ActualElasticShearForce > MaximumAdmisibleShearForce) {
                    const double fraction = MaximumAdmisibleShearForce / ActualElasticShearForce;
                    LocalElasticContactForce[0]      = LocalElasticContactForce[0] * fraction;
                    LocalElasticContactForce[1]      = LocalElasticContactForce[1] * fraction;
                    ViscoDampingLocalContactForce[0] = 0.0;
                    ViscoDampingLocalContactForce[1] = 0.0;
                }
                else {
                    const double ActualViscousShearForce = MaximumAdmisibleShearForce - ActualElasticShearForce;
                    const double fraction = ActualViscousShearForce / ViscoDampingLocalContactForceModule;
                    ViscoDampingLocalContactForce[0] *= fraction;
                    ViscoDampingLocalContactForce[1] *= fraction;
                }
            }
            else {
                if (ViscoDampingLocalContactForceModule >= ActualElasticShearForce) {
                    const double fraction = (MaximumAdmisibleShearForce + ActualElasticShearForce) / ViscoDampingLocalContactForceModule;
                    ViscoDampingLocalContactForce[0] *= fraction;
                    ViscoDampingLocalContactForce[1] *= fraction;
                }
                else {
                    const double fraction = MaximumAdmisibleShearForce / ActualElasticShearForce;
                    LocalElasticContactForce[0]      = LocalElasticContactForce[0] * fraction;
                    LocalElasticContactForce[1]      = LocalElasticContactForce[1] * fraction;
                    ViscoDampingLocalContactForce[0] = 0.0;
                    ViscoDampingLocalContactForce[1] = 0.0;
                }
            }
            sliding = true;
        }
    }

    void DEM_D_Conical_damage::CalculateViscoDampingForceWithFEM(double LocalRelVel[3],
                                                                 double ViscoDampingLocalContactForce[3],
                                                                 ContactInfoSphericParticle* const element,
                                                                 Condition* const wall) {

        const double my_mass    = element->GetMass();
        const double gamma = element->GetProperties()[DAMPING_GAMMA];
        const double normal_damping_coefficient     = 2.0 * gamma * sqrt(my_mass * mKn);
        const double tangential_damping_coefficient = 2.0 * gamma * sqrt(my_mass * mKt);

        ViscoDampingLocalContactForce[0] = - tangential_damping_coefficient * LocalRelVel[0];
        ViscoDampingLocalContactForce[1] = - tangential_damping_coefficient * LocalRelVel[1];
        ViscoDampingLocalContactForce[2] = - normal_damping_coefficient     * LocalRelVel[2];

    }

    void DEM_D_Conical_damage::CalculateTangentialForceWithFEM(const double normal_contact_force,
                                                               const double OldLocalElasticContactForce[3],
                                                               double LocalElasticContactForce[3],
                                                               double ViscoDampingLocalContactForce[3],
                                                               const double LocalDeltDisp[3],
                                                               bool& sliding,
                                                               ContactInfoSphericParticle* const element,
                                                               Condition* const wall,
                                                               const double original_effective_radius,
                                                               const double equiv_young,
                                                               double indentation,
                                                               double previous_indentation,
                                                               double& AuxElasticShearForce,
                                                               double& MaximumAdmisibleShearForce) {

        LocalElasticContactForce[0] = OldLocalElasticContactForce[0] - mKt * LocalDeltDisp[0];
        LocalElasticContactForce[1] = OldLocalElasticContactForce[1] - mKt * LocalDeltDisp[1];

        if (previous_indentation > indentation) {
            const double minoring_factor = sqrt (indentation / previous_indentation);
            LocalElasticContactForce[0] = OldLocalElasticContactForce[0] * minoring_factor - mKt * LocalDeltDisp[0];
            LocalElasticContactForce[1] = OldLocalElasticContactForce[1] * minoring_factor - mKt * LocalDeltDisp[1];
        }

        AuxElasticShearForce = sqrt(LocalElasticContactForce[0] * LocalElasticContactForce[0] + LocalElasticContactForce[1] * LocalElasticContactForce[1]);

        const double my_tg_of_static_friction_angle        = element->GetTgOfStaticFrictionAngle();
        const double neighbour_tg_of_static_friction_angle = wall->GetProperties()[STATIC_FRICTION];
        double equiv_tg_of_static_fri_ang            = 0.5 * (my_tg_of_static_friction_angle + neighbour_tg_of_static_friction_angle);

        const double my_tg_of_dynamic_friction_angle        = element->GetTgOfDynamicFrictionAngle();
        const double neighbour_tg_of_dynamic_friction_angle = wall->GetProperties()[DYNAMIC_FRICTION];
        double equiv_tg_of_dynamic_fri_ang            = 0.5 * (my_tg_of_dynamic_friction_angle + neighbour_tg_of_dynamic_friction_angle);

        if(equiv_tg_of_static_fri_ang < 0.0 || equiv_tg_of_dynamic_fri_ang < 0.0) {
            KRATOS_ERROR << "The averaged friction is negative for one contact of element with Id: "<< element->Id()<<std::endl;
        }

<<<<<<< HEAD
        if (fabs(equiv_tg_of_fri_ang) > 1.0e-12) {
            double critical_force = 0.166666667 * pow(Globals::Pi * element->GetParticleConicalDamageMaxStress(), 3) * pow(original_effective_radius / equiv_young, 2);
            if (LocalElasticContactForce[2] > critical_force) {
                double critical_force_inv = 1.0  / critical_force;
                equiv_tg_of_fri_ang *= pow((LocalElasticContactForce[2] * critical_force_inv), element->GetParticleConicalDamageGamma());
            }
=======
        if (fabs(equiv_tg_of_static_fri_ang) > 1.0e-12 || fabs(equiv_tg_of_dynamic_fri_ang) > 1.0e-12) {
            double critical_force = 0.6666666666666667 * Globals::Pi * equiv_radius * indentation * element->GetParticleConicalDamageMaxStress();
            double critical_force_inv = 1.0  / critical_force;
            double wear_value = pow((normal_contact_force * critical_force_inv), element->GetParticleConicalDamageGamma());
            equiv_tg_of_static_fri_ang *= wear_value;
            equiv_tg_of_dynamic_fri_ang *= wear_value;
>>>>>>> b749c192
        }

        for (unsigned int i = 0; element->mNeighbourRigidFaces.size(); i++) {
            if (element->mNeighbourRigidFaces[i]->Id() == wall->Id()) {
                if (element->mNeighbourRigidTgOfStatFriAng[i] <= equiv_tg_of_static_fri_ang) equiv_tg_of_static_fri_ang = element->mNeighbourRigidTgOfStatFriAng[i];
                else element->mNeighbourRigidTgOfStatFriAng[i] = equiv_tg_of_static_fri_ang;
                if (element->mNeighbourRigidTgOfDynFriAng[i] <= equiv_tg_of_dynamic_fri_ang) equiv_tg_of_dynamic_fri_ang = element->mNeighbourRigidTgOfDynFriAng[i];
                else element->mNeighbourRigidTgOfDynFriAng[i] = equiv_tg_of_dynamic_fri_ang;
                break;
            }
        }

        MaximumAdmisibleShearForce = normal_contact_force * equiv_tg_of_static_fri_ang;
        if (AuxElasticShearForce > MaximumAdmisibleShearForce) MaximumAdmisibleShearForce = normal_contact_force * equiv_tg_of_dynamic_fri_ang;

        const double tangential_contact_force_0 = LocalElasticContactForce[0] + ViscoDampingLocalContactForce[0];
        const double tangential_contact_force_1 = LocalElasticContactForce[1] + ViscoDampingLocalContactForce[1];

        const double ActualTotalShearForce = sqrt(tangential_contact_force_0 * tangential_contact_force_0 + tangential_contact_force_1 * tangential_contact_force_1);

        if (ActualTotalShearForce > MaximumAdmisibleShearForce) {

            const double ActualElasticShearForce = sqrt(LocalElasticContactForce[0] * LocalElasticContactForce[0] + LocalElasticContactForce[1] * LocalElasticContactForce[1]);

            const double dot_product = LocalElasticContactForce[0] * ViscoDampingLocalContactForce[0] + LocalElasticContactForce[1] * ViscoDampingLocalContactForce[1];
            const double ViscoDampingLocalContactForceModule = sqrt(ViscoDampingLocalContactForce[0] * ViscoDampingLocalContactForce[0] +\
                                                                    ViscoDampingLocalContactForce[1] * ViscoDampingLocalContactForce[1]);

            if (dot_product >= 0.0) {

                if (ActualElasticShearForce > MaximumAdmisibleShearForce) {
                    const double fraction = MaximumAdmisibleShearForce / ActualElasticShearForce;
                    LocalElasticContactForce[0]      = LocalElasticContactForce[0] * fraction;
                    LocalElasticContactForce[1]      = LocalElasticContactForce[1] * fraction;
                    ViscoDampingLocalContactForce[0] = 0.0;
                    ViscoDampingLocalContactForce[1] = 0.0;
                }
                else {
                    const double ActualViscousShearForce = MaximumAdmisibleShearForce - ActualElasticShearForce;
                    const double fraction = ActualViscousShearForce / ViscoDampingLocalContactForceModule;
                    ViscoDampingLocalContactForce[0] *= fraction;
                    ViscoDampingLocalContactForce[1] *= fraction;
                }
            }
            else {
                if (ViscoDampingLocalContactForceModule >= ActualElasticShearForce) {
                    const double fraction = (MaximumAdmisibleShearForce + ActualElasticShearForce) / ViscoDampingLocalContactForceModule;
                    ViscoDampingLocalContactForce[0] *= fraction;
                    ViscoDampingLocalContactForce[1] *= fraction;
                }
                else {
                    const double fraction = MaximumAdmisibleShearForce / ActualElasticShearForce;
                    LocalElasticContactForce[0]      = LocalElasticContactForce[0] * fraction;
                    LocalElasticContactForce[1]      = LocalElasticContactForce[1] * fraction;
                    ViscoDampingLocalContactForce[0] = 0.0;
                    ViscoDampingLocalContactForce[1] = 0.0;
                }
            }
            sliding = true;
        }
    }

} // namespace Kratos<|MERGE_RESOLUTION|>--- conflicted
+++ resolved
@@ -394,21 +394,12 @@
             KRATOS_ERROR << "The averaged friction is negative for one contact of element with Id: "<< element1->Id()<<std::endl;
         }
 
-<<<<<<< HEAD
-        if (fabs(equiv_tg_of_fri_ang) > 1.0e-12) {
-            double critical_force = 0.166666667 * pow(Globals::Pi * element1->GetParticleConicalDamageMaxStress(), 3) * pow(original_equiv_radius / equiv_young, 2);
-            if (LocalElasticContactForce[2] > critical_force) {
-                double critical_force_inv = 1.0  / critical_force;
-                equiv_tg_of_fri_ang *= pow((LocalElasticContactForce[2] * critical_force_inv), element1->GetParticleConicalDamageGamma());
-            }
-=======
         if (fabs(equiv_tg_of_static_fri_ang) > 1.0e-12 || fabs(equiv_tg_of_dynamic_fri_ang) > 1.0e-12) {
             double critical_force = 0.6666666666666667 * Globals::Pi * equiv_radius * indentation * element1->GetParticleConicalDamageMaxStress();
             double critical_force_inv = 1.0  / critical_force;
             double wear_value = pow((normal_contact_force * critical_force_inv), element1->GetParticleConicalDamageGamma());
             equiv_tg_of_static_fri_ang *= wear_value;
             equiv_tg_of_dynamic_fri_ang *= wear_value;
->>>>>>> b749c192
         }
 
         for (unsigned int i = 0; element1->mNeighbourElements.size(); i++) {
@@ -525,21 +516,12 @@
             KRATOS_ERROR << "The averaged friction is negative for one contact of element with Id: "<< element->Id()<<std::endl;
         }
 
-<<<<<<< HEAD
-        if (fabs(equiv_tg_of_fri_ang) > 1.0e-12) {
-            double critical_force = 0.166666667 * pow(Globals::Pi * element->GetParticleConicalDamageMaxStress(), 3) * pow(original_effective_radius / equiv_young, 2);
-            if (LocalElasticContactForce[2] > critical_force) {
-                double critical_force_inv = 1.0  / critical_force;
-                equiv_tg_of_fri_ang *= pow((LocalElasticContactForce[2] * critical_force_inv), element->GetParticleConicalDamageGamma());
-            }
-=======
         if (fabs(equiv_tg_of_static_fri_ang) > 1.0e-12 || fabs(equiv_tg_of_dynamic_fri_ang) > 1.0e-12) {
             double critical_force = 0.6666666666666667 * Globals::Pi * equiv_radius * indentation * element->GetParticleConicalDamageMaxStress();
             double critical_force_inv = 1.0  / critical_force;
             double wear_value = pow((normal_contact_force * critical_force_inv), element->GetParticleConicalDamageGamma());
             equiv_tg_of_static_fri_ang *= wear_value;
             equiv_tg_of_dynamic_fri_ang *= wear_value;
->>>>>>> b749c192
         }
 
         for (unsigned int i = 0; element->mNeighbourRigidFaces.size(); i++) {
