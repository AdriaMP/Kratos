// System includes
#include <string>
#include <iostream>
#include <cmath>

// Project includes
#include "DEM_KDEM_CL.h"
#include "custom_elements/spheric_continuum_particle.h"

namespace Kratos {

    DEMContinuumConstitutiveLaw::Pointer DEM_KDEM::Clone() const {
        DEMContinuumConstitutiveLaw::Pointer p_clone(new DEM_KDEM(*this));
        return p_clone;
    }

    void DEM_KDEM::SetConstitutiveLawInProperties(Properties::Pointer pProp, bool verbose) {
        KRATOS_INFO("DEM") << "Assigning DEM_KDEM to Properties " << pProp->Id() << std::endl;
        pProp->SetValue(DEM_CONTINUUM_CONSTITUTIVE_LAW_POINTER, this->Clone());
        this->Check(pProp);
    }

    void DEM_KDEM::Check(Properties::Pointer pProp) const {
        DEMContinuumConstitutiveLaw::Check(pProp);

        if(!pProp->Has(ROTATIONAL_MOMENT_COEFFICIENT)) {
            KRATOS_WARNING("DEM")<<std::endl;
            KRATOS_WARNING("DEM")<<"WARNING: Variable ROTATIONAL_MOMENT_COEFFICIENT should be present in the properties when using DEM_KDEM. 0.0 value assigned by default."<<std::endl;
            KRATOS_WARNING("DEM")<<std::endl;
            pProp->GetValue(ROTATIONAL_MOMENT_COEFFICIENT) = 0.0;
        }
    }

    void DEM_KDEM::CalculateContactArea(double radius, double other_radius, double& calculation_area) {

        KRATOS_TRY
        double radius_sum = radius + other_radius;
        //double equiv_radius = radius * other_radius / radius_sum;
        double equiv_radius = 0.5 * radius_sum;
        calculation_area = Globals::Pi * equiv_radius * equiv_radius;
        KRATOS_CATCH("")
    }

    double DEM_KDEM::CalculateContactArea(double radius, double other_radius, Vector& v) {
        double a = 0.0;
        CalculateContactArea(radius, other_radius, a);
        unsigned int old_size = v.size();
        Vector backup = v;
        v.resize(old_size + 1, false);
        v[old_size] = a;
        for (unsigned int i=0; i<old_size; i++) {
            v[i] = backup[i];
        }
        return a;
    }

    void DEM_KDEM::GetContactArea(const double radius, const double other_radius, const Vector& vector_of_initial_areas, const int neighbour_position, double& calculation_area) {
        if (vector_of_initial_areas.size()) calculation_area = vector_of_initial_areas[neighbour_position];
        else CalculateContactArea(radius, other_radius, calculation_area);
    }

    void DEM_KDEM::CalculateElasticConstants(double& kn_el, double& kt_el, double initial_dist, double equiv_young,
                                             double equiv_poisson, double calculation_area, SphericContinuumParticle* element1, SphericContinuumParticle* element2) {

        KRATOS_TRY

        const double equiv_shear = equiv_young / (2.0 * (1 + equiv_poisson));
        kn_el = equiv_young * calculation_area / initial_dist;
        kt_el = equiv_shear * calculation_area / initial_dist;

        KRATOS_CATCH("")
    }

    void DEM_KDEM::CalculateViscoDampingCoeff(double& equiv_visco_damp_coeff_normal,
                                              double& equiv_visco_damp_coeff_tangential,
                                              SphericContinuumParticle* element1,
                                              SphericContinuumParticle* element2,
                                              const double kn_el,
                                              const double kt_el) {

        KRATOS_TRY

        const double my_mass    = element1->GetMass();
        const double other_mass = element2->GetMass();

        const double equiv_mass = 1.0 / (1.0/my_mass + 1.0/other_mass);

        const double my_gamma    = element1->GetProperties()[DAMPING_GAMMA];
        const double other_gamma = element2->GetProperties()[DAMPING_GAMMA];
        const double equiv_gamma = 0.5 * (my_gamma + other_gamma);

        equiv_visco_damp_coeff_normal     = 2.0 * equiv_gamma * sqrt(equiv_mass * kn_el);
        equiv_visco_damp_coeff_tangential = 2.0 * equiv_gamma * sqrt(equiv_mass * kt_el);

        KRATOS_CATCH("")
    }

    double DEM_KDEM::LocalMaxSearchDistance(const int i,
                                            SphericContinuumParticle* element1,
                                            SphericContinuumParticle* element2) {

        Properties& element1_props = element1->GetProperties();
        Properties& element2_props = element2->GetProperties();
        double mTensionLimit;

        // calculation of equivalent Young modulus
        double myYoung = element1->GetYoung();
        double other_young = element2->GetYoung();
        double equiv_young = 2.0 * myYoung * other_young / (myYoung + other_young);

        const double my_radius = element1->GetRadius();
        const double other_radius = element2->GetRadius();
        double calculation_area = 0;

        Vector& vector_of_contact_areas = element1->GetValue(NEIGHBOURS_CONTACT_AREAS);
        GetContactArea(my_radius, other_radius, vector_of_contact_areas, i, calculation_area);

        double radius_sum = my_radius + other_radius;
        double initial_delta = element1->GetInitialDelta(i);
        double initial_dist = radius_sum - initial_delta;

        // calculation of elastic constants
        double kn_el = equiv_young * calculation_area / initial_dist;

        if (&element1_props == &element2_props) {
<<<<<<< HEAD
            mTensionLimit = GetContactSigmaMax(element1) * 1e6;
        } else {
            mTensionLimit = 0.5 * 1e6 * (GetContactSigmaMax(element1) + GetContactSigmaMax(element2));
=======
            mTensionLimit = element1->GetFastProperties()->GetContactSigmaMin();
        } else {
            mTensionLimit = 0.5*(element1->GetFastProperties()->GetContactSigmaMin() + element2->GetFastProperties()->GetContactSigmaMin());
>>>>>>> 5a47ca58
        }

        const double Ntstr_el = mTensionLimit * calculation_area;
        double u1 = Ntstr_el / kn_el;
        if (u1 > 2*radius_sum) {u1 = 2*radius_sum;}   // avoid error in special cases with too high tensile
        return u1;
    }

    double DEM_KDEM::GetContactSigmaMax(SphericContinuumParticle* element) {

        KRATOS_TRY

        const double angle_of_internal_friction_in_radians = atan(element->GetFastProperties()->GetContactInternalFricc());
        const double contact_tau_zero = element->GetFastProperties()->GetContactTauZero();

        return (2.0 * contact_tau_zero * cos(angle_of_internal_friction_in_radians)) / (1.0 + sin(angle_of_internal_friction_in_radians));

        KRATOS_CATCH("")
    }

    void DEM_KDEM::CalculateForces(const ProcessInfo& r_process_info,
                                double OldLocalElasticContactForce[3],
                                double LocalElasticContactForce[3],
                                double LocalElasticExtraContactForce[3],
                                double LocalCoordSystem[3][3],
                                double LocalDeltDisp[3],
                                const double kn_el,
                                const double kt_el,
                                double& contact_sigma,
                                double& contact_tau,
                                double& failure_criterion_state,
                                double equiv_young,
                                double equiv_shear,
                                double indentation,
                                double calculation_area,
                                double& acumulated_damage,
                                SphericContinuumParticle* element1,
                                SphericContinuumParticle* element2,
                                int i_neighbour_count,
                                int time_steps,
                                bool& sliding,
                                int search_control,
                                DenseVector<int>& search_control_vector,
                                double &equiv_visco_damp_coeff_normal,
                                double &equiv_visco_damp_coeff_tangential,
                                double LocalRelVel[3],
                                double ViscoDampingLocalContactForce[3]) {

        KRATOS_TRY
        CalculateNormalForces(LocalElasticContactForce,
                kn_el,
                equiv_young,
                indentation,
                calculation_area,
                acumulated_damage,
                element1,
                element2,
                i_neighbour_count,
                time_steps,
            r_process_info);

        CalculateTangentialForces(OldLocalElasticContactForce,
                LocalElasticContactForce,
                LocalElasticExtraContactForce,
                LocalCoordSystem,
                LocalDeltDisp,
                kt_el,
                equiv_shear,
                contact_sigma,
                contact_tau,
                indentation,
                calculation_area,
                failure_criterion_state,
                element1,
                element2,
                i_neighbour_count,
                sliding,
                search_control,
                search_control_vector,
                r_process_info);

        CalculateViscoDampingCoeff(equiv_visco_damp_coeff_normal,
                                   equiv_visco_damp_coeff_tangential,
                                   element1,
                                   element2,
                                   kn_el,
                                   kt_el);

        CalculateViscoDamping(LocalRelVel,
                              ViscoDampingLocalContactForce,
                              indentation,
                              equiv_visco_damp_coeff_normal,
                              equiv_visco_damp_coeff_tangential,
                              sliding,
                              element1->mIniNeighbourFailureId[i_neighbour_count]);

        KRATOS_CATCH("")
    }

    void DEM_KDEM::CalculateNormalForces(double LocalElasticContactForce[3],
            const double kn_el,
            double equiv_young,
            double indentation,
            double calculation_area,
            double& acumulated_damage,
            SphericContinuumParticle* element1,
            SphericContinuumParticle* element2,
            int i_neighbour_count,
            int time_steps,
            const ProcessInfo& r_process_info) {

        KRATOS_TRY

        if (indentation >= 0.0) { //COMPRESSION
            LocalElasticContactForce[2] = kn_el * indentation;
        }
        else { //tension
            int& failure_type = element1->mIniNeighbourFailureId[i_neighbour_count];
            if (failure_type == 0) {
<<<<<<< HEAD
                double mTensionLimit = 0.5 * 1e6 * (GetContactSigmaMax(element1) + GetContactSigmaMax(element2)); //N/m2
=======
                double mTensionLimit = 0.5 * (element1->GetFastProperties()->GetContactSigmaMin() + element2->GetFastProperties()->GetContactSigmaMin()); //N/m2
>>>>>>> 5a47ca58
                const double limit_force = mTensionLimit * calculation_area;
                LocalElasticContactForce[2] = kn_el * indentation;
                if (fabs(LocalElasticContactForce[2]) > limit_force) {
                    failure_type = 4; //tension failure
                    LocalElasticContactForce[2] = 0.0;
                }
            }
            else {
                LocalElasticContactForce[2] = 0.0;
            }
        }

        KRATOS_CATCH("")
    }

    double DEM_KDEM::GetTauZero(SphericContinuumParticle* element1) {

        return element1->GetFastProperties()->GetContactTauZero();
    }

    double DEM_KDEM::GetInternalFricc(SphericContinuumParticle* element1) {

        return element1->GetFastProperties()->GetContactInternalFricc();
    }

    void DEM_KDEM::CalculateTangentialForces(double OldLocalElasticContactForce[3],
            double LocalElasticContactForce[3],
            double LocalElasticExtraContactForce[3],
            double LocalCoordSystem[3][3],
            double LocalDeltDisp[3],
            const double kt_el,
            const double equiv_shear,
            double& contact_sigma,
            double& contact_tau,
            double indentation,
            double calculation_area,
            double& failure_criterion_state,
            SphericContinuumParticle* element1,
            SphericContinuumParticle* element2,
            int i_neighbour_count,
            bool& sliding,
            int search_control,
            DenseVector<int>& search_control_vector,
            const ProcessInfo& r_process_info) {

        KRATOS_TRY

        int& failure_type = element1->mIniNeighbourFailureId[i_neighbour_count];
        LocalElasticContactForce[0] = OldLocalElasticContactForce[0] - kt_el * LocalDeltDisp[0]; // 0: first tangential
        LocalElasticContactForce[1] = OldLocalElasticContactForce[1] - kt_el * LocalDeltDisp[1]; // 1: second tangential

        double ShearForceNow = sqrt(LocalElasticContactForce[0] * LocalElasticContactForce[0]
                                  + LocalElasticContactForce[1] * LocalElasticContactForce[1]);

        if (failure_type == 0) { // This means it has not broken
            //Properties& element1_props = element1->GetProperties();
            //Properties& element2_props = element2->GetProperties();
            if (r_process_info[SHEAR_STRAIN_PARALLEL_TO_BOND_OPTION]) { //TODO: use this only for intact bonds (not broken))
                AddContributionOfShearStrainParallelToBond(OldLocalElasticContactForce, LocalElasticExtraContactForce, element1->mNeighbourElasticExtraContactForces[i_neighbour_count], LocalCoordSystem, kt_el, calculation_area,  element1, element2);
            }

            const double mTauZero = 0.5 * (GetTauZero(element1) + GetTauZero(element2));
            const double mInternalFriction = 0.5 * (GetInternalFricc(element1) + GetInternalFricc(element2));

            contact_tau = ShearForceNow / calculation_area;
            contact_sigma = LocalElasticContactForce[2] / calculation_area;

            double tau_strength = mTauZero;

            if (contact_sigma >= 0) {
                tau_strength = mTauZero + mInternalFriction * contact_sigma;
            }

            if (contact_tau > tau_strength) {
                failure_type = 2; // shear
            }
        }
        else {
            const double equiv_tg_of_fri_ang = 0.5 * (element1->GetTgOfFrictionAngle() + element2->GetTgOfFrictionAngle());
            double Frictional_ShearForceMax = equiv_tg_of_fri_ang * LocalElasticContactForce[2];

            if (Frictional_ShearForceMax < 0.0) {
                Frictional_ShearForceMax = 0.0;
            }

            if ((ShearForceNow > Frictional_ShearForceMax) && (ShearForceNow != 0.0)) {
                LocalElasticContactForce[0] = (Frictional_ShearForceMax / ShearForceNow) * LocalElasticContactForce[0];
                LocalElasticContactForce[1] = (Frictional_ShearForceMax / ShearForceNow) * LocalElasticContactForce[1];
                sliding = true;
            }
        }

        KRATOS_CATCH("")
    }

    void DEM_KDEM::CalculateViscoDamping(double LocalRelVel[3],
                                         double ViscoDampingLocalContactForce[3],
                                         double indentation,
                                         double equiv_visco_damp_coeff_normal,
                                         double equiv_visco_damp_coeff_tangential,
                                         bool& sliding,
                                         int failure_id) {

        KRATOS_TRY

        if ((indentation > 0) || (failure_id == 0)) {
            ViscoDampingLocalContactForce[2] = -equiv_visco_damp_coeff_normal * LocalRelVel[2];
        }
        if (((indentation > 0) || (failure_id == 0)) && (sliding == false)) {
            ViscoDampingLocalContactForce[0] = -equiv_visco_damp_coeff_tangential * LocalRelVel[0];
            ViscoDampingLocalContactForce[1] = -equiv_visco_damp_coeff_tangential * LocalRelVel[1];
        }

        KRATOS_CATCH("")
    }

    void DEM_KDEM::ComputeParticleRotationalMoments(SphericContinuumParticle* element,
                                                    SphericContinuumParticle* neighbor,
                                                    double equiv_young,
                                                    double distance,
                                                    double calculation_area,
                                                    double LocalCoordSystem[3][3],
                                                    double ElasticLocalRotationalMoment[3],
                                                    double ViscoLocalRotationalMoment[3],
                                                    double equiv_poisson,
                                                    double indentation) {

        KRATOS_TRY
        double rotational_moment_coeff = element->GetProperties()[ROTATIONAL_MOMENT_COEFFICIENT];
        //double LocalRotationalMoment[3]     = {0.0};
        double LocalDeltaRotatedAngle[3]    = {0.0};
        double LocalDeltaAngularVelocity[3] = {0.0};

        array_1d<double, 3> GlobalDeltaRotatedAngle;
        noalias(GlobalDeltaRotatedAngle) = element->GetGeometry()[0].FastGetSolutionStepValue(PARTICLE_ROTATION_ANGLE) - neighbor->GetGeometry()[0].FastGetSolutionStepValue(PARTICLE_ROTATION_ANGLE);
        array_1d<double, 3> GlobalDeltaAngularVelocity;
        noalias(GlobalDeltaAngularVelocity) = element->GetGeometry()[0].FastGetSolutionStepValue(ANGULAR_VELOCITY) - neighbor->GetGeometry()[0].FastGetSolutionStepValue(ANGULAR_VELOCITY);

        GeometryFunctions::VectorGlobal2Local(LocalCoordSystem, GlobalDeltaRotatedAngle, LocalDeltaRotatedAngle);
        GeometryFunctions::VectorGlobal2Local(LocalCoordSystem, GlobalDeltaAngularVelocity, LocalDeltaAngularVelocity);
        //GeometryFunctions::VectorGlobal2Local(LocalCoordSystem, mContactMoment, LocalRotationalMoment);

        const double equivalent_radius = std::sqrt(calculation_area / Globals::Pi);
        const double element_mass  = element->GetMass();
        const double neighbor_mass = neighbor->GetMass();
        const double equiv_mass    = element_mass * neighbor_mass / (element_mass + neighbor_mass);

        AdjustEquivalentYoung(equiv_young, element, neighbor);

        const double equiv_shear   = equiv_young / (2.0 * (1 + equiv_poisson));
        const double Inertia_I     = 0.25 * Globals::Pi * equivalent_radius * equivalent_radius * equivalent_radius * equivalent_radius;
        const double Inertia_J     = 2.0 * Inertia_I; // This is the polar inertia

        const double my_gamma    = element->GetProperties()[DAMPING_GAMMA];
        const double other_gamma = neighbor->GetProperties()[DAMPING_GAMMA];
        const double equiv_gamma = 0.5 * (my_gamma + other_gamma);

        //Viscous parameter taken from Olmedo et al., 'Discrete element model of the dynamic response of fresh wood stems to impact'
        array_1d<double, 3> visc_param;
        visc_param[0] = 2.0 * equiv_gamma * std::sqrt(equiv_mass * equiv_young * Inertia_I / distance); // OLMEDO
        visc_param[1] = 2.0 * equiv_gamma * std::sqrt(equiv_mass * equiv_young * Inertia_I / distance); // OLMEDO
        visc_param[2] = 2.0 * equiv_gamma * std::sqrt(equiv_mass * equiv_shear * Inertia_J / distance); // OLMEDO

        double aux = (element->GetRadius() + neighbor->GetRadius()) / distance; // This is necessary because if spheres are not tangent the DeltaAngularVelocity has to be interpolated

        array_1d<double, 3> LocalEffDeltaRotatedAngle;
        LocalEffDeltaRotatedAngle[0] = LocalDeltaRotatedAngle[0] * aux;
        LocalEffDeltaRotatedAngle[1] = LocalDeltaRotatedAngle[1] * aux;
        LocalEffDeltaRotatedAngle[2] = LocalDeltaRotatedAngle[2] * aux;

        array_1d<double, 3> LocalEffDeltaAngularVelocity;
        LocalEffDeltaAngularVelocity[0] = LocalDeltaAngularVelocity[0] * aux;
        LocalEffDeltaAngularVelocity[1] = LocalDeltaAngularVelocity[1] * aux;
        LocalEffDeltaAngularVelocity[2] = LocalDeltaAngularVelocity[2] * aux;

        ElasticLocalRotationalMoment[0] = -equiv_young * Inertia_I * LocalEffDeltaRotatedAngle[0] / distance;
        ElasticLocalRotationalMoment[1] = -equiv_young * Inertia_I * LocalEffDeltaRotatedAngle[1] / distance;
        ElasticLocalRotationalMoment[2] = -equiv_shear * Inertia_J * LocalEffDeltaRotatedAngle[2] / distance;

        ViscoLocalRotationalMoment[0] = -visc_param[0] * LocalEffDeltaAngularVelocity[0];
        ViscoLocalRotationalMoment[1] = -visc_param[1] * LocalEffDeltaAngularVelocity[1];
        ViscoLocalRotationalMoment[2] = -visc_param[2] * LocalEffDeltaAngularVelocity[2];

        DEM_MULTIPLY_BY_SCALAR_3(ElasticLocalRotationalMoment, rotational_moment_coeff);
        DEM_MULTIPLY_BY_SCALAR_3(ViscoLocalRotationalMoment, rotational_moment_coeff);

        // TODO: Judge if the rotation spring is broken or not
        /*
        double ForceN  = LocalElasticContactForce[2];
        double ForceS  = sqrt(LocalElasticContactForce[0] * LocalElasticContactForce[0] + LocalElasticContactForce[1] * LocalElasticContactForce[1]);
        double MomentS = sqrt(LocalRotaSpringMoment[0] * LocalRotaSpringMoment[0] + LocalRotaSpringMoment[1] * LocalRotaSpringMoment[1]);
        double MomentN = LocalRotaSpringMoment[2];
        // bending stress and axial stress add together, use edge of the bar will failure first
        double TensiMax = -ForceN / calculation_area + MomentS / Inertia_I * equiv_radius;
        double ShearMax =  ForceS / calculation_area + fabs(MomentN) / Inertia_J * equiv_radius;
        if (TensiMax > equiv_tension || ShearMax > equiv_cohesion) {
            mRotaSpringFailureType[i_neighbor_count] = 1;
            LocalRotaSpringMoment[0] = LocalRotaSpringMoment[1] = LocalRotaSpringMoment[2] = 0.0;
            //LocalRotaSpringMoment[1] = 0.0;
            //LocalRotaSpringMoment[2] = 0.0;
        }
        */
        //GeometryFunctions::VectorLocal2Global(LocalCoordSystem, LocalRotationalMoment, mContactMoment);
        KRATOS_CATCH("")
    }//ComputeParticleRotationalMoments

    void DEM_KDEM::AddPoissonContribution(const double equiv_poisson, double LocalCoordSystem[3][3], double& normal_force,
                                          double calculation_area, BoundedMatrix<double, 3, 3>* mSymmStressTensor, SphericContinuumParticle* element1,
                                          SphericContinuumParticle* element2, const ProcessInfo& r_process_info, const int i_neighbor_count, const double indentation) {

        if (!r_process_info[POISSON_EFFECT_OPTION]) return;
        if (element1->mIniNeighbourFailureId[i_neighbor_count] > 0  &&  indentation < 0.0) return;
        if (element1->IsSkin() || element2->IsSkin()) return;
        if (element1->Is(DEMFlags::STICKY) || element2->Is(DEMFlags::STICKY)) return;

        double force[3];
        BoundedMatrix<double, 3, 3> average_stress_tensor = ZeroMatrix(3,3);

        for (int i = 0; i < 3; i++) {
            for (int j = 0; j < 3; j++) {
                average_stress_tensor(i,j) = 0.5 * ((*mSymmStressTensor)(i,j) + (*(element2->mSymmStressTensor))(i,j));
            }
        }

        for (int i = 0; i < 3; i++) {

            force[i] = (average_stress_tensor)(i,0) * LocalCoordSystem[0][0] +
                       (average_stress_tensor)(i,1) * LocalCoordSystem[0][1] +
                       (average_stress_tensor)(i,2) * LocalCoordSystem[0][2]; // StressTensor*unitaryNormal0
        }

        double sigma_x = force[0] * LocalCoordSystem[0][0] +
                         force[1] * LocalCoordSystem[0][1] +
                         force[2] * LocalCoordSystem[0][2]; // projection to normal to obtain value of the normal stress

        for (int i = 0; i < 3; i++) {

            force[i] = (average_stress_tensor)(i,0) * LocalCoordSystem[1][0] +
                       (average_stress_tensor)(i,1) * LocalCoordSystem[1][1] +
                       (average_stress_tensor)(i,2) * LocalCoordSystem[1][2]; // StressTensor*unitaryNormal1
        }

        double sigma_y = force[0] * LocalCoordSystem[1][0] +
                         force[1] * LocalCoordSystem[1][1] +
                         force[2] * LocalCoordSystem[1][2]; // projection to normal to obtain value of the normal stress

        double poisson_force = calculation_area * equiv_poisson * (sigma_x + sigma_y);

        normal_force -= poisson_force;

    } //AddPoissonContribution

    void DEM_KDEM::AddContributionOfShearStrainParallelToBond(double OldLocalElasticContactForce[3],
                                                              double LocalElasticExtraContactForce[3],
                                                              array_1d<double, 3>& OldElasticExtraContactForce,
                                                              double LocalCoordSystem[3][3],
                                                              const double kt_el,
                                                              const double calculation_area,
                                                              SphericContinuumParticle* element1,
                                                              SphericContinuumParticle* element2) {

        if (element1->mSymmStressTensor == NULL) return;
        if (element1->IsSkin() || element2->IsSkin()) return;
        if (element1->Is(DEMFlags::STICKY) || element2->Is(DEMFlags::STICKY)) return;

        double average_stress_tensor[3][3];

        for (int i = 0; i < 3; i++) {
            for (int j = 0; j < 3; j++) {
                average_stress_tensor[i][j] = 0.5 * ((*(element1->mSymmStressTensor))(i,j) + (*(element2->mSymmStressTensor))(i,j));
            }
        }

        double current_sigma_local[3][3];
        GeometryFunctions::TensorGlobal2Local(LocalCoordSystem, average_stress_tensor, current_sigma_local);

        array_1d<double, 3> OldLocalElasticExtraContactForce;
        GeometryFunctions::VectorGlobal2Local(LocalCoordSystem, OldElasticExtraContactForce, OldLocalElasticExtraContactForce);

        double force_due_to_stress0 = calculation_area * current_sigma_local[0][2];
        double force_due_to_stress1 = calculation_area * current_sigma_local[1][2];

        LocalElasticExtraContactForce[0] = -OldLocalElasticContactForce[0] - force_due_to_stress0;
        LocalElasticExtraContactForce[1] = -OldLocalElasticContactForce[1] - force_due_to_stress1;

        if (fabs(LocalElasticExtraContactForce[0]) > fabs(force_due_to_stress0)) {
            LocalElasticExtraContactForce[0] = LocalElasticExtraContactForce[0] / fabs(LocalElasticExtraContactForce[0]) * fabs(force_due_to_stress0);
        }
        if (fabs(LocalElasticExtraContactForce[1]) > fabs(force_due_to_stress1)) {
            LocalElasticExtraContactForce[1] = LocalElasticExtraContactForce[1] / fabs(LocalElasticExtraContactForce[1]) * fabs(force_due_to_stress1);
        }
    }

    void DEM_KDEM::AdjustEquivalentYoung(double& equiv_young, const SphericContinuumParticle* element, const SphericContinuumParticle* neighbor) {}

} // namespace Kratos<|MERGE_RESOLUTION|>--- conflicted
+++ resolved
@@ -123,15 +123,9 @@
         double kn_el = equiv_young * calculation_area / initial_dist;
 
         if (&element1_props == &element2_props) {
-<<<<<<< HEAD
-            mTensionLimit = GetContactSigmaMax(element1) * 1e6;
+            mTensionLimit = GetContactSigmaMax(element1);
         } else {
-            mTensionLimit = 0.5 * 1e6 * (GetContactSigmaMax(element1) + GetContactSigmaMax(element2));
-=======
-            mTensionLimit = element1->GetFastProperties()->GetContactSigmaMin();
-        } else {
-            mTensionLimit = 0.5*(element1->GetFastProperties()->GetContactSigmaMin() + element2->GetFastProperties()->GetContactSigmaMin());
->>>>>>> 5a47ca58
+            mTensionLimit = 0.5 * (GetContactSigmaMax(element1) + GetContactSigmaMax(element2));
         }
 
         const double Ntstr_el = mTensionLimit * calculation_area;
@@ -251,11 +245,7 @@
         else { //tension
             int& failure_type = element1->mIniNeighbourFailureId[i_neighbour_count];
             if (failure_type == 0) {
-<<<<<<< HEAD
-                double mTensionLimit = 0.5 * 1e6 * (GetContactSigmaMax(element1) + GetContactSigmaMax(element2)); //N/m2
-=======
-                double mTensionLimit = 0.5 * (element1->GetFastProperties()->GetContactSigmaMin() + element2->GetFastProperties()->GetContactSigmaMin()); //N/m2
->>>>>>> 5a47ca58
+                double mTensionLimit = 0.5 * (GetContactSigmaMax(element1) + GetContactSigmaMax(element2)); //N/m2
                 const double limit_force = mTensionLimit * calculation_area;
                 LocalElasticContactForce[2] = kn_el * indentation;
                 if (fabs(LocalElasticContactForce[2]) > limit_force) {
