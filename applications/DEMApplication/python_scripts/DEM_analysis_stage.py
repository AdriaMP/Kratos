--- conflicted
+++ resolved
@@ -324,12 +324,8 @@
 
         self.KratosPrintInfo(self.report.BeginReport(timer))
 
-<<<<<<< HEAD
-        self.PreUtilities.PrintNumberOfNeighboursHistogram(self.spheres_model_part, os.path.join(self.graphs_path, "number_of_neighbours_histogram.txt"))
-=======
         if self.DEM_parameters["output_configuration"]["print_number_of_neighbours_histogram"].GetBool():
             self.PreUtilities.PrintNumberOfNeighboursHistogram(self.spheres_model_part, os.path.join(self.graphs_path, "number_of_neighbours_histogram.txt"))
->>>>>>> 2691b8ec
 
     def SetSearchStrategy(self):
         self._GetSolver().search_strategy = self.parallelutils.GetSearchStrategy(self._GetSolver(), self.spheres_model_part)
