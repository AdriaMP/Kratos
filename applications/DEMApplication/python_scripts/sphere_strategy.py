from __future__ import print_function, absolute_import, division #makes KratosMultiphysics backward compatible with python 2.6 and 2.7
import sys
from KratosMultiphysics import *
from KratosMultiphysics.DEMApplication import *
import math
import time
import cluster_file_reader

class ExplicitStrategy(object):

    #def __init__(self, all_model_parts, creator_destructor, dem_fem_search, scheme, DEM_parameters, procedures):
    def __init__(self, all_model_parts, creator_destructor, dem_fem_search, DEM_parameters, procedures):
        self.solver_settings = DEM_parameters["solver_settings"]

        default_settings = Parameters("""
        {
            "strategy" : "sphere_strategy",
            "do_search_neighbours" : true,
            "RemoveBallsInitiallyTouchingWalls": false
        }""")
        self.solver_settings.ValidateAndAssignDefaults(default_settings)

        # Initialization of member variables
        self.all_model_parts = all_model_parts
        self.spheres_model_part = all_model_parts.Get("SpheresPart")
        self.inlet_model_part = all_model_parts.Get("DEMInletPart")
        self.fem_model_part = all_model_parts.Get("RigidFacePart")
        self.cluster_model_part = all_model_parts.Get("ClusterPart")
        self.contact_model_part = all_model_parts.Get("ContactPart")

        self.DEM_parameters = DEM_parameters
        self.mesh_motion = DEMFEMUtilities()

        if not "ComputeStressTensorOption" in DEM_parameters.keys():
            self.compute_stress_tensor_option = 0
        else:
            self.compute_stress_tensor_option = DEM_parameters["ComputeStressTensorOption"].GetBool()

        if "PostStressStrainOption" in DEM_parameters.keys() and DEM_parameters["PostStressStrainOption"].GetBool():
            self.compute_stress_tensor_option = 1
            self.print_stress_tensor_option = 1
        else:
            self.print_stress_tensor_option = 0

        if not "AutomaticTimestep" in DEM_parameters.keys():
            self.critical_time_option = 0
        else:
            self.critical_time_option = DEM_parameters["AutomaticTimestep"].GetBool() #TODO: add suffix option

        self.trihedron_option        = DEM_parameters["PostEulerAngles"].GetBool()
        self.rotation_option         = DEM_parameters["RotationOption"].GetBool()
        self.bounding_box_option     = DEM_parameters["BoundingBoxOption"].GetBool()
        self.fix_velocities_flag     = 0
        self.Procedures              = procedures
        #self.time_integration_scheme = scheme
        #self.time_integration_scheme.SetRotationOption(self.rotation_option)

        self.clean_init_indentation_option = DEM_parameters["CleanIndentationsOption"].GetBool()
        self.contact_mesh_option           = 0
        if "ContactMeshOption" in DEM_parameters.keys():
            self.contact_mesh_option      = DEM_parameters["ContactMeshOption"].GetBool()
        self.automatic_bounding_box_option = DEM_parameters["AutomaticBoundingBoxOption"].GetBool()

        self.delta_option = DEM_parameters["DeltaOption"].GetString() #TODO: this is not an option (bool) let's change the name to something including 'type'

        self.search_increment = 0.0
        self.search_increment_for_walls = 0.0
        self.coordination_number = 10.0
        self.case_option = 3
        self.search_control = 1

        if "LocalResolutionMethod" in DEM_parameters.keys():
            if (DEM_parameters["LocalResolutionMethod"].GetString() == "hierarchical"):
                self.local_resolution_method = 1
            elif (DEM_parameters["LocalResolutionMethod"].GetString() == "area_distribution"):
                self.local_resolution_method = 2
            else:
                self.local_resolution_method = 1
        else:
            self.local_resolution_method = 1

        if DEM_parameters["DeltaOption"].GetString() == "None":
            self.delta_option = 0

        elif DEM_parameters["DeltaOption"].GetString() == "Absolute":
            self.delta_option = 1
            self.search_increment = DEM_parameters["SearchTolerance"].GetDouble()

        elif DEM_parameters["DeltaOption"].GetString() == "Coordination_Number":
            self.delta_option = 2
            self.coordination_number = DEM_parameters["CoordinationNumber"].GetDouble()
            self.search_increment = 0.01 * 0.0001 #DEM_parameters-MeanRadius


        self.search_increment_for_walls = DEM_parameters["search_tolerance_against_walls"].GetDouble()


        # TIME RELATED PARAMETERS
        self.delta_time = DEM_parameters["MaxTimeStep"].GetDouble()
        self.max_delta_time = DEM_parameters["MaxTimeStep"].GetDouble()
        self.end_time = DEM_parameters["FinalTime"].GetDouble()

        # BOUNDING_BOX
        self.enlargement_factor = DEM_parameters["BoundingBoxEnlargementFactor"].GetDouble()
        self.top_corner = Array3()
        self.bottom_corner = Array3()
        self.bottom_corner[0] = DEM_parameters["BoundingBoxMinX"].GetDouble()
        self.bottom_corner[1] = DEM_parameters["BoundingBoxMinY"].GetDouble()
        self.bottom_corner[2] = DEM_parameters["BoundingBoxMinZ"].GetDouble()
        self.top_corner[0] = DEM_parameters["BoundingBoxMaxX"].GetDouble()
        self.top_corner[1] = DEM_parameters["BoundingBoxMaxY"].GetDouble()
        self.top_corner[2] = DEM_parameters["BoundingBoxMaxZ"].GetDouble()

        if not "BoundingBoxStartTime" in DEM_parameters.keys():
            self.bounding_box_start_time  = 0.0
        else:
            self.bounding_box_start_time  = DEM_parameters["BoundingBoxStartTime"].GetDouble()

        if not "BoundingBoxStopTime" in DEM_parameters.keys():
            self.bounding_box_stop_time  = self.end_time
        else:
            self.bounding_box_stop_time  = DEM_parameters["BoundingBoxStopTime"].GetDouble()

        # GLOBAL PHYSICAL ASPECTS
        self.gravity = Vector(3)
        self.gravity[0] = DEM_parameters["GravityX"].GetDouble()
        self.gravity[1] = DEM_parameters["GravityY"].GetDouble()
        self.gravity[2] = DEM_parameters["GravityZ"].GetDouble()

        self.virtual_mass_option = 0
        self.nodal_mass_coeff = DEM_parameters["VirtualMassCoefficient"].GetDouble()

        if (self.nodal_mass_coeff != 1.0):
            self.virtual_mass_option = 1

        self.rolling_friction_option = DEM_parameters["RollingFrictionOption"].GetBool()

        if not "GlobalDamping" in DEM_parameters.keys():
            self.global_damping = 0.0
            Logger.PrintWarning("DEM", "\nGlobal Damping parameter not found! No damping will be applied...\n")
        else:
            self.global_damping = DEM_parameters["GlobalDamping"].GetDouble()

        # PRINTING VARIABLES
        self.print_export_id = DEM_parameters["PostExportId"].GetBool()
        self.print_export_skin_sphere = 0
        self.poisson_ratio_option = 0

        # RESOLUTION METHODS AND PARAMETERS
        self.n_step_search = DEM_parameters["NeighbourSearchFrequency"].GetInt() #TODO: NeighbourSearchFrequency change name to something that includes number of steps
        self.safety_factor = DEM_parameters["DeltaTimeSafetyFactor"].GetDouble()  # For critical time step @53214

        # CREATOR-DESTRUCTOR
        self.creator_destructor = creator_destructor
        self.dem_fem_search = dem_fem_search

        # STRATEGIES
        self.search_strategy = OMP_DEMSearch()
        if "PeriodicDomainOption" in DEM_parameters.keys():
            if DEM_parameters["PeriodicDomainOption"].GetBool():
                self.search_strategy = OMP_DEMSearch(DEM_parameters["BoundingBoxMinX"].GetDouble(),
                                                     DEM_parameters["BoundingBoxMinY"].GetDouble(),
                                                     DEM_parameters["BoundingBoxMinZ"].GetDouble(),
                                                     DEM_parameters["BoundingBoxMaxX"].GetDouble(),
                                                     DEM_parameters["BoundingBoxMaxY"].GetDouble(),
                                                     DEM_parameters["BoundingBoxMaxZ"].GetDouble())


        self.SetContinuumType()

    def SetContinuumType(self):
        self.continuum_type = False

    def Var_Translator(self, variable):

        if (variable == "OFF" or variable == "0" or variable == 0 or variable == "No"):
            variable = 0
        else:
            variable = 1

        return variable

    def SetOneOrZeroInProcessInfoAccordingToBoolValue(self, model_part, variable, bool_value): #TODO: to be removed, because the Kratos variables should be bools already
        if bool_value:
            model_part.ProcessInfo.SetValue(variable, 1)
        else:
            model_part.ProcessInfo.SetValue(variable, 0)

    def SetVariablesAndOptions(self):

        # Setting ProcessInfo variables

        # SIMULATION FLAGS
        self.spheres_model_part.ProcessInfo.SetValue(VIRTUAL_MASS_OPTION, self.virtual_mass_option)
        self.spheres_model_part.ProcessInfo.SetValue(CRITICAL_TIME_OPTION, self.critical_time_option)
        self.spheres_model_part.ProcessInfo.SetValue(CASE_OPTION, self.case_option)
        self.spheres_model_part.ProcessInfo.SetValue(TRIHEDRON_OPTION, self.trihedron_option)
        self.SetOneOrZeroInProcessInfoAccordingToBoolValue(self.spheres_model_part, ROTATION_OPTION, self.rotation_option)
        self.SetOneOrZeroInProcessInfoAccordingToBoolValue(self.spheres_model_part, BOUNDING_BOX_OPTION, self.bounding_box_option)
        self.spheres_model_part.ProcessInfo.SetValue(SEARCH_CONTROL, self.search_control)
        self.spheres_model_part.ProcessInfo.SetValue(FIX_VELOCITIES_FLAG, self.fix_velocities_flag)
        self.spheres_model_part.ProcessInfo.SetValue(NEIGH_INITIALIZED, 0)
        self.spheres_model_part.ProcessInfo.SetValue(CLEAN_INDENT_OPTION, self.clean_init_indentation_option)
        self.spheres_model_part.ProcessInfo.SetValue(BOUNDING_BOX_START_TIME, self.bounding_box_start_time)
        self.spheres_model_part.ProcessInfo.SetValue(BOUNDING_BOX_STOP_TIME, self.bounding_box_stop_time)
        self.spheres_model_part.ProcessInfo.SetValue(COMPUTE_STRESS_TENSOR_OPTION, self.compute_stress_tensor_option)
        self.spheres_model_part.ProcessInfo.SetValue(PRINT_STRESS_TENSOR_OPTION, self.print_stress_tensor_option)
        self.spheres_model_part.ProcessInfo.SetValue(CONTINUUM_OPTION, self.continuum_type)

        self.spheres_model_part.ProcessInfo.SetValue(DOMAIN_IS_PERIODIC, 0) #TODO: DOMAIN_IS_PERIODIC should be a bool, and should have the suffix option
        if "PeriodicDomainOption" in self.DEM_parameters.keys():
            if self.DEM_parameters["PeriodicDomainOption"].GetBool():
                self.spheres_model_part.ProcessInfo.SetValue(DOMAIN_IS_PERIODIC, 1) #TODO: DOMAIN_IS_PERIODIC should be a bool, and should have the suffix option

        self.spheres_model_part.ProcessInfo.SetValue(DOMAIN_MIN_CORNER, self.bottom_corner)
        self.spheres_model_part.ProcessInfo.SetValue(DOMAIN_MAX_CORNER, self.top_corner)
        self.spheres_model_part.ProcessInfo.SetValue(GRAVITY, self.gravity)

        # GLOBAL MATERIAL PROPERTIES
        self.spheres_model_part.ProcessInfo.SetValue(NODAL_MASS_COEFF, self.nodal_mass_coeff)
        self.SetOneOrZeroInProcessInfoAccordingToBoolValue(self.spheres_model_part, ROLLING_FRICTION_OPTION, self.rolling_friction_option)
        self.spheres_model_part.ProcessInfo.SetValue(GLOBAL_DAMPING, self.global_damping)

        # SEARCH-RELATED
        self.spheres_model_part.ProcessInfo.SetValue(SEARCH_RADIUS_INCREMENT, self.search_increment)
        self.spheres_model_part.ProcessInfo.SetValue(SEARCH_RADIUS_INCREMENT_FOR_WALLS, self.search_increment_for_walls)
        self.spheres_model_part.ProcessInfo.SetValue(COORDINATION_NUMBER, self.coordination_number)
        self.spheres_model_part.ProcessInfo.SetValue(LOCAL_RESOLUTION_METHOD, self.local_resolution_method)
        if self.contact_mesh_option:
            self.spheres_model_part.ProcessInfo.SetValue(CONTACT_MESH_OPTION, 1)
        else:
            self.spheres_model_part.ProcessInfo.SetValue(CONTACT_MESH_OPTION, 0)

        # PRINTING VARIABLES

        self.spheres_model_part.ProcessInfo.SetValue(PRINT_EXPORT_ID, self.print_export_id)

        # TIME RELATED PARAMETERS
        self.spheres_model_part.ProcessInfo.SetValue(DELTA_TIME, self.delta_time)

        #-----os.chdir('..')   # check functionality

        for properties in self.spheres_model_part.Properties:
            self.ModifyProperties(properties)

        for properties in self.inlet_model_part.Properties:
            self.ModifyProperties(properties)

        for properties in self.cluster_model_part.Properties:
            self.ModifyProperties(properties)

        for properties in self.fem_model_part.Properties:
            self.ModifyProperties(properties, 1)

        # RESOLUTION METHODS AND PARAMETERS
        # Creating the solution strategy
        self.settings = ExplicitSolverSettings()
        self.settings.r_model_part = self.spheres_model_part
        self.settings.contact_model_part = self.contact_model_part
        self.settings.fem_model_part = self.fem_model_part
        self.settings.inlet_model_part = self.inlet_model_part
        self.settings.cluster_model_part = self.cluster_model_part

    def CheckMomentumConservation(self):

        previous_discontinuum_constitutive_law_string = ""
        current_discontinuum_constitutive_law_string = ""
        output_message = "\n*********************************************************************************************\n"+\
                           "*********************************************************************************************\n"+\
                           "WARNING:                                                                                     \n"+\
                           "A mix of constitutive laws is being used. The momentum conservation law will not be fulfilled\n"+\
                           "in the interaction of particles of different constitutive laws. Please, cancel the simulation\n"+\
                           "if that fact represents a problem. Otherwise, computations will resume in a few seconds.     \n"+\
                           "*********************************************************************************************\n"+\
                           "*********************************************************************************************\n"
        delay = 1  # Inserting the desired delay in seconds
        counter = 0
        for properties in self.spheres_model_part.Properties:
            current_discontinuum_constitutive_law_string = properties[DEM_DISCONTINUUM_CONSTITUTIVE_LAW_NAME]
            if ((counter > 0) and (previous_discontinuum_constitutive_law_string != current_discontinuum_constitutive_law_string)):
                self.Procedures.KratosPrintInfo(output_message)
                time.sleep(delay) # Inserting a delay so the user has ample time to read the message
                break
            previous_discontinuum_constitutive_law_string = current_discontinuum_constitutive_law_string
            counter += 1


    def CreateCPlusPlusStrategy(self):

        self.SetVariablesAndOptions()

<<<<<<< HEAD
        solver_settings = self.DEM_parameters["solver_settings"]

        if (self.DEM_parameters["TranslationalIntegrationScheme"].GetString() == 'Velocity_Verlet'):
            self.cplusplus_strategy = IterativeSolverStrategy(self.settings, self.max_delta_time, self.n_step_search, self.safety_factor,
                                                              self.delta_option, self.creator_destructor, self.dem_fem_search,
                                                              self.search_strategy, solver_settings, self.do_search_neighbours)
        else:
            self.cplusplus_strategy = ExplicitSolverStrategy(self.settings, self.max_delta_time, self.n_step_search, self.safety_factor,
                                                             self.delta_option, self.creator_destructor, self.dem_fem_search,
                                                             self.search_strategy, solver_settings, self.do_search_neighbours)
=======
        if (self.DEM_parameters["TranslationalIntegrationScheme"].GetString() == 'Velocity_Verlet'):
            self.cplusplus_strategy = IterativeSolverStrategy(self.settings, self.max_delta_time, self.n_step_search, self.safety_factor,
                                                              self.delta_option, self.creator_destructor, self.dem_fem_search,
                                                              self.search_strategy, self.solver_settings)
        else:
            self.cplusplus_strategy = ExplicitSolverStrategy(self.settings, self.max_delta_time, self.n_step_search, self.safety_factor,
                                                             self.delta_option, self.creator_destructor, self.dem_fem_search,
                                                             self.search_strategy, self.solver_settings)
>>>>>>> 4cbc8e77

    def AddVariables(self):
        pass

    def BeforeInitialize(self):
        self.CreateCPlusPlusStrategy()
        self.RebuildListOfDiscontinuumSphericParticles()
        self.SetNormalRadiiOnAllParticles()
        self.SetSearchRadiiOnAllParticles()

    def Initialize(self):
        self.CheckMomentumConservation()
        self.cplusplus_strategy.Initialize()  # Calls the cplusplus_strategy (C++) Initialize function (initializes all elements and performs other necessary tasks before starting the time loop in Python)

    def SetDt(self, dt):
        self.dt = dt

    def Predict(self):
        pass

    def Check(self):
        pass

    def Solve(self): # deprecated
        self.SolveSolutionStep()

    def SolveSolutionStep(self):
        time = self.spheres_model_part.ProcessInfo[TIME]
        self.FixDOFsManually(time)
        (self.cplusplus_strategy).ResetPrescribedMotionFlagsRespectingImposedDofs()
        self.FixExternalForcesManually(time)
        (self.cplusplus_strategy).Solve()

    def AdvanceInTime(self, time):
        """This function updates and return the current simulation time
        """
        time += self.dt
        self._UpdateTimeInModelParts(time)
        return time

    def _MoveAllMeshes(self, time, dt):
        spheres_model_part = self.all_model_parts.Get("SpheresPart")
        dem_inlet_model_part = self.all_model_parts.Get("DEMInletPart")
        rigid_face_model_part = self.all_model_parts.Get("RigidFacePart")
        cluster_model_part = self.all_model_parts.Get("ClusterPart")

        self.mesh_motion.MoveAllMeshes(rigid_face_model_part, time, dt)
        self.mesh_motion.MoveAllMeshes(spheres_model_part, time, dt)
        self.mesh_motion.MoveAllMeshes(dem_inlet_model_part, time, dt)
        self.mesh_motion.MoveAllMeshes(cluster_model_part, time, dt)

    def _UpdateTimeInModelParts(self, time, is_time_to_print = False):
        spheres_model_part = self.all_model_parts.Get("SpheresPart")
        cluster_model_part = self.all_model_parts.Get("ClusterPart")
        dem_inlet_model_part = self.all_model_parts.Get("DEMInletPart")
        rigid_face_model_part = self.all_model_parts.Get("RigidFacePart")

        self._UpdateTimeInOneModelPart(spheres_model_part, time, is_time_to_print)
        self._UpdateTimeInOneModelPart(cluster_model_part, time, is_time_to_print)
        self._UpdateTimeInOneModelPart(dem_inlet_model_part, time, is_time_to_print)
        self._UpdateTimeInOneModelPart(rigid_face_model_part, time, is_time_to_print)

    def _UpdateTimeInOneModelPart(self, model_part, time, is_time_to_print = False):
        model_part.ProcessInfo[TIME] = time
        model_part.ProcessInfo[DELTA_TIME] = self.dt
        model_part.ProcessInfo[TIME_STEPS] += 1
        model_part.ProcessInfo[IS_TIME_TO_PRINT] = is_time_to_print

    def FinalizeSolutionStep(self):
        time = self.spheres_model_part.ProcessInfo[TIME]
        self._MoveAllMeshes(time, self.dt)

    def SetNormalRadiiOnAllParticles(self):
        (self.cplusplus_strategy).SetNormalRadiiOnAllParticles(self.spheres_model_part)

    def SetSearchRadiiOnAllParticles(self):
        (self.cplusplus_strategy).SetSearchRadiiOnAllParticles(self.spheres_model_part, self.search_increment, 1.0)

    def RebuildListOfDiscontinuumSphericParticles(self):
        (self.cplusplus_strategy).RebuildListOfDiscontinuumSphericParticles()

    def Compute_RigidFace_Movement(self):
        (self.cplusplus_strategy).Compute_RigidFace_Movement()


    def FixDOFsManually(self, time):
    #if time>1.0:
        #for node in self.spheres_model_part.Nodes:
            #node.Fix(VELOCITY_X)
            #node.SetSolutionStepValue(VELOCITY_X, 0.0)
        pass

    def FixExternalForcesManually(self,time):
        pass

    def AddAdditionalVariables(self, balls_model_part, DEM_parameters):
        pass

    def AddClusterVariables(self, spheres_model_part, DEM_parameters):
        pass

    def AddDofs(self):
        # this can safely be called also for restarts, it is internally checked if the dofs exist already
        spheres_model_part = self.all_model_parts.Get("SpheresPart")
        dem_inlet_model_part = self.all_model_parts.Get("DEMInletPart")
        cluster_model_part = self.all_model_parts.Get("ClusterPart")

        model_part_list = [spheres_model_part, cluster_model_part, dem_inlet_model_part]
        variable_list = [VELOCITY_X, VELOCITY_Y, VELOCITY_Z, ANGULAR_VELOCITY_X, ANGULAR_VELOCITY_Y, ANGULAR_VELOCITY_Z]
        for model_part in model_part_list:
            for variable in variable_list:
                VariableUtils().AddDof(variable, model_part)
            self.Procedures.KratosPrintInfo("DOFs for the DEM solution added correctly")

    def PrepareElementsForPrinting(self):
        (self.cplusplus_strategy).PrepareElementsForPrinting()

    def PrepareContactElementsForPrinting(self):
        (self.cplusplus_strategy).PrepareContactElementsForPrinting()

    def AttachSpheresToStickyWalls(self):
        (self.cplusplus_strategy).AttachSpheresToStickyWalls()

    def coeff_of_rest_diff(self, gamma, desired_coefficient_of_restit):

        if gamma <= 1.0/math.sqrt(2.0) :
            return math.exp(-gamma/math.sqrt(1.0-gamma*gamma)*(math.pi-math.atan(2.0*gamma*math.sqrt(1.0-gamma*gamma)/(-2.0*gamma*gamma+1.0))))-desired_coefficient_of_restit
        elif gamma < 1.0 :
            return math.exp(-gamma/math.sqrt(1.0-gamma*gamma)*math.atan(2.0*gamma*math.sqrt(1.0-gamma*gamma)/(2.0*gamma*gamma-1.0)))-desired_coefficient_of_restit
        elif gamma == 1.0 :
            return 0.135335283 - desired_coefficient_of_restit
        else:
            return math.exp(-gamma/math.sqrt(gamma*gamma-1.0)*math.log((gamma/math.sqrt(gamma*gamma-1.0)+1.0)/(gamma/math.sqrt(gamma*gamma-1.0)-1.0)))-desired_coefficient_of_restit


    def RootByBisection(self, f, a, b, tol, maxiter, coefficient_of_restitution):

        if coefficient_of_restitution < 0.001 :
            coefficient_of_restitution = 0.001

        if coefficient_of_restitution > 0.999 :
            return 0.0
        k=0
        gamma = 0.5 * (a + b)

        while b - a > tol and k <= maxiter:
            coefficient_of_restitution_trial = self.coeff_of_rest_diff(gamma, coefficient_of_restitution)

            if self.coeff_of_rest_diff(a, coefficient_of_restitution) * coefficient_of_restitution_trial < 0:
                b = gamma

            elif coefficient_of_restitution_trial == 0:
                return gamma

            else:
                a = gamma

            gamma = 0.5 * (a + b)
            k += 1

        return gamma

    def GammaForHertzThornton(self, e):

        if e < 0.001:
            e = 0.001

        if e > 0.999:
            return 0.0

        h1  = -6.918798
        h2  = -16.41105
        h3  =  146.8049
        h4  = -796.4559
        h5  =  2928.711
        h6  = -7206.864
        h7  =  11494.29
        h8  = -11342.18
        h9  =  6276.757
        h10 = -1489.915

        alpha = e*(h1+e*(h2+e*(h3+e*(h4+e*(h5+e*(h6+e*(h7+e*(h8+e*(h9+e*h10)))))))))

        return math.sqrt(1.0/(1.0 - (1.0+e)*(1.0+e) * math.exp(alpha)) - 1.0)

    def TranslationalIntegrationSchemeTranslator(self, name):
        class_name = None

        if name == 'Forward_Euler':
            class_name = 'ForwardEulerScheme'
        elif name == 'Symplectic_Euler':
            class_name = 'SymplecticEulerScheme'
        elif name == 'Taylor_Scheme':
            class_name = 'TaylorScheme'
        elif name == 'Velocity_Verlet':
            class_name = 'VelocityVerletScheme'

        return class_name

    def RotationalIntegrationSchemeTranslator(self, name_translational, name_rotational):
        class_name = None

        if name_rotational == 'Direct_Integration' or name_rotational == 'same_as_translational':
            class_name = self.TranslationalIntegrationSchemeTranslator(name_translational)
        elif name_rotational == 'Forward_Euler':
            class_name = 'ForwardEulerScheme'
        elif name_rotational == 'Symplectic_Euler':
            class_name = 'SymplecticEulerScheme'
        elif name_rotational == 'Taylor_Scheme':
            class_name = 'TaylorScheme'
        elif name_rotational == 'Velocity_Verlet':
            class_name = 'VelocityVerletScheme'
        elif name_rotational == 'Runge_Kutta':
            class_name = 'RungeKuttaScheme'
        elif name_rotational == 'Quaternion_Integration':
            class_name = 'QuaternionIntegrationScheme'

        return class_name

    def GetTranslationalSchemeInstance(self, class_name):
             return globals().get(class_name)()

    def GetRotationalSchemeInstance(self, class_name):
             return globals().get(class_name)()

    def GetTranslationalScheme(self, name):
        class_name = self.TranslationalIntegrationSchemeTranslator(name)
        translational_scheme = None
        error_status = 0
        summary = ''

        if not class_name == None:
            try:
                translational_scheme = self.GetTranslationalSchemeInstance(class_name)
                return translational_scheme, error_status, summary
            except:
                error_status = 1
                summary = 'The class corresponding to the translational integration scheme named ' + name + ' has not been added to python. Please, select a different name or add the required class.'
        else:
            error_status = 2
            summary = 'The translational integration scheme name ' + name + ' does not designate any available scheme. Please, select a different one'

        return translational_scheme, error_status, summary

    def GetRotationalScheme(self, name_translational, name_rotational):
        class_name = self.RotationalIntegrationSchemeTranslator(name_translational, name_rotational)
        rotational_scheme = None
        error_status = 0
        summary = ''

        if not class_name == None:
            try:
                rotational_scheme = self.GetRotationalSchemeInstance(class_name)
                return rotational_scheme, error_status, summary
            except:
                error_status = 1
                summary = 'The class corresponding to the rotational integration scheme name ' + name + ' has not been added to python. Please, select a different name or add the required class.'
        else:
            error_status = 2
            summary = 'The rotational integration scheme name ' + name + ' does not designate any available scheme. Please, select a different one'

        return rotational_scheme, error_status, summary

    def ModifyProperties(self, properties, param = 0):

        if not param:
            DiscontinuumConstitutiveLaw = globals().get(properties[DEM_DISCONTINUUM_CONSTITUTIVE_LAW_NAME])()
            coefficient_of_restitution = properties[COEFFICIENT_OF_RESTITUTION]

            type_of_law = DiscontinuumConstitutiveLaw.GetTypeOfLaw()

            write_gamma = False

            if (type_of_law == 'Linear'):
                gamma = self.RootByBisection(self.coeff_of_rest_diff, 0.0, 16.0, 0.0001, 300, coefficient_of_restitution)
                write_gamma = True

            elif (type_of_law == 'Hertz' or type_of_law == 'Dependent_friction'):
                gamma = self.GammaForHertzThornton(coefficient_of_restitution)
                write_gamma = True

            else:
                pass

            if write_gamma == True:
                properties[DAMPING_GAMMA] = gamma

            if properties.Has(CLUSTER_FILE_NAME):
                cluster_file_name = properties[CLUSTER_FILE_NAME]
                [name, list_of_coordinates, list_of_radii, size, volume, inertias] = cluster_file_reader.ReadClusterFile(cluster_file_name)
                pre_utils = PreUtilities(self.spheres_model_part)
                pre_utils.SetClusterInformationInProperties(name, list_of_coordinates, list_of_radii, size, volume, inertias, properties)
                self.Procedures.KratosPrintInfo(properties)
                if not properties.Has(BREAKABLE_CLUSTER):
                    properties.SetValue(BREAKABLE_CLUSTER, False)

            DiscontinuumConstitutiveLaw.SetConstitutiveLawInProperties(properties, True)

        if properties.Has(DEM_TRANSLATIONAL_INTEGRATION_SCHEME_NAME):
            translational_scheme_name = properties[DEM_TRANSLATIONAL_INTEGRATION_SCHEME_NAME]
        else:
            translational_scheme_name = self.DEM_parameters["TranslationalIntegrationScheme"].GetString()

        if properties.Has(PARTICLE_FRICTION):
            self.Procedures.KratosPrintWarning("---------------------------------------------------")
            self.Procedures.KratosPrintWarning("  WARNING: Property PARTICLE_FRICTION is deprecated ")
            self.Procedures.KratosPrintWarning("  since April 11th, 2018, replace with FRICTION")
            self.Procedures.KratosPrintWarning("  Automatic replacement is done now.")
            self.Procedures.KratosPrintWarning("---------------------------------------------------")
            properties[FRICTION] = properties[PARTICLE_FRICTION]
        if properties.Has(WALL_FRICTION):
            self.Procedures.KratosPrintWarning("-------------------------------------------------")
            self.Procedures.KratosPrintWarning("  WARNING: Property WALL_FRICTION is deprecated")
            self.Procedures.KratosPrintWarning("  since April 11th, 2018, replace with FRICTION")
            self.Procedures.KratosPrintWarning("  Automatic replacement is done now.")
            self.Procedures.KratosPrintWarning("-------------------------------------------------")
            properties[FRICTION] = properties[WALL_FRICTION]

        translational_scheme, error_status, summary_mssg = self.GetTranslationalScheme(translational_scheme_name)

        translational_scheme.SetTranslationalIntegrationSchemeInProperties(properties, True)

        if properties.Has(DEM_ROTATIONAL_INTEGRATION_SCHEME_NAME):
            rotational_scheme_name = properties[DEM_ROTATIONAL_INTEGRATION_SCHEME_NAME]
        else:
            rotational_scheme_name = self.DEM_parameters["RotationalIntegrationScheme"].GetString()

        rotational_scheme, error_status, summary_mssg = self.GetRotationalScheme(translational_scheme_name, rotational_scheme_name)
        rotational_scheme.SetRotationalIntegrationSchemeInProperties(properties, True)

        if not properties.Has(ROLLING_FRICTION_WITH_WALLS):
            properties[ROLLING_FRICTION_WITH_WALLS] = properties[ROLLING_FRICTION]

    def ImportModelPart(self): #TODO: for the moment, provided for compatibility
        pass

    def PrepareModelPart(self): #TODO: for the moment, provided for compatibility
        pass

    def GetComputingModelPart(self):
        return self.spheres_model_part<|MERGE_RESOLUTION|>--- conflicted
+++ resolved
@@ -289,18 +289,6 @@
 
         self.SetVariablesAndOptions()
 
-<<<<<<< HEAD
-        solver_settings = self.DEM_parameters["solver_settings"]
-
-        if (self.DEM_parameters["TranslationalIntegrationScheme"].GetString() == 'Velocity_Verlet'):
-            self.cplusplus_strategy = IterativeSolverStrategy(self.settings, self.max_delta_time, self.n_step_search, self.safety_factor,
-                                                              self.delta_option, self.creator_destructor, self.dem_fem_search,
-                                                              self.search_strategy, solver_settings, self.do_search_neighbours)
-        else:
-            self.cplusplus_strategy = ExplicitSolverStrategy(self.settings, self.max_delta_time, self.n_step_search, self.safety_factor,
-                                                             self.delta_option, self.creator_destructor, self.dem_fem_search,
-                                                             self.search_strategy, solver_settings, self.do_search_neighbours)
-=======
         if (self.DEM_parameters["TranslationalIntegrationScheme"].GetString() == 'Velocity_Verlet'):
             self.cplusplus_strategy = IterativeSolverStrategy(self.settings, self.max_delta_time, self.n_step_search, self.safety_factor,
                                                               self.delta_option, self.creator_destructor, self.dem_fem_search,
@@ -309,7 +297,6 @@
             self.cplusplus_strategy = ExplicitSolverStrategy(self.settings, self.max_delta_time, self.n_step_search, self.safety_factor,
                                                              self.delta_option, self.creator_destructor, self.dem_fem_search,
                                                              self.search_strategy, self.solver_settings)
->>>>>>> 4cbc8e77
 
     def AddVariables(self):
         pass
