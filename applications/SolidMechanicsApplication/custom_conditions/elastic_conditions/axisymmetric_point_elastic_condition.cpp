--- conflicted
+++ resolved
@@ -118,11 +118,7 @@
 
     rCurrentRadius   = GetGeometry()[0].X();
     rReferenceRadius = GetGeometry()[0].X0();
-<<<<<<< HEAD
-      
-=======
 
->>>>>>> a9deaac6
 
     KRATOS_CATCH( "" )
   }
