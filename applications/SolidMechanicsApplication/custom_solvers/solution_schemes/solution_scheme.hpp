//
//   Project Name:        KratosSolidMechanicsApplication $
//   Created by:          $Author:            JMCarbonell $
//   Last modified by:    $Co-Author:                     $
//   Date:                $Date:               March 2018 $
//   Revision:            $Revision:                  0.0 $
//
//

#if !defined(KRATOS_SOLUTION_SCHEME_H_INCLUDED)
#define KRATOS_SOLUTION_SCHEME_H_INCLUDED

// System includes
//#include <set>

// External includes

// Project includes
#include "includes/checks.h"
#include "includes/model_part.h"
#include "custom_processes/solver_process.hpp"
#include "custom_solvers/time_integration_methods/time_integration_method.hpp"

namespace Kratos
{

///@name Kratos Globals
///@{

///@}
///@name Type Definitions
///@{

///@}
///@name  Enum's
///@{

///@}
///@name  Functions
///@{

///@}
///@name Kratos Classes
///@{

<<<<<<< HEAD
/** @brief Solver local flags class definition
 *  @details This is the base class for solver local flags
 */
class SolverLocalFlags
{
 public:
  /// Flags for the solution control:
  KRATOS_DEFINE_LOCAL_FLAG( INITIALIZED );
  KRATOS_DEFINE_LOCAL_FLAG( CONVERGED );
  KRATOS_DEFINE_LOCAL_FLAG( DOFS_INITIALIZED );
  KRATOS_DEFINE_LOCAL_FLAG( ELEMENTS_INITIALIZED );
  KRATOS_DEFINE_LOCAL_FLAG( CONDITIONS_INITIALIZED );

  /// Flags for the solution options:
  KRATOS_DEFINE_LOCAL_FLAG( MOVE_MESH );
  KRATOS_DEFINE_LOCAL_FLAG( REFORM_DOFS );
  KRATOS_DEFINE_LOCAL_FLAG( INCREMENTAL_SOLUTION );
  KRATOS_DEFINE_LOCAL_FLAG( COMPUTE_REACTIONS );
  KRATOS_DEFINE_LOCAL_FLAG( CONSTANT_SYSTEM_MATRIX );
  KRATOS_DEFINE_LOCAL_FLAG( RAYLEIGH_DAMPING );
  KRATOS_DEFINE_LOCAL_FLAG( IMPLEX );
};


=======
>>>>>>> 593183e2
/** @brief Solution scheme base class
 *  @details This is the base class for the schemes
 */

template<class TSparseSpace,
         class TDenseSpace //= DenseSpace<double>
         >
class SolutionScheme : public Flags
{
 public:

  ///@name Type Definitions
  ///@{
  typedef SolutionScheme<TSparseSpace,TDenseSpace>              SolutionSchemeType;
  typedef typename SolutionSchemeType::Pointer           SolutionSchemePointerType;
  typedef SolverLocalFlags                                           LocalFlagType;
  typedef typename ModelPart::DofsArrayType                          DofsArrayType;

  typedef typename TSparseSpace::MatrixType                       SystemMatrixType;
  typedef typename TSparseSpace::VectorType                       SystemVectorType;
  typedef typename TDenseSpace::MatrixType                   LocalSystemMatrixType;
  typedef typename TDenseSpace::VectorType                   LocalSystemVectorType;

  typedef ModelPart::NodesContainerType                         NodesContainerType;
  typedef ModelPart::ElementsContainerType                   ElementsContainerType;
  typedef ModelPart::ConditionsContainerType               ConditionsContainerType;

  typedef ModelPart::NodeType                                                NodeType;
  typedef array_1d<double, 3>                                              VectorType;
  typedef Variable<VectorType>                                     VariableVectorType;
  typedef TimeIntegrationMethod<VariableVectorType,VectorType>  IntegrationVectorType;
  typedef typename IntegrationVectorType::Pointer        IntegrationVectorPointerType;
  typedef std::vector<IntegrationVectorPointerType>      IntegrationMethodsVectorType;
  
  typedef Variable<double>                                         VariableScalarType;
  typedef TimeIntegrationMethod<VariableScalarType, double>     IntegrationScalarType;
  typedef typename IntegrationScalarType::Pointer        IntegrationScalarPointerType;
  typedef std::vector<IntegrationScalarPointerType>      IntegrationMethodsScalarType;

  typedef typename SolverProcess::Pointer                          ProcessPointerType;
  typedef std::vector<ProcessPointerType>                    ProcessPointerVectorType;
  
  /// Pointer definition of SolutionScheme
  KRATOS_CLASS_POINTER_DEFINITION(SolutionScheme);

  ///@}
  ///@name Life Cycle
  ///@{

  /// Default Constructor.
  SolutionScheme() : Flags() {}

  /// Constructor.
  SolutionScheme(Flags& rOptions) : Flags(), mOptions(rOptions) {}

  /// Constructor.
  SolutionScheme(IntegrationMethodsVectorType& rTimeVectorIntegrationMethods, Flags& rOptions) : Flags(), mOptions(rOptions), mTimeVectorIntegrationMethods(rTimeVectorIntegrationMethods) {}

  /// Constructor.
  SolutionScheme(IntegrationMethodsVectorType& rTimeVectorIntegrationMethods) : Flags(), mTimeVectorIntegrationMethods(rTimeVectorIntegrationMethods) {}

  /// Constructor.
  SolutionScheme(IntegrationMethodsScalarType& rTimeScalarIntegrationMethods, Flags& rOptions) : Flags(), mOptions(rOptions), mTimeScalarIntegrationMethods(rTimeScalarIntegrationMethods) {}

  /// Constructor.
  SolutionScheme(IntegrationMethodsScalarType& rTimeScalarIntegrationMethods) : Flags(), mTimeScalarIntegrationMethods(rTimeScalarIntegrationMethods) {}
  
  /// Constructor.
  SolutionScheme(IntegrationMethodsVectorType& rTimeVectorIntegrationMethods,
                 IntegrationMethodsScalarType& rTimeScalarIntegrationMethods,
                 Flags& rOptions)
      : Flags(), mOptions(rOptions), mTimeVectorIntegrationMethods(rTimeVectorIntegrationMethods), mTimeScalarIntegrationMethods(rTimeScalarIntegrationMethods) {}

  /// Constructor.
  SolutionScheme(IntegrationMethodsVectorType& rTimeVectorIntegrationMethods,
                 IntegrationMethodsScalarType& rTimeScalarIntegrationMethods)
      : Flags(), mTimeVectorIntegrationMethods(rTimeVectorIntegrationMethods), mTimeScalarIntegrationMethods(rTimeScalarIntegrationMethods) {}
  
  /// Copy contructor.
  SolutionScheme(SolutionScheme& rOther) : mOptions(rOther.mOptions)
                                         , mProcesses(rOther.mProcesses)
  {
    std::copy(std::begin(rOther.mTimeVectorIntegrationMethods), std::end(rOther.mTimeVectorIntegrationMethods), std::back_inserter(mTimeVectorIntegrationMethods));
  }

  /// Clone.
  virtual SolutionSchemePointerType Clone()
  {
    return SolutionSchemePointerType( new SolutionScheme(*this) );
  }

  /// Destructor.
  virtual ~SolutionScheme() {}

  ///@}
  ///@name Operators
  ///@{

  ///@}
  ///@name Operations
  ///@{


  /**
   * @brief Performs all the required operations that should be done (for each step) before solving the solution step.
   * @details This is intended to be called just once when the strategy is initialized
   */
  virtual void Initialize(ModelPart& rModelPart)
  {
    KRATOS_TRY

    if( this->mOptions.IsNotDefined(LocalFlagType::MOVE_MESH) )
      mOptions.Set(LocalFlagType::MOVE_MESH,true); //default : lagrangian mesh update
<<<<<<< HEAD
=======

    if( this->mOptions.IsNotDefined(LocalFlagType::UPDATE_VARIABLES) )
      mOptions.Set(LocalFlagType::UPDATE_VARIABLES,true); //default : derivatives update
>>>>>>> 593183e2

    if( this->mOptions.IsNotDefined(LocalFlagType::INCREMENTAL_SOLUTION) )
      mOptions.Set(LocalFlagType::INCREMENTAL_SOLUTION,true); //default : dof is the variable increment
    
    this->InitializeElements(rModelPart);

    this->InitializeConditions(rModelPart);

    for(typename IntegrationMethodsVectorType::iterator it=mTimeVectorIntegrationMethods.begin();
        it!=mTimeVectorIntegrationMethods.end(); ++it)
      (*it)->SetParameters(rModelPart.GetProcessInfo());
    
    for(typename IntegrationMethodsScalarType::iterator it=mTimeScalarIntegrationMethods.begin();
        it!=mTimeScalarIntegrationMethods.end(); ++it)
      (*it)->SetParameters(rModelPart.GetProcessInfo());
    
    this->Set(LocalFlagType::INITIALIZED, true);

    KRATOS_CATCH("")
  }

  /**
   * @brief Performs all the required operations that should be done (for each step) before solving the solution step.
   * @details this function must be called only once per step.
   */
  virtual void InitializeSolutionStep(ModelPart& rModelPart)
  {
    KRATOS_TRY

    ProcessInfo& rCurrentProcessInfo = rModelPart.GetProcessInfo();

    for(typename ProcessPointerVectorType::iterator it=mProcesses.begin(); it!=mProcesses.end(); ++it)
      (*it)->ExecuteInitializeSolutionStep();
    
#pragma omp parallel for
    for(int i=0; i<static_cast<int>(rModelPart.Elements().size()); i++)
    {
      auto itElem = rModelPart.ElementsBegin() + i;
      itElem->InitializeSolutionStep(rCurrentProcessInfo);
    }

#pragma omp parallel for
    for(int i=0; i<static_cast<int>(rModelPart.Conditions().size()); i++)
    {
      auto itCond = rModelPart.ConditionsBegin() + i;
      itCond->InitializeSolutionStep(rCurrentProcessInfo);
    }    

    KRATOS_CATCH("")
  }


  /**
   * @brief Performs all the required operations that should be done (for each step) after solving the solution step.
   * @details this function must be called only once per step.
   */

  virtual void FinalizeSolutionStep(ModelPart& rModelPart)
  {
    KRATOS_TRY
        
    ProcessInfo& rCurrentProcessInfo = rModelPart.GetProcessInfo();

    for(typename ProcessPointerVectorType::iterator it=mProcesses.begin(); it!=mProcesses.end(); ++it)
      (*it)->ExecuteFinalizeSolutionStep();
    
    
#pragma omp parallel for
    for(int i=0; i<static_cast<int>(rModelPart.Elements().size()); i++)
    {
      auto itElem = rModelPart.ElementsBegin() + i;
      itElem->FinalizeSolutionStep(rCurrentProcessInfo);
    }


#pragma omp parallel for
    for(int i=0; i<static_cast<int>(rModelPart.Conditions().size()); i++)
    {
      auto itCond = rModelPart.ConditionsBegin() + i;
      itCond->FinalizeSolutionStep(rCurrentProcessInfo);
    }

    KRATOS_CATCH("")
  }

  /**
   * @brief Performs all the required operations that should be done (for each iteration) before solving a solution iteration.
   * @details this function must be called only once per iteration
   */
  virtual void InitializeNonLinearIteration(ModelPart& rModelPart)
  {
    KRATOS_TRY

    ProcessInfo& rCurrentProcessInfo = rModelPart.GetProcessInfo();

    for(typename ProcessPointerVectorType::iterator it=mProcesses.begin(); it!=mProcesses.end(); ++it)
      (*it)->ExecuteInitialize(); //corresponds to ExecuteInitializeNonLinearIteration() 

#pragma omp parallel for
    for(int i=0; i<static_cast<int>(rModelPart.Elements().size()); i++)
    {
      auto itElem = rModelPart.ElementsBegin() + i;
      itElem->InitializeNonLinearIteration(rCurrentProcessInfo);
    }


#pragma omp parallel for
    for(int i=0; i<static_cast<int>(rModelPart.Conditions().size()); i++)
    {
      auto itCond = rModelPart.ConditionsBegin() + i;
      itCond->InitializeNonLinearIteration(rCurrentProcessInfo);
    }


    KRATOS_CATCH("")
  }


  /**
   * @brief Performs all the required operations that should be done (for each iteration) after solving a solution iteration.
   * @details this function must be called only once per iteration
   */
  virtual void FinalizeNonLinearIteration(ModelPart& rModelPart)
  {
    KRATOS_TRY

    for(typename ProcessPointerVectorType::iterator it=mProcesses.begin(); it!=mProcesses.end(); ++it)
      (*it)->ExecuteFinalize(); //corresponds to ExecuteFinalizeNonLinearIteration()
    
    ProcessInfo& rCurrentProcessInfo = rModelPart.GetProcessInfo();

#pragma omp parallel for
    for(int i=0; i<static_cast<int>(rModelPart.Elements().size()); i++)
    {
      auto itElem = rModelPart.ElementsBegin() + i;
      itElem->FinalizeNonLinearIteration(rCurrentProcessInfo);
    }


#pragma omp parallel for
    for(int i=0; i<static_cast<int>(rModelPart.Conditions().size()); i++)
    {
      auto itCond = rModelPart.ConditionsBegin() + i;
      itCond->FinalizeNonLinearIteration(rCurrentProcessInfo);
    }
    
    KRATOS_CATCH("")
  }


  /**
   * @brief Performing the prediction of the solution.
   * @details this function must be called only once per step.
   */
  virtual void Predict(ModelPart& rModelPart,
                       DofsArrayType& rDofSet,
                       SystemVectorType& rDx)
  {
    KRATOS_TRY

    KRATOS_CATCH("")
  }

  /**
   * @brief Performing the update of the solution.
   * @details this function must be called only once per iteration
   */
  virtual void Update(ModelPart& rModelPart,
                      DofsArrayType& rDofSet,
                      SystemVectorType& rDx)
  {
    KRATOS_TRY


    KRATOS_CATCH("")
  }


  /**
   * @brief Performing the update of the solution Dofs (total solution)
   * @details this function must be called only once per iteration
   */
  static inline void SetSolution(ModelPart& rModelPart,
                                 DofsArrayType& rDofSet,
                                 SystemVectorType& rDx)
  {
    KRATOS_TRY

    const unsigned int NumThreads = OpenMPUtils::GetNumThreads();

    // Update of displacement (by DOF)
    OpenMPUtils::PartitionVector DofPartition;
    OpenMPUtils::DivideInPartitions(rDofSet.size(), NumThreads, DofPartition);

    const int ndof = static_cast<int>(rDofSet.size());
    typename DofsArrayType::iterator DofBegin = rDofSet.begin();

    #pragma omp parallel for firstprivate(DofBegin)
    for(int i = 0;  i < ndof; i++)
    {
      typename DofsArrayType::iterator itDof = DofBegin + i;

      if (itDof->IsFree() )
      {
        itDof->GetSolutionStepValue() = TSparseSpace::GetValue(rDx,itDof->EquationId());
      }
    }

    KRATOS_CATCH("")
  }


  /**
   * @brief Performing the update of the solution Dofs (incremental solution)
   * @details this function must be called only once per iteration
   */
  static inline void AddSolution(ModelPart& rModelPart,
                                 DofsArrayType& rDofSet,
                                 SystemVectorType& rDx)
  {
    KRATOS_TRY

    const unsigned int NumThreads = OpenMPUtils::GetNumThreads();

    // Update of displacement (by DOF)
    OpenMPUtils::PartitionVector DofPartition;
    OpenMPUtils::DivideInPartitions(rDofSet.size(), NumThreads, DofPartition);

    const int ndof = static_cast<int>(rDofSet.size());
    typename DofsArrayType::iterator DofBegin = rDofSet.begin();

    #pragma omp parallel for firstprivate(DofBegin)
    for(int i = 0;  i < ndof; i++)
    {
      typename DofsArrayType::iterator itDof = DofBegin + i;

      if (itDof->IsFree() )
      {
        itDof->GetSolutionStepValue() += TSparseSpace::GetValue(rDx,itDof->EquationId());
      }
    }

    KRATOS_CATCH("")
  }

  /**
   * @brief Performing the update of the solution Dofs
   * @details this function must be called only once per iteration
   */
  virtual void UpdateDofs(ModelPart& rModelPart,
                          DofsArrayType& rDofSet,
                          SystemVectorType& rDx)
  {
    KRATOS_TRY

    if( mOptions.Is(LocalFlagType::INCREMENTAL_SOLUTION) )
      AddSolution(rModelPart,rDofSet,rDx);  //dof = incremental variable
    else
      SetSolution(rModelPart,rDofSet,rDx);  //dof = total variable

    KRATOS_CATCH("")
  }



  /**
   * @brief Performing the update of the solution variables
   * @details this function must be called only once per iteration
   */
  virtual void UpdateVariables(ModelPart& rModelPart)
  {
    KRATOS_TRY

    if( this->mOptions.Is(LocalFlagType::UPDATE_VARIABLES) ){
       
      // Updating time derivatives (nodally for efficiency)
      const unsigned int NumThreads = OpenMPUtils::GetNumThreads();
      OpenMPUtils::PartitionVector NodePartition;
      OpenMPUtils::DivideInPartitions(rModelPart.Nodes().size(), NumThreads, NodePartition);
      
      const int nnodes = static_cast<int>(rModelPart.Nodes().size());
      NodesContainerType::iterator NodeBegin = rModelPart.Nodes().begin();
      
      #pragma omp parallel for firstprivate(NodeBegin)
      for(int i = 0;  i < nnodes; i++)
      {
        NodesContainerType::iterator itNode = NodeBegin + i;
        
        this->IntegrationMethodUpdate(*itNode);
      }
    }
    
    KRATOS_CATCH("")
  }

  /**
   * @brief Performing the prediction of the solution variables
   * @details this function must be called only once per iteration
   */
  virtual void PredictVariables(ModelPart& rModelPart)
  {
    KRATOS_TRY

    // Updating time derivatives (nodally for efficiency)
    const unsigned int NumThreads = OpenMPUtils::GetNumThreads();
    OpenMPUtils::PartitionVector NodePartition;
    OpenMPUtils::DivideInPartitions(rModelPart.Nodes().size(), NumThreads, NodePartition);

    const int nnodes = static_cast<int>(rModelPart.Nodes().size());
    NodesContainerType::iterator NodeBegin = rModelPart.Nodes().begin();

    #pragma omp parallel for firstprivate(NodeBegin)
    for(int i = 0;  i < nnodes; i++)
    {
      NodesContainerType::iterator itNode = NodeBegin + i;

      this->IntegrationMethodPredict(*itNode);
    }

    KRATOS_CATCH("")
  }


  /**
   * @brief This function is designed to move the mesh
   * @note Be careful it just consider displacements, derive this method to adapt to your own strategies (ALE, FSI, etc...)
   */
  virtual void MoveMesh(ModelPart& rModelPart)
  {
    KRATOS_TRY

    if( this->mOptions.Is(LocalFlagType::MOVE_MESH) ){
      
      if (rModelPart.NodesBegin()->SolutionStepsDataHas(DISPLACEMENT_X) == false)
      {
        KRATOS_ERROR << "It is impossible to move the mesh since the DISPLACEMENT variable is not in the Model Part. Add DISPLACEMENT to the list of variables" << std::endl;
      }

      bool DisplacementIntegration = false;
      for(typename IntegrationMethodsVectorType::iterator it=mTimeVectorIntegrationMethods.begin();
          it!=mTimeVectorIntegrationMethods.end(); ++it)
      {
        if( "DISPLACEMENT" == (*it)->GetVariableName() ){
          DisplacementIntegration = true;
          break;
        }
      }

      if(DisplacementIntegration == true){
    
        // Update mesh positions : node coordinates
        const int nnodes = rModelPart.NumberOfNodes();
        ModelPart::NodesContainerType::iterator it_begin = rModelPart.NodesBegin();

#pragma omp parallel for
        for(int i = 0; i<nnodes; i++)
        {
          ModelPart::NodesContainerType::iterator it_node = it_begin + i;

          noalias(it_node->Coordinates()) = it_node->GetInitialPosition().Coordinates();
          noalias(it_node->Coordinates()) += it_node->FastGetSolutionStepValue(DISPLACEMENT);
        }

      }
      
    }
    
    KRATOS_CATCH("")
  }

  /**
   * @brief Liberates internal storage for an element
   */
  virtual void Clear(Element::Pointer rCurrentElement)
  {
    rCurrentElement->CleanMemory();
  }

  /**
   * @brief Liberates internal storage for a condition
   */
  virtual void Clear(Condition::Pointer rCurrentCondition)
  {
    rCurrentCondition->CleanMemory();
  }

  /**
   * @brief Liberates internal storage.
   */
  virtual void Clear() {}

  /**
   * @brief This function is designed to be called once to perform all the checks needed
   * @return 0 all ok
   */
  virtual int Check(ModelPart& rModelPart)
  {
    KRATOS_TRY

    for(ModelPart::ElementsContainerType::iterator it=rModelPart.ElementsBegin();
        it!=rModelPart.ElementsEnd(); ++it)
    {
      it->Check(rModelPart.GetProcessInfo());
    }

    for(ModelPart::ConditionsContainerType::iterator it=rModelPart.ConditionsBegin();
        it!=rModelPart.ConditionsEnd(); ++it)
    {
      it->Check(rModelPart.GetProcessInfo());
    }

    for(typename IntegrationMethodsVectorType::iterator it=mTimeVectorIntegrationMethods.begin();
        it!=mTimeVectorIntegrationMethods.end(); ++it)
      (*it)->Check(rModelPart.GetProcessInfo());
    
    for(typename IntegrationMethodsScalarType::iterator it=mTimeScalarIntegrationMethods.begin();
        it!=mTimeScalarIntegrationMethods.end(); ++it)
      (*it)->Check(rModelPart.GetProcessInfo());
    
    KRATOS_CATCH("")

    return 0;
  }

  /** these functions is designed to be called in the builder and solver to introduce
      the selected time integration scheme. It "asks" the matrix needed to the element and
      performs the operations needed to introduce the seected time integration scheme.
      this function calculates at the same time the contribution to the LHS and to the RHS
      of the system
  */

  /**
   * This function is designed to be called in the builder and solver to introduce
   * @param pCurrentElement: The element to compute
   * @param rLHS_Contribution: The LHS matrix contribution
   * @param rRHS_Contribution: The RHS vector contribution
   * @param rEquationId: The ID's of the element degrees of freedom
   * @param rCurrentProcessInfo: The current process info instance
   */
  virtual void CalculateSystemContributions(Element::Pointer pCurrentElement,
                                            LocalSystemMatrixType& rLHS_Contribution,
                                            LocalSystemVectorType& rRHS_Contribution,
                                            Element::EquationIdVectorType& rEquationId,
                                            ProcessInfo& rCurrentProcessInfo)
  {
    pCurrentElement->CalculateLocalSystem(rLHS_Contribution, rRHS_Contribution, rCurrentProcessInfo);
    pCurrentElement->EquationIdVector(rEquationId, rCurrentProcessInfo);
  }

  /**
   * This function is designed to calculate just the RHS contribution
   * @param pCurrentElement: The element to compute
   * @param rRHS_Contribution: The RHS vector contribution
   * @param rEquationId: The ID's of the element degrees of freedom
   * @param rCurrentProcessInfo: The current process info instance
   */
  virtual void Calculate_RHS_Contribution(Element::Pointer pCurrentElement,
                                          LocalSystemVectorType& rRHS_Contribution,
                                          Element::EquationIdVectorType& rEquationId,
                                          ProcessInfo& rCurrentProcessInfo)
  {
    pCurrentElement->CalculateRightHandSide(rRHS_Contribution, rCurrentProcessInfo);
    pCurrentElement->EquationIdVector(rEquationId, rCurrentProcessInfo);
  }
  /**
   * This function is designed to calculate just the LHS contribution
   * @param pCurrentElement: The element to compute
   * @param rLHS_Contribution: The LHS matrix contribution
   * @param rEquationId: The ID's of the element degrees of freedom
   * @param rCurrentProcessInfo: The current process info instance
   */
  virtual void Calculate_LHS_Contribution(Element::Pointer pCurrentElement,
                                          LocalSystemMatrixType& rLHS_Contribution,
                                          Element::EquationIdVectorType& rEquationId,
                                          ProcessInfo& rCurrentProcessInfo)
  {
    std::cout<< " it is C_LHS "<<std::endl;
    pCurrentElement->CalculateLeftHandSide(rLHS_Contribution, rCurrentProcessInfo);
    pCurrentElement->EquationIdVector(rEquationId, rCurrentProcessInfo);
  }

  virtual void EquationId(Element::Pointer pCurrentElement,
                          Element::EquationIdVectorType& rEquationId,
                          ProcessInfo& rCurrentProcessInfo)
  {
    (pCurrentElement)->EquationIdVector(rEquationId, rCurrentProcessInfo);
  }

  /**
   * Functions totally analogous to the precedent but applied to the "condition" objects
   * @param pCurrentCondition: The condition to compute
   * @param rLHS_Contribution: The LHS matrix contribution
   * @param rRHS_Contribution: The RHS vector contribution
   * @param rEquationId: The ID's of the element degrees of freedom
   * @param rCurrentProcessInfo: The current process info instance
   */
  virtual void Condition_CalculateSystemContributions(Condition::Pointer pCurrentCondition,
                                                      LocalSystemMatrixType& rLHS_Contribution,
                                                      LocalSystemVectorType& rRHS_Contribution,
                                                      Element::EquationIdVectorType& rEquationId,
                                                      ProcessInfo& rCurrentProcessInfo)
  {
    pCurrentCondition->CalculateLocalSystem(rLHS_Contribution, rRHS_Contribution, rCurrentProcessInfo);
    pCurrentCondition->EquationIdVector(rEquationId, rCurrentProcessInfo);
  }
  /**
   * Functions totally analogous to the precedent but applied to the "condition" objects
   * @param rCurrentCondition: The condition to compute
   * @param rLHS_Contribution: The LHS matrix contribution
   * @param rRHS_Contribution: The RHS vector contribution
   * @param rEquationId: The ID's of the element degrees of freedom
   * @param rCurrentProcessInfo: The current process info instance
   */
  virtual void Condition_Calculate_RHS_Contribution(Condition::Pointer pCurrentCondition,
                                                    LocalSystemVectorType& rRHS_Contribution,
                                                    Element::EquationIdVectorType& rEquationId,
                                                    ProcessInfo& rCurrentProcessInfo)
  {
    pCurrentCondition->CalculateRightHandSide(rRHS_Contribution, rCurrentProcessInfo);
    pCurrentCondition->EquationIdVector(rEquationId, rCurrentProcessInfo);
  }

  /**
   * Functions that calculates the RHS of a "condition" object
   * @param rCurrentCondition: The condition to compute
   * @param rRHS_Contribution: The RHS vector contribution
   * @param rEquationId: The ID's of the condition degrees of freedom
   * @param rCurrentProcessInfo: The current process info instance
   */
  virtual void Condition_Calculate_LHS_Contribution(Condition::Pointer pCurrentCondition,
                                                    LocalSystemMatrixType& rLHS_Contribution,
                                                    Element::EquationIdVectorType& rEquationId,
                                                    ProcessInfo& rCurrentProcessInfo)
  {
    pCurrentCondition->CalculateLeftHandSide(rLHS_Contribution, rCurrentProcessInfo);
    pCurrentCondition->EquationIdVector(rEquationId, rCurrentProcessInfo);
  }

  virtual void Condition_EquationId(Condition::Pointer pCurrentCondition,
                                    Element::EquationIdVectorType& rEquationId,
                                    ProcessInfo& rCurrentProcessInfo)
  {
    (pCurrentCondition)->EquationIdVector(rEquationId, rCurrentProcessInfo);
  }

  /**
   * Function that returns the list of Degrees of freedom to be assembled in the system for a Given Element
   * @param rCurrentElement: The element to compute
   * @param rElementalDofsList: The element dofs list
   * @param rCurrentProcessInfo: The current process info instance
   */
  virtual void GetElementalDofList(Element::Pointer pCurrentElement,
                                   Element::DofsVectorType& rElementalDofList,
                                   ProcessInfo& rCurrentProcessInfo)
  {
    pCurrentElement->GetDofList(rElementalDofList, rCurrentProcessInfo);
  }

  /**
   * Function that returns the list of Degrees of freedom to be assembled in the system for a Given Element
   * @param rCurrentCondition: The condition to compute
   * @param rConditionDofsList: The condition dofs list
   * @param rCurrentProcessInfo: The current process info instance
   */
  virtual void GetConditionDofList(Condition::Pointer pCurrentCondition,
                                   Element::DofsVectorType& rConditionDofList,
                                   ProcessInfo& rCurrentProcessInfo)
  {
    pCurrentCondition->GetDofList(rConditionDofList, rCurrentProcessInfo);
  }

  ///@}
  ///@name Access
  ///@{


  /**
   * @brief Sets strategy options
   */
  void SetOptions(Flags& rOptions)
  {
    mOptions = rOptions;
  }

  /**
   * @brief Get strategy options
   @return mOptions: options member variable
   */
  Flags& GetOptions()
  {
    return mOptions;
  }
  
  /**
   * @brief Set process to execute after move_mesh
   */
  void SetProcess( ProcessPointerType pProcess )
  {
    mProcesses.push_back(pProcess); //NOTE: order set = order of execution
  }

  /**
   * @brief Set list of processes to execute after move_mesh
   */
  void SetProcessVector( ProcessPointerVectorType& rProcessVector )
  {
    mProcesses = rProcessVector;     
  }
  
  ///@}
  ///@name Inquiry
  ///@{

  ///@}
  ///@name Friends
  ///@{

  ///@}
 protected:
  ///@name Protected static Member Variables
  ///@{

  ///@}
  ///@name Protected member Variables
  ///@{

  // Flags to set options
  Flags mOptions;

  // Time integration methods
  IntegrationMethodsVectorType mTimeVectorIntegrationMethods;
  IntegrationMethodsScalarType mTimeScalarIntegrationMethods;

  // Processes called after move mesh is called
  ProcessPointerVectorType mProcesses;
  
  ///@}
  ///@name Protected Operators
  ///@{

  ///@}
  ///@name Protected Operations
  ///@{

  /**
   * @brief Initialize the elements.
   * @details This is intended to be called just once when the strategy is initialized
   */
  virtual void InitializeElements(ModelPart& rModelPart)
  {
    KRATOS_TRY

    if( this->IsNot(LocalFlagType::ELEMENTS_INITIALIZED) ){

#pragma omp parallel for
      for(int i=0; i<static_cast<int>(rModelPart.Elements().size()); i++)
      {
        auto itElem = rModelPart.ElementsBegin() + i;
        itElem->Initialize();
      }

    this->Set(LocalFlagType::ELEMENTS_INITIALIZED, true);

    }

    KRATOS_CATCH("")
  }

  /**
   * @brief Initialize the conditions.
   * @details This is intended to be called just once when the strategy is initialized
   */
  virtual void InitializeConditions(ModelPart& rModelPart)
  {
    KRATOS_TRY

    if( this->IsNot(LocalFlagType::ELEMENTS_INITIALIZED) )
      KRATOS_ERROR << "Before initilizing Conditions, initialize Elements FIRST" << std::endl;

    if( this->IsNot(LocalFlagType::CONDITIONS_INITIALIZED) ){

#pragma omp parallel for
      for(int i=0; i<static_cast<int>(rModelPart.Conditions().size()); i++)
      {
        auto itCond = rModelPart.ConditionsBegin() + i;
        itCond->Initialize();
      }

      this->Set(LocalFlagType::CONDITIONS_INITIALIZED, true);
    }

    KRATOS_CATCH("")
  }

  /**
   * @brief Initialize the conditions.
   * @details this function must be called only once per iteration
   */
  virtual void InitializeNonLinearIteration(Condition::Pointer rCurrentCondition,
                                            ProcessInfo& rCurrentProcessInfo)
  {
    KRATOS_TRY

    rCurrentCondition->InitializeNonLinearIteration(rCurrentProcessInfo);

    KRATOS_CATCH("")
  }

  /**
   * @brief Initialize the elements.
   * @details This is intended to be called every iteration
   */
  virtual void InitializeNonLinearIteration(Element::Pointer rCurrentElement,
                                            ProcessInfo& rCurrentProcessInfo)
  {
    KRATOS_TRY

    rCurrentElement->InitializeNonLinearIteration(rCurrentProcessInfo);

    KRATOS_CATCH("")
  }


  virtual void IntegrationMethodUpdate(NodeType& rNode)
  {
    for(typename IntegrationMethodsVectorType::iterator it=mTimeVectorIntegrationMethods.begin();
        it!=mTimeVectorIntegrationMethods.end(); ++it)
      (*it)->Update(rNode);
    for(typename IntegrationMethodsScalarType::iterator it=mTimeScalarIntegrationMethods.begin();
        it!=mTimeScalarIntegrationMethods.end(); ++it)
      (*it)->Update(rNode);
  }

  virtual void IntegrationMethodPredict(NodeType& rNode)
  {
    for(typename IntegrationMethodsVectorType::iterator it=mTimeVectorIntegrationMethods.begin();
        it!=mTimeVectorIntegrationMethods.end(); ++it)
      (*it)->Predict(rNode);
    for(typename IntegrationMethodsScalarType::iterator it=mTimeScalarIntegrationMethods.begin();
        it!=mTimeScalarIntegrationMethods.end(); ++it)
      (*it)->Predict(rNode);
  }

         
  ///@}
  ///@name Protected  Access
  ///@{

  ///@}
  ///@name Protected Inquiry
  ///@{

  ///@}
  ///@name Protected LifeCycle
  ///@{

  ///@}
 private:
  ///@name Static Member Variables
  ///@{

  ///@}
  ///@name Member Variables
  ///@{

  ///@}
  ///@name Private Operators
  ///@{

  ///@}
  ///@name Private Operations
  ///@{

  ///@}
  ///@name Private  Access
  ///@{

  ///@}
  ///@name Serialization
  ///@{

  ///@}
  ///@name Private Inquiry
  ///@{

  ///@}
  ///@name Un accessible methods
  ///@{

  ///@}
}; // Class SolutionScheme
///@}

///@name Type Definitions
///@{

<<<<<<< HEAD
/**
 * Flags for the solution control
 */
KRATOS_CREATE_LOCAL_FLAG( SolverLocalFlags, INITIALIZED,               0 );
KRATOS_CREATE_LOCAL_FLAG( SolverLocalFlags, CONVERGED,                 1 );
KRATOS_CREATE_LOCAL_FLAG( SolverLocalFlags, DOFS_INITIALIZED,          2 );
KRATOS_CREATE_LOCAL_FLAG( SolverLocalFlags, ELEMENTS_INITIALIZED,      3 );
KRATOS_CREATE_LOCAL_FLAG( SolverLocalFlags, CONDITIONS_INITIALIZED,    4 );

/**
 * Flags for the solution options
 */
KRATOS_CREATE_LOCAL_FLAG( SolverLocalFlags, MOVE_MESH,                 0 );
KRATOS_CREATE_LOCAL_FLAG( SolverLocalFlags, REFORM_DOFS,               1 );
KRATOS_CREATE_LOCAL_FLAG( SolverLocalFlags, INCREMENTAL_SOLUTION,      2 );
KRATOS_CREATE_LOCAL_FLAG( SolverLocalFlags, COMPUTE_REACTIONS,         3 );
KRATOS_CREATE_LOCAL_FLAG( SolverLocalFlags, CONSTANT_SYSTEM_MATRIX,    4 );
KRATOS_CREATE_LOCAL_FLAG( SolverLocalFlags, RAYLEIGH_DAMPING,          5 );
KRATOS_CREATE_LOCAL_FLAG( SolverLocalFlags, IMPLEX,                    6 );
=======
>>>>>>> 593183e2

///@}
///@name Input and output
///@{


///@}

///@} addtogroup block

}  // namespace Kratos.

#endif // KRATOS_SOLUTION_SCHEME_H_INCLUDED defined<|MERGE_RESOLUTION|>--- conflicted
+++ resolved
@@ -43,33 +43,6 @@
 ///@name Kratos Classes
 ///@{
 
-<<<<<<< HEAD
-/** @brief Solver local flags class definition
- *  @details This is the base class for solver local flags
- */
-class SolverLocalFlags
-{
- public:
-  /// Flags for the solution control:
-  KRATOS_DEFINE_LOCAL_FLAG( INITIALIZED );
-  KRATOS_DEFINE_LOCAL_FLAG( CONVERGED );
-  KRATOS_DEFINE_LOCAL_FLAG( DOFS_INITIALIZED );
-  KRATOS_DEFINE_LOCAL_FLAG( ELEMENTS_INITIALIZED );
-  KRATOS_DEFINE_LOCAL_FLAG( CONDITIONS_INITIALIZED );
-
-  /// Flags for the solution options:
-  KRATOS_DEFINE_LOCAL_FLAG( MOVE_MESH );
-  KRATOS_DEFINE_LOCAL_FLAG( REFORM_DOFS );
-  KRATOS_DEFINE_LOCAL_FLAG( INCREMENTAL_SOLUTION );
-  KRATOS_DEFINE_LOCAL_FLAG( COMPUTE_REACTIONS );
-  KRATOS_DEFINE_LOCAL_FLAG( CONSTANT_SYSTEM_MATRIX );
-  KRATOS_DEFINE_LOCAL_FLAG( RAYLEIGH_DAMPING );
-  KRATOS_DEFINE_LOCAL_FLAG( IMPLEX );
-};
-
-
-=======
->>>>>>> 593183e2
 /** @brief Solution scheme base class
  *  @details This is the base class for the schemes
  */
@@ -183,12 +156,9 @@
 
     if( this->mOptions.IsNotDefined(LocalFlagType::MOVE_MESH) )
       mOptions.Set(LocalFlagType::MOVE_MESH,true); //default : lagrangian mesh update
-<<<<<<< HEAD
-=======
 
     if( this->mOptions.IsNotDefined(LocalFlagType::UPDATE_VARIABLES) )
       mOptions.Set(LocalFlagType::UPDATE_VARIABLES,true); //default : derivatives update
->>>>>>> 593183e2
 
     if( this->mOptions.IsNotDefined(LocalFlagType::INCREMENTAL_SOLUTION) )
       mOptions.Set(LocalFlagType::INCREMENTAL_SOLUTION,true); //default : dof is the variable increment
@@ -985,28 +955,6 @@
 ///@name Type Definitions
 ///@{
 
-<<<<<<< HEAD
-/**
- * Flags for the solution control
- */
-KRATOS_CREATE_LOCAL_FLAG( SolverLocalFlags, INITIALIZED,               0 );
-KRATOS_CREATE_LOCAL_FLAG( SolverLocalFlags, CONVERGED,                 1 );
-KRATOS_CREATE_LOCAL_FLAG( SolverLocalFlags, DOFS_INITIALIZED,          2 );
-KRATOS_CREATE_LOCAL_FLAG( SolverLocalFlags, ELEMENTS_INITIALIZED,      3 );
-KRATOS_CREATE_LOCAL_FLAG( SolverLocalFlags, CONDITIONS_INITIALIZED,    4 );
-
-/**
- * Flags for the solution options
- */
-KRATOS_CREATE_LOCAL_FLAG( SolverLocalFlags, MOVE_MESH,                 0 );
-KRATOS_CREATE_LOCAL_FLAG( SolverLocalFlags, REFORM_DOFS,               1 );
-KRATOS_CREATE_LOCAL_FLAG( SolverLocalFlags, INCREMENTAL_SOLUTION,      2 );
-KRATOS_CREATE_LOCAL_FLAG( SolverLocalFlags, COMPUTE_REACTIONS,         3 );
-KRATOS_CREATE_LOCAL_FLAG( SolverLocalFlags, CONSTANT_SYSTEM_MATRIX,    4 );
-KRATOS_CREATE_LOCAL_FLAG( SolverLocalFlags, RAYLEIGH_DAMPING,          5 );
-KRATOS_CREATE_LOCAL_FLAG( SolverLocalFlags, IMPLEX,                    6 );
-=======
->>>>>>> 593183e2
 
 ///@}
 ///@name Input and output
