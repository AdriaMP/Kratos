--- conflicted
+++ resolved
@@ -71,28 +71,6 @@
                 "residual_absolute_tolerance": 1.0e-9,
                 "max_iteration": 10
             },
-<<<<<<< HEAD
-            "computing_model_part_name" : "computing_domain",
-            "dofs": [],
-            "reform_dofs_at_each_step": false,
-            "line_search": false,
-            "implex": false,
-            "stabilization_factor": null,
-            "compute_reactions": true,
-            "compute_contact_forces": false,
-            "axisymmetric": false,
-            "block_builder": true,
-            "move_mesh_flag": true,
-            "clear_storage": false,
-            "component_wise": false,
-            "convergence_criterion": "Residual_criterion",
-            "displacement_relative_tolerance": 1.0e-4,
-            "displacement_absolute_tolerance": 1.0e-9,
-            "residual_relative_tolerance": 1.0e-4,
-            "residual_absolute_tolerance": 1.0e-9,
-            "max_iteration": 10,
-=======
->>>>>>> c9b91449
             "linear_solver_settings":{
                 "solver_type": "SuperLUSolver",
                 "max_iteration": 500,
@@ -130,12 +108,9 @@
         self.time_integration_settings = self.settings["time_integration_settings"]
         self.solving_strategy_settings = self.settings["solving_strategy_settings"]
         
-<<<<<<< HEAD
-=======
         # Main model part and computing model part
         self.main_model_part = model_part.GetRootModelPart()             
         self.model_part      = model_part
->>>>>>> c9b91449
         
         # Process information
         self.process_info = self.main_model_part.ProcessInfo
@@ -159,51 +134,6 @@
         print("  [Time Step:", self.process_info[KratosMultiphysics.DELTA_TIME]," End_time:", time_settings["end_time"].GetDouble(),"]")
 
         
-<<<<<<< HEAD
-        if(self.settings["model_import_settings"]["input_type"].GetString() == "mdpa"):            
-            # Import model part from mdpa file.
-            print("   Reading model part from file: " + os.path.join(problem_path, input_filename) + ".mdpa ")
-            sys.stdout.flush()
-          
-            KratosMultiphysics.ModelPartIO(input_filename).ReadModelPart(self.main_model_part)
-            # print("   Finished reading model part from mdpa file ")
-            # Check and prepare computing model part and import constitutive laws.
-            self._execute_after_reading()
-            self._set_and_fill_buffer()
-            
-        elif(self.settings["model_import_settings"]["input_type"].GetString() == "rest"):
-            # Import model part from restart file.
-            restart_path = os.path.join(problem_path, self.settings["model_import_settings"]["input_filename"].GetString() + "__" + self.settings["model_import_settings"]["input_file_label"].GetString() )
-            if(os.path.exists(restart_path+".rest") == False):
-                raise Exception("Restart file not found: " + restart_path + ".rest")
-            print("   Loading Restart file: ", restart_path + ".rest ")
-            # set serializer flag
-            serializer_flag = KratosMultiphysics.SerializerTraceType.SERIALIZER_NO_TRACE      # binary
-            # serializer_flag = KratosMultiphysics.SerializerTraceType.SERIALIZER_TRACE_ERROR # ascii
-            # serializer_flag = KratosMultiphysics.SerializerTraceType.SERIALIZER_TRACE_ALL   # ascii
-
-            serializer = KratosMultiphysics.Serializer(restart_path, serializer_flag)
-            serializer.Load(self.main_model_part.Name, self.main_model_part)
-
-            self.main_model_part.ProcessInfo[KratosMultiphysics.IS_RESTARTED] = True
-            #I use it to rebuild the contact conditions.
-            load_step = self.main_model_part.ProcessInfo[KratosMultiphysics.STEP] +1;
-            self.main_model_part.ProcessInfo[KratosMultiphysics.LOAD_RESTART] = load_step
-            # print("   Finished loading model part from restart file ")            
-
-        else:
-            raise Exception("Other input options are not yet implemented.")
-
-        print ("::[Mechanical_Solver]:: Finished importing model part.")
-            
-    def ExportModelPart(self):
-        name_out_file = self.settings["model_import_settings"]["input_filename"].GetString()+".out"
-        file = open(name_out_file + ".mdpa","w")
-        file.close()
-        # Model part writing
-        KratosMultiphysics.ModelPartIO(name_out_file, KratosMultiphysics.IO.WRITE).WriteModelPart(self.main_model_part)
-    
-=======
     def GetMinimumBufferSize(self):
         return 2;       
 
@@ -213,7 +143,6 @@
     def GetEndTime(self):
         return (self.settings["time_settings"]["end_time"].GetDouble())
         
->>>>>>> c9b91449
     def Initialize(self):
 
         #print("::[Mechanical_Solver]:: -START-")
@@ -307,48 +236,7 @@
         if not hasattr(self, '_mechanical_solver'):
             self._mechanical_solver = self._create_mechanical_solver()
         return self._mechanical_solver
-<<<<<<< HEAD
-                                                    
-    def _execute_after_reading(self):
-        # The computing_model_part is labeled 'KratosMultiphysics.ACTIVE' flag (in order to recover it)
-        self.computing_model_part_name = "computing_domain" 
-
-        # Auxiliary Kratos parameters object to be called by the CheckAndPepareModelProcess
-        params = KratosMultiphysics.Parameters("{}")
-        params.AddEmptyValue("computing_model_part_name").SetString(self.computing_model_part_name)
-        params.AddValue("problem_domain_sub_model_part_list",self.settings["problem_domain_sub_model_part_list"])
-        params.AddValue("processes_sub_model_part_list",self.settings["processes_sub_model_part_list"])
-       
-        if( self.settings.Has("bodies_list") ):
-            params.AddValue("bodies_list",self.settings["bodies_list"])
-
-        # CheckAndPrepareModelProcess creates the computating_model_part
-        import check_and_prepare_model_process_solid
-        check_and_prepare_model_process_solid.CheckAndPrepareModelProcess(self.main_model_part, params).Execute()
-
-        # Import constitutive laws
-        materials_imported = self._import_constitutive_laws()
-        
-    def _import_constitutive_laws(self):
-        
-        if os.path.isfile("materials.py"):
-            # Constitutive law import
-            import constitutive_law_python_utility as constitutive_law_utils
-            constitutive_law = constitutive_law_utils.ConstitutiveLawUtility(self.main_model_part,
-                                                                             self.main_model_part.ProcessInfo[KratosMultiphysics.SPACE_DIMENSION]);
-            constitutive_law.Initialize();
-        
-            problem_path = os.getcwd()
-
-            print("   Reading constitutive law from file :" + os.path.join(problem_path, "materials") + ".py ")
-                        
-            return True
-        else:
-            return False        
-
-=======
                                                             
->>>>>>> c9b91449
     def _validate_and_transfer_matching_settings(self, origin_settings, destination_settings):
         """Transfer matching settings from origin to destination.
 
