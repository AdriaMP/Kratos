{
<<<<<<< HEAD
"ElementType"                      : "SwimmingDEMElement",

"time_stepping"               : {
=======
"ElementType" : "SwimmingDEMElement",

"time_stepping" : {
>>>>>>> c86d2e7c
    "automatic_time_step" : false,
    "time_step" : 0.004
},

"problem_data" : {
    "problem_name" : "settling_cube",
    "parallel_type" : "OpenMP",
    "echo_level" : 1,
    "start_time" : 0.0,
    "end_time" : 0.3
},

"do_print_results_option" : false,

"output_interval" : 0.05,

"coupling" : {
    "coupling_level_type" : 1,
    "coupling_weighing_type" : 1,
    "coupling_weighing_type_comment" : "{fluid_to_DEM, DEM_to_fluid, fluid_fraction} = {lin, lin, imposed} (-1), {lin, const, const} (0), {lin, lin, const} (1), {lin, lin, lin} (2), averaging method (3)",
    "interaction_start_time" : 0.01,
    "time_averaging_type" : 0,

    "backward_coupling" : {
        "meso_scale_length" : 0.2,
        "meso_scale_length_comment" : " the radius of the support of the averaging function for homogenization (<=0 for automatic calculation)",
        "shape_factor" : 0.5,
        "filter_velocity_option" : false,
        "apply_time_filter_to_fluid_fraction_option" : false,
        "min_fluid_fraction" : 0.2,
        "fluid_fraction_grad_type" : 0,
        "calculate_diffusivity_option" : false,
        "viscosity_modification_type" : 0
    }
},

"properties" : [{
    "model_part_name" : "DEMModelPart.Parts_DEM",
    "properties_id" : 1,
    "hydrodynamic_law_parameters": {
    "name": "HydrodynamicInteractionLaw",
    "buoyancy_parameters": {
        "name":"ArchimedesBuoyancyLaw"
    },
    "inviscid_force_parameters": {
        "name":"AutonHuntPrudhommeInviscidForceLaw",
        "do_apply_faxen_corrections": false
    },
    "drag_parameters": {
        "name":"StokesDragLaw"
    },
    "history_force_parameters": {
        "name":"default",
        "quadrature_order": 2,
        "mae_parameters": {
            "do_use_mae": false,
            "m": 10,
            "window_time_interval": 0.1,
            "type":4
        }
    }
}
}],

"processes" : {
    "auxiliar_process_list" : [{
        "python_module" : "from_json_check_result_process",
        "kratos_module" : "KratosMultiphysics",
        "process_name" : "FromJsonCheckResultProcess",
        "Parameters" : {
            "check_variables" : ["DISPLACEMENT_X","DISPLACEMENT_Y","DISPLACEMENT_Z"],
            "input_file_name" : "fluid_dem_tests/fluid_dem_errors_no_history.json",
            "model_part_name" : "SpheresPart",
            "time_frequency" : 0.05
        }
    }]
},

"json_output_process" : [{
    "python_module" : "json_output_process",
    "kratos_module" : "KratosMultiphysics",
    "process_name" : "JsonOutputProcess",
    "Parameters" : {
        "output_variables" : ["DISPLACEMENT_X","DISPLACEMENT_Y","DISPLACEMENT_Z"],
        "output_file_name" : "fluid_dem_tests/fluid_dem_errors_no_history.json",
        "model_part_name" : "SpheresPart",
        "time_frequency" : 0.05
    }
}],

"fluid_parameters" : {
    "problem_data" : {
        "problem_name" : "fluid_dem_tests/settling_cube",
        "parallel_type" : "OpenMP",
        "echo_level" : 0,
        "start_time" : 0.0,
        "end_time" : 1.0
    },

    "solver_settings" : {
        "model_part_name" : "FluidModelPart",
        "domain_size" : 3,
        "solver_type" : "Monolithic",
        "model_import_settings" : {
            "input_type" : "mdpa",
            "input_filename" : "fluid_dem_tests/settling_cubeFluid"
        },
        "echo_level" : 0,
        "compute_reactions" : false,
        "maximum_iterations" : 10,
        "relative_velocity_tolerance" : 0.001,
        "absolute_velocity_tolerance" : 1e-5,
        "relative_pressure_tolerance" : 0.001,
        "absolute_pressure_tolerance" : 1e-5,
        "linear_solver_settings" : {
            "solver_type" : "amgcl",
            "max_iteration" : 200,
            "tolerance" : 1e-7,
            "provide_coordinates" : false,
            "smoother_type" : "ilu0",
            "krylov_type" : "gmres",
            "coarsening_type" : "aggregation",
            "scaling" : true
        },
        "volume_model_part_name" : "Parts_fluid",
        "skin_parts" : ["NoSlip3D_walls"],
        "no_skin_parts" : [],
        "time_stepping" : {
            "automatic_time_step" : false,
            "time_step" : 0.01
        },
<<<<<<< HEAD
        "processes"        : {
            "initial_conditions_process_list"  : [],
            "boundary_conditions_process_list" : [{
                "python_module" : "apply_noslip_process",
                "kratos_module" : "KratosMultiphysics.FluidDynamicsApplication",
                "Parameters"    : {
                    "model_part_name" : "FluidModelPart.NoSlip3D_walls"
                }
            }],
            "gravity"                          : [{
                "python_module" : "assign_vector_by_direction_process",
                "kratos_module" : "KratosMultiphysics",
                "process_name"  : "AssignVectorByDirectionProcess",
                "Parameters"    : {
                    "model_part_name" : "FluidModelPart.Parts_fluid",
                    "variable_name"   : "BODY_FORCE",
                    "modulus"         : 9.81,
                    "constrained"     : false,
                    "direction"       : [0.0,0.0,-1.0]
                }
            }],


            "auxiliar_process_list"            : []
=======
        "formulation" : {
            "element_type" : "vms",
            "use_orthogonal_subscales" : false,
            "dynamic_tau" : 0.1
>>>>>>> c86d2e7c
        }
    },
    "processes" : {
        "initial_conditions_process_list" : [],
        "boundary_conditions_process_list" : [{
            "python_module" : "apply_noslip_process",
            "kratos_module" : "KratosMultiphysics.FluidDynamicsApplication",
            "Parameters" : {
                "model_part_name" : "FluidModelPart.NoSlip3D_walls"
            }
        }],
        "gravity" : [{
            "python_module" : "assign_vector_by_direction_process",
            "kratos_module" : "KratosMultiphysics",
            "process_name" : "AssignVectorByDirectionProcess",
            "Parameters" : {
                "model_part_name" : "FluidModelPart.Parts_fluid",
                "variable_name" : "BODY_FORCE",
                "modulus" : 9.81,
                "constrained" : false,
                "direction" : [0.0,0.0,-1.0]
            }
        }],

<<<<<<< HEAD
   "dem_parameters"   : {
        "Dimension"                      : 3,
        "PeriodicDomainOption"           : false,
        "BoundingBoxOption"              : false,
        "AutomaticBoundingBoxOption"     : false,
        "BoundingBoxEnlargementFactor"   : 1.1,
        "BoundingBoxStartTime"           : 0.0,
        "BoundingBoxStopTime"            : 1000.0,
        "BoundingBoxMaxX"                : 10,
        "BoundingBoxMaxY"                : 10,
        "BoundingBoxMaxZ"                : 10,
        "BoundingBoxMinX"                : -10,
        "BoundingBoxMinY"                : -10,
        "BoundingBoxMinZ"                : -10,
        "dem_inlet_option"               : false,
        "RotationOption"                 : true,
        "CleanIndentationsOption"        : false,
        "solver_settings"                : {
            "strategy"                          : "swimming_sphere_strategy",
            "RemoveBallsInitiallyTouchingWalls" : false
        },
        "VirtualMassCoefficient"         : 1.0,
        "RollingFrictionOption"          : false,
        "GlobalDamping"                  : 0.0,
        "ContactMeshOption"              : false,
        "Multifile"                      : "multiple_files",
        "ElementType"                    : "SwimmingDEMElement",
        "TranslationalIntegrationScheme" : "Hybrid_Bashforth",
        "RotationalIntegrationScheme"    : "Direct_Integration",
        "MaxTimeStep"                    : 1e-6,
        "FinalTime"                      : 1.0,
        "GraphExportFreq"                : 0.001,
        "VelTrapGraphExportFreq"         : 0.001,
        "OutputTimeStep"                 : 0.01,
        "PostBoundingBox"                : false,
        "PostLocalContactForce"          : false,
        "PostDisplacement"               : true,
        "PostRadius"                     : true,
        "PostVelocity"                   : true,
        "PostAngularVelocity"            : false,
        "PostElasticForces"              : false,
        "PostContactForces"              : false,
        "PostRigidElementForces"         : false,
        "PostStressStrainOption"         : false,
        "PostTangentialElasticForces"    : false,
        "PostTotalForces"                : false,
        "PostPressure"                   : false,
        "PostShearStress"                : false,
        "PostNonDimensionalVolumeWear"   : false,
        "PostParticleMoment"             : false,
        "PostEulerAngles"                : false,
        "PostRollingResistanceMoment"    : false,
        "problem_name"                   : "fluid_dem_tests/settling_cube"
=======

        "auxiliar_process_list" : []
>>>>>>> c86d2e7c
    }
},

"dem_parameters" : {
    "Dimension" : 3,
    "PeriodicDomainOption" : false,
    "BoundingBoxOption" : false,
    "AutomaticBoundingBoxOption" : false,
    "BoundingBoxEnlargementFactor" : 1.1,
    "BoundingBoxStartTime" : 0.0,
    "BoundingBoxStopTime" : 1000.0,
    "BoundingBoxMaxX" : 10,
    "BoundingBoxMaxY" : 10,
    "BoundingBoxMaxZ" : 10,
    "BoundingBoxMinX" : -10,
    "BoundingBoxMinY" : -10,
    "BoundingBoxMinZ" : -10,
    "dem_inlet_option" : false,
    "RotationOption" : true,
    "CleanIndentationsOption" : false,
    "solver_settings" : {
        "strategy" : "swimming_sphere_strategy",
        "RemoveBallsInitiallyTouchingWalls" : false
    },
    "VirtualMassCoefficient" : 1.0,
    "RollingFrictionOption" : false,
    "GlobalDamping" : 0.0,
    "ContactMeshOption" : false,
    "Multifile" : "multiple_files",
    "ElementType" : "SwimmingDEMElement",
    "TranslationalIntegrationScheme" : "Hybrid_Bashforth",
    "RotationalIntegrationScheme" : "Direct_Integration",
    "MaxTimeStep" : 1e-6,
    "FinalTime" : 1.0,
    "GraphExportFreq" : 0.001,
    "VelTrapGraphExportFreq" : 0.001,
    "OutputTimeStep" : 0.01,
    "PostBoundingBox" : false,
    "PostLocalContactForce" : false,
    "PostDisplacement" : true,
    "PostRadius" : true,
    "PostVelocity" : true,
    "PostAngularVelocity" : false,
    "PostElasticForces" : false,
    "PostContactForces" : false,
    "PostRigidElementForces" : false,
    "PostStressStrainOption" : false,
    "PostTangentialElasticForces" : false,
    "PostTotalForces" : false,
    "PostPressure" : false,
    "PostShearStress" : false,
    "PostNonDimensionalVolumeWear" : false,
    "PostParticleMoment" : false,
    "PostEulerAngles" : false,
    "PostRollingResistanceMoment" : false,
    "problem_name" : "fluid_dem_tests/settling_cube"
}
}<|MERGE_RESOLUTION|>--- conflicted
+++ resolved
@@ -1,13 +1,7 @@
 {
-<<<<<<< HEAD
-"ElementType"                      : "SwimmingDEMElement",
-
-"time_stepping"               : {
-=======
 "ElementType" : "SwimmingDEMElement",
 
 "time_stepping" : {
->>>>>>> c86d2e7c
     "automatic_time_step" : false,
     "time_step" : 0.004
 },
@@ -139,37 +133,10 @@
             "automatic_time_step" : false,
             "time_step" : 0.01
         },
-<<<<<<< HEAD
-        "processes"        : {
-            "initial_conditions_process_list"  : [],
-            "boundary_conditions_process_list" : [{
-                "python_module" : "apply_noslip_process",
-                "kratos_module" : "KratosMultiphysics.FluidDynamicsApplication",
-                "Parameters"    : {
-                    "model_part_name" : "FluidModelPart.NoSlip3D_walls"
-                }
-            }],
-            "gravity"                          : [{
-                "python_module" : "assign_vector_by_direction_process",
-                "kratos_module" : "KratosMultiphysics",
-                "process_name"  : "AssignVectorByDirectionProcess",
-                "Parameters"    : {
-                    "model_part_name" : "FluidModelPart.Parts_fluid",
-                    "variable_name"   : "BODY_FORCE",
-                    "modulus"         : 9.81,
-                    "constrained"     : false,
-                    "direction"       : [0.0,0.0,-1.0]
-                }
-            }],
-
-
-            "auxiliar_process_list"            : []
-=======
         "formulation" : {
             "element_type" : "vms",
             "use_orthogonal_subscales" : false,
             "dynamic_tau" : 0.1
->>>>>>> c86d2e7c
         }
     },
     "processes" : {
@@ -194,64 +161,8 @@
             }
         }],
 
-<<<<<<< HEAD
-   "dem_parameters"   : {
-        "Dimension"                      : 3,
-        "PeriodicDomainOption"           : false,
-        "BoundingBoxOption"              : false,
-        "AutomaticBoundingBoxOption"     : false,
-        "BoundingBoxEnlargementFactor"   : 1.1,
-        "BoundingBoxStartTime"           : 0.0,
-        "BoundingBoxStopTime"            : 1000.0,
-        "BoundingBoxMaxX"                : 10,
-        "BoundingBoxMaxY"                : 10,
-        "BoundingBoxMaxZ"                : 10,
-        "BoundingBoxMinX"                : -10,
-        "BoundingBoxMinY"                : -10,
-        "BoundingBoxMinZ"                : -10,
-        "dem_inlet_option"               : false,
-        "RotationOption"                 : true,
-        "CleanIndentationsOption"        : false,
-        "solver_settings"                : {
-            "strategy"                          : "swimming_sphere_strategy",
-            "RemoveBallsInitiallyTouchingWalls" : false
-        },
-        "VirtualMassCoefficient"         : 1.0,
-        "RollingFrictionOption"          : false,
-        "GlobalDamping"                  : 0.0,
-        "ContactMeshOption"              : false,
-        "Multifile"                      : "multiple_files",
-        "ElementType"                    : "SwimmingDEMElement",
-        "TranslationalIntegrationScheme" : "Hybrid_Bashforth",
-        "RotationalIntegrationScheme"    : "Direct_Integration",
-        "MaxTimeStep"                    : 1e-6,
-        "FinalTime"                      : 1.0,
-        "GraphExportFreq"                : 0.001,
-        "VelTrapGraphExportFreq"         : 0.001,
-        "OutputTimeStep"                 : 0.01,
-        "PostBoundingBox"                : false,
-        "PostLocalContactForce"          : false,
-        "PostDisplacement"               : true,
-        "PostRadius"                     : true,
-        "PostVelocity"                   : true,
-        "PostAngularVelocity"            : false,
-        "PostElasticForces"              : false,
-        "PostContactForces"              : false,
-        "PostRigidElementForces"         : false,
-        "PostStressStrainOption"         : false,
-        "PostTangentialElasticForces"    : false,
-        "PostTotalForces"                : false,
-        "PostPressure"                   : false,
-        "PostShearStress"                : false,
-        "PostNonDimensionalVolumeWear"   : false,
-        "PostParticleMoment"             : false,
-        "PostEulerAngles"                : false,
-        "PostRollingResistanceMoment"    : false,
-        "problem_name"                   : "fluid_dem_tests/settling_cube"
-=======
 
         "auxiliar_process_list" : []
->>>>>>> c86d2e7c
     }
 },
 
