{
<<<<<<< HEAD
"time_stepping"               : {
=======
"time_stepping" : {
>>>>>>> c86d2e7c
    "automatic_time_step" : false,
    "time_step" : 2.5e-6
},

"problem_data" : {
    "problem_name" : "PFEM-DEM_tests/sdem_pfem_coupling_one_way_test",
    "parallel_type" : "OpenMP",
    "echo_level" : 0,
    "start_time" : 0.0,
    "end_time" : 0.007
},

<<<<<<< HEAD
"sdem_output_processes"         : {
    "gid_output"                : [{
        "Parameters"               : {
            "postprocess_parameters"     : {
=======
"sdem_output_processes" : {
    "gid_output" : [{
        "Parameters" : {
            "postprocess_parameters" : {
>>>>>>> c86d2e7c
                "result_file_configuration" : {
                    "gidpost_flags" : {},
                     "plane_output" : [],
                     "nodal_results" : [],
                     "gauss_point_results" : []
                },
                    "point_data_configuration" : []
            }
        }
    }]
},
"ElementType" : "SwimmingDEMElement",

<<<<<<< HEAD
"do_print_results_option"                : false,
"gradient_calculation_type"              : 1,
"gradient_calculation_type_comment"      : "(Not calculated (0), volume-weighed average(1), Superconvergent recovery(2))",
"laplacian_calculation_type"             : 1,
"laplacian_calculation_type_comment"     : "(Not calculated (0), Finite element projection (1), Superconvergent recovery(2))",
"print_particles_results_option"         : false,
"add_each_hydro_force_option"            : true,
"add_each_hydro_force_option_comment"    : " add each of the hydrodynamic forces (drag, lift and virtual mass)",
"print_debug_info_option"                : false,
"print_debug_info_option_comment"        : " print a summary of global physical measures",
"print_particles_results_cycle"          : 1,
"print_particles_results_cycle_comment"  : " number of 'ticks' per printing cycle",
"debug_tool_cycle"                       : 10,
"debug_tool_cycle_comment"               : " number of 'ticks' per debug computations cycle",
"drag_modifier_type"                     : 2,
"drag_modifier_type_comment"             : " Hayder (2), Chien (3) # problemtype option",
=======
"do_print_results_option" : false,
"gradient_calculation_type" : 1,
"gradient_calculation_type_comment" : "(Not calculated (0), volume-weighed average(1), Superconvergent recovery(2))",
"laplacian_calculation_type" : 1,
"laplacian_calculation_type_comment" : "(Not calculated (0), Finite element projection (1), Superconvergent recovery(2))",
"print_particles_results_option" : false,
"add_each_hydro_force_option" : true,
"add_each_hydro_force_option_comment" : " add each of the hydrodynamic forces (drag, lift and virtual mass)",
"print_debug_info_option" : false,
"print_debug_info_option_comment" : " print a summary of global physical measures",
"print_particles_results_cycle" : 1,
"print_particles_results_cycle_comment" : " number of 'ticks' per printing cycle",
"debug_tool_cycle" : 10,
"debug_tool_cycle_comment" : " number of 'ticks' per debug computations cycle",
"drag_modifier_type" : 2,
"drag_modifier_type_comment" : " Hayder (2), Chien (3) # problemtype option",
>>>>>>> c86d2e7c


"output_interval" : 1.0,

"properties": [{
    "model_part_name": "settling_particles",
    "properties_id": 3,
    "hydrodynamic_law_parameters": {
        "name": "HydrodynamicInteractionLaw",
        "buoyancy_parameters": {
            "name":"ArchimedesBuoyancyLaw"
        },
        "drag_parameters": {
            "name":"SchillerAndNaumannDragLaw"
        },
        "inviscid_force_parameters": {
            "name":"default",
            "do_apply_faxen_corrections": false
        },
        "history_force_parameters": {
            "name":"default"
        },
        "vorticity_induced_lift_parameters": {
            "name":"default"
        },
        "rotation_induced_lift_parameters": {
            "name":"default"
        },
        "steady_viscous_torque_parameters": {
            "name":"default"
        }
    }
}],

"processes" :{

    "auxiliar_process_list" : [{
        "python_module" : "from_json_check_result_process",
        "kratos_module" : "KratosMultiphysics",
        "Parameters" : {
            "check_variables" : ["DISPLACEMENT_Z","VELOCITY_Z"],
            "input_file_name" : "PFEM-DEM_tests/errors_one_way.json",
            "model_part_name" : "SpheresPart",
            "time_frequency" : 0.001
        }
        }]

    },

"fluid_parameters" : {
    "problem_data" : {
        "problem_name" : "PFEM-DEM_tests/sdem_pfem_coupling_one_way_test",
        "start_time" : 0.0,
        "end_time" : 0.007,
        "echo_level" : 0,
        "parallel_type" : "OpenMP",
        "threads" : 1,
        "gravity_vector" : [0.0,0.0,-9.81]
    },
    "solver_settings" : {
        "solver_type" : "pfem_fluid_DEM_coupling_solver",
        "model_part_name" : "PfemFluidModelPart",
        "domain_size" : 3,
        "model_import_settings" : {
            "input_type" : "mdpa",
            "input_filename" : "PFEM-DEM_tests/sdem_pfem_coupling_one_way_test"
        },
        "maximum_pressure_iterations" : 7,
        "velocity_tolerance" : 1e-5,
        "pressure_tolerance" : 1e-5,
        "echo_level" : 0,
        "velocity_linear_solver_settings" : {
            "solver_type" : "bicgstab",
            "max_iteration" : 5000,
            "tolerance" : 1e-9,
            "preconditioner_type" : "ilu0",
            "scaling" : false
        },
        "pressure_linear_solver_settings" : {
            "solver_type" : "bicgstab",
            "max_iteration" : 5000,
            "tolerance" : 1e-9,
            "preconditioner_type" : "ilu0",
            "scaling" : false
        },
        "bodies_list" : [{
            "body_type" : "Fluid",
            "body_name" : "Body1",
            "parts_list" : ["Parts_Parts_Auto1"]
        },{
            "body_type" : "Rigid",
            "body_name" : "Body2",
            "parts_list" : ["Parts_Parts_Auto2"]
        }],
        "time_stepping" : {
            "automatic_time_step" : true,
            "time_step" : 0.001
        },
        "problem_domain_sub_model_part_list" : ["Parts_Parts_Auto1","Parts_Parts_Auto2"],
        "processes_sub_model_part_list" : ["VELOCITY_Velocity_Auto1"]
    },
    "processes" : {
        "gravity" : [{
            "python_module" : "assign_vector_by_direction_process",
            "kratos_module" : "KratosMultiphysics",
            "process_name" : "AssignVectorByDirectionProcess",
            "Parameters" : {
                "model_part_name" : "PfemFluidModelPart",
                "variable_name" : "VOLUME_ACCELERATION",
                "modulus" : 9.81,
                "constrained" : false,
                "direction" : [0.0,0.0,-1.0]
            }
        }],
    "loads_process_list" : [],
    "constraints_process_list" : [{
        "python_module" : "assign_vector_components_to_nodes_process",
        "kratos_module" : "KratosMultiphysics.SolidMechanicsApplication",
        "help" : "This process fixes the selected components of a given vector variable",
        "process_name" : "AssignVectorComponentsToNodesProcess",
        "Parameters" : {
            "model_part_name" : "PfemFluidModelPart.VELOCITY_Velocity_Auto1",
            "variable_name" : "VELOCITY",
            "value" : [0.0,0.0,0.0],
            "compound_assignment" : "direct",
            "interval" : [0.0,"End"]
        }
    }]
    },
    "problem_process_list" : [{
        "help" : "This process applies meshing to the problem domains",
        "kratos_module" : "KratosMultiphysics.DelaunayMeshingApplication",
        "python_module" : "remesh_fluid_domains_process",
        "process_name" : "RemeshFluidDomainsProcess",
        "Parameters" : {
            "model_part_name" : "PfemFluidModelPart",
            "write_totalVolumeBeforeMeshing" : false,
            "meshing_control_type" : "step",
            "meshing_frequency" : 1.0,
            "meshing_before_output" : true,
            "meshing_domains" : [{
                "model_part_name" : "Body1",
                "python_module" : "fluid_meshing_domain",
                "alpha_shape" : 1.1,
                "offset_factor" : 0.0,
                "meshing_strategy" : {
                    "python_module" : "fluid_meshing_strategy",
                    "meshing_frequency" : 0,
                    "remesh" : true,
                    "refine" : true,
                    "reconnect" : false,
                    "transfer" : false,
                    "constrained" : false,
                    "mesh_smoothing" : false,
                    "variables_smoothing" : false,
                    "elemental_variables_to_smooth" : ["DETERMINANT_F"],
                    "reference_element_type" : "TwoStepUpdatedLagrangianVPFluidDEMcouplingElement3D",
                    "reference_condition_type" : "CompositeCondition3D3N"
                },
                "spatial_bounding_box" : {
                    "use_bounding_box" : true,
                    "initial_time" : 0.001,
                    "final_time" : 0.005,
                    "upper_point" : [100.0,100.0,100.0],
                    "lower_point" : [-100.0,-100.0,-100.0],
                    "velocity" : [0.0,0.0,0.0]
                },
                "refining_parameters" : {
                    "critical_size" : 0.0,
                    "threshold_variable" : "PLASTIC_STRAIN",
                    "reference_threshold" : 0.0,
                    "error_variable" : "NORM_ISOCHORIC_STRESS",
                    "reference_error" : 0.0,
                    "add_nodes" : false,
                    "insert_nodes" : true,
                    "remove_nodes" : {
                        "apply_removal" : true,
                        "on_distance" : true,
                        "on_threshold" : false,
                        "on_error" : false
                    },
                    "remove_boundary" : {
                        "apply_removal" : false,
                        "on_distance" : false,
                        "on_threshold" : false,
                        "on_error" : false
                    },
                    "refine_elements" : {
                        "apply_refinement" : true,
                        "on_distance" : true,
                        "on_threshold" : false,
                        "on_error" : false
                    },
                    "refine_boundary" : {
                        "apply_refinement" : false,
                        "on_distance" : false,
                        "on_threshold" : false,
                        "on_error" : false
                    },
                    "refining_box" : {
                        "refine_in_box_only" : false,
                        "upper_point" : [0.0,0.0,0.0],
                        "lower_point" : [0.0,0.0,0.0],
                        "velocity" : [0.0,0.0,0.0]
                    }
                },
                "elemental_variables_to_transfer" : ["CAUCHY_STRESS_VECTOR","DEFORMATION_GRADIENT"]
            },{
                "model_part_name" : "Body2",
                "python_module" : "fluid_meshing_domain",
                "alpha_shape" : 1.3,
                "offset_factor" : 0.0,
                "meshing_strategy" : {
                    "python_module" : "fluid_meshing_strategy",
                    "meshing_frequency" : 0,
                    "remesh" : false,
                    "refine" : false,
                    "reconnect" : false,
                    "transfer" : false,
                    "constrained" : false,
                    "mesh_smoothing" : false,
                    "variables_smoothing" : false,
                    "elemental_variables_to_smooth" : ["DETERMINANT_F"],
                    "reference_element_type" : "TwoStepUpdatedLagrangianVPFluidDEMcouplingElement3D",
                    "reference_condition_type" : "CompositeCondition3D3N"
                },
                "spatial_bounding_box" : {
                    "use_bounding_box" : true,
                    "upper_point" : [100.0,100.0,100.0],
                    "lower_point" : [-100.0,-100.0,-100.0],
                    "velocity" : [0.0,0.0,0.0]
                },
                "refining_parameters" : {
                    "critical_size" : 0.0,
                    "threshold_variable" : "PLASTIC_STRAIN",
                    "reference_threshold" : 0.0,
                    "error_variable" : "NORM_ISOCHORIC_STRESS",
                    "reference_error" : 0.0,
                    "add_nodes" : false,
                    "insert_nodes" : true,
                    "remove_nodes" : {
                        "apply_removal" : true,
                        "on_distance" : true,
                        "on_threshold" : false,
                        "on_error" : false
                    },
                    "remove_boundary" : {
                        "apply_removal" : false,
                        "on_distance" : false,
                        "on_threshold" : false,
                        "on_error" : false
                    },
                    "refine_elements" : {
                        "apply_refinement" : true,
                        "on_distance" : true,
                        "on_threshold" : false,
                        "on_error" : false
                    },
                    "refine_boundary" : {
                        "apply_refinement" : false,
                        "on_distance" : false,
                        "on_threshold" : false,
                        "on_error" : false
                    },
                    "refining_box" : {
                        "refine_in_box_only" : false,
                        "upper_point" : [0.0,0.0,0.0],
                        "lower_point" : [0.0,0.0,0.0],
                        "velocity" : [0.0,0.0,0.0]
                    }
                },
                "elemental_variables_to_transfer" : ["CAUCHY_STRESS_VECTOR","DEFORMATION_GRADIENT"]
            }]
        }
    }]
},

"custom_dem" : {
    "do_solve_dem" : true,
    "do_search_neighbours" : false,
    "type_of_dem_inlet" : "VelocityImposed",
    "type_of_dem_inlet_comment" : "VelocityImposed or ForceImposed",
    "translational_integration_scheme" : "Symplectic_Euler"
},

"dem_parameters" : {
    "do_print_results_option" : false,
    "Dimension" : 3,
    "PeriodicDomainOption" : false,
    "BoundingBoxOption" : true,
    "AutomaticBoundingBoxOption" : false,
    "BoundingBoxEnlargementFactor" : 1.0,
    "BoundingBoxStartTime" : 0.0,
    "BoundingBoxStopTime" : 1000.0,
    "BoundingBoxMaxX" : 1000.0,
    "BoundingBoxMaxY" : 1000.0,
    "BoundingBoxMaxZ" : 1000.0,
    "BoundingBoxMinX" : -1000.0,
    "BoundingBoxMinY" : -1000.0,
    "BoundingBoxMinZ" : -1000.0,

    "dem_inlet_option" : false,
    "GravityX" : 0.0,
    "GravityY" : 0.0,
    "GravityZ" : -9.81,

    "VelocityTrapOption" : false,
    "RotationOption" : true,
    "CleanIndentationsOption" : false,
    "RemoveBallsInEmbeddedOption" : true,
    "solver_settings" : {
<<<<<<< HEAD
        "strategy"                 : "swimming_sphere_strategy",
        "RemoveBallsInitiallyTouchingWalls"          : false
=======
        "strategy" : "swimming_sphere_strategy",
        "RemoveBallsInitiallyTouchingWalls" : false
>>>>>>> c86d2e7c
    },


    "DeltaOption" : "Absolute",
    "SearchTolerance" : 0.0001,
    "CoordinationNumber" : 10,
    "AmplifiedSearchRadiusExtension" : 0.0,
    "ModelDataInfo" : false,
    "VirtualMassCoefficient" : 1.0,
    "RollingFrictionOption" : false,
    "DontSearchUntilFailure" : false,
    "ContactMeshOption" : false,

<<<<<<< HEAD
    "TranslationalIntegrationScheme"   : "Symplectic_Euler",
    "RotationalIntegrationScheme"      : "Direct_Integration",
    "DeltaTimeSafetyFactor"            : 1.0,
    "MaxTimeStep"                      : 2.5e-6,
    "FinalTime"                        : 1.0,
"NeighbourSearchFrequency"         : 1,
    "TestType"                         : "None",
    "ElementType"                      : "SwimmingDEMElement",
    "problem_name"                     : "PFEM-DEM_tests/sdem_pfem_coupling_one_way_test",
    "GraphExportFreq"                  : 1e-3,
    "VelTrapGraphExportFreq"           : 1e-3,
    "OutputTimeStep"                   : 0.001,
    "PostDisplacement"                 : false,
    "PostVelocity"                     : false,
    "PostElasticForces"                : false,
    "PostContactForces"                : false,
    "PostRigidElementForces"           : false,
    "PostTangentialElasticForces"      : false,
    "PostTotalForces"                  : false,
    "PostShearStress"                  : false,
    "PostNonDimensionalVolumeWear"     : false,
    "PostNodalArea"                    : false,
    "PostRHS"                          : false,
    "PostDampForces"                   : false,
    "PostAppliedForces"                : false,
    "PostRadius"                       : false,
    "PostGroupId"                      : false,
    "PostExportId"                     : false,
    "PostAngularVelocity"              : false,
    "PostParticleMoment"               : false,
    "PostEulerAngles"                  : false,
    "PostBoundingBox"                  : false,
    "PostPressure"                     : false
=======
    "TranslationalIntegrationScheme" : "Symplectic_Euler",
    "RotationalIntegrationScheme" : "Direct_Integration",
    "DeltaTimeSafetyFactor" : 1.0,
    "MaxTimeStep" : 2.5e-6,
    "FinalTime" : 1.0,
    "NeighbourSearchFrequency" : 1,
    "TestType" : "None",
    "ElementType" : "SwimmingDEMElement",
    "problem_name" : "PFEM-DEM_tests/sdem_pfem_coupling_one_way_test",
    "GraphExportFreq" : 1e-3,
    "VelTrapGraphExportFreq" : 1e-3,
    "OutputTimeStep" : 0.001,
    "PostDisplacement" : false,
    "PostVelocity" : false,
    "PostElasticForces" : false,
    "PostContactForces" : false,
    "PostRigidElementForces" : false,
    "PostTangentialElasticForces" : false,
    "PostTotalForces" : false,
    "PostShearStress" : false,
    "PostNonDimensionalVolumeWear" : false,
    "PostNodalArea" : false,
    "PostRHS" : false,
    "PostDampForces" : false,
    "PostAppliedForces" : false,
    "PostRadius" : false,
    "PostGroupId" : false,
    "PostExportId" : false,
    "PostAngularVelocity" : false,
    "PostParticleMoment" : false,
    "PostEulerAngles" : false,
    "PostBoundingBox" : false,
    "PostPressure" : false
>>>>>>> c86d2e7c
}
}<|MERGE_RESOLUTION|>--- conflicted
+++ resolved
@@ -1,9 +1,5 @@
 {
-<<<<<<< HEAD
-"time_stepping"               : {
-=======
 "time_stepping" : {
->>>>>>> c86d2e7c
     "automatic_time_step" : false,
     "time_step" : 2.5e-6
 },
@@ -16,17 +12,10 @@
     "end_time" : 0.007
 },
 
-<<<<<<< HEAD
-"sdem_output_processes"         : {
-    "gid_output"                : [{
-        "Parameters"               : {
-            "postprocess_parameters"     : {
-=======
 "sdem_output_processes" : {
     "gid_output" : [{
         "Parameters" : {
             "postprocess_parameters" : {
->>>>>>> c86d2e7c
                 "result_file_configuration" : {
                     "gidpost_flags" : {},
                      "plane_output" : [],
@@ -40,24 +29,6 @@
 },
 "ElementType" : "SwimmingDEMElement",
 
-<<<<<<< HEAD
-"do_print_results_option"                : false,
-"gradient_calculation_type"              : 1,
-"gradient_calculation_type_comment"      : "(Not calculated (0), volume-weighed average(1), Superconvergent recovery(2))",
-"laplacian_calculation_type"             : 1,
-"laplacian_calculation_type_comment"     : "(Not calculated (0), Finite element projection (1), Superconvergent recovery(2))",
-"print_particles_results_option"         : false,
-"add_each_hydro_force_option"            : true,
-"add_each_hydro_force_option_comment"    : " add each of the hydrodynamic forces (drag, lift and virtual mass)",
-"print_debug_info_option"                : false,
-"print_debug_info_option_comment"        : " print a summary of global physical measures",
-"print_particles_results_cycle"          : 1,
-"print_particles_results_cycle_comment"  : " number of 'ticks' per printing cycle",
-"debug_tool_cycle"                       : 10,
-"debug_tool_cycle_comment"               : " number of 'ticks' per debug computations cycle",
-"drag_modifier_type"                     : 2,
-"drag_modifier_type_comment"             : " Hayder (2), Chien (3) # problemtype option",
-=======
 "do_print_results_option" : false,
 "gradient_calculation_type" : 1,
 "gradient_calculation_type_comment" : "(Not calculated (0), volume-weighed average(1), Superconvergent recovery(2))",
@@ -74,7 +45,6 @@
 "debug_tool_cycle_comment" : " number of 'ticks' per debug computations cycle",
 "drag_modifier_type" : 2,
 "drag_modifier_type_comment" : " Hayder (2), Chien (3) # problemtype option",
->>>>>>> c86d2e7c
 
 
 "output_interval" : 1.0,
@@ -386,13 +356,8 @@
     "CleanIndentationsOption" : false,
     "RemoveBallsInEmbeddedOption" : true,
     "solver_settings" : {
-<<<<<<< HEAD
-        "strategy"                 : "swimming_sphere_strategy",
-        "RemoveBallsInitiallyTouchingWalls"          : false
-=======
         "strategy" : "swimming_sphere_strategy",
         "RemoveBallsInitiallyTouchingWalls" : false
->>>>>>> c86d2e7c
     },
 
 
@@ -406,41 +371,6 @@
     "DontSearchUntilFailure" : false,
     "ContactMeshOption" : false,
 
-<<<<<<< HEAD
-    "TranslationalIntegrationScheme"   : "Symplectic_Euler",
-    "RotationalIntegrationScheme"      : "Direct_Integration",
-    "DeltaTimeSafetyFactor"            : 1.0,
-    "MaxTimeStep"                      : 2.5e-6,
-    "FinalTime"                        : 1.0,
-"NeighbourSearchFrequency"         : 1,
-    "TestType"                         : "None",
-    "ElementType"                      : "SwimmingDEMElement",
-    "problem_name"                     : "PFEM-DEM_tests/sdem_pfem_coupling_one_way_test",
-    "GraphExportFreq"                  : 1e-3,
-    "VelTrapGraphExportFreq"           : 1e-3,
-    "OutputTimeStep"                   : 0.001,
-    "PostDisplacement"                 : false,
-    "PostVelocity"                     : false,
-    "PostElasticForces"                : false,
-    "PostContactForces"                : false,
-    "PostRigidElementForces"           : false,
-    "PostTangentialElasticForces"      : false,
-    "PostTotalForces"                  : false,
-    "PostShearStress"                  : false,
-    "PostNonDimensionalVolumeWear"     : false,
-    "PostNodalArea"                    : false,
-    "PostRHS"                          : false,
-    "PostDampForces"                   : false,
-    "PostAppliedForces"                : false,
-    "PostRadius"                       : false,
-    "PostGroupId"                      : false,
-    "PostExportId"                     : false,
-    "PostAngularVelocity"              : false,
-    "PostParticleMoment"               : false,
-    "PostEulerAngles"                  : false,
-    "PostBoundingBox"                  : false,
-    "PostPressure"                     : false
-=======
     "TranslationalIntegrationScheme" : "Symplectic_Euler",
     "RotationalIntegrationScheme" : "Direct_Integration",
     "DeltaTimeSafetyFactor" : 1.0,
@@ -474,6 +404,5 @@
     "PostEulerAngles" : false,
     "PostBoundingBox" : false,
     "PostPressure" : false
->>>>>>> c86d2e7c
 }
 }