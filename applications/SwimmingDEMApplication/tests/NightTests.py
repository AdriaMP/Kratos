--- conflicted
+++ resolved
@@ -57,13 +57,6 @@
           file_name = "interpolation_tests/cube"
           file_parameters = "interpolation_tests/ProjectParametersCubeLinear.json"
 
-     class interpolation_test_nonlinear_time_no_substepping(InterpolationTF.TestFactory):
-          file_name = "interpolation_tests/cube"
-          file_parameters = "interpolation_tests/ProjectParametersCubeNonlinearTimeNoSubstepping.json"
-
-     available_tests += [test_class for test_class in InterpolationTF.TestFactory.__subclasses__()]
-
-
 class CFD_DEM_two_way_test(FDEMTF.TestFactory):
      file_name = "CFD_DEM_two_way_tests/Two_way_testFluid"
      file_parameters = "CFD_DEM_two_way_tests/ProjectParameters.json"
@@ -71,7 +64,6 @@
 def SetTestSuite(suites):
     night_suite = suites['nightly']
 
-<<<<<<< HEAD
     night_suite.addTests(
         KratosUnittest.TestLoader().loadTestsFromTestCases([
           candelier_no_history_test,
@@ -88,10 +80,6 @@
     )
 
     return night_suite
-=======
-    night_suite.addTests(KratosUnittest.TestLoader().loadTestsFromTestCases(available_tests))
-
-    return night_suite
 
 def AssembleTestSuites():
     suites = KratosUnittest.KratosSuites
@@ -102,5 +90,4 @@
 
 if __name__ == '__main__':
     KratosMultiphysics.Logger.GetDefaultOutput().SetSeverity(KratosMultiphysics.Logger.Severity.DETAIL)
-    KratosUnittest.runTests(AssembleTestSuites())
->>>>>>> 999f852c
+    KratosUnittest.runTests(AssembleTestSuites())