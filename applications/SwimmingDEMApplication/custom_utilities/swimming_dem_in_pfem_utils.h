#ifndef KRATOS_SWIMMING_DEM_IN_PFEM_UTILS_H
#define KRATOS_SWIMMING_DEM_IN_PFEM_UTILS_H
// /* External includes */

// System includes

// Project includes
#include "includes/variables.h"

/* System includes */
#include <limits>
#include <iostream>
#include <iomanip>

/* External includes */
#ifdef _OPENMP
#include <omp.h>
#endif

/* Project includes */
#include "includes/define.h"
#include "includes/model_part.h"

namespace Kratos
{
class SwimmingDemInPfemUtils
{
public:
typedef ModelPart::NodesContainerType::ContainerType::iterator NodesIteratorType;

KRATOS_CLASS_POINTER_DEFINITION(SwimmingDemInPfemUtils);

/// Default constructor.

 SwimmingDemInPfemUtils(){}

/// Destructor.

virtual ~SwimmingDemInPfemUtils(){}

//***************************************************************************************************************
//***************************************************************************************************************

void TransferWalls(ModelPart& r_source_model_part, ModelPart& r_destination_model_part)
{
  Properties::Pointer props;
  if(r_destination_model_part.GetMesh(0).Properties().size()) {
    int props_id = r_destination_model_part.PropertiesBegin()->Id();
    props = r_destination_model_part.pGetProperties(props_id);
  }
  else {
    props = Properties::Pointer(new Properties(0));
<<<<<<< HEAD
    props->SetValue(FRICTION, 0.5773502691896257);
=======
    props->SetValue(STATIC_FRICTION, 0.5773502691896257);
>>>>>>> 999f852c
    props->SetValue(WALL_COHESION, 0.0);
    props->SetValue(COMPUTE_WEAR, 0);
    props->SetValue(SEVERITY_OF_WEAR, 0.001);
    props->SetValue(IMPACT_WEAR_SEVERITY, 0.001);
    props->SetValue(BRINELL_HARDNESS, 200.0);
    props->SetValue(YOUNG_MODULUS, 1e20);
    props->SetValue(POISSON_RATIO, 0.25);
  }

  r_destination_model_part.Conditions().Sort();
  int id = 1;
  if (r_destination_model_part.Conditions().size()) {
    id = (r_destination_model_part.ConditionsEnd()-1)->Id() + 1;
  }

  ModelPart::ElementsContainerType& source_elements = r_source_model_part.Elements();

  for (unsigned int i = 0; i < source_elements.size(); i++) {
    ModelPart::ElementsContainerType::iterator it = r_source_model_part.ElementsBegin() + i;
    Geometry< Node<3> >::Pointer p_geometry =  it->pGetGeometry();
    Condition::Pointer cond = Condition::Pointer(new RigidFace3D(id, p_geometry, props));
    r_destination_model_part.AddCondition(cond);
    id++;
  }

}

//***************************************************************************************************************
//***************************************************************************************************************

///@}
///@name Inquiry
///@{


///@}
///@name Input and output
///@{

/// Turn back information as a stemplate<class T, std::size_t dim> tring.

virtual std::string Info() const
{
return "";
}

/// Print information about this object.

virtual void PrintInfo(std::ostream& rOStream) const
{
}

/// Print object's data.

virtual void PrintData(std::ostream& rOStream) const
{
}


///@}
///@name Friends
///@{

///@}

protected:
///@name Protected static Member r_variables
///@{


///@}
///@name Protected member r_variables
///@{ template<class T, std::size_t dim>


///@}
///@name Protected Operators
///@{


///@}
///@name Protected Operations
///@{


///@}
///@name Protected  Access
///@{

///@}
///@name Protected Inquiry
///@{


///@}
///@name Protected LifeCycle
///@{


///@}

private:

///@name Static Member r_variables
///@{


///@}
///@name Member r_variables
///@{
RealField mPorosityField;
///@}
///@name Private Operators
///@{

///@}
///@name Private Operations
///@{


///@}
///@name Private  Access
///@{


///@}
///@name Private Inquiry
///@{


///@}
///@name Un accessible methods
///@{

/// Assignment operator.
SwimmingDemInPfemUtils & operator=(SwimmingDemInPfemUtils const& rOther);


///@}

}; // Class SwimmingDemInPfemUtils

}  // namespace Python.

#endif // KRATOS_SWIMMING_DEM_IN_PFEM_UTILS_H<|MERGE_RESOLUTION|>--- conflicted
+++ resolved
@@ -50,11 +50,7 @@
   }
   else {
     props = Properties::Pointer(new Properties(0));
-<<<<<<< HEAD
-    props->SetValue(FRICTION, 0.5773502691896257);
-=======
     props->SetValue(STATIC_FRICTION, 0.5773502691896257);
->>>>>>> 999f852c
     props->SetValue(WALL_COHESION, 0.0);
     props->SetValue(COMPUTE_WEAR, 0);
     props->SetValue(SEVERITY_OF_WEAR, 0.001);
