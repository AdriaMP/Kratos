from __future__ import print_function, absolute_import, division  # makes KratosMultiphysics backward compatible with python 2.6 and 2.7
# importing the Kratos Library
import KratosMultiphysics as Kratos
from KratosMultiphysics import Vector, ModelPart
import KratosMultiphysics.SwimmingDEMApplication as SDEM
from . import recoverer
import parameters_tools as PT

class L2ProjectionDerivativesRecoverer(recoverer.DerivativesRecoverer):
    def __init__(self, project_parameters, model_part):
        recoverer.DerivativesRecoverer.__init__(self, project_parameters, model_part)
        self.model_part = model_part
        self.use_lumped_mass_matrix = project_parameters["material_acceleration_calculation_type"].GetInt() == 3
        self.recovery_model_part = ModelPart("PostGradientFluidPart")
<<<<<<< HEAD
        self.custom_functions_tool = CustomFunctionsCalculator3D()
        self.calculate_vorticity = (parameters["vorticity_calculation_type"].GetInt() > 0
                                    or PT.RecursiveFindParametersWithCondition(parameters["properties"],
=======
        self.custom_functions_tool = SDEM.CustomFunctionsCalculator3D()
        self.calculate_vorticity = (project_parameters["vorticity_calculation_type"].GetInt() > 0
                                    or PT.RecursiveFindParametersWithCondition(project_parameters["properties"],
>>>>>>> 77331940
                                                                               'vorticity_induced_lift_parameters'))

        if self.use_lumped_mass_matrix:
            self.model_part.ProcessInfo[Kratos.COMPUTE_LUMPED_MASS_MATRIX] = 1
        else:
            self.model_part.ProcessInfo[Kratos.COMPUTE_LUMPED_MASS_MATRIX] = 0
        self.CreateCPluPlusStrategies()

    def FillUpModelPart(self, element_type, condition_type):
        model_part_cloner = Kratos.ConnectivityPreserveModeler()
        model_part_cloner.GenerateModelPart(self.model_part, self.recovery_model_part, element_type, condition_type)

    def CreateCPluPlusStrategies(self, echo_level = 1):
        from KratosMultiphysics.ExternalSolversApplication import SuperLUIterativeSolver
        # linear_solver = SuperLUIterativeSolver()
        # from KratosMultiphysics.ExternalSolversApplication import SuperLUSolver
        scheme = Kratos.ResidualBasedIncrementalUpdateStaticScheme()
        amgcl_smoother = Kratos.AMGCLSmoother.ILU0
        amgcl_krylov_type = Kratos.AMGCLIterativeSolverType.BICGSTAB
        tolerance = 1e-8
        max_iterations = 1000
        verbosity = 0 #0->shows no information, 1->some information, 2->all the information
        gmres_size = 50

        if self.use_lumped_mass_matrix:
            linear_solver = SuperLUIterativeSolver()
        else:
            linear_solver = Kratos.AMGCLSolver(amgcl_smoother, amgcl_krylov_type, tolerance, max_iterations, verbosity,gmres_size)

        self.recovery_strategy = Kratos.ResidualBasedDerivativeRecoveryStrategy(self.recovery_model_part, scheme, linear_solver, False, True, False, False)
        self.recovery_strategy.SetEchoLevel(echo_level)

    def AddDofs(self, DOF_variables):
        for node in self.recovery_model_part.Nodes:
            for var in DOF_variables:
                node.AddDof(var)
        print("DOFs for the derivative recovery solvers added correctly")

    def Solve(self):
        pass

    def SetToZero(self, variable):
        if type(variable).__name__ == 'DoubleVariable':
            self.custom_functions_tool.SetValueOfAllNotes(self.model_part, 0.0, variable)
        elif type(variable).__name__ == 'Array1DVariable3':
            self.custom_functions_tool.SetValueOfAllNotes(self.model_part, Vector([0,0,0]), variable)

class L2ProjectionGradientRecoverer(L2ProjectionDerivativesRecoverer, recoverer.VorticityRecoverer):
    def __init__(self, project_parameters, model_part):
        L2ProjectionDerivativesRecoverer.__init__(self, project_parameters, model_part)
        self.element_type = "ComputeComponentGradientSimplex3D"
        self.condition_type = "ComputeLaplacianSimplexCondition3D"
        self.FillUpModelPart(self.element_type, self.condition_type)
        self.DOFs = (Kratos.VELOCITY_COMPONENT_GRADIENT_X, Kratos.VELOCITY_COMPONENT_GRADIENT_Y, Kratos.VELOCITY_COMPONENT_GRADIENT_Z)
        self.AddDofs(self.DOFs)
<<<<<<< HEAD
        self.calculate_vorticity = (parameters["vorticity_calculation_type"].GetInt() > 0
                                    or PT.RecursiveFindParametersWithCondition(parameters["properties"],
=======
        self.calculate_vorticity = (project_parameters["vorticity_calculation_type"].GetInt() > 0
                                    or PT.RecursiveFindParametersWithCondition(project_parameters["properties"],
>>>>>>> 77331940
                                                                               'vorticity_induced_lift_parameters'))

    def Solve(self):
        print("\nSolving for the fluid acceleration...")
        sys.stdout.flush()
        self.SetToZero(Kratos.VELOCITY_COMPONENT_GRADIENT)
        self.recovery_strategy.Solve()

    def RecoverGradientOfVelocity(self):
        self.model_part.ProcessInfo[Kratos.CURRENT_COMPONENT] = 0
        self.Solve()
        self.custom_functions_tool.CopyValuesFromFirstToSecond(self.model_part, Kratos.VELOCITY_COMPONENT_GRADIENT, Kratos.VELOCITY_X_GRADIENT)
        self.model_part.ProcessInfo[Kratos.CURRENT_COMPONENT] = 1
        self.Solve()
        self.custom_functions_tool.CopyValuesFromFirstToSecond(self.model_part, Kratos.VELOCITY_COMPONENT_GRADIENT, Kratos.VELOCITY_Y_GRADIENT)
        self.model_part.ProcessInfo[Kratos.CURRENT_COMPONENT] = 2
        self.Solve()
        self.custom_functions_tool.CopyValuesFromFirstToSecond(self.model_part, Kratos.VELOCITY_COMPONENT_GRADIENT, Kratos.VELOCITY_Z_GRADIENT)

        if self.calculate_vorticity:
            self.cplusplus_recovery_tool.CalculateVorticityFromGradient(self.model_part, Kratos.VELOCITY_X_GRADIENT, Kratos.VELOCITY_Y_GRADIENT, Kratos.VELOCITY_Z_GRADIENT, Kratos.VORTICITY)

    def RecoverGradientOfVelocityComponent(self, component):
        self.model_part.ProcessInfo[Kratos.CURRENT_COMPONENT] = component
        self.Solve()
        if self.calculate_vorticity:
            self.cplusplus_recovery_tool.CalculateVorticityContributionOfTheGradientOfAComponent(self.model_part, Kratos.VELOCITY_COMPONENT_GRADIENT, Kratos.VORTICITY)

class L2ProjectionMaterialAccelerationRecoverer(L2ProjectionGradientRecoverer, recoverer.MaterialAccelerationRecoverer):
    def __init__(self, project_parameters, model_part):
        L2ProjectionGradientRecoverer.__init__(self, project_parameters, model_part)
        self.store_full_gradient = project_parameters["store_full_gradient_option"].GetBool()

    def RecoverMaterialAcceleration(self):
        if self.store_full_gradient:
            self.RecoverGradientOfVelocity()
            self.RecoverMaterialAccelerationFromGradient()
        else:
            self.RecoverGradientOfVelocityComponent(0)
            self.cplusplus_recovery_tool.CalculateVectorMaterialDerivativeComponent(self.model_part, Kratos.VELOCITY_COMPONENT_GRADIENT, Kratos.ACCELERATION, Kratos.MATERIAL_ACCELERATION)
            self.RecoverGradientOfVelocityComponent(1)
            self.cplusplus_recovery_tool.CalculateVectorMaterialDerivativeComponent(self.model_part, Kratos.VELOCITY_COMPONENT_GRADIENT, Kratos.ACCELERATION, Kratos.MATERIAL_ACCELERATION)
            self.RecoverGradientOfVelocityComponent(2)
            self.cplusplus_recovery_tool.CalculateVectorMaterialDerivativeComponent(self.model_part, Kratos.VELOCITY_COMPONENT_GRADIENT, Kratos.ACCELERATION, Kratos.MATERIAL_ACCELERATION)

class L2ProjectionDirectMaterialAccelerationRecoverer(L2ProjectionMaterialAccelerationRecoverer):
    def __init__(self, project_parameters, model_part):
        L2ProjectionDerivativesRecoverer.__init__(self, project_parameters, model_part)
        self.element_type = "ComputeMaterialDerivativeSimplex3D"
        self.condition_type = "ComputeLaplacianSimplexCondition3D"
        self.FillUpModelPart(self.element_type, self.condition_type)
        self.DOFs = (Kratos.MATERIAL_ACCELERATION_X, Kratos.MATERIAL_ACCELERATION_Y, Kratos.MATERIAL_ACCELERATION_Z)
        self.AddDofs(self.DOFs)

    def RecoverMaterialAcceleration(self):
        self.SetToZero(Kratos.MATERIAL_ACCELERATION)
        self.recovery_strategy.Solve()

class L2ProjectionLaplacianRecoverer(L2ProjectionMaterialAccelerationRecoverer, recoverer.LaplacianRecoverer):
    def __init__(self, project_parameters, model_part):
        L2ProjectionDerivativesRecoverer.__init__(self, project_parameters, model_part)
        self.element_type = "ComputeVelocityLaplacianSimplex3D"
        self.condition_type = "ComputeLaplacianSimplexCondition3D"
        self.FillUpModelPart(self.element_type, self.condition_type)
        self.DOFs = (Kratos.VELOCITY_LAPLACIAN_X, Kratos.VELOCITY_LAPLACIAN_Y, Kratos.VELOCITY_LAPLACIAN_Z)
        self.AddDofs(self.DOFs)

    def RecoverVelocityLaplacian(self):
        print("\nSolving for the laplacian...")
        self.SetToZero(Kratos.VELOCITY_LAPLACIAN)
        self.recovery_strategy.Solve()<|MERGE_RESOLUTION|>--- conflicted
+++ resolved
@@ -12,15 +12,9 @@
         self.model_part = model_part
         self.use_lumped_mass_matrix = project_parameters["material_acceleration_calculation_type"].GetInt() == 3
         self.recovery_model_part = ModelPart("PostGradientFluidPart")
-<<<<<<< HEAD
-        self.custom_functions_tool = CustomFunctionsCalculator3D()
-        self.calculate_vorticity = (parameters["vorticity_calculation_type"].GetInt() > 0
-                                    or PT.RecursiveFindParametersWithCondition(parameters["properties"],
-=======
         self.custom_functions_tool = SDEM.CustomFunctionsCalculator3D()
         self.calculate_vorticity = (project_parameters["vorticity_calculation_type"].GetInt() > 0
                                     or PT.RecursiveFindParametersWithCondition(project_parameters["properties"],
->>>>>>> 77331940
                                                                                'vorticity_induced_lift_parameters'))
 
         if self.use_lumped_mass_matrix:
@@ -76,13 +70,8 @@
         self.FillUpModelPart(self.element_type, self.condition_type)
         self.DOFs = (Kratos.VELOCITY_COMPONENT_GRADIENT_X, Kratos.VELOCITY_COMPONENT_GRADIENT_Y, Kratos.VELOCITY_COMPONENT_GRADIENT_Z)
         self.AddDofs(self.DOFs)
-<<<<<<< HEAD
-        self.calculate_vorticity = (parameters["vorticity_calculation_type"].GetInt() > 0
-                                    or PT.RecursiveFindParametersWithCondition(parameters["properties"],
-=======
         self.calculate_vorticity = (project_parameters["vorticity_calculation_type"].GetInt() > 0
                                     or PT.RecursiveFindParametersWithCondition(project_parameters["properties"],
->>>>>>> 77331940
                                                                                'vorticity_induced_lift_parameters'))
 
     def Solve(self):
