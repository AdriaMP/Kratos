from __future__ import print_function, absolute_import, division #makes KratosMultiphysics backward compatible with python 2.6 and 2.7
from KratosMultiphysics import *
from KratosMultiphysics.DEMApplication import *
from KratosMultiphysics.SwimmingDEMApplication import *
import DEM_analysis_stage

BaseAnalysis = DEM_analysis_stage.DEMAnalysisStage

class FluidCoupledDEMAnalysisStage(BaseAnalysis):

    def __init__(self, model, project_parameters):
<<<<<<< HEAD
        self.project_parameters = project_parameters
        self.DEM_parameters = self.project_parameters['dem_parameters']
        super(FluidCoupledDEMAnalysisStage, self).__init__(model, project_parameters['dem_parameters'])

    def LoadParametersFile(self):
        self.DEM_parameters = self.project_parameters['dem_parameters']

    def GetDefaultInputParameters(self):
        import dem_default_input_parameters
        dem_defaults = dem_default_input_parameters.GetDefaultInputParameters()

        import swimming_dem_default_input_parameters
        only_swimming_defaults = swimming_dem_default_input_parameters.GetDefaultInputParameters()

        for key in only_swimming_defaults.keys():
            dem_defaults.AddValue(key, only_swimming_defaults[key])

        return dem_defaults
=======
        self.sdem_parameters = project_parameters
        super(FluidCoupledDEMAnalysisStage, self).__init__(model, project_parameters['dem_parameters'])
>>>>>>> da4d5f58

    def SetSolverStrategy(self):
        import swimming_sphere_strategy as SolverStrategy
        return SolverStrategy

    def _CreateSolver(self):

        def SetSolverStrategy():
            strategy = self.DEM_parameters["strategy_parameters"]["strategy"].GetString()
            filename = __import__(strategy)
            return filename

        return SetSolverStrategy().SwimmingStrategy(self.all_model_parts,
                                                     self.creator_destructor,
                                                     self.dem_fem_search,
<<<<<<< HEAD
                                                     self.project_parameters,
=======
                                                     self.sdem_parameters,
>>>>>>> da4d5f58
                                                     self.procedures)

    def SelectTranslationalScheme(self):
        translational_scheme = BaseAnalysis.SelectTranslationalScheme(self)
<<<<<<< HEAD
        translational_scheme_name = self.DEM_parameters["TranslationalIntegrationScheme"].GetString()
=======
        translational_scheme_name = self.project_parameters["TranslationalIntegrationScheme"].GetString()
>>>>>>> da4d5f58

        if translational_scheme is None:
            if translational_scheme_name == 'Hybrid_Bashforth':
                return HybridBashforthScheme()
            elif translational_scheme_name == "TerminalVelocityScheme":
                return TerminalVelocityScheme()
            else:
                return None
        else:
            return translational_scheme

    def SelectRotationalScheme(self):
        rotational_scheme = BaseAnalysis.SelectRotationalScheme(self)
<<<<<<< HEAD
        translational_scheme_name = self.DEM_parameters["TranslationalIntegrationScheme"].GetString()
        rotational_scheme_name = self.DEM_parameters["RotationalIntegrationScheme"].GetString()
=======
        translational_scheme_name = self.project_parameters["TranslationalIntegrationScheme"].GetString()
        rotational_scheme_name = self.project_parameters["RotationalIntegrationScheme"].GetString()
>>>>>>> da4d5f58

        if rotational_scheme is None:
            if rotational_scheme_name == 'Direct_Integration':
                if translational_scheme_name == 'Hybrid_Bashforth':
                    return HybridBashforthScheme()
                elif translational_scheme_name == 'TerminalVelocityScheme':
                    return TerminalVelocityScheme()
            elif rotational_scheme_name == 'Runge_Kutta':
                return RungeKuttaScheme()
            elif rotational_scheme_name == 'Quaternion_Integration':
                return QuaternionIntegrationScheme()
            else:
                return None
        else:
            return rotational_scheme

    def BaseReadModelParts(self, max_node_Id = 0, max_elem_Id = 0, max_cond_Id = 0):
        super(FluidCoupledDEMAnalysisStage, self).ReadModelParts(max_node_Id, max_elem_Id, max_cond_Id)

    def ReadModelParts(self, max_node_Id = 0, max_elem_Id = 0, max_cond_Id = 0):
        self.coupling_analysis.ReadDispersePhaseModelParts()

    def GetParticleHistoryWatcher(self):
<<<<<<< HEAD
        #watcher_type = self.project_parameters["full_particle_history_watcher"].GetString()
        watcher_type = 'Empty'
=======
        watcher_type = self.sdem_parameters["full_particle_history_watcher"].GetString()
>>>>>>> da4d5f58

        if watcher_type == 'Empty':
            return None
        elif watcher_type == 'ParticlesHistoryWatcher':
            return ParticlesHistoryWatcher()

    def IsTimeToPrintPostProcess(self):
        return self.analytic_data_counter.Tick()

    def SetGraphicalOutput(self):
        pass

    def GraphicalOutputInitialize(self):
        pass

    def PrintResultsForGid(self, time):
        pass

    def GraphicalOutputFinalize(self):
        pass<|MERGE_RESOLUTION|>--- conflicted
+++ resolved
@@ -9,29 +9,8 @@
 class FluidCoupledDEMAnalysisStage(BaseAnalysis):
 
     def __init__(self, model, project_parameters):
-<<<<<<< HEAD
-        self.project_parameters = project_parameters
-        self.DEM_parameters = self.project_parameters['dem_parameters']
-        super(FluidCoupledDEMAnalysisStage, self).__init__(model, project_parameters['dem_parameters'])
-
-    def LoadParametersFile(self):
-        self.DEM_parameters = self.project_parameters['dem_parameters']
-
-    def GetDefaultInputParameters(self):
-        import dem_default_input_parameters
-        dem_defaults = dem_default_input_parameters.GetDefaultInputParameters()
-
-        import swimming_dem_default_input_parameters
-        only_swimming_defaults = swimming_dem_default_input_parameters.GetDefaultInputParameters()
-
-        for key in only_swimming_defaults.keys():
-            dem_defaults.AddValue(key, only_swimming_defaults[key])
-
-        return dem_defaults
-=======
         self.sdem_parameters = project_parameters
         super(FluidCoupledDEMAnalysisStage, self).__init__(model, project_parameters['dem_parameters'])
->>>>>>> da4d5f58
 
     def SetSolverStrategy(self):
         import swimming_sphere_strategy as SolverStrategy
@@ -47,20 +26,12 @@
         return SetSolverStrategy().SwimmingStrategy(self.all_model_parts,
                                                      self.creator_destructor,
                                                      self.dem_fem_search,
-<<<<<<< HEAD
-                                                     self.project_parameters,
-=======
                                                      self.sdem_parameters,
->>>>>>> da4d5f58
                                                      self.procedures)
 
     def SelectTranslationalScheme(self):
         translational_scheme = BaseAnalysis.SelectTranslationalScheme(self)
-<<<<<<< HEAD
-        translational_scheme_name = self.DEM_parameters["TranslationalIntegrationScheme"].GetString()
-=======
         translational_scheme_name = self.project_parameters["TranslationalIntegrationScheme"].GetString()
->>>>>>> da4d5f58
 
         if translational_scheme is None:
             if translational_scheme_name == 'Hybrid_Bashforth':
@@ -74,13 +45,8 @@
 
     def SelectRotationalScheme(self):
         rotational_scheme = BaseAnalysis.SelectRotationalScheme(self)
-<<<<<<< HEAD
-        translational_scheme_name = self.DEM_parameters["TranslationalIntegrationScheme"].GetString()
-        rotational_scheme_name = self.DEM_parameters["RotationalIntegrationScheme"].GetString()
-=======
         translational_scheme_name = self.project_parameters["TranslationalIntegrationScheme"].GetString()
         rotational_scheme_name = self.project_parameters["RotationalIntegrationScheme"].GetString()
->>>>>>> da4d5f58
 
         if rotational_scheme is None:
             if rotational_scheme_name == 'Direct_Integration':
@@ -104,12 +70,7 @@
         self.coupling_analysis.ReadDispersePhaseModelParts()
 
     def GetParticleHistoryWatcher(self):
-<<<<<<< HEAD
-        #watcher_type = self.project_parameters["full_particle_history_watcher"].GetString()
-        watcher_type = 'Empty'
-=======
         watcher_type = self.sdem_parameters["full_particle_history_watcher"].GetString()
->>>>>>> da4d5f58
 
         if watcher_type == 'Empty':
             return None
