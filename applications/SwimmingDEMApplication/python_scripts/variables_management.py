--- conflicted
+++ resolved
@@ -426,223 +426,5 @@
         if parameters["custom_fluid"]["fluid_model_type"].GetInt() == 0 and 'AVERAGED_FLUID_VELOCITY' in self.nodal_results:
             self.nodal_results += ["AVERAGED_FLUID_VELOCITY"]
 
-<<<<<<< HEAD
-    for variable in pp.clusters_nodal_results:
-        pp.clusters_printing_vars += [eval(variable)]
-
-    for variable in pp.rigid_faces_nodal_results:
-        pp.rigid_faces_printing_vars += [eval(variable)]
-
-    for variable in pp.mixed_nodal_results:
-        pp.dem_printing_vars += [eval(variable)]
-        pp.fluid_printing_vars += [eval(variable)]
-
-    for var in pp.mixed_nodal_results:
-
-        if var in pp.nodal_results:
-            pp.nodal_results.remove(var)
-
-    if not pp.CFD_DEM["print_PRESSURE_option"].GetBool():
-        if "PRESSURE" in pp.nodal_results:
-            pp.nodal_results.remove("PRESSURE")
-
-    EliminateRepeatedValuesFromList(pp.nodal_results)
-    EliminateRepeatedValuesFromList(pp.dem_nodal_results)
-    EliminateRepeatedValuesFromList(pp.mixed_nodal_results)
-
-def ConstructListsOfVariablesForCoupling(pp):
-
-    # fluid coupling variables
-    pp.coupling_fluid_vars = []
-    pp.coupling_fluid_vars += [MATERIAL_ACCELERATION]
-
-    pp.coupling_fluid_vars += [KratosGlobals.GetVariable( pp.CFD_DEM["body_force_per_unit_mass_variable_name"].GetString() )]
-
-    if pp.CFD_DEM["fluid_model_type"].GetInt() == 0:
-        pp.coupling_fluid_vars += [AVERAGED_FLUID_VELOCITY]
-
-    if pp.CFD_DEM["fluid_model_type"].GetInt() == 0 or pp.CFD_DEM["coupling_level_type"].GetInt() > 1 or pp.CFD_DEM["drag_force_type"].GetInt() == 4:
-        pp.coupling_fluid_vars += [FLUID_FRACTION]
-        pp.coupling_fluid_vars += [FLUID_FRACTION_OLD]
-
-        if pp.CFD_DEM["print_DISPERSE_FRACTION_option"].GetBool():
-            pp.coupling_fluid_vars += [DISPERSE_FRACTION]
-
-        if pp.CFD_DEM["filter_velocity_option"].GetBool():
-            pp.coupling_fluid_vars += [PARTICLE_VEL_FILTERED]
-            pp.coupling_fluid_vars += [TIME_AVERAGED_ARRAY_3]
-            pp.coupling_fluid_vars += [PHASE_FRACTION]
-
-    if pp.CFD_DEM["fluid_model_type"].GetInt() >= 1:
-        pp.coupling_fluid_vars += [FLUID_FRACTION_GRADIENT]
-        pp.coupling_fluid_vars += [FLUID_FRACTION_RATE]
-
-    if pp.CFD_DEM["coupling_level_type"].GetInt() >= 1:
-        pp.coupling_fluid_vars += [HYDRODYNAMIC_REACTION]
-
-    if pp.CFD_DEM["coupling_level_type"].GetInt() >= 1 and pp.CFD_DEM["time_averaging_type"].GetInt() > 0:
-        pp.coupling_fluid_vars += [MEAN_HYDRODYNAMIC_REACTION]
-
-    if pp.CFD_DEM["drag_force_type"].GetInt() in {2} or pp.CFD_DEM["lift_force_type"].GetInt() == 1:
-        pp.coupling_fluid_vars += [POWER_LAW_N]
-        pp.coupling_fluid_vars += [POWER_LAW_K]
-        pp.coupling_fluid_vars += [YIELD_STRESS]
-
-        if pp.CFD_DEM["drag_force_type"].GetInt() == 2:
-            pp.coupling_fluid_vars += [GEL_STRENGTH]
-
-    if pp.viscosity_modification_type:
-        pp.coupling_fluid_vars += [VISCOSITY]
-
-    if pp.CFD_DEM["embedded_option"].GetBool():
-        pp.coupling_fluid_vars += [DISTANCE]
-
-    # dem coupling variables
-    pp.coupling_dem_vars = []
-
-    if pp.CFD_DEM["coupling_level_type"].GetInt() > 0:
-        pp.coupling_dem_vars += [FLUID_VEL_PROJECTED]
-        pp.coupling_dem_vars += [FLUID_DENSITY_PROJECTED]
-        pp.coupling_dem_vars += [FLUID_VISCOSITY_PROJECTED]
-        pp.coupling_dem_vars += [HYDRODYNAMIC_FORCE]
-        pp.coupling_dem_vars += [HYDRODYNAMIC_MOMENT]
-        pp.coupling_dem_vars += [MATERIAL_FLUID_ACCEL_PROJECTED]
-        pp.coupling_dem_vars += [FLUID_ACCEL_PROJECTED]
-        pp.coupling_dem_vars += [FLUID_ACCEL_FOLLOWING_PARTICLE_PROJECTED]
-        pp.coupling_dem_vars += [ADDITIONAL_FORCE] # Here for safety for the moment
-
-        if pp.CFD_DEM["buoyancy_force_type"].GetInt() != 2 and pp.CFD_DEM["drag_force_type"].GetInt() != 2:
-            pp.coupling_dem_vars += [PRESSURE_GRAD_PROJECTED]
-
-        if pp.CFD_DEM["include_faxen_terms_option"].GetBool():
-            pp.coupling_dem_vars += [FLUID_VEL_LAPL_PROJECTED]
-            pp.coupling_dem_vars += [FLUID_VEL_LAPL_RATE_PROJECTED]
-
-        if pp.CFD_DEM["basset_force_type"].GetInt() > 0:
-            pp.coupling_dem_vars += [FLUID_VEL_PROJECTED_RATE]
-
-    if pp.CFD_DEM["coupling_level_type"].GetInt() >= 1 or pp.CFD_DEM["fluid_model_type"].GetInt() == 0:
-        pp.coupling_dem_vars += [FLUID_FRACTION_PROJECTED]
-
-    if pp.CFD_DEM["coupling_level_type"].GetInt() >= 1 and pp.CFD_DEM["print_FLUID_FRACTION_GRADIENT_PROJECTED_option"].GetBool():
-        pp.coupling_dem_vars += [FLUID_FRACTION_GRADIENT_PROJECTED]
-
-    if pp.CFD_DEM["drag_force_type"].GetInt() in {2} or pp.CFD_DEM["lift_force_type"].GetInt() == 1:
-        pp.coupling_dem_vars += [POWER_LAW_N]
-        pp.coupling_dem_vars += [POWER_LAW_K]
-        pp.coupling_dem_vars += [YIELD_STRESS]
-
-    if pp.CFD_DEM["lift_force_type"].GetInt() == 1:
-        pp.coupling_dem_vars += [FLUID_VORTICITY_PROJECTED]
-        pp.coupling_dem_vars += [SHEAR_RATE_PROJECTED]
-
-    if pp.CFD_DEM["virtual_mass_force_type"].GetInt() or pp.CFD_DEM["basset_force_type"].GetInt() >= 1:
-        pp.coupling_dem_vars += [FLUID_ACCEL_PROJECTED]
-
-    if pp.CFD_DEM["embedded_option"].GetBool():
-        pp.coupling_dem_vars += [DISTANCE]
-
-    if pp.CFD_DEM["print_REYNOLDS_NUMBER_option"].GetBool():
-        pp.coupling_dem_vars += [REYNOLDS_NUMBER]
-
-    if pp.CFD_DEM["apply_time_filter_to_fluid_fraction_option"].GetBool():
-        pp.time_filtered_vars += [FLUID_FRACTION_FILTERED] # FLUID_FRACTION??
-
-    if pp.CFD_DEM["filter_velocity_option"].GetBool():
-        pp.time_filtered_vars += [PARTICLE_VEL_FILTERED]
-
-
-def ChangeListOfFluidNodalResultsToPrint(pp):
-
-    if pp.CFD_DEM["store_full_gradient_option"].GetBool() and pp.CFD_DEM["print_VELOCITY_GRADIENT_option"].GetBool():
-        pp.nodal_results += ["VELOCITY_X_GRADIENT"]
-        pp.nodal_results += ["VELOCITY_Y_GRADIENT"]
-        pp.nodal_results += ["VELOCITY_Z_GRADIENT"]
-
-    if pp.CFD_DEM["print_PRESSURE_GRADIENT_option"].GetBool():
-        pp.nodal_results += ["PRESSURE_GRADIENT"]
-
-    if pp.CFD_DEM["print_FLUID_FRACTION_option"].GetBool():
-        pp.nodal_results += ["FLUID_FRACTION"]
-
-    if pp.CFD_DEM["print_PARTICLE_VEL_option"].GetBool():
-        pp.nodal_results += ["PARTICLE_VEL_FILTERED"]
-
-    if pp.CFD_DEM["print_FLUID_FRACTION_GRADIENT_option"].GetBool():
-        pp.nodal_results += ["FLUID_FRACTION_GRADIENT"]
-
-    if pp.CFD_DEM["print_DISPERSE_FRACTION_option"].GetBool():
-        pp.nodal_results += ["DISPERSE_FRACTION"]
-        pp.nodal_results += ["PHASE_FRACTION"]
-
-    if pp.CFD_DEM["fluid_model_type"].GetInt() == 0 and pp.CFD_DEM["print_AVERAGED_FLUID_VELOCITY_option"].GetBool():
-        pp.nodal_results += ["AVERAGED_FLUID_VELOCITY"]
-
-    if pp.CFD_DEM["fluid_model_type"].GetInt() == 1 and pp.CFD_DEM["print_FLUID_FRACTION_GRADIENT_option"].GetBool():
-        pp.nodal_results += ["FLUID_FRACTION_GRADIENT"]
-
-    if pp.CFD_DEM["print_VISCOSITY_option"].GetBool():
-        pp.nodal_results += ["VISCOSITY"]
-
-    if pp.CFD_DEM["body_force_on_fluid_option"].GetBool() and pp.CFD_DEM["print_BODY_FORCE_option"].GetBool():
-        pp.nodal_results += ["BODY_FORCE"]
-
-    if pp.CFD_DEM["print_HYDRODYNAMIC_REACTION_option"].GetBool():
-        pp.nodal_results += ["HYDRODYNAMIC_REACTION"]
-
-    if pp.CFD_DEM["print_MEAN_HYDRODYNAMIC_REACTION_option"].GetBool():
-        pp.nodal_results += ["MEAN_HYDRODYNAMIC_REACTION"]
-
-    if pp.CFD_DEM["embedded_option"].GetBool() and pp.CFD_DEM["print_distance_option"].GetBool():
-        pp.nodal_results += ["DISTANCE"]
-
-    if pp.CFD_DEM["print_MATERIAL_ACCELERATION_option"].GetBool():
-        pp.nodal_results += ["MATERIAL_ACCELERATION"]
-
-    if pp.CFD_DEM["print_VORTICITY_option"].GetBool():
-        pp.nodal_results += ["VORTICITY"]
-
-    if pp.CFD_DEM["print_VELOCITY_LAPLACIAN_option"].GetBool():
-        pp.nodal_results += ["VELOCITY_LAPLACIAN"]
-
-    if pp.CFD_DEM["print_VELOCITY_LAPLACIAN_RATE_option"].GetBool():
-        pp.nodal_results += ["VELOCITY_LAPLACIAN_RATE"]
-
-    if pp.CFD_DEM["print_CONDUCTIVITY_option"].GetBool():
-        pp.nodal_results += ["CONDUCTIVITY"]
-
-    if pp.CFD_DEM["print_VECTORIAL_ERROR_option"].GetBool():
-        pp.nodal_results += ["VECTORIAL_ERROR"]
-        pp.nodal_results += ["VECTORIAL_ERROR_1"]
-
-def ChangeInputDataForConsistency(pp):
-    if pp.CFD_DEM["coupling_level_type"].GetInt() == 0:
-        pp.CFD_DEM["project_at_every_substep_option"].SetBool(False)
-        pp.CFD_DEM.project_at_every_substep_option = False #TODO: what should we do in these cases?? Discuss
-
-    if pp.CFD_DEM['dem_parameters']["VelocityTrapOption"]:
-        pp.velocity_trap_option = 1
-    else:
-        pp.velocity_trap_option = 0
-
-    if pp.CFD_DEM["flow_in_porous_medium_option"].GetBool():
-        pp.coupling_weighing_type = - 1 # the fluid fraction is not projected from DEM (there may not be a DEM part) but is externally imposed
-
-    pp.CFD_DEM["time_steps_per_stationarity_step"].SetInt(max(1, int(pp.CFD_DEM["time_steps_per_stationarity_step"].GetInt())))
-
-    if pp.CFD_DEM["coupling_level_type"].GetInt() > 1:
-        pp.CFD_DEM["stationary_problem_option"].SetBool(False)
-
-def EliminateRepeatedValuesFromList(redundant_list):
-    clean_list = []
-
-    for var in redundant_list:
-
-        if var in clean_list:
-            redundant_list.remove(var)
-
-        clean_list += [var]
-=======
         if parameters["custom_fluid"]["fluid_model_type"].GetInt() == 1 and 'FLUID_FRACTION_GRADIENT' in self.nodal_results:
-            self.nodal_results += ["FLUID_FRACTION_GRADIENT"]
->>>>>>> 52d0fbd2
+            self.nodal_results += ["FLUID_FRACTION_GRADIENT"]