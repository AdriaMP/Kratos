--- conflicted
+++ resolved
@@ -148,13 +148,8 @@
                     "constrained"                   : false,
                     "mesh_smoothing"                : false,
                     "variables_smoothing"           : false,
-<<<<<<< HEAD
-                    "elemental_variables_to_smooth" : ["DETERMINANT_F"],
-                    "reference_element_type"        : "TwoStepUpdatedLagrangianVPFluidDEMcouplingElement3D",
-=======
                     "elemental_variables_to_smooth" : [],
                     "reference_element_type"        : "TwoStepUpdatedLagrangianVPFluidElement3D",
->>>>>>> b9751c0a
                     "reference_condition_type"      : "CompositeCondition3D3N"
                 },
                 "spatial_bounding_box"            : {
