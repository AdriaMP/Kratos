--- conflicted
+++ resolved
@@ -230,10 +230,4 @@
                 for j in range(body_parts_name_list.size()):
                     self.main_model_part.RemoveSubModelPart(body_parts_name_list[j].GetString())
                     print("::[Model_Prepare]::Body Part Removed:", body_parts_name_list[j].GetString())
-<<<<<<< HEAD
-        print(" Main Model Part", self.main_model_part )
-=======
-        print(" Main Model Part", self.main_model_part )
-
-
->>>>>>> 7940f50d
+        print(" Main Model Part", self.main_model_part )