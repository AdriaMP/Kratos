from __future__ import print_function, absolute_import, division #makes KratosMultiphysics backward compatible with python 2.6 and 2.7
import os
#import kratos core and applications
import KratosMultiphysics
import KratosMultiphysics.PfemFluidDynamicsApplication as KratosPfemFluid
import KratosMultiphysics.DelaunayMeshingApplication  as KratosDelaunay
from KratosMultiphysics.python_solver import PythonSolver


def CreateSolver(model, parameters):
    return PfemFluidSolver(model, parameters)

class PfemFluidSolver(PythonSolver):

    def __init__(self, model, parameters):

        self._validate_settings_in_baseclass=True # To be removed eventually

        super(PfemFluidSolver,self).__init__(model, parameters)

        #construct the linear solver
        from KratosMultiphysics import python_linear_solver_factory
        self.pressure_linear_solver = python_linear_solver_factory.ConstructSolver(self.settings["pressure_linear_solver_settings"])
        self.velocity_linear_solver = python_linear_solver_factory.ConstructSolver(self.settings["velocity_linear_solver_settings"])

        self.compute_reactions = self.settings["compute_reactions"].GetBool()
        print("Construction of 2-step Pfem Fluid Solver finished.")
        super(PfemFluidSolver, self).__init__(model, parameters)

        model_part_name = self.settings["model_part_name"].GetString()
        if model_part_name == "":
            raise Exception('Please specify a model_part name!')

        if self.model.HasModelPart(model_part_name):
            self.main_model_part = self.model.GetModelPart(model_part_name)
        else:
            self.main_model_part = self.model.CreateModelPart(model_part_name)


    @classmethod
    def GetDefaultSettings(cls):
        this_defaults = KratosMultiphysics.Parameters("""{
             "solver_type": "pfem_fluid_solver",
            "model_part_name": "PfemFluidModelPart",
<<<<<<< HEAD
            "physics_type" : "fluid",
=======
            "physics_type"   : "fluid",
>>>>>>> b9751c0a
            "domain_size": 2,
            "time_stepping"               : {
                "automatic_time_step" : false,
                "time_step"           : 0.001
            },
            "model_import_settings":{
                "input_type": "mdpa",
                "input_filename": "unknown_name"
            },
            "buffer_size": 3,
            "echo_level": 1,
            "reform_dofs_at_each_step": false,
            "clear_storage": false,
            "compute_reactions": true,
            "move_mesh_flag": true,
            "dofs"                : [],
            "stabilization_factor": 1.0,
            "line_search": false,
            "compute_contact_forces": false,
            "block_builder": false,
            "component_wise": false,
            "predictor_corrector": true,
            "time_order": 2,
            "maximum_velocity_iterations": 1,
            "maximum_pressure_iterations": 7,
            "velocity_tolerance": 1e-5,
            "pressure_tolerance": 1e-5,
            "pressure_linear_solver_settings":  {
                "solver_type"                    : "amgcl",
                "max_iteration"                  : 5000,
                "tolerance"                      : 1e-9,
                "provide_coordinates"            : false,
                "scaling"                        : false,
                "smoother_type"                  : "damped_jacobi",
                "krylov_type"                    : "cg",
                "coarsening_type"                : "aggregation",
                "verbosity"                      : 0
            },
            "velocity_linear_solver_settings": {
                "solver_type"                    : "bicgstab",
                "max_iteration"                  : 5000,
                "tolerance"                      : 1e-9,
                "preconditioner_type"            : "none",
                "scaling"                        : false
            },
            "solving_strategy_settings":{
               "time_step_prediction_level": 0,
               "max_delta_time": 1.0e-5,
               "fraction_delta_time": 0.9,
               "rayleigh_damping": false,
               "rayleigh_alpha": 0.0,
               "rayleigh_beta" : 0.0
            },
        "bodies_list": [],
        "problem_domain_sub_model_part_list": [],
        "processes_sub_model_part_list": [],
        "constraints_process_list": [],
        "loads_process_list"       : [],
        "output_process_list"      : [],
        "output_configuration"     : {},
        "problem_process_list"     : [],
        "processes"                : {},
        "output_processes"         : {},
        "check_process_list": []
        }""")
        this_defaults.AddMissingParameters(super(PfemFluidSolver, cls).GetDefaultSettings())
        return this_defaults


    def GetMinimumBufferSize(self):
        return 3

    def Initialize(self):

        print("::[Pfem Fluid Solver]:: -START-")

        print(self.main_model_part.SetBufferSize(self.settings["buffer_size"].GetInt()))

        # Get the computing model part
        self.computing_model_part = self.GetComputingModelPart()

        self.fluid_solver = KratosPfemFluid.TwoStepVPStrategy(self.computing_model_part,
                                                              self.velocity_linear_solver,
                                                              self.pressure_linear_solver,
                                                              self.settings["reform_dofs_at_each_step"].GetBool(),
                                                              self.settings["velocity_tolerance"].GetDouble(),
                                                              self.settings["pressure_tolerance"].GetDouble(),
                                                              self.settings["maximum_pressure_iterations"].GetInt(),
                                                              self.settings["time_order"].GetInt(),
                                                              self.main_model_part.ProcessInfo[KratosMultiphysics.SPACE_DIMENSION])

        echo_level = self.settings["echo_level"].GetInt()

        # Set echo_level
        self.fluid_solver.SetEchoLevel(echo_level)

        # Set initialize flag
        if( self.main_model_part.ProcessInfo[KratosMultiphysics.IS_RESTARTED] == True ):
            self.mechanical_solver.SetInitializePerformedFlag(True)

        # Check if everything is assigned correctly
        self.fluid_solver.Check()
        print("::[Pfem Fluid Solver]:: -END- ")


    def AddVariables(self):
        self.main_model_part.AddNodalSolutionStepVariable(KratosMultiphysics.VELOCITY)
        self.main_model_part.AddNodalSolutionStepVariable(KratosMultiphysics.ACCELERATION)
        self.main_model_part.AddNodalSolutionStepVariable(KratosMultiphysics.DISPLACEMENT)
        self.main_model_part.AddNodalSolutionStepVariable(KratosMultiphysics.PRESSURE)
        self.main_model_part.AddNodalSolutionStepVariable(KratosMultiphysics.VISCOSITY)

        self.main_model_part.AddNodalSolutionStepVariable(KratosMultiphysics.MESH_VELOCITY)

        self.main_model_part.AddNodalSolutionStepVariable(KratosMultiphysics.NODAL_AREA)
        self.main_model_part.AddNodalSolutionStepVariable(KratosMultiphysics.BODY_FORCE)
        self.main_model_part.AddNodalSolutionStepVariable(KratosMultiphysics.DENSITY)
        self.main_model_part.AddNodalSolutionStepVariable(KratosMultiphysics.BULK_MODULUS)
        self.main_model_part.AddNodalSolutionStepVariable(KratosMultiphysics.DYNAMIC_VISCOSITY)
        self.main_model_part.AddNodalSolutionStepVariable(KratosMultiphysics.POISSON_RATIO)
        self.main_model_part.AddNodalSolutionStepVariable(KratosMultiphysics.YOUNG_MODULUS)

        self.main_model_part.AddNodalSolutionStepVariable(KratosMultiphysics.NODAL_MASS)
        self.main_model_part.AddNodalSolutionStepVariable(KratosMultiphysics.NODAL_ERROR)
        self.main_model_part.AddNodalSolutionStepVariable(KratosMultiphysics.FORCE_RESIDUAL)


        #VARIABLES FOR PAPANASTASIOU MODEL
        self.main_model_part.AddNodalSolutionStepVariable(KratosPfemFluid.FLOW_INDEX)
        self.main_model_part.AddNodalSolutionStepVariable(KratosPfemFluid.YIELD_SHEAR)
        self.main_model_part.AddNodalSolutionStepVariable(KratosPfemFluid.ADAPTIVE_EXPONENT)

        #VARIABLES FOR MU-I RHEOLOGY MODEL
        self.main_model_part.AddNodalSolutionStepVariable(KratosPfemFluid.STATIC_FRICTION)
        self.main_model_part.AddNodalSolutionStepVariable(KratosPfemFluid.DYNAMIC_FRICTION)
        self.main_model_part.AddNodalSolutionStepVariable(KratosPfemFluid.INERTIAL_NUMBER_ZERO)
        self.main_model_part.AddNodalSolutionStepVariable(KratosPfemFluid.GRAIN_DIAMETER)
        self.main_model_part.AddNodalSolutionStepVariable(KratosPfemFluid.GRAIN_DENSITY)
        self.main_model_part.AddNodalSolutionStepVariable(KratosPfemFluid.REGULARIZATION_COEFFICIENT)
        self.main_model_part.AddNodalSolutionStepVariable(KratosPfemFluid.INFINITE_FRICTION)
        self.main_model_part.AddNodalSolutionStepVariable(KratosPfemFluid.INERTIAL_NUMBER_ONE)
        self.main_model_part.AddNodalSolutionStepVariable(KratosPfemFluid.ALPHA_PARAMETER)

        self.main_model_part.AddNodalSolutionStepVariable(KratosMultiphysics.REACTION)
        self.main_model_part.AddNodalSolutionStepVariable(KratosMultiphysics.NORMAL)
        self.main_model_part.AddNodalSolutionStepVariable(KratosMultiphysics.VOLUME_ACCELERATION)
        self.main_model_part.AddNodalSolutionStepVariable(KratosMultiphysics.FLUID_FRACTION)
        self.main_model_part.AddNodalSolutionStepVariable(KratosMultiphysics.FLUID_FRACTION_OLD)
        self.main_model_part.AddNodalSolutionStepVariable(KratosMultiphysics.FLUID_FRACTION_RATE)

        # PFEM fluid variables
        # self.main_model_part.AddNodalSolutionStepVariable(KratosPfemFluid.NORMVELOCITY)
        self.main_model_part.AddNodalSolutionStepVariable(KratosPfemFluid.YIELDED)
        self.main_model_part.AddNodalSolutionStepVariable(KratosPfemFluid.FREESURFACE)
        self.main_model_part.AddNodalSolutionStepVariable(KratosPfemFluid.PRESSURE_VELOCITY)
        self.main_model_part.AddNodalSolutionStepVariable(KratosPfemFluid.PRESSURE_REACTION)
        self.main_model_part.AddNodalSolutionStepVariable(KratosPfemFluid.PRESSURE_ACCELERATION)

        # Pfem Extra Vars
        self.main_model_part.AddNodalSolutionStepVariable(KratosMultiphysics.NODAL_H)

        self.main_model_part.AddNodalSolutionStepVariable(KratosMultiphysics.CONTACT_FORCE)
        self.main_model_part.AddNodalSolutionStepVariable(KratosMultiphysics.CONTACT_NORMAL)

        self.main_model_part.AddNodalSolutionStepVariable(KratosDelaunay.OFFSET)
        self.main_model_part.AddNodalSolutionStepVariable(KratosDelaunay.SHRINK_FACTOR)
        self.main_model_part.AddNodalSolutionStepVariable(KratosDelaunay.MEAN_ERROR)
        self.main_model_part.AddNodalSolutionStepVariable(KratosDelaunay.RIGID_WALL)

        print("::[PfemFluidSolver]:: Variables ADDED")


    def AddDofs(self):

        for node in self.main_model_part.Nodes:
            # adding dofs
            node.AddDof(KratosMultiphysics.PRESSURE)
            node.AddDof(KratosMultiphysics.DENSITY)
            node.AddDof(KratosMultiphysics.VELOCITY_X)
            node.AddDof(KratosMultiphysics.VELOCITY_Y)
            node.AddDof(KratosMultiphysics.VELOCITY_Z)
            node.AddDof(KratosMultiphysics.DISPLACEMENT_X)
            node.AddDof(KratosMultiphysics.DISPLACEMENT_Y)
            node.AddDof(KratosMultiphysics.DISPLACEMENT_Z)
        print("::[Pfem Fluid Solver]:: DOF's ADDED")

    def ImportModelPart(self):

        # we can use the default implementation in the base class
        self._ImportModelPart(self.main_model_part,self.settings["model_import_settings"])

    def PrepareModelPart(self):

        print("::[Pfem Fluid Solver]:: Model preparing started.")

        self.computing_model_part_name = "fluid_computing_domain"

        # Auxiliary Kratos parameters object to be called by the CheckAndPepareModelProcess
        params = KratosMultiphysics.Parameters("{}")
        params.AddEmptyValue("computing_model_part_name").SetString(self.computing_model_part_name)
        params.AddValue("problem_domain_sub_model_part_list",self.settings["problem_domain_sub_model_part_list"])
        params.AddValue("processes_sub_model_part_list",self.settings["processes_sub_model_part_list"])
        if( self.settings.Has("bodies_list") ):
            params.AddValue("bodies_list",self.settings["bodies_list"])

        self.CheckAndPrepareModelProcess(params)
        self.main_model_part.SetBufferSize( self.settings["buffer_size"].GetInt() )

        current_buffer_size = self.main_model_part.GetBufferSize()
        if(self.GetMinimumBufferSize() > current_buffer_size):
            current_buffer_size = self.GetMinimumBufferSize()

        self.main_model_part.SetBufferSize( current_buffer_size )

        # Fill buffer
        delta_time = self.main_model_part.ProcessInfo[KratosMultiphysics.DELTA_TIME]
        time = self.main_model_part.ProcessInfo[KratosMultiphysics.TIME]
        time = time - delta_time * (current_buffer_size)
        self.main_model_part.ProcessInfo.SetValue(KratosMultiphysics.TIME, time)
        for size in range(0, current_buffer_size):
            step = size - (current_buffer_size -1)
            self.main_model_part.ProcessInfo.SetValue(KratosMultiphysics.STEP, step)
            time = time + delta_time
            self.main_model_part.CloneTimeStep(time)

        self.main_model_part.ProcessInfo[KratosMultiphysics.IS_RESTARTED] = False

        print ("::[Pfem Fluid Solver]:: Model preparing finished.")


    def CheckAndPrepareModelProcess(self, params):
        # CheckAndPrepareModelProcess creates the fluid_computational model part
        from KratosMultiphysics.PfemFluidDynamicsApplication import pfem_check_and_prepare_model_process_fluid
        pfem_check_and_prepare_model_process_fluid.CheckAndPrepareModelProcess(self.main_model_part, params).Execute()

    def _ComputeDeltaTime(self):
        
        delta_time = self.main_model_part.ProcessInfo[KratosMultiphysics.DELTA_TIME]

        return delta_time

    def GetComputingModelPart(self):
        return self.main_model_part.GetSubModelPart(self.computing_model_part_name)

    def Solve(self):
        if self.settings["clear_storage"].GetBool():
            self.Clear()

        self.fluid_solver.Solve()

    def AdvanceInTime(self, current_time):
        dt = self._ComputeDeltaTime()
        new_time = current_time + dt

        self.main_model_part.CloneTimeStep(new_time)
        self.main_model_part.ProcessInfo[KratosMultiphysics.STEP] += 1

        return new_time

    def InitializeStrategy(self):
        if self.settings["clear_storage"].GetBool():
            self.Clear()

        self.fluid_solver.Initialize()

    def InitializeSolutionStep(self):
        #self.fluid_solver.InitializeSolutionStep()
        if self._TimeBufferIsInitialized():
            self.fluid_solver.InitializeSolutionStep()

        ## Automatic time step computation according to user defined CFL number
        if (self.settings["time_stepping"]["automatic_time_step"].GetBool()):
            adaptive_time_interval = KratosPfemFluid.AdaptiveTimeIntervalProcess(self.main_model_part,self.settings["echo_level"].GetInt())
            adaptive_time_interval.Execute()

    def Predict(self):
        pass

    def SolveSolutionStep(self):
        is_converged = True
        self.fluid_solver.Solve()
        return is_converged

    def FinalizeSolutionStep(self):
        #pass
        self.fluid_solver.FinalizeSolutionStep()

        unactive_peak_elements = False
        unactive_sliver_elements = False
        if(unactive_peak_elements == True or unactive_sliver_elements == True):
            set_active_flag = KratosPfemFluid.SetActiveFlagProcess(self.main_model_part,unactive_peak_elements,unactive_sliver_elements,self.settings["echo_level"].GetInt())
            set_active_flag.Execute()

    def SetEchoLevel(self, level):
        self.fluid_solver.SetEchoLevel(level)

    def Clear(self):
        self.fluid_solver.Clear()

    def Check(self):
        self.fluid_solver.Check()
#
    def _TimeBufferIsInitialized(self):
        # We always have one extra old step (step 0, read from input)
        return self.main_model_part.ProcessInfo[KratosMultiphysics.STEP] + 1 >= self.GetMinimumBufferSize()

#

<|MERGE_RESOLUTION|>--- conflicted
+++ resolved
@@ -42,11 +42,7 @@
         this_defaults = KratosMultiphysics.Parameters("""{
              "solver_type": "pfem_fluid_solver",
             "model_part_name": "PfemFluidModelPart",
-<<<<<<< HEAD
-            "physics_type" : "fluid",
-=======
             "physics_type"   : "fluid",
->>>>>>> b9751c0a
             "domain_size": 2,
             "time_stepping"               : {
                 "automatic_time_step" : false,
