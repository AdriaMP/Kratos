--- conflicted
+++ resolved
@@ -911,414 +911,6 @@
     }; // Class Process
 
     ///@}
-<<<<<<< HEAD
-    ///@name Operations
-    ///@{
-
-
-    /// Execute method is used to execute the Process algorithms.
-    void Execute() override
-    {
-      KRATOS_TRY
-
-	if( mEchoLevel > 1 ){
-	  std::cout<<" [ SELECT MESH ELEMENTS in PfemFluid: ("<<mrRemesh.OutMesh.GetNumberOfElements()<<") "<<std::endl;
-	  std::cout<<"MODEL PART InNumberOfElements "<<mrRemesh.InMesh.GetNumberOfElements()<<std::endl;
-	  std::cout<<"MODEL PART InNumberOfPoints "<<mrRemesh.InMesh.GetNumberOfPoints()<<std::endl;
-	  std::cout<<"MODEL PART OutNumberOfElements "<<mrRemesh.OutMesh.GetNumberOfElements()<<std::endl;
-	  std::cout<<"MODEL PART OutNumberOfPoints "<<mrRemesh.OutMesh.GetNumberOfPoints()<<std::endl;
-	}
-      int& OutNumberOfElements = mrRemesh.OutMesh.GetNumberOfElements();
-      mrRemesh.PreservedElements.clear();
-      mrRemesh.PreservedElements.resize(OutNumberOfElements);
-      std::fill( mrRemesh.PreservedElements.begin(), mrRemesh.PreservedElements.end(), 0 );
-      mrRemesh.MeshElementsSelectedFlag = true;
-
-
-      mrRemesh.Info->NumberOfElements=0;
-
-      const ProcessInfo& rCurrentProcessInfo = mrModelPart.GetProcessInfo();
-      double currentTime = rCurrentProcessInfo[TIME];
-      double timeInterval = rCurrentProcessInfo[DELTA_TIME];
-      bool firstMesh=false;
-      if(currentTime<2*timeInterval){
-	firstMesh=true;
-      }
-
-      bool box_side_element = false;
-      bool wrong_added_node = false;
-
-      int number_of_slivers = 0;
-
-      if(mrRemesh.ExecutionOptions.IsNot(MesherUtilities::SELECT_TESSELLATION_ELEMENTS))
-	{
-	  for(int el=0; el<OutNumberOfElements; el++)
-	    {
-	      mrRemesh.PreservedElements[el]=1;
-	      mrRemesh.Info->NumberOfElements+=1;
-	    }
-	}
-      else
-	{
-	  if( mEchoLevel > 1 )
-	    std::cout<<"   Start Element Selection "<<OutNumberOfElements<<std::endl;
-
-	  ModelPart::ElementsContainerType::iterator element_begin = mrModelPart.ElementsBegin();
-	  const unsigned int nds = element_begin->GetGeometry().size();
-	  const unsigned int dimension = element_begin->GetGeometry().WorkingSpaceDimension();
-
-	  int* OutElementList = mrRemesh.OutMesh.GetElementList();
-
-	  ModelPart::NodesContainerType& rNodes = mrModelPart.Nodes();
-
-	  int el = 0;
-	  int number = 0;
-	  // std::cout<<" num nodes "<<rNodes.size()<<std::endl;
-	  // std::cout<<" NodalPreIdsSize "<<mrRemesh.NodalPreIds.size()<<std::endl;
-
-	  //#pragma omp parallel for reduction(+:number) private(el)
-	  for(el=0; el<OutNumberOfElements; el++)
-	    {
-	      Geometry<Node<3> > vertices;
-
-	      unsigned int  numfreesurf =0;
-	      unsigned int  numboundary =0;
-	      unsigned int  numrigid =0;
-	      unsigned int  numinternalsolid =0;
-	      unsigned int  numsolid =0;
-	      unsigned int  numinlet =0;
-	      unsigned int  numisolated =0;
-	      // unsigned int  numinsertednodes =0;
-	      std::vector<double > normVelocityP;
-	      normVelocityP.resize(nds);
-	      unsigned int  checkedNodes =0;
-	      box_side_element = false;
-	      unsigned int countIsolatedWallNodes=0;
-	      // bool isolatedWallElement=true;
-	      for(unsigned int pn=0; pn<nds; pn++)
-		{
-		  //set vertices
-		  if(mrRemesh.NodalPreIds[OutElementList[el*nds+pn]]<0){
-		    if(mrRemesh.Options.IsNot(MesherUtilities::CONTACT_SEARCH))
-		      std::cout<<" ERROR: something is wrong: nodal id < 0 "<<std::endl;
-		    box_side_element = true;
-		    break;
-		  }
-
-		  if(OutElementList[el*nds+pn]<=0)
-		    std::cout<<" ERROR: something is wrong: nodal id < 0 "<<el<<std::endl;
-
-
-		  if( (unsigned int)OutElementList[el*nds+pn] > mrRemesh.NodalPreIds.size() ){
-		    wrong_added_node = true;
-		    std::cout<<" ERROR: something is wrong: node out of bounds "<<std::endl;
-		    break;
-		  }
-
-		  //vertices.push_back( *((rNodes).find( OutElementList[el*nds+pn] ).base() ) );
-		  vertices.push_back(rNodes(OutElementList[el*nds+pn]));
-
-		  //check flags on nodes
-
-		  if(vertices.back().Is(ISOLATED)){
-		    numisolated++;
-		  }
-
-       		  if(vertices.back().Is(BOUNDARY)){
-		    numboundary++;
-		    // std::cout<<" BOUNDARY COORDINATES: "<<vertices.back().Coordinates()<<std::endl;
-		  }
-		  if(vertices.back().Is(RIGID) || vertices.back().Is(SOLID)){
-		    numrigid++;
-
-		    NodeWeakPtrVectorType& rN = vertices.back().GetValue(NEIGHBOUR_NODES);
-		    bool localIsolatedWallNode=true;
-		    for(unsigned int i = 0; i < rN.size(); i++)
-		      {
-			if(rN[i].IsNot(RIGID)){
-			  // isolatedWallElement=false;
-			  localIsolatedWallNode=false;
-			}
-		      }
-		    if(localIsolatedWallNode==true){
-		      countIsolatedWallNodes++;
-		    }
-
-       		    // std::cout<<" rigid COORDINATES: "<<vertices.back().Coordinates()<<std::endl;
-		  }
-		  if(vertices.back().Is(SOLID) && vertices.back().IsNot(BOUNDARY)){
-		    numinternalsolid++;
-		    // std::cout<<" internal solid COORDINATES: "<<vertices.back().Coordinates()<<std::endl;
-		  }
-		  if(vertices.back().Is(SOLID)){
-		    numsolid++;
-		    // std::cout<<"solid COORDINATES: "<<vertices.back().Coordinates()<<std::endl;
-		  }
-		  if(vertices.back().IsNot(RIGID) && vertices.back().Is(BOUNDARY)){
-		    numfreesurf++;
-		    const array_1d<double,3> &velocityP0=vertices.back().FastGetSolutionStepValue(VELOCITY,0);
-		    normVelocityP[pn]=norm_2(velocityP0);
-		    checkedNodes++;
-		  }else if(vertices.back().Is(ISOLATED)){
-		    checkedNodes++;
-		    const array_1d<double,3> &velocityP0=vertices.back().FastGetSolutionStepValue(VELOCITY,0);
-		    normVelocityP[pn]=norm_2(velocityP0);
-		  }
-
-		  if(vertices.back().Is(INLET)){
-		    // vertices.back().Reset(INLET);
-		    numinlet++;
-		  }
-		}
-
-
-	      if(box_side_element || wrong_added_node){
-		std::cout<<" ,,,,,,,,,,,,,,,,,,,,,,,,,,,,, Box_Side_Element "<<std::endl;
-		continue;
-	      }
-
-
-	      double Alpha =  mrRemesh.AlphaParameter; //*nds;
-
-	      if(dimension==2){
-		if((numfreesurf==nds || (numisolated+numfreesurf)==nds) && firstMesh==false){
-		  if(checkedNodes==nds){
-		    const double maxValue=1.5;
-		    const double minValue=1.0/maxValue;
-		    if(normVelocityP[0]/normVelocityP[1]>maxValue || normVelocityP[0]/normVelocityP[1]<minValue ||
-		       normVelocityP[0]/normVelocityP[2]>maxValue || normVelocityP[0]/normVelocityP[2]<minValue ||
-		       normVelocityP[1]/normVelocityP[2]>maxValue || normVelocityP[1]/normVelocityP[2]<minValue){
-		      Alpha*=0;
-		    }
-		  }else{
-                    KRATOS_INFO( "ATTENTION!!! CHECKED NODES= " ) <<checkedNodes<<" and the nodes are "<<nds<<std::endl;
-		    Alpha*=0;
-		  }
-		}
-
-		if(numrigid==0 && numfreesurf==0 && numisolated==0){
-		  Alpha*=1.75;
-		}
-		else{
-		  Alpha*=1.04;
-		}
-
-	      }else  if(dimension==3){
-		if(numfreesurf==nds || (numisolated+numfreesurf)==nds){
-		  if(checkedNodes==nds){
-		    const double maxValue=1.5;
-		    const double minValue=1.0/maxValue;
-		    if(normVelocityP[0]/normVelocityP[1]<minValue || normVelocityP[0]/normVelocityP[2]<minValue || normVelocityP[0]/normVelocityP[3]<minValue ||
-		       normVelocityP[0]/normVelocityP[1]>maxValue || normVelocityP[0]/normVelocityP[2]<maxValue || normVelocityP[0]/normVelocityP[3]>maxValue ||
-		       normVelocityP[1]/normVelocityP[2]<minValue || normVelocityP[1]/normVelocityP[3]<minValue ||
-		       normVelocityP[1]/normVelocityP[2]>maxValue || normVelocityP[1]/normVelocityP[3]<maxValue ||
-		       normVelocityP[2]/normVelocityP[3]<minValue ||
-		       normVelocityP[2]/normVelocityP[3]>maxValue){
-		      Alpha*=0;
-		    }
-		  }else{
-		    std::cout<<"ATTENTION!!! CHECKED NODES= "<<checkedNodes<<" and the nodes are "<<nds<<std::endl;
-		    Alpha*=0;
-		  }
-
-		}
-
-		if(numrigid==0 && numfreesurf==0 && numisolated==0){
-		  Alpha*=1.75;
-		}else{
-		  Alpha*=1.125;
-		}
-
-		if(numrigid==nds){
-		  Alpha*=0.95;
-		}
-
-	      }
-	      if(firstMesh==true){
-		Alpha*=1.15;
-	      }
-
-	      // Alpha*=1.175;
-
-	      bool accepted=false;
-
-	      MesherUtilities MesherUtils;
-
-	      if(mrRemesh.Options.Is(MesherUtilities::CONTACT_SEARCH))
-		{
-		  accepted=MesherUtils.ShrankAlphaShape(Alpha,vertices,mrRemesh.OffsetFactor,dimension);
-		}
-	      else
-		{
-
-		  double MeanMeshSize=mrRemesh.Refine->CriticalRadius;
-		  accepted=MesherUtils.AlphaShape(Alpha,vertices,dimension,MeanMeshSize);
-
-		}
-
-
-	      //3.1.-
-	      bool self_contact = false;
-	      if(mrRemesh.Options.Is(MesherUtilities::CONTACT_SEARCH))
-		self_contact = MesherUtils.CheckSubdomain(vertices);
-
-	      //4.- to control that the element is inside of the domain boundaries
-	      if(accepted)
-		{
-		  if(mrRemesh.Options.Is(MesherUtilities::CONTACT_SEARCH))
-		    {
-		      accepted=MesherUtils.CheckOuterCentre(vertices,mrRemesh.OffsetFactor, self_contact);
-		    }
-		}
-
-	      if(numrigid==nds){
-	      	  accepted=false;
-		//   if(isolatedWallElement==true || (dimension==2 && countIsolatedWallNodes==0)){
-	      	//   accepted=false;
-	      	// }
-	      }
-
-	      //5.- to control that the element has a good shape
-	      if(accepted && (numfreesurf>0 || numrigid==nds))
-	      	{
-	      	  // if(dimension==2 && nds==3){
-
-	      	  //   Geometry<Node<3> >* triangle = new Triangle2D3<Node<3> > (vertices);
-	      	  //   double Area = triangle->Area();
-	      	  //   double CriticalArea=0.01*mrRemesh.Refine->MeanVolume;
-	      	  //   if(Area<CriticalArea){
-	      	  //     std::cout<<"SLIVER! Area= "<<Area<<" VS Critical Area="<<CriticalArea<<std::endl;
-	      	  //     accepted = false;
-	      	  //     number_of_slivers++;
-	      	  //   }
-	      	  //   delete triangle;
-
-	      	  // }else
-		    if(dimension==3 && nds==4){
-	      	    Geometry<Node<3> >* tetrahedron = new Tetrahedra3D4<Node<3> > (vertices);
-
-
-	      	    double Volume = tetrahedron->Volume();
-	      	    double CriticalVolume=0.01*mrRemesh.Refine->MeanVolume;
-
-		    if(CriticalVolume==0){
-		      array_1d<double,3> CoorDifference= vertices[0].Coordinates() - vertices[1].Coordinates();
-		      double SquaredLength = CoorDifference[0]*CoorDifference[0] + CoorDifference[1]*CoorDifference[1] + CoorDifference[2]*CoorDifference[2];
-		      double meanLength=sqrt(SquaredLength)/6.0;
-		      CoorDifference= vertices[0].Coordinates() - vertices[2].Coordinates();
-		      SquaredLength = CoorDifference[0]*CoorDifference[0] + CoorDifference[1]*CoorDifference[1] + CoorDifference[2]*CoorDifference[2];
-		      meanLength+=sqrt(SquaredLength)/6.0;
-		      CoorDifference= vertices[0].Coordinates() - vertices[3].Coordinates();
-		      SquaredLength = CoorDifference[0]*CoorDifference[0] + CoorDifference[1]*CoorDifference[1] + CoorDifference[2]*CoorDifference[2];
-		      meanLength+=sqrt(SquaredLength)/6.0;
-		      CoorDifference= vertices[1].Coordinates() - vertices[2].Coordinates();
-		      SquaredLength = CoorDifference[0]*CoorDifference[0] + CoorDifference[1]*CoorDifference[1] + CoorDifference[2]*CoorDifference[2];
-		      meanLength+=sqrt(SquaredLength)/6.0;
-		      CoorDifference= vertices[1].Coordinates() - vertices[3].Coordinates();
-		      SquaredLength = CoorDifference[0]*CoorDifference[0] + CoorDifference[1]*CoorDifference[1] + CoorDifference[2]*CoorDifference[2];
-		      meanLength+=sqrt(SquaredLength)/6.0;
-		      CoorDifference= vertices[2].Coordinates() - vertices[3].Coordinates();
-		      SquaredLength = CoorDifference[0]*CoorDifference[0] + CoorDifference[1]*CoorDifference[1] + CoorDifference[2]*CoorDifference[2];
-		      meanLength+=sqrt(SquaredLength)/6.0;
-		      double regularTetrahedronVolume=pow(meanLength,3)*sqrt(2)/12.0;
-		      CriticalVolume=0.00001*regularTetrahedronVolume;
-		    }
-
-		    // std::cout<<"riticalVolume "<<Volume<<std::endl;
-	      	    if(Volume<CriticalVolume){
-	      	      // std::cout<<"SLIVER! Volume="<<Volume<<" VS Critical Volume="<<CriticalVolume<<std::endl;
-	      	      // for( unsigned int n=0; n<nds; n++)
-	      	      // 	{
-	      	      // 	  vertices[n].Set(INTERFACE);
-	      	      // 	  sliverNodes++;
-       	      	      // 	}
-	      	      accepted = false;
-	      	      number_of_slivers++;
-	      	    }
-	      	    delete tetrahedron;
-	      	  }
-
-	      	}
-
-
-	      // else{
-
-	      // 	if((numisolated+numrigid+numfreesurf)<3 && (numisolated+numfreesurf)<nds && (numisolated+numrigid)<nds && numfreesurf>0 && firstMesh==false){
-	      // 	  Geometry<Node<3> >* triangle = new Triangle2D3<Node<3> > (vertices);
-	      // 	  double Area = triangle->Area();
-	      // 	  double CriticalArea=0.75*mrRemesh.Refine->MeanVolume;
-	      // 	  if(Area>CriticalArea && Area<2*CriticalArea){
-	      // 	    std::cout<<"SLIVER! Area= "<<Area<<" VS Critical Area="<<CriticalArea<<std::endl;
-	      // 	    accepted = true;
-	      // 	    number_of_slivers--;
-	      // 	  }
-	      // 	}
-
-	      // }
-
-	      if(accepted)
-		{
-		  //std::cout<<" Element ACCEPTED after cheking Center "<<number<<std::endl;
-		  number+=1;
-		  mrRemesh.PreservedElements[el] = number;
-		}
-
-	    }
-
-	  mrRemesh.Info->NumberOfElements=number;
-
-	}
-
-      if( mEchoLevel > 1 ){
-	std::cout<<"Number of Preserved Fluid Elements "<<mrRemesh.Info->NumberOfElements<<" (slivers detected: "<<number_of_slivers<<") "<<std::endl;
-	std::cout<<"TOTAL removed nodes "<<mrRemesh.Info->RemovedNodes<<std::endl;
-      }
-      if(mrRemesh.ExecutionOptions.IsNot(MesherUtilities::KEEP_ISOLATED_NODES)){
-
-
-	ModelPart::ElementsContainerType::iterator element_begin = mrModelPart.ElementsBegin();
-	const unsigned int nds = (*element_begin).GetGeometry().size();
-
-	int* OutElementList = mrRemesh.OutMesh.GetElementList();
-
-	ModelPart::NodesContainerType& rNodes = mrModelPart.Nodes();
-
-	//check engaged nodes
-	for(int el=0; el<OutNumberOfElements; el++)
-	  {
-	    if( mrRemesh.PreservedElements[el] ){
-	      for(unsigned int pn=0; pn<nds; pn++)
-		{
-		  //set vertices
-		  rNodes[OutElementList[el*nds+pn]].Set(BLOCKED);
-
-		}
-
-	    }
-
-	  }
-
-	int count_release = 0;
-	for(ModelPart::NodesContainerType::iterator i_node = rNodes.begin() ; i_node != rNodes.end() ; i_node++)
-	  {
-
-	    if( i_node->IsNot(BLOCKED)  ){
-	      if(!(i_node->Is(FREE_SURFACE) || i_node->Is(RIGID))){
-		i_node->Set(TO_ERASE);
-		if( mEchoLevel > 0 )
-		  std::cout<<" NODE "<<i_node->Id()<<" RELEASE "<<std::endl;
-		if( i_node->Is(BOUNDARY) )
-		  std::cout<<" ERROR: node "<<i_node->Id()<<" IS BOUNDARY RELEASE "<<std::endl;
-	      }
-	    }
-	    if( i_node->Is(TO_ERASE)  ){
-	      count_release++;
-	    }
-
-	    i_node->Reset(BLOCKED);
-	  }
-=======
->>>>>>> 832e59af
 
     ///@name Type Definitions
     ///@{
