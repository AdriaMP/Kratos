--- conflicted
+++ resolved
@@ -92,16 +92,8 @@
 
     const double theta = this->GetThetaMomentum();
 
-<<<<<<< HEAD
-  double totalVolume = 0;
-  double MeanValueMass = 0;
-  double Density = 0.0;
-  double DeviatoricCoeff = 0;
-  double VolumetricCoeff = 0;
-=======
     ElementalVariables rElementalVariables;
     this->InitializeElementalVariables(rElementalVariables);
->>>>>>> 999f852c
 
     double totalVolume = 0;
     double MeanValueMass = 0;
@@ -128,18 +120,6 @@
 
       computeElement = this->CalcMechanicsUpdated(rElementalVariables, rCurrentProcessInfo, rDN_DX, g);
 
-<<<<<<< HEAD
-    this->CalcElasticPlasticCauchySplitted(rElementalVariables, TimeStep, g, rCurrentProcessInfo, Density,
-                                           DeviatoricCoeff, VolumetricCoeff);
-
-    if (computeElement == true)
-    {
-      this->AddExternalForces(rRightHandSideVector, Density, N, GaussWeight);
-
-      this->AddInternalForces(rRightHandSideVector, rDN_DX, rElementalVariables, GaussWeight);
-
-      this->ComputeCompleteTangentTerm(rElementalVariables, StiffnessMatrix, rDN_DX, DeviatoricCoeff, VolumetricCoeff, theta, GaussWeight);
-=======
       this->CalcElasticPlasticCauchySplitted(rElementalVariables, TimeStep, g, rCurrentProcessInfo, Density, DeviatoricCoeff, VolumetricCoeff);
 
       if (computeElement == true && this->IsNot(BLOCKED) && this->IsNot(ISOLATED))
@@ -157,7 +137,6 @@
       //   auto constitutive_law_values = ConstitutiveLaw::Parameters(this->GetGeometry(), this->GetProperties(), rCurrentProcessInfo);
       //   Density = mpConstitutiveLaw->CalculateValue(constitutive_law_values, DENSITY, Density);
       // }
->>>>>>> 999f852c
     }
 
     double lumpedDynamicWeight = totalVolume * Density;
