//
//   Project Name:        KratosPFEMFluidDynamicsApplication $
//   Last modified by:    $Author:                   AFranci $
//   Date:                $Date:                January 2016 $
//   Revision:            $Revision:                     0.0 $
//
//

#ifndef KRATOS_TWO_STEP_V_P_STRATEGY_H
#define KRATOS_TWO_STEP_V_P_STRATEGY_H

#include "includes/define.h"
#include "includes/model_part.h"
#include "includes/deprecated_variables.h"
#include "includes/cfd_variables.h"
#include "utilities/openmp_utils.h"
#include "processes/process.h"
#include "solving_strategies/schemes/scheme.h"
#include "solving_strategies/strategies/solving_strategy.h"
#include "custom_utilities/mesher_utilities.hpp"
#include "custom_utilities/boundary_normals_calculation_utilities.hpp"

#include "solving_strategies/schemes/residualbased_incrementalupdate_static_scheme.h"
/* #include "solving_strategies/schemes/residualbased_incrementalupdate_static_scheme_slip.h" */
#include "solving_strategies/builder_and_solvers/residualbased_elimination_builder_and_solver.h"
#include "solving_strategies/builder_and_solvers/residualbased_elimination_builder_and_solver_componentwise.h"
#include "solving_strategies/builder_and_solvers/residualbased_block_builder_and_solver.h"

#include "custom_utilities/solver_settings.h"

#include "custom_strategies/strategies/gauss_seidel_linear_strategy.h"

#include "pfem_fluid_dynamics_application_variables.h"

#include <stdio.h>
#include <math.h>

namespace Kratos
{

  ///@addtogroup PFEMFluidDynamicsApplication
  ///@{

  ///@name Kratos Globals
  ///@{

  ///@}
  ///@name Type Definitions
  ///@{

  ///@}

  ///@name  Enum's
  ///@{

  ///@}
  ///@name  Functions
  ///@{

  ///@}
  ///@name Kratos Classes
  ///@{

  template <class TSparseSpace,
            class TDenseSpace,
            class TLinearSolver>
  class TwoStepVPStrategy : public SolvingStrategy<TSparseSpace, TDenseSpace, TLinearSolver>
  {
  public:
    ///@name Type Definitions
    ///@{
    KRATOS_CLASS_POINTER_DEFINITION(TwoStepVPStrategy);

    /// Counted pointer of TwoStepVPStrategy
    //typedef boost::shared_ptr< TwoStepVPStrategy<TSparseSpace, TDenseSpace, TLinearSolver> > Pointer;

    typedef SolvingStrategy<TSparseSpace, TDenseSpace, TLinearSolver> BaseType;

    typedef typename BaseType::TDataType TDataType;

    //typedef typename BaseType::DofSetType DofSetType;

    typedef typename BaseType::DofsArrayType DofsArrayType;

    typedef typename BaseType::TSystemMatrixType TSystemMatrixType;

    typedef typename BaseType::TSystemVectorType TSystemVectorType;

    typedef typename BaseType::LocalSystemVectorType LocalSystemVectorType;

    typedef typename BaseType::LocalSystemMatrixType LocalSystemMatrixType;

    typedef typename SolvingStrategy<TSparseSpace, TDenseSpace, TLinearSolver>::Pointer StrategyPointerType;

    typedef TwoStepVPSolverSettings<TSparseSpace, TDenseSpace, TLinearSolver> SolverSettingsType;

    ///@}
    ///@name Life Cycle
    ///@{

<<<<<<< HEAD
    // Additional Typedefs
    typedef typename BuilderAndSolver<TSparseSpace, TDenseSpace, TLinearSolver>::Pointer BuilderSolverTypePointer;
    typedef SolvingStrategy<TSparseSpace, TDenseSpace, TLinearSolver> BaseType;
=======
    TwoStepVPStrategy(ModelPart &rModelPart,
                      SolverSettingsType &rSolverConfig) : BaseType(rModelPart)
    {
      InitializeStrategy(rSolverConfig);
    }
>>>>>>> 999f852c

    TwoStepVPStrategy(ModelPart &rModelPart,
                      /*SolverConfiguration<TSparseSpace, TDenseSpace, TLinearSolver>& rSolverConfig,*/
                      typename TLinearSolver::Pointer pVelocityLinearSolver,
                      typename TLinearSolver::Pointer pPressureLinearSolver,
                      bool ReformDofSet = true,
                      double VelTol = 0.0001,
                      double PresTol = 0.0001,
                      int MaxPressureIterations = 1, // Only for predictor-corrector
                      unsigned int TimeOrder = 2,
                      unsigned int DomainSize = 2) : BaseType(rModelPart), // Move Mesh flag, pass as input?
                                                     mVelocityTolerance(VelTol),
                                                     mPressureTolerance(PresTol),
                                                     mMaxPressureIter(MaxPressureIterations),
                                                     mDomainSize(DomainSize),
                                                     mTimeOrder(TimeOrder),
                                                     mReformDofSet(ReformDofSet)
    {
      KRATOS_TRY;

      BaseType::SetEchoLevel(1);

      // Check that input parameters are reasonable and sufficient.
      this->Check();

      bool CalculateNormDxFlag = true;

      bool ReformDofAtEachIteration = false; // DofSet modifiaction is managed by the fractional step strategy, auxiliary strategies should not modify the DofSet directly.

      // Additional Typedefs
      typedef typename BuilderAndSolver<TSparseSpace, TDenseSpace, TLinearSolver>::Pointer BuilderSolverTypePointer;
      typedef SolvingStrategy<TSparseSpace, TDenseSpace, TLinearSolver> BaseType;

      //initializing fractional velocity solution step
      typedef Scheme<TSparseSpace, TDenseSpace> SchemeType;
      typename SchemeType::Pointer pScheme;

      typename SchemeType::Pointer Temp = typename SchemeType::Pointer(new ResidualBasedIncrementalUpdateStaticScheme<TSparseSpace, TDenseSpace>());
      pScheme.swap(Temp);

      //CONSTRUCTION OF VELOCITY
      BuilderSolverTypePointer vel_build = BuilderSolverTypePointer(new ResidualBasedEliminationBuilderAndSolver<TSparseSpace, TDenseSpace, TLinearSolver>(pVelocityLinearSolver));
      /* BuilderSolverTypePointer vel_build = BuilderSolverTypePointer(new ResidualBasedBlockBuilderAndSolver<TSparseSpace, TDenseSpace, TLinearSolver > (pVelocityLinearSolver)); */

      this->mpMomentumStrategy = typename BaseType::Pointer(new GaussSeidelLinearStrategy<TSparseSpace, TDenseSpace, TLinearSolver>(rModelPart, pScheme, pVelocityLinearSolver, vel_build, ReformDofAtEachIteration, CalculateNormDxFlag));

      this->mpMomentumStrategy->SetEchoLevel(BaseType::GetEchoLevel());

      vel_build->SetCalculateReactionsFlag(false);

      /* BuilderSolverTypePointer pressure_build = BuilderSolverTypePointer(new ResidualBasedEliminationBuilderAndSolverComponentwise<TSparseSpace, TDenseSpace, TLinearSolver, Variable<double> >(pPressureLinearSolver, PRESSURE)); */
      BuilderSolverTypePointer pressure_build = BuilderSolverTypePointer(new ResidualBasedBlockBuilderAndSolver<TSparseSpace, TDenseSpace, TLinearSolver>(pPressureLinearSolver));

      this->mpPressureStrategy = typename BaseType::Pointer(new GaussSeidelLinearStrategy<TSparseSpace, TDenseSpace, TLinearSolver>(rModelPart, pScheme, pPressureLinearSolver, pressure_build, ReformDofAtEachIteration, CalculateNormDxFlag));

      this->mpPressureStrategy->SetEchoLevel(BaseType::GetEchoLevel());

      pressure_build->SetCalculateReactionsFlag(false);

      KRATOS_CATCH("");
    }

    /// Destructor.
    virtual ~TwoStepVPStrategy() {}

    int Check() override
    {
      KRATOS_TRY;

      // Check elements and conditions in the model part
      int ierr = BaseType::Check();
      if (ierr != 0)
        return ierr;

      if (DELTA_TIME.Key() == 0)
        KRATOS_THROW_ERROR(std::runtime_error, "DELTA_TIME Key is 0. Check that the application was correctly registered.", "");
      if (BDF_COEFFICIENTS.Key() == 0)
        KRATOS_THROW_ERROR(std::runtime_error, "BDF_COEFFICIENTS Key is 0. Check that the application was correctly registered.", "");

      ModelPart &rModelPart = BaseType::GetModelPart();

      if (mTimeOrder == 2 && rModelPart.GetBufferSize() < 3)
        KRATOS_THROW_ERROR(std::invalid_argument, "Buffer size too small for fractional step strategy (BDF2), needed 3, got ", rModelPart.GetBufferSize());
      if (mTimeOrder == 1 && rModelPart.GetBufferSize() < 2)
        KRATOS_THROW_ERROR(std::invalid_argument, "Buffer size too small for fractional step strategy (Backward Euler), needed 2, got ", rModelPart.GetBufferSize());

      const ProcessInfo &rCurrentProcessInfo = rModelPart.GetProcessInfo();

      for (ModelPart::ElementIterator itEl = rModelPart.ElementsBegin(); itEl != rModelPart.ElementsEnd(); ++itEl)
      {
        ierr = itEl->Check(rCurrentProcessInfo);
        if (ierr != 0)
          break;
      }

      /* for ( ModelPart::ConditionIterator itCond = rModelPart.ConditionsBegin(); itCond != rModelPart.ConditionsEnd(); ++itCond) */
      /* { */
      /*     ierr = itCond->Check(rCurrentProcessInfo); */
      /*     if (ierr != 0) break; */
      /* } */

      return ierr;

      KRATOS_CATCH("");
    }
<<<<<<< HEAD
    bool momentumConverged = true;
    bool continuityConverged = false;
    bool fixedTimeStep = false;

    bool momentumAlreadyConverged = false;
    bool continuityAlreadyConverged = false;
    /* boost::timer solve_step_time; */

    // Iterative solution for pressure
    /* unsigned int timeStep = rCurrentProcessInfo[STEP]; */
    /* if(timeStep==1){ */
    /* 	unsigned int iter=0; */
    /* 	continuityConverged = this->SolveContinuityIteration(iter,maxNonLinearIterations); */
    /* }else if(timeStep==2){ */
    /* 	unsigned int iter=0; */
    /* 	momentumConverged = this->SolveMomentumIteration(iter,maxNonLinearIterations,fixedTimeStep); */
    /* }else{ */

      // this->UnactiveSliverElements(); //this is done in set_active_flag_mesher_process which is activated from fluid_pre_refining_mesher.py

    for (unsigned int it = 0; it < maxNonLinearIterations; ++it)
=======

    double Solve() override
>>>>>>> 999f852c
    {
      ModelPart &rModelPart = BaseType::GetModelPart();
      this->SetTimeCoefficients(rModelPart.GetProcessInfo());
      double NormDp = 0.0;
      ProcessInfo &rCurrentProcessInfo = rModelPart.GetProcessInfo();
      double currentTime = rCurrentProcessInfo[TIME];
      double timeInterval = rCurrentProcessInfo[DELTA_TIME];
      bool timeIntervalChanged = rCurrentProcessInfo[TIME_INTERVAL_CHANGED];
      unsigned int stepsWithChangedDt = rCurrentProcessInfo[STEPS_WITH_CHANGED_DT];

      unsigned int maxNonLinearIterations = mMaxPressureIter;

      KRATOS_INFO("\n Solution with two_step_vp_strategy at t=") << currentTime << "s" << std::endl;

      if ((timeIntervalChanged == true && currentTime > 10 * timeInterval) || stepsWithChangedDt > 0)
      {
        maxNonLinearIterations *= 2;
      }
      if (currentTime < 10 * timeInterval)
      {
        if (BaseType::GetEchoLevel() > 1)
          std::cout << "within the first 10 time steps, I consider the given iteration number x3" << std::endl;
        maxNonLinearIterations *= 3;
      }
      if (currentTime < 20 * timeInterval && currentTime >= 10 * timeInterval)
      {
        if (BaseType::GetEchoLevel() > 1)
          std::cout << "within the second 10 time steps, I consider the given iteration number x2" << std::endl;
        maxNonLinearIterations *= 2;
      }
      bool momentumConverged = true;
      bool continuityConverged = false;
      bool fixedTimeStep = false;

      double pressureNorm = 0;
      double velocityNorm = 0;

      this->SetBlockedFlag();

      for (unsigned int it = 0; it < maxNonLinearIterations; ++it)
      {
        momentumConverged = this->SolveMomentumIteration(it, maxNonLinearIterations, fixedTimeStep, velocityNorm);

        this->UpdateTopology(rModelPart, BaseType::GetEchoLevel());

        if (fixedTimeStep == false)
        {
          continuityConverged = this->SolveContinuityIteration(it, maxNonLinearIterations, pressureNorm);
        }
        if (it == maxNonLinearIterations - 1 || ((continuityConverged && momentumConverged) && it > 2))
        {
          this->UpdateStressStrain();
        }

        if ((continuityConverged && momentumConverged) && it > 2)
        {
          rCurrentProcessInfo.SetValue(BAD_VELOCITY_CONVERGENCE, false);
          rCurrentProcessInfo.SetValue(BAD_PRESSURE_CONVERGENCE, false);

          KRATOS_INFO("TwoStepVPStrategy") << "V-P strategy converged in " << it + 1 << " iterations." << std::endl;

          break;
        }
        if (fixedTimeStep == true)
        {
          break;
        }
      }
      

      if (!continuityConverged && !momentumConverged && BaseType::GetEchoLevel() > 0 && rModelPart.GetCommunicator().MyPID() == 0)
        std::cout << "Convergence tolerance not reached." << std::endl;

      if (mReformDofSet)
        this->Clear();

      return NormDp;
    }

    void FinalizeSolutionStep() override
    {
    }

    void InitializeSolutionStep() override
    {
    }

    void UpdateTopology(ModelPart &rModelPart, unsigned int echoLevel)
    {
      KRATOS_TRY;

      this->CalculateDisplacementsAndPorosity();
      BaseType::MoveMesh();
      /* BoundaryNormalsCalculationUtilities BoundaryComputation; */
      /* BoundaryComputation.CalculateWeightedBoundaryNormals(rModelPart, echoLevel); */

      KRATOS_CATCH("");
    }

    void SetBlockedFlag()
    {
      KRATOS_TRY;

      ModelPart &rModelPart = BaseType::GetModelPart();
      const unsigned int dimension = rModelPart.ElementsBegin()->GetGeometry().WorkingSpaceDimension();

#pragma omp parallel
      {
        ModelPart::ElementIterator ElemBegin;
        ModelPart::ElementIterator ElemEnd;
        OpenMPUtils::PartitionedIterators(rModelPart.Elements(), ElemBegin, ElemEnd);
        for (ModelPart::ElementIterator itElem = ElemBegin; itElem != ElemEnd; ++itElem)
        {
          unsigned int numNodes = itElem->GetGeometry().size();
          std::vector<array_1d<double, 3>> nodesCoordinates;
          nodesCoordinates.resize(numNodes);

          (itElem)->Set(BLOCKED, false);
          (itElem)->Set(ISOLATED, false);

          unsigned int freeSurfaceNodes = 0;
          unsigned int freeSurfaceRigidNodes = 0;
          unsigned int rigidNodes = 0;
          unsigned int isolatedNodes = 0;
          for (unsigned int i = 0; i < numNodes; i++)
          {
            if (itElem->GetGeometry()[i].Is(FREE_SURFACE))
            {
              freeSurfaceNodes++;
              if (itElem->GetGeometry()[i].Is(RIGID))
              {
                freeSurfaceRigidNodes++;
              }
            }
            else if (itElem->GetGeometry()[i].Is(RIGID))
            {
              rigidNodes++;
            }
            nodesCoordinates[i] = itElem->GetGeometry()[i].Coordinates();
            ElementWeakPtrVectorType &neighb_elems = itElem->GetGeometry()[i].GetValue(NEIGHBOUR_ELEMENTS);
            if (neighb_elems.size() == 1)
            {
              isolatedNodes++;
            }
          }

          // if (dimension == 3 && (freeSurfaceNodes == numNodes || (freeSurfaceNodes + rigidNodes) == numNodes))
          if (dimension == 3)
          {
            double a1 = 0; //slope x for plane on the first triangular face of the tetrahedra (nodes A,B,C)
            double b1 = 0; //slope y for plane on the first triangular face of the tetrahedra (nodes A,B,C)
            double c1 = 0; //slope z for plane on the first triangular face of the tetrahedra (nodes A,B,C)
            a1 = (nodesCoordinates[1][1] - nodesCoordinates[0][1]) * (nodesCoordinates[2][2] - nodesCoordinates[0][2]) - (nodesCoordinates[2][1] - nodesCoordinates[0][1]) * (nodesCoordinates[1][2] - nodesCoordinates[0][2]);
            b1 = (nodesCoordinates[1][2] - nodesCoordinates[0][2]) * (nodesCoordinates[2][0] - nodesCoordinates[0][0]) - (nodesCoordinates[2][2] - nodesCoordinates[0][2]) * (nodesCoordinates[1][0] - nodesCoordinates[0][0]);
            c1 = (nodesCoordinates[1][0] - nodesCoordinates[0][0]) * (nodesCoordinates[2][1] - nodesCoordinates[0][1]) - (nodesCoordinates[2][0] - nodesCoordinates[0][0]) * (nodesCoordinates[1][1] - nodesCoordinates[0][1]);
            double a2 = 0; //slope x for plane on the second triangular face of the tetrahedra (nodes A,B,D)
            double b2 = 0; //slope y for plane on the second triangular face of the tetrahedra (nodes A,B,D)
            double c2 = 0; //slope z for plane on the second triangular face of the tetrahedra (nodes A,B,D)
            a2 = (nodesCoordinates[1][1] - nodesCoordinates[0][1]) * (nodesCoordinates[3][2] - nodesCoordinates[0][2]) - (nodesCoordinates[3][1] - nodesCoordinates[0][1]) * (nodesCoordinates[1][2] - nodesCoordinates[0][2]);
            b2 = (nodesCoordinates[1][2] - nodesCoordinates[0][2]) * (nodesCoordinates[3][0] - nodesCoordinates[0][0]) - (nodesCoordinates[3][2] - nodesCoordinates[0][2]) * (nodesCoordinates[1][0] - nodesCoordinates[0][0]);
            c2 = (nodesCoordinates[1][0] - nodesCoordinates[0][0]) * (nodesCoordinates[3][1] - nodesCoordinates[0][1]) - (nodesCoordinates[3][0] - nodesCoordinates[0][0]) * (nodesCoordinates[1][1] - nodesCoordinates[0][1]);
            double a3 = 0; //slope x for plane on the third triangular face of the tetrahedra (nodes B,C,D)
            double b3 = 0; //slope y for plane on the third triangular face of the tetrahedra (nodes B,C,D)
            double c3 = 0; //slope z for plane on the third triangular face of the tetrahedra (nodes B,C,D)
            a3 = (nodesCoordinates[1][1] - nodesCoordinates[2][1]) * (nodesCoordinates[3][2] - nodesCoordinates[2][2]) - (nodesCoordinates[3][1] - nodesCoordinates[2][1]) * (nodesCoordinates[1][2] - nodesCoordinates[2][2]);
            b3 = (nodesCoordinates[1][2] - nodesCoordinates[2][2]) * (nodesCoordinates[3][0] - nodesCoordinates[2][0]) - (nodesCoordinates[3][2] - nodesCoordinates[2][2]) * (nodesCoordinates[1][0] - nodesCoordinates[2][0]);
            c3 = (nodesCoordinates[1][0] - nodesCoordinates[2][0]) * (nodesCoordinates[3][1] - nodesCoordinates[2][1]) - (nodesCoordinates[3][0] - nodesCoordinates[2][0]) * (nodesCoordinates[1][1] - nodesCoordinates[2][1]);
            double a4 = 0; //slope x for plane on the fourth triangular face of the tetrahedra (nodes A,C,D)
            double b4 = 0; //slope y for plane on the fourth triangular face of the tetrahedra (nodes A,C,D)
            double c4 = 0; //slope z for plane on the fourth triangular face of the tetrahedra (nodes A,C,D)
            a4 = (nodesCoordinates[0][1] - nodesCoordinates[2][1]) * (nodesCoordinates[3][2] - nodesCoordinates[2][2]) - (nodesCoordinates[3][1] - nodesCoordinates[2][1]) * (nodesCoordinates[0][2] - nodesCoordinates[2][2]);
            b4 = (nodesCoordinates[0][2] - nodesCoordinates[2][2]) * (nodesCoordinates[3][0] - nodesCoordinates[2][0]) - (nodesCoordinates[3][2] - nodesCoordinates[2][2]) * (nodesCoordinates[0][0] - nodesCoordinates[2][0]);
            c4 = (nodesCoordinates[0][0] - nodesCoordinates[2][0]) * (nodesCoordinates[3][1] - nodesCoordinates[2][1]) - (nodesCoordinates[3][0] - nodesCoordinates[2][0]) * (nodesCoordinates[0][1] - nodesCoordinates[2][1]);

            double cosAngle12 = (a1 * a2 + b1 * b2 + c1 * c2) / (sqrt(pow(a1, 2) + pow(b1, 2) + pow(c1, 2)) * sqrt(pow(a2, 2) + pow(b2, 2) + pow(c2, 2)));
            double cosAngle13 = (a1 * a3 + b1 * b3 + c1 * c3) / (sqrt(pow(a1, 2) + pow(b1, 2) + pow(c1, 2)) * sqrt(pow(a3, 2) + pow(b3, 2) + pow(c3, 2)));
            double cosAngle14 = (a1 * a4 + b1 * b4 + c1 * c4) / (sqrt(pow(a1, 2) + pow(b1, 2) + pow(c1, 2)) * sqrt(pow(a4, 2) + pow(b4, 2) + pow(c4, 2)));
            double cosAngle23 = (a3 * a2 + b3 * b2 + c3 * c2) / (sqrt(pow(a3, 2) + pow(b3, 2) + pow(c3, 2)) * sqrt(pow(a2, 2) + pow(b2, 2) + pow(c2, 2)));
            double cosAngle24 = (a4 * a2 + b4 * b2 + c4 * c2) / (sqrt(pow(a4, 2) + pow(b4, 2) + pow(c4, 2)) * sqrt(pow(a2, 2) + pow(b2, 2) + pow(c2, 2)));
            double cosAngle34 = (a4 * a3 + b4 * b3 + c4 * c3) / (sqrt(pow(a4, 2) + pow(b4, 2) + pow(c4, 2)) * sqrt(pow(a3, 2) + pow(b3, 2) + pow(c3, 2)));

            if ((fabs(cosAngle12) > 0.99 || fabs(cosAngle13) > 0.99 || fabs(cosAngle14) > 0.99 || fabs(cosAngle23) > 0.99 || fabs(cosAngle24) > 0.99 || fabs(cosAngle34) > 0.99) && (freeSurfaceNodes == numNodes) && isolatedNodes > 1)
            {
              (itElem)->Set(BLOCKED, true);
              // std::cout << "in the strategy BLOCKED ELEMENT: " << (itElem)->Id() << std::endl;
            }
            else if ((fabs(cosAngle12) > 0.995 || fabs(cosAngle13) > 0.995 || fabs(cosAngle14) > 0.995 || fabs(cosAngle23) > 0.995 || fabs(cosAngle24) > 0.995 || fabs(cosAngle34) > 0.995) && (freeSurfaceNodes == numNodes) && isolatedNodes == 1)
            {
              (itElem)->Set(BLOCKED, true);
              // std::cout << "in the strategy BLOCKED ELEMENT: " << (itElem)->Id() << std::endl;
            }
            else if ((fabs(cosAngle12) > 0.999 || fabs(cosAngle13) > 0.999 || fabs(cosAngle14) > 0.999 || fabs(cosAngle23) > 0.999 || fabs(cosAngle24) > 0.999 || fabs(cosAngle34) > 0.999) && (freeSurfaceNodes == numNodes))
            {
              (itElem)->Set(BLOCKED, true);
              // std::cout << "in the strategy BLOCKED ELEMENT: " << (itElem)->Id() << std::endl;
            }
            // else if (fabs(cosAngle12) > 0.999 || fabs(cosAngle13) > 0.999 || fabs(cosAngle14) > 0.999 || fabs(cosAngle23) > 0.999 || fabs(cosAngle24) > 0.999 || fabs(cosAngle34) > 0.999)
            // {
            //   (itElem)->Set(BLOCKED, true);
            //   // std::cout << "in the strategy BLOCKED ELEMENT: " << (itElem)->Id() << std::endl;
            // }
          }

          if (freeSurfaceNodes == numNodes && rigidNodes == 0 && isolatedNodes >= (numNodes - 1))
          {
            (itElem)->Set(ISOLATED, true);
            (itElem)->Set(BLOCKED, false);
          }
        }
      }
      KRATOS_CATCH("");
    }

    void UnactiveSliverElements()
    {
      KRATOS_TRY;

      ModelPart &rModelPart = BaseType::GetModelPart();
      const unsigned int dimension = rModelPart.ElementsBegin()->GetGeometry().WorkingSpaceDimension();
      MesherUtilities MesherUtils;
      double ModelPartVolume = MesherUtils.ComputeModelPartVolume(rModelPart);
      double CriticalVolume = 0.001 * ModelPartVolume / double(rModelPart.Elements().size());
      double ElementalVolume = 0;

#pragma omp parallel
      {
        ModelPart::ElementIterator ElemBegin;
        ModelPart::ElementIterator ElemEnd;
        OpenMPUtils::PartitionedIterators(rModelPart.Elements(), ElemBegin, ElemEnd);
        for (ModelPart::ElementIterator itElem = ElemBegin; itElem != ElemEnd; ++itElem)
        {
          unsigned int numNodes = itElem->GetGeometry().size();
          if (numNodes == (dimension + 1))
          {
            if (dimension == 2)
            {
              ElementalVolume = (itElem)->GetGeometry().Area();
            }
            else if (dimension == 3)
            {
              ElementalVolume = (itElem)->GetGeometry().Volume();
            }

            if (ElementalVolume < CriticalVolume)
            {
              // std::cout << "sliver element: it has Volume: " << ElementalVolume << " vs CriticalVolume(meanVol/1000): " << CriticalVolume<< std::endl;
              (itElem)->Set(ACTIVE, false);
            }
            else
            {
              (itElem)->Set(ACTIVE, true);
            }
          }
        }
      }
      KRATOS_CATCH("");
    }

    void CalculatePressureVelocity()
    {
      ModelPart &rModelPart = BaseType::GetModelPart();
      ProcessInfo &rCurrentProcessInfo = rModelPart.GetProcessInfo();
      const double timeInterval = rCurrentProcessInfo[DELTA_TIME];
      unsigned int timeStep = rCurrentProcessInfo[STEP];

      for (ModelPart::NodeIterator i = rModelPart.NodesBegin();
           i != rModelPart.NodesEnd(); ++i)
      {
        if (timeStep == 1)
        {
          (i)->FastGetSolutionStepValue(PRESSURE_VELOCITY, 0) = 0;
          (i)->FastGetSolutionStepValue(PRESSURE_VELOCITY, 1) = 0;
        }
        else
        {
          double &CurrentPressure = (i)->FastGetSolutionStepValue(PRESSURE, 0);
          double &PreviousPressure = (i)->FastGetSolutionStepValue(PRESSURE, 1);
          double &CurrentPressureVelocity = (i)->FastGetSolutionStepValue(PRESSURE_VELOCITY, 0);
          CurrentPressureVelocity = (CurrentPressure - PreviousPressure) / timeInterval;
        }
      }
    }

    void CalculatePressureAcceleration()
    {
      ModelPart &rModelPart = BaseType::GetModelPart();
      ProcessInfo &rCurrentProcessInfo = rModelPart.GetProcessInfo();
      const double timeInterval = rCurrentProcessInfo[DELTA_TIME];
      unsigned int timeStep = rCurrentProcessInfo[STEP];

      for (ModelPart::NodeIterator i = rModelPart.NodesBegin();
           i != rModelPart.NodesEnd(); ++i)
      {
        if (timeStep == 1)
        {
          (i)->FastGetSolutionStepValue(PRESSURE_ACCELERATION, 0) = 0;
          (i)->FastGetSolutionStepValue(PRESSURE_ACCELERATION, 1) = 0;
        }
        else
        {
          double &CurrentPressureVelocity = (i)->FastGetSolutionStepValue(PRESSURE_VELOCITY, 0);
          double &PreviousPressureVelocity = (i)->FastGetSolutionStepValue(PRESSURE_VELOCITY, 1);
          double &CurrentPressureAcceleration = (i)->FastGetSolutionStepValue(PRESSURE_ACCELERATION, 0);
          CurrentPressureAcceleration = (CurrentPressureVelocity - PreviousPressureVelocity) / timeInterval;
        }
      }
    }

    virtual void CalculateTemporalVariables()
    {
      ModelPart &rModelPart = BaseType::GetModelPart();
      ProcessInfo &rCurrentProcessInfo = rModelPart.GetProcessInfo();
      Vector &BDFcoeffs = rCurrentProcessInfo[BDF_COEFFICIENTS];

      for (ModelPart::NodeIterator i = rModelPart.NodesBegin();
           i != rModelPart.NodesEnd(); ++i)
      {

        array_1d<double, 3> &CurrentVelocity = (i)->FastGetSolutionStepValue(VELOCITY, 0);
        array_1d<double, 3> &PreviousVelocity = (i)->FastGetSolutionStepValue(VELOCITY, 1);

        array_1d<double, 3> &CurrentAcceleration = (i)->FastGetSolutionStepValue(ACCELERATION, 0);
        array_1d<double, 3> &PreviousAcceleration = (i)->FastGetSolutionStepValue(ACCELERATION, 1);

        /* if((i)->IsNot(ISOLATED) || (i)->Is(SOLID)){ */
        if ((i)->IsNot(ISOLATED) && ((i)->IsNot(RIGID) || (i)->Is(SOLID)))
        {
          UpdateAccelerations(CurrentAcceleration, CurrentVelocity, PreviousAcceleration, PreviousVelocity, BDFcoeffs);
        }
        else if ((i)->Is(RIGID))
        {
          array_1d<double, 3> Zeros(3, 0.0);
          (i)->FastGetSolutionStepValue(ACCELERATION, 0) = Zeros;
          (i)->FastGetSolutionStepValue(ACCELERATION, 1) = Zeros;
        }
        else
        {
          (i)->FastGetSolutionStepValue(PRESSURE, 0) = 0.0;
          (i)->FastGetSolutionStepValue(PRESSURE, 1) = 0.0;
          (i)->FastGetSolutionStepValue(PRESSURE_VELOCITY, 0) = 0.0;
          (i)->FastGetSolutionStepValue(PRESSURE_VELOCITY, 1) = 0.0;
          (i)->FastGetSolutionStepValue(PRESSURE_ACCELERATION, 0) = 0.0;
          (i)->FastGetSolutionStepValue(PRESSURE_ACCELERATION, 1) = 0.0;
          if ((i)->SolutionStepsDataHas(VOLUME_ACCELERATION))
          {
            array_1d<double, 3> &VolumeAcceleration = (i)->FastGetSolutionStepValue(VOLUME_ACCELERATION);
            (i)->FastGetSolutionStepValue(ACCELERATION, 0) = VolumeAcceleration;
            (i)->FastGetSolutionStepValue(VELOCITY, 0) += VolumeAcceleration * rCurrentProcessInfo[DELTA_TIME];
          }
        }

        const double timeInterval = rCurrentProcessInfo[DELTA_TIME];
        unsigned int timeStep = rCurrentProcessInfo[STEP];
        if (timeStep == 1)
        {
          (i)->FastGetSolutionStepValue(PRESSURE_VELOCITY, 0) = 0;
          (i)->FastGetSolutionStepValue(PRESSURE_VELOCITY, 1) = 0;
          (i)->FastGetSolutionStepValue(PRESSURE_ACCELERATION, 0) = 0;
          (i)->FastGetSolutionStepValue(PRESSURE_ACCELERATION, 1) = 0;
        }
        else
        {
          double &CurrentPressure = (i)->FastGetSolutionStepValue(PRESSURE, 0);
          double &PreviousPressure = (i)->FastGetSolutionStepValue(PRESSURE, 1);
          double &CurrentPressureVelocity = (i)->FastGetSolutionStepValue(PRESSURE_VELOCITY, 0);
          double &CurrentPressureAcceleration = (i)->FastGetSolutionStepValue(PRESSURE_ACCELERATION, 0);

          CurrentPressureAcceleration = CurrentPressureVelocity / timeInterval;

          CurrentPressureVelocity = (CurrentPressure - PreviousPressure) / timeInterval;

          CurrentPressureAcceleration += -CurrentPressureVelocity / timeInterval;
        }
      }
    }

    void CalculateAccelerations()
    {
      ModelPart &rModelPart = BaseType::GetModelPart();
      ProcessInfo &rCurrentProcessInfo = rModelPart.GetProcessInfo();
      Vector &BDFcoeffs = rCurrentProcessInfo[BDF_COEFFICIENTS];

      for (ModelPart::NodeIterator i = rModelPart.NodesBegin();
           i != rModelPart.NodesEnd(); ++i)
      {

        array_1d<double, 3> &CurrentVelocity = (i)->FastGetSolutionStepValue(VELOCITY, 0);
        array_1d<double, 3> &PreviousVelocity = (i)->FastGetSolutionStepValue(VELOCITY, 1);

        array_1d<double, 3> &CurrentAcceleration = (i)->FastGetSolutionStepValue(ACCELERATION, 0);
        array_1d<double, 3> &PreviousAcceleration = (i)->FastGetSolutionStepValue(ACCELERATION, 1);

        /* if((i)->IsNot(ISOLATED) || (i)->Is(SOLID)){ */
        if ((i)->IsNot(ISOLATED) && ((i)->IsNot(RIGID) || (i)->Is(SOLID)))
        {
          UpdateAccelerations(CurrentAcceleration, CurrentVelocity, PreviousAcceleration, PreviousVelocity, BDFcoeffs);
        }
        else if ((i)->Is(RIGID))
        {
          array_1d<double, 3> Zeros(3, 0.0);
          (i)->FastGetSolutionStepValue(ACCELERATION, 0) = Zeros;
          (i)->FastGetSolutionStepValue(ACCELERATION, 1) = Zeros;
        }
        else
        {
          (i)->FastGetSolutionStepValue(PRESSURE, 0) = 0.0;
          (i)->FastGetSolutionStepValue(PRESSURE, 1) = 0.0;
          (i)->FastGetSolutionStepValue(PRESSURE_VELOCITY, 0) = 0.0;
          (i)->FastGetSolutionStepValue(PRESSURE_VELOCITY, 1) = 0.0;
          (i)->FastGetSolutionStepValue(PRESSURE_ACCELERATION, 0) = 0.0;
          (i)->FastGetSolutionStepValue(PRESSURE_ACCELERATION, 1) = 0.0;
          if ((i)->SolutionStepsDataHas(VOLUME_ACCELERATION))
          {
            array_1d<double, 3> &VolumeAcceleration = (i)->FastGetSolutionStepValue(VOLUME_ACCELERATION);
            (i)->FastGetSolutionStepValue(ACCELERATION, 0) = VolumeAcceleration;
            (i)->FastGetSolutionStepValue(VELOCITY, 0) += VolumeAcceleration * rCurrentProcessInfo[DELTA_TIME];
          }
        }
      }
    }

    inline void UpdateAccelerations(array_1d<double, 3> &CurrentAcceleration,
                                    const array_1d<double, 3> &CurrentVelocity,
                                    array_1d<double, 3> &PreviousAcceleration,
                                    const array_1d<double, 3> &PreviousVelocity,
                                    Vector &BDFcoeffs)
    {
      noalias(CurrentAcceleration) = -BDFcoeffs[1] * (CurrentVelocity - PreviousVelocity) - PreviousAcceleration;
    }

    virtual void CalculateDisplacementsAndPorosity()
    {
      ModelPart &rModelPart = BaseType::GetModelPart();
      ProcessInfo &rCurrentProcessInfo = rModelPart.GetProcessInfo();
      const double TimeStep = rCurrentProcessInfo[DELTA_TIME];

      for (ModelPart::NodeIterator i = rModelPart.NodesBegin();
           i != rModelPart.NodesEnd(); ++i)
      {

        array_1d<double, 3> &CurrentVelocity = (i)->FastGetSolutionStepValue(VELOCITY, 0);
        array_1d<double, 3> &PreviousVelocity = (i)->FastGetSolutionStepValue(VELOCITY, 1);

        array_1d<double, 3> &CurrentDisplacement = (i)->FastGetSolutionStepValue(DISPLACEMENT, 0);
        array_1d<double, 3> &PreviousDisplacement = (i)->FastGetSolutionStepValue(DISPLACEMENT, 1);

        /* if( i->IsFixed(DISPLACEMENT_X) == false ) */
        CurrentDisplacement[0] = 0.5 * TimeStep * (CurrentVelocity[0] + PreviousVelocity[0]) + PreviousDisplacement[0];

        /* if( i->IsFixed(DISPLACEMENT_Y) == false ) */
        CurrentDisplacement[1] = 0.5 * TimeStep * (CurrentVelocity[1] + PreviousVelocity[1]) + PreviousDisplacement[1];

        /* if( i->IsFixed(DISPLACEMENT_Z) == false ) */
        CurrentDisplacement[2] = 0.5 * TimeStep * (CurrentVelocity[2] + PreviousVelocity[2]) + PreviousDisplacement[2];

        // currentFluidFractionRate = (currentFluidFraction - previousFluidFraction)/TimeStep;
      }
    }

    void UpdateStressStrain()
    {
      ModelPart &rModelPart = BaseType::GetModelPart();
      ProcessInfo &rCurrentProcessInfo = rModelPart.GetProcessInfo();

#pragma omp parallel
      {
        ModelPart::ElementIterator ElemBegin;
        ModelPart::ElementIterator ElemEnd;
        OpenMPUtils::PartitionedIterators(rModelPart.Elements(), ElemBegin, ElemEnd);
        for (ModelPart::ElementIterator itElem = ElemBegin; itElem != ElemEnd; ++itElem)
        {
          /* itElem-> InitializeElementStrainStressState(); */
          itElem->InitializeSolutionStep(rCurrentProcessInfo);
        }
      }

      /* this->CalculateAccelerations(); */
      /* this->CalculatePressureVelocity(); */
      /* this->CalculatePressureAcceleration(); */

      this->CalculateTemporalVariables();
    }

    void Clear() override
    {
      mpMomentumStrategy->Clear();
      mpPressureStrategy->Clear();
    }

    ///@}
    ///@name Access
    ///@{

    void SetEchoLevel(int Level) override
    {
      BaseType::SetEchoLevel(Level);
      int StrategyLevel = Level > 0 ? Level - 1 : 0;
      mpMomentumStrategy->SetEchoLevel(StrategyLevel);
      mpPressureStrategy->SetEchoLevel(StrategyLevel);
    }

    ///@}
    ///@name Inquiry
    ///@{

    ///@}
    ///@name Input and output
    ///@{

    /// Turn back information as a string.
    std::string Info() const override
    {
      std::stringstream buffer;
      buffer << "TwoStepVPStrategy";
      return buffer.str();
    }

    /// Print information about this object.
    void PrintInfo(std::ostream &rOStream) const override
    {
      rOStream << "TwoStepVPStrategy";
    }

    /// Print object's data.
    void PrintData(std::ostream &rOStream) const override
    {
    }

    ///@}
    ///@name Friends
    ///@{

    ///@}

  protected:
    ///@name Protected Life Cycle
    ///@{

    ///@}
    ///@name Protected static Member Variables
    ///@{

    ///@}
    ///@name Protected member Variables
    ///@{

    ///@}
    ///@name Protected Operators
    ///@{

    ///@}
    ///@name Protected Operations
    ///@{

    /// Calculate the coefficients for time iteration.
    /**
     * @param rCurrentProcessInfo ProcessInfo instance from the fluid ModelPart. Must contain DELTA_TIME and BDF_COEFFICIENTS variables.
     */
    void SetTimeCoefficients(ProcessInfo &rCurrentProcessInfo)
    {
      KRATOS_TRY;

      if (mTimeOrder == 2)
      {
        //calculate the BDF coefficients
        double Dt = rCurrentProcessInfo[DELTA_TIME];
        double OldDt = rCurrentProcessInfo.GetPreviousTimeStepInfo(1)[DELTA_TIME];

        double Rho = OldDt / Dt;
        double TimeCoeff = 1.0 / (Dt * Rho * Rho + Dt * Rho);

        Vector &BDFcoeffs = rCurrentProcessInfo[BDF_COEFFICIENTS];
        BDFcoeffs.resize(3, false);

        BDFcoeffs[0] = TimeCoeff * (Rho * Rho + 2.0 * Rho);        //coefficient for step n+1 (3/2Dt if Dt is constant)
        BDFcoeffs[1] = -TimeCoeff * (Rho * Rho + 2.0 * Rho + 1.0); //coefficient for step n (-4/2Dt if Dt is constant)
        BDFcoeffs[2] = TimeCoeff;                                  //coefficient for step n-1 (1/2Dt if Dt is constant)
      }
      else if (mTimeOrder == 1)
      {
        double Dt = rCurrentProcessInfo[DELTA_TIME];
        double TimeCoeff = 1.0 / Dt;

        Vector &BDFcoeffs = rCurrentProcessInfo[BDF_COEFFICIENTS];
        BDFcoeffs.resize(2, false);

        BDFcoeffs[0] = TimeCoeff;  //coefficient for step n+1 (1/Dt)
        BDFcoeffs[1] = -TimeCoeff; //coefficient for step n (-1/Dt)
      }

      KRATOS_CATCH("");
    }

    bool SolveMomentumIteration(unsigned int it, unsigned int maxIt, bool &fixedTimeStep, double &velocityNorm)
    {
      ModelPart &rModelPart = BaseType::GetModelPart();
      int Rank = rModelPart.GetCommunicator().MyPID();
      bool ConvergedMomentum = false;
      double NormDv = 0;
      fixedTimeStep = false;
      // build momentum system and solve for fractional step velocity increment
      rModelPart.GetProcessInfo().SetValue(FRACTIONAL_STEP, 1);

      if (it == 0)
      {
        mpMomentumStrategy->InitializeSolutionStep();
      }

      NormDv = mpMomentumStrategy->Solve();

      if (BaseType::GetEchoLevel() > 1 && Rank == 0)
        std::cout << "-------------- s o l v e d ! ------------------" << std::endl;

      if (it == 0)
      {
        velocityNorm = this->ComputeVelocityNorm();
      }

      double DvErrorNorm = NormDv / velocityNorm;
      unsigned int iterationForCheck = 2;
      // Check convergence
      if (it == maxIt - 1)
      {
        KRATOS_INFO("Iteration") << it << "  Final Velocity error: " << DvErrorNorm << std::endl;
        ConvergedMomentum = this->FixTimeStepMomentum(DvErrorNorm, fixedTimeStep);
      }
      else if (it > iterationForCheck)
      {
        KRATOS_INFO("Iteration") << it << "  Velocity error: " << DvErrorNorm << std::endl;
        ConvergedMomentum = this->CheckMomentumConvergence(DvErrorNorm, fixedTimeStep);
      }
      else
      {
        KRATOS_INFO("Iteration") << it << "  Velocity error: " << DvErrorNorm << std::endl;
      }

      if (!ConvergedMomentum && BaseType::GetEchoLevel() > 0 && Rank == 0)
        std::cout << "Momentum equations did not reach the convergence tolerance." << std::endl;

      return ConvergedMomentum;
    }

    bool SolveContinuityIteration(unsigned int it, unsigned int maxIt, double &NormP)
    {
      ModelPart &rModelPart = BaseType::GetModelPart();
      int Rank = rModelPart.GetCommunicator().MyPID();
      bool ConvergedContinuity = false;
      bool fixedTimeStep = false;
      double NormDp = 0;

      // 2. Pressure solution
      rModelPart.GetProcessInfo().SetValue(FRACTIONAL_STEP, 5);

      if (it == 0)
      {
        mpPressureStrategy->InitializeSolutionStep();
      }
      NormDp = mpPressureStrategy->Solve();

      if (BaseType::GetEchoLevel() > 0 && Rank == 0)
        std::cout << "The norm of pressure is: " << NormDp << std::endl;

      if (it == 0)
      {
        NormP = this->ComputePressureNorm();
      }

      double DpErrorNorm = NormDp / (NormP);

      // Check convergence
      if (it == (maxIt - 1))
      {
        KRATOS_INFO("Iteration") << it << "  Final Pressure error: " << DpErrorNorm << std::endl;
        ConvergedContinuity = this->FixTimeStepContinuity(DpErrorNorm, fixedTimeStep);
      }
      else
      {
        KRATOS_INFO("Iteration") << it << "  Pressure error: " << DpErrorNorm << std::endl;
        ConvergedContinuity = this->CheckContinuityConvergence(DpErrorNorm, fixedTimeStep);
      }

      if (!ConvergedContinuity && BaseType::GetEchoLevel() > 0 && Rank == 0)
        std::cout << "Continuity equation did not reach the convergence tolerance." << std::endl;

      return ConvergedContinuity;
    }

    void ComputeErrorL2Norm()
    {
      ModelPart &rModelPart = BaseType::GetModelPart();
      ProcessInfo &rCurrentProcessInfo = rModelPart.GetProcessInfo();
      const double currentTime = rCurrentProcessInfo[TIME];
      const unsigned int dimension = rModelPart.ElementsBegin()->GetGeometry().WorkingSpaceDimension();

      long double sumErrorL2Velocity = 0;
      long double sumErrorL2VelocityX = 0;
      long double sumErrorL2VelocityY = 0;
      long double sumErrorL2Pressure = 0;
      long double sumErrorL2TauXX = 0;
      long double sumErrorL2TauYY = 0;
      long double sumErrorL2TauXY = 0;

#pragma omp parallel
      {
        ModelPart::ElementIterator ElemBegin;
        ModelPart::ElementIterator ElemEnd;
        OpenMPUtils::PartitionedIterators(rModelPart.Elements(), ElemBegin, ElemEnd);
        for (ModelPart::ElementIterator itElem = ElemBegin; itElem != ElemEnd; ++itElem)
        {

          Element::GeometryType &geometry = itElem->GetGeometry();
          long double nodalArea = 0;

          if (dimension == 2)
          {
            nodalArea = geometry.Area() / 3.0;
          }
          else if (dimension == 3)
          {
            nodalArea = geometry.Volume() * 0.25;
          }

          long double bariPosX = 0;
          long double bariPosY = 0;

          long double eleErrorL2Velocity = 0;
          long double eleErrorL2VelocityX = 0;
          long double eleErrorL2VelocityY = 0;
          long double eleErrorL2Pressure = 0;

          //ShapeFunctionDerivativesArrayType DN_DX;
          Matrix NContainer;
          NContainer = geometry.ShapeFunctionsValues(GeometryData::GI_GAUSS_1);

          const Vector &N = row(NContainer, 0);
          const unsigned int NumNodes = geometry.size();

          double elementalPressure = N[0] * geometry(0)->FastGetSolutionStepValue(PRESSURE);
          double elementalVelocityX = N[0] * geometry(0)->FastGetSolutionStepValue(VELOCITY_X);
          double elementalVelocityY = N[0] * geometry(0)->FastGetSolutionStepValue(VELOCITY_Y);
          ;

          for (unsigned int i = 1; i < NumNodes; i++)
          {
            elementalPressure += N[i] * geometry(i)->FastGetSolutionStepValue(PRESSURE);
            elementalVelocityX += N[i] * geometry(i)->FastGetSolutionStepValue(VELOCITY_X);
            elementalVelocityY += N[i] * geometry(i)->FastGetSolutionStepValue(VELOCITY_Y);
          }

          for (unsigned int i = 0; i < geometry.size(); i++)
          {

            const long double nodalPosX = geometry(i)->X();
            const long double nodalPosY = geometry(i)->Y();

            bariPosX += nodalPosX / 3.0;
            bariPosY += nodalPosY / 3.0;
          }

          const long double posX = bariPosX;
          const long double posY = bariPosY;
          long double expectedVelocityX = pow(posX, 2) * (1.0 - posX) * (1.0 - posX) * (2.0 * posY - 6.0 * pow(posY, 2) + 4.0 * pow(posY, 3));
          long double expectedVelocityY = -pow(posY, 2) * (1.0 - posY) * (1.0 - posY) * (2.0 * posX - 6.0 * pow(posX, 2) + 4.0 * pow(posX, 3));
          long double expectedPressure = -posX * (1.0 - posX);

          eleErrorL2VelocityX = elementalVelocityX - expectedVelocityX;
          eleErrorL2VelocityY = elementalVelocityY - expectedVelocityY;
          eleErrorL2Pressure = elementalPressure - expectedPressure;

          sumErrorL2VelocityX += pow(eleErrorL2VelocityX, 2) * geometry.Area();
          sumErrorL2VelocityY += pow(eleErrorL2VelocityY, 2) * geometry.Area();
          sumErrorL2Pressure += pow(eleErrorL2Pressure, 2) * geometry.Area();

          const long double tauXX = 0; // itElem->GetValue(ELEMENTAL_DEVIATORIC_STRESS_XX);
          const long double tauYY = 0; // itElem->GetValue(ELEMENTAL_DEVIATORIC_STRESS_YY);
          const long double tauXY = 0; // itElem->GetValue(ELEMENTAL_DEVIATORIC_STRESS_XY);

          long double expectedTauXX = 2.0 * (-4.0 * (1.0 - bariPosX) * bariPosX * (-1.0 + 2.0 * bariPosX) * bariPosY * (1.0 - 3.0 * bariPosY + 2.0 * pow(bariPosY, 2)));
          long double expectedTauYY = 2.0 * (4.0 * bariPosX * (1.0 - 3.0 * bariPosX + 2.0 * pow(bariPosX, 2)) * (1.0 - bariPosY) * bariPosY * (-1.0 + 2.0 * bariPosY));
          long double expectedTauXY = (2.0 * (1.0 - 6.0 * bariPosY + 6.0 * pow(bariPosY, 2)) * (1.0 - bariPosX) * (1.0 - bariPosX) * pow(bariPosX, 2) - 2.0 * (1.0 - 6.0 * bariPosX + 6.0 * pow(bariPosX, 2)) * (1.0 - bariPosY) * (1 - bariPosY) * pow(bariPosY, 2));

          long double nodalErrorTauXX = tauXX - expectedTauXX;
          long double nodalErrorTauYY = tauYY - expectedTauYY;
          long double nodalErrorTauXY = tauXY - expectedTauXY;

          sumErrorL2TauXX += pow(nodalErrorTauXX, 2) * geometry.Area();
          sumErrorL2TauYY += pow(nodalErrorTauYY, 2) * geometry.Area();
          sumErrorL2TauXY += pow(nodalErrorTauXY, 2) * geometry.Area();
        }
      }

      long double errorL2Velocity = sqrt(sumErrorL2Velocity);
      long double errorL2VelocityX = sqrt(sumErrorL2VelocityX);
      long double errorL2VelocityY = sqrt(sumErrorL2VelocityY);
      long double errorL2Pressure = sqrt(sumErrorL2Pressure);
      long double errorL2TauXX = sqrt(sumErrorL2TauXX);
      long double errorL2TauYY = sqrt(sumErrorL2TauYY);
      long double errorL2TauXY = sqrt(sumErrorL2TauXY);

      std::ofstream myfileVelocity;
      myfileVelocity.open("errorL2VelocityFile.txt", std::ios::app);
      myfileVelocity << currentTime << "\t" << errorL2Velocity << "\n";
      myfileVelocity.close();

      std::ofstream myfileVelocityX;
      myfileVelocityX.open("errorL2VelocityXFile.txt", std::ios::app);
      myfileVelocityX << currentTime << "\t" << errorL2VelocityX << "\n";
      myfileVelocityX.close();

      std::ofstream myfileVelocityY;
      myfileVelocityY.open("errorL2VelocityYFile.txt", std::ios::app);
      myfileVelocityY << currentTime << "\t" << errorL2VelocityY << "\n";
      myfileVelocityY.close();

      std::ofstream myfilePressure;
      myfilePressure.open("errorL2PressureFile.txt", std::ios::app);
      myfilePressure << currentTime << "\t" << errorL2Pressure << "\n";
      myfilePressure.close();

      std::ofstream myfileTauXX;
      myfileTauXX.open("errorL2TauXXFile.txt", std::ios::app);
      myfileTauXX << currentTime << "\t" << errorL2TauXX << "\n";
      myfileTauXX.close();

      std::ofstream myfileTauYY;
      myfileTauYY.open("errorL2TauYYFile.txt", std::ios::app);
      myfileTauYY << currentTime << "\t" << errorL2TauYY << "\n";
      myfileTauYY.close();

      std::ofstream myfileTauXY;
      myfileTauXY.open("errorL2TauXYFile.txt", std::ios::app);
      myfileTauXY << currentTime << "\t" << errorL2TauXY << "\n";
      myfileTauXY.close();
    }

    void ComputeErrorL2NormCasePoiseuille()
    {
      ModelPart &rModelPart = BaseType::GetModelPart();
      ProcessInfo &rCurrentProcessInfo = rModelPart.GetProcessInfo();
      const double currentTime = rCurrentProcessInfo[TIME];
      const unsigned int dimension = rModelPart.ElementsBegin()->GetGeometry().WorkingSpaceDimension();

      double sumErrorL2VelocityTheta = 0;
      double sumErrorL2TauTheta = 0;

      double r_in = 0.2;
      double R_out = 0.5;
      double kappa = r_in / R_out;
      double omega = 0.5;
      double viscosity = 100.0;

#pragma omp parallel
      {
        ModelPart::ElementIterator ElemBegin;
        ModelPart::ElementIterator ElemEnd;
        OpenMPUtils::PartitionedIterators(rModelPart.Elements(), ElemBegin, ElemEnd);
        for (ModelPart::ElementIterator itElem = ElemBegin; itElem != ElemEnd; ++itElem)
        {

          Element::GeometryType &geometry = itElem->GetGeometry();
          long double nodalArea = 0;

          if (dimension == 2)
          {
            nodalArea = geometry.Area() / 3.0;
          }
          else if (dimension == 3)
          {
            nodalArea = geometry.Volume() * 0.25;
          }

          long double bariPosX = 0;
          long double bariPosY = 0;

          long double eleErrorL2Velocity = 0;
          long double eleErrorL2VelocityX = 0;
          long double eleErrorL2VelocityY = 0;
          long double eleErrorL2Pressure = 0;

          //ShapeFunctionDerivativesArrayType DN_DX;
          Matrix NContainer;
          NContainer = geometry.ShapeFunctionsValues(GeometryData::GI_GAUSS_1);
          //this->CalculateGeometryData(DN_DX,NContainer,GaussWeights);

          const Vector &N = row(NContainer, 0);
          //  itElem->EvaluateInPoint(elementalPressure,PRESSURE,N);
          const unsigned int NumNodes = geometry.size();

          double elementalPressure = N[0] * geometry(0)->FastGetSolutionStepValue(PRESSURE);
          double elementalVelocityX = N[0] * geometry(0)->FastGetSolutionStepValue(VELOCITY_X);
          double elementalVelocityY = N[0] * geometry(0)->FastGetSolutionStepValue(VELOCITY_Y);
          ;

          for (unsigned int i = 1; i < NumNodes; i++)
          {
            elementalPressure += N[i] * geometry(i)->FastGetSolutionStepValue(PRESSURE);
            elementalVelocityX += N[i] * geometry(i)->FastGetSolutionStepValue(VELOCITY_X);
            elementalVelocityY += N[i] * geometry(i)->FastGetSolutionStepValue(VELOCITY_Y);
          }

          for (unsigned int i = 0; i < geometry.size(); i++)
          {

            // index = i*dimension;
            const long double nodalPosX = geometry(i)->X();
            const long double nodalPosY = geometry(i)->Y();

            bariPosX += nodalPosX / 3.0;
            bariPosY += nodalPosY / 3.0;
          }

          const long double posX = bariPosX;
          const long double posY = bariPosY;
          const double rPos = sqrt(pow(posX, 2) + pow(posY, 2));
          const double cosalfa = posX / rPos;
          const double sinalfa = posY / rPos;
          const double sin2alfa = 2.0 * cosalfa * sinalfa;
          const double cos2alfa = 1.0 - 2.0 * pow(sinalfa, 2);

          double expectedVelocityTheta = pow(kappa, 2) * omega * R_out / (1.0 - pow(kappa, 2)) * (R_out / rPos - rPos / R_out);
          double computedVelocityTheta = sqrt(pow(elementalVelocityX, 2) + pow(elementalVelocityY, 2));
          double nodalErrorVelocityTheta = computedVelocityTheta - expectedVelocityTheta;

          const long double tauXX = 0; // itElem->GetValue(ELEMENTAL_DEVIATORIC_STRESS_XX);
          const long double tauYY = 0; // itElem->GetValue(ELEMENTAL_DEVIATORIC_STRESS_YY);
          const long double tauXY = 0; // itElem->GetValue(ELEMENTAL_DEVIATORIC_STRESS_XY);

          double expectedTauTheta = (2.0 * viscosity * pow(kappa, 2) * omega * pow(R_out, 2)) / (1.0 - pow(kappa, 2)) / pow(rPos, 2);
          double computedTauTheta = (tauXX - tauYY) * sin2alfa / 2.0 - tauXY * cos2alfa;
          double nodalErrorTauTheta = computedTauTheta - expectedTauTheta;

          sumErrorL2VelocityTheta += pow(nodalErrorVelocityTheta, 2) * geometry.Area();
          sumErrorL2TauTheta += pow(nodalErrorTauTheta, 2) * geometry.Area();
        }
      }

      double errorL2VelocityTheta = sqrt(sumErrorL2VelocityTheta);
      double errorL2TauTheta = sqrt(sumErrorL2TauTheta);

      std::ofstream myfileVelocity;
      myfileVelocity.open("errorL2Poiseuille.txt", std::ios::app);
      myfileVelocity << currentTime << "\t" << errorL2VelocityTheta << "\t" << errorL2TauTheta << "\n";
      myfileVelocity.close();
    }

    double ComputeVelocityNorm()
    {
      ModelPart &rModelPart = BaseType::GetModelPart();

      double NormV = 0.00;

#pragma omp parallel reduction(+ \
                               : NormV)
      {
        ModelPart::NodeIterator NodeBegin;
        ModelPart::NodeIterator NodeEnd;
        OpenMPUtils::PartitionedIterators(rModelPart.Nodes(), NodeBegin, NodeEnd);
        for (ModelPart::NodeIterator itNode = NodeBegin; itNode != NodeEnd; ++itNode)
        {
          const array_1d<double, 3> &Vel = itNode->FastGetSolutionStepValue(VELOCITY);

          double NormVelNode = 0;

          for (unsigned int d = 0; d < 3; ++d)
          {
            NormVelNode += Vel[d] * Vel[d];
            NormV += Vel[d] * Vel[d];
          }
        }
      }

      BaseType::GetModelPart().GetCommunicator().GetDataCommunicator().SumAll(NormV);

      NormV = sqrt(NormV);

      if (NormV == 0.0)
        NormV = 1.00;

      return NormV;
    }

    bool CheckVelocityConvergence(const double NormDv, double &errorNormDv)
    {
      ModelPart &rModelPart = BaseType::GetModelPart();

      double NormV = 0.00;
      errorNormDv = 0;

#pragma omp parallel reduction(+ \
                               : NormV)
      {
        ModelPart::NodeIterator NodeBegin;
        ModelPart::NodeIterator NodeEnd;
        OpenMPUtils::PartitionedIterators(rModelPart.Nodes(), NodeBegin, NodeEnd);
        for (ModelPart::NodeIterator itNode = NodeBegin; itNode != NodeEnd; ++itNode)
        {
          const array_1d<double, 3> &Vel = itNode->FastGetSolutionStepValue(VELOCITY);

          double NormVelNode = 0;

          for (unsigned int d = 0; d < 3; ++d)
          {
            NormVelNode += Vel[d] * Vel[d];
            NormV += Vel[d] * Vel[d];
          }
        }
      }

      BaseType::GetModelPart().GetCommunicator().GetDataCommunicator().SumAll(NormV);

      NormV = sqrt(NormV);

      if (NormV == 0.0)
        NormV = 1.00;

      errorNormDv = NormDv / NormV;

      if (BaseType::GetEchoLevel() > 0 && rModelPart.GetCommunicator().MyPID() == 0)
      {
        std::cout << "The norm of velocity increment is: " << NormDv << std::endl;
        std::cout << "The norm of velocity is: " << NormV << std::endl;
        std::cout << "Velocity error: " << errorNormDv << "mVelocityTolerance: " << mVelocityTolerance << std::endl;
      }
      /* else{ */
      /*   std::cout<<"Velocity error: "<< errorNormDv <<" velTol: " << mVelocityTolerance<< std::endl; */
      /* } */

      if (errorNormDv < mVelocityTolerance)
      {
        return true;
      }
      else
      {
        return false;
      }
    }

    bool CheckPressureConvergence(const double NormDp, double &errorNormDp, double &NormP)
    {
      ModelPart &rModelPart = BaseType::GetModelPart();

      NormP = 0.00;
      errorNormDp = 0;

#pragma omp parallel reduction(+ \
                               : NormP)
      {
        ModelPart::NodeIterator NodeBegin;
        ModelPart::NodeIterator NodeEnd;
        OpenMPUtils::PartitionedIterators(rModelPart.Nodes(), NodeBegin, NodeEnd);
        for (ModelPart::NodeIterator itNode = NodeBegin; itNode != NodeEnd; ++itNode)
        {
          const double Pr = itNode->FastGetSolutionStepValue(PRESSURE);
          NormP += Pr * Pr;
        }
      }

      BaseType::GetModelPart().GetCommunicator().GetDataCommunicator().SumAll(NormP);

      NormP = sqrt(NormP);

      if (NormP == 0.0)
        NormP = 1.00;

      errorNormDp = NormDp / (NormP);

      if (BaseType::GetEchoLevel() > 0 && rModelPart.GetCommunicator().MyPID() == 0)
      {
        std::cout << "         The norm of pressure increment is: " << NormDp << std::endl;
        std::cout << "         The norm of pressure is: " << NormP << std::endl;
        std::cout << "         Pressure error: " << errorNormDp << std::endl;
      }

      /* else{ */
      /*     std::cout<<"         Pressure error: "<<errorNormDp <<" presTol: "<<mPressureTolerance << std::endl; */
      /* } */

      if (errorNormDp < mPressureTolerance)
      {
        return true;
      }
      else
        return false;
    }

    double ComputePressureNorm()
    {
      ModelPart &rModelPart = BaseType::GetModelPart();

      double NormP = 0.00;

#pragma omp parallel reduction(+ \
                               : NormP)
      {
        ModelPart::NodeIterator NodeBegin;
        ModelPart::NodeIterator NodeEnd;
        OpenMPUtils::PartitionedIterators(rModelPart.Nodes(), NodeBegin, NodeEnd);
        for (ModelPart::NodeIterator itNode = NodeBegin; itNode != NodeEnd; ++itNode)
        {
          const double Pr = itNode->FastGetSolutionStepValue(PRESSURE);
          NormP += Pr * Pr;
        }
      }

      BaseType::GetModelPart().GetCommunicator().GetDataCommunicator().SumAll(NormP);

      NormP = sqrt(NormP);

      if (NormP == 0.0)
        NormP = 1.00;

      return NormP;
    }

    bool FixTimeStepMomentum(const double DvErrorNorm, bool &fixedTimeStep)
    {
      ModelPart &rModelPart = BaseType::GetModelPart();
      ProcessInfo &rCurrentProcessInfo = rModelPart.GetProcessInfo();
      double currentTime = rCurrentProcessInfo[TIME];
      double timeInterval = rCurrentProcessInfo[DELTA_TIME];
      double minTolerance = 0.005;
      bool converged = false;

      if (currentTime < 10 * timeInterval)
      {
        minTolerance = 10;
      }

      if ((DvErrorNorm > minTolerance || (DvErrorNorm < 0 && DvErrorNorm > 0) || (DvErrorNorm != DvErrorNorm)) &&
          DvErrorNorm != 0 &&
          (DvErrorNorm != 1 || currentTime > timeInterval))
      {
        rCurrentProcessInfo.SetValue(BAD_VELOCITY_CONVERGENCE, true);
        std::cout << "NOT GOOD CONVERGENCE!!! I'll reduce the next time interval" << DvErrorNorm << std::endl;
        minTolerance = 0.05;
        if (DvErrorNorm > minTolerance)
        {
          std::cout << "BAD CONVERGENCE!!! I GO AHEAD WITH THE PREVIOUS VELOCITY AND PRESSURE FIELDS" << DvErrorNorm << std::endl;
          fixedTimeStep = true;
#pragma omp parallel
          {
            ModelPart::NodeIterator NodeBegin;
            ModelPart::NodeIterator NodeEnd;
            OpenMPUtils::PartitionedIterators(rModelPart.Nodes(), NodeBegin, NodeEnd);
            for (ModelPart::NodeIterator itNode = NodeBegin; itNode != NodeEnd; ++itNode)
            {
              itNode->FastGetSolutionStepValue(VELOCITY, 0) = itNode->FastGetSolutionStepValue(VELOCITY, 1);
              itNode->FastGetSolutionStepValue(PRESSURE, 0) = itNode->FastGetSolutionStepValue(PRESSURE, 1);
              itNode->FastGetSolutionStepValue(ACCELERATION, 0) = itNode->FastGetSolutionStepValue(ACCELERATION, 1);
            }
          }
        }
      }
      else
      {
        rCurrentProcessInfo.SetValue(BAD_VELOCITY_CONVERGENCE, false);
        if (DvErrorNorm < mVelocityTolerance)
        {
          converged = true;
        }
      }
      return converged;
    }

    bool CheckMomentumConvergence(const double DvErrorNorm, bool &fixedTimeStep)
    {
      ModelPart &rModelPart = BaseType::GetModelPart();
      ProcessInfo &rCurrentProcessInfo = rModelPart.GetProcessInfo();
      double currentTime = rCurrentProcessInfo[TIME];
      double timeInterval = rCurrentProcessInfo[DELTA_TIME];
      double minTolerance = 0.99999;
      bool converged = false;

      if ((DvErrorNorm > minTolerance || (DvErrorNorm < 0 && DvErrorNorm > 0) || (DvErrorNorm != DvErrorNorm)) &&
          DvErrorNorm != 0 &&
          (DvErrorNorm != 1 || currentTime > timeInterval))
      {
        rCurrentProcessInfo.SetValue(BAD_VELOCITY_CONVERGENCE, true);
        std::cout << "           BAD CONVERGENCE DETECTED DURING THE ITERATIVE LOOP!!! error: " << DvErrorNorm << " higher than 0.9999" << std::endl;
        std::cout << "      I GO AHEAD WITH THE PREVIOUS VELOCITY AND PRESSURE FIELDS" << std::endl;
        fixedTimeStep = true;
#pragma omp parallel
        {
          ModelPart::NodeIterator NodeBegin;
          ModelPart::NodeIterator NodeEnd;
          OpenMPUtils::PartitionedIterators(rModelPart.Nodes(), NodeBegin, NodeEnd);
          for (ModelPart::NodeIterator itNode = NodeBegin; itNode != NodeEnd; ++itNode)
          {
            itNode->FastGetSolutionStepValue(VELOCITY, 0) = itNode->FastGetSolutionStepValue(VELOCITY, 1);
            itNode->FastGetSolutionStepValue(PRESSURE, 0) = itNode->FastGetSolutionStepValue(PRESSURE, 1);
            itNode->FastGetSolutionStepValue(ACCELERATION, 0) = itNode->FastGetSolutionStepValue(ACCELERATION, 1);
          }
        }
      }
      else
      {
        rCurrentProcessInfo.SetValue(BAD_VELOCITY_CONVERGENCE, false);
        if (DvErrorNorm < mVelocityTolerance)
        {
          converged = true;
        }
      }
      return converged;
    }

    bool FixTimeStepContinuity(const double DvErrorNorm, bool &fixedTimeStep)
    {
      ModelPart &rModelPart = BaseType::GetModelPart();
      ProcessInfo &rCurrentProcessInfo = rModelPart.GetProcessInfo();
      double currentTime = rCurrentProcessInfo[TIME];
      double timeInterval = rCurrentProcessInfo[DELTA_TIME];
      double minTolerance = 0.01;
      bool converged = false;
      if (currentTime < 10 * timeInterval)
      {
        minTolerance = 10;
      }

      if ((DvErrorNorm > minTolerance || (DvErrorNorm < 0 && DvErrorNorm > 0) || (DvErrorNorm != DvErrorNorm)) &&
          DvErrorNorm != 0 &&
          (DvErrorNorm != 1 || currentTime > timeInterval))
      {
        fixedTimeStep = true;
        // rCurrentProcessInfo.SetValue(BAD_PRESSURE_CONVERGENCE, true);
        if (DvErrorNorm > 0.9999)
        {
          rCurrentProcessInfo.SetValue(BAD_VELOCITY_CONVERGENCE, true);
          std::cout << "           BAD PRESSURE CONVERGENCE DETECTED DURING THE ITERATIVE LOOP!!! error: " << DvErrorNorm << " higher than 0.1" << std::endl;
          std::cout << "      I GO AHEAD WITH THE PREVIOUS VELOCITY AND PRESSURE FIELDS" << std::endl;
          fixedTimeStep = true;
#pragma omp parallel
          {
            ModelPart::NodeIterator NodeBegin;
            ModelPart::NodeIterator NodeEnd;
            OpenMPUtils::PartitionedIterators(rModelPart.Nodes(), NodeBegin, NodeEnd);
            for (ModelPart::NodeIterator itNode = NodeBegin; itNode != NodeEnd; ++itNode)
            {
              itNode->FastGetSolutionStepValue(VELOCITY, 0) = itNode->FastGetSolutionStepValue(VELOCITY, 1);
              itNode->FastGetSolutionStepValue(PRESSURE, 0) = itNode->FastGetSolutionStepValue(PRESSURE, 1);
              itNode->FastGetSolutionStepValue(ACCELERATION, 0) = itNode->FastGetSolutionStepValue(ACCELERATION, 1);
            }
          }
        }
      }
      else if (DvErrorNorm < mPressureTolerance)
      {
        converged = true;
        fixedTimeStep = false;
      }
      rCurrentProcessInfo.SetValue(BAD_PRESSURE_CONVERGENCE, false);
      return converged;
    }

    bool CheckContinuityConvergence(const double DvErrorNorm, bool &fixedTimeStep)
    {
      ModelPart &rModelPart = BaseType::GetModelPart();
      ProcessInfo &rCurrentProcessInfo = rModelPart.GetProcessInfo();
      bool converged = false;

      if (DvErrorNorm < mPressureTolerance)
      {
        converged = true;
        fixedTimeStep = false;
      }
      rCurrentProcessInfo.SetValue(BAD_PRESSURE_CONVERGENCE, false);
      return converged;
    }

    ///@}
    ///@name Protected  Access
    ///@{

    ///@}
    ///@name Protected Inquiry
    ///@{

    ///@}
    ///@name Protected LifeCycle
    ///@{

    ///@}

    ///@name Static Member Variables
    ///@{

    ///@}
    ///@name Member Variables
    ///@{

    double mVelocityTolerance;

    double mPressureTolerance;

    unsigned int mMaxPressureIter;

    unsigned int mDomainSize;

    unsigned int mTimeOrder;

    bool mReformDofSet;

    // Fractional step index.
    /*  1 : Momentum step (calculate fractional step velocity)
      * 2-3 : Unused (reserved for componentwise calculation of frac step velocity)
      * 4 : Pressure step
      * 5 : Computation of projections
      * 6 : End of step velocity
      */
    //    unsigned int mStepId;

    /// Scheme for the solution of the momentum equation
    StrategyPointerType mpMomentumStrategy;

    /// Scheme for the solution of the mass equation
    StrategyPointerType mpPressureStrategy;

    ///@}
    ///@name Private Operators
    ///@{

    ///@}
    ///@name Private Operations
    ///@{

    virtual void InitializeStrategy(SolverSettingsType &rSolverConfig)
    {
      KRATOS_TRY;

      mTimeOrder = rSolverConfig.GetTimeOrder();

      // Check that input parameters are reasonable and sufficient.
      this->Check();

      //ModelPart& rModelPart = this->GetModelPart();

      mDomainSize = rSolverConfig.GetDomainSize();

      mReformDofSet = rSolverConfig.GetReformDofSet();

      BaseType::SetEchoLevel(rSolverConfig.GetEchoLevel());

      // Initialize strategies for each step
      bool HaveVelStrategy = rSolverConfig.FindStrategy(SolverSettingsType::Velocity, mpMomentumStrategy);

      if (HaveVelStrategy)
      {
        rSolverConfig.FindTolerance(SolverSettingsType::Velocity, mVelocityTolerance);
        /* rSolverConfig.FindMaxIter(SolverSettingsType::Velocity,mMaxVelocityIter); */
      }
      else
      {
        KRATOS_THROW_ERROR(std::runtime_error, "TwoStepVPStrategy error: No Velocity strategy defined in FractionalStepSettings", "");
      }

      bool HavePressStrategy = rSolverConfig.FindStrategy(SolverSettingsType::Pressure, mpPressureStrategy);

      if (HavePressStrategy)
      {
        rSolverConfig.FindTolerance(SolverSettingsType::Pressure, mPressureTolerance);
        rSolverConfig.FindMaxIter(SolverSettingsType::Pressure, mMaxPressureIter);
      }
      else
      {
        KRATOS_THROW_ERROR(std::runtime_error, "TwoStepVPStrategy error: No Pressure strategy defined in FractionalStepSettings", "");
      }

      // Check input parameters
      this->Check();

      KRATOS_CATCH("");
    }

    ///@}
    ///@name Private  Access
    ///@{

    ///@}
    ///@name Private Inquiry
    ///@{

    ///@}
    ///@name Un accessible methods
    ///@{

    /// Assignment operator.
    TwoStepVPStrategy &operator=(TwoStepVPStrategy const &rOther) {}

    /// Copy constructor.
    TwoStepVPStrategy(TwoStepVPStrategy const &rOther) {}

    ///@}

  }; /// Class TwoStepVPStrategy

  ///@}
  ///@name Type Definitions
  ///@{

  ///@}

  ///@} // addtogroup

} // namespace Kratos.

#endif // KRATOS_TWO_STEP_V_P_STRATEGY_H<|MERGE_RESOLUTION|>--- conflicted
+++ resolved
@@ -98,17 +98,11 @@
     ///@name Life Cycle
     ///@{
 
-<<<<<<< HEAD
-    // Additional Typedefs
-    typedef typename BuilderAndSolver<TSparseSpace, TDenseSpace, TLinearSolver>::Pointer BuilderSolverTypePointer;
-    typedef SolvingStrategy<TSparseSpace, TDenseSpace, TLinearSolver> BaseType;
-=======
     TwoStepVPStrategy(ModelPart &rModelPart,
                       SolverSettingsType &rSolverConfig) : BaseType(rModelPart)
     {
       InitializeStrategy(rSolverConfig);
     }
->>>>>>> 999f852c
 
     TwoStepVPStrategy(ModelPart &rModelPart,
                       /*SolverConfiguration<TSparseSpace, TDenseSpace, TLinearSolver>& rSolverConfig,*/
@@ -214,32 +208,8 @@
 
       KRATOS_CATCH("");
     }
-<<<<<<< HEAD
-    bool momentumConverged = true;
-    bool continuityConverged = false;
-    bool fixedTimeStep = false;
-
-    bool momentumAlreadyConverged = false;
-    bool continuityAlreadyConverged = false;
-    /* boost::timer solve_step_time; */
-
-    // Iterative solution for pressure
-    /* unsigned int timeStep = rCurrentProcessInfo[STEP]; */
-    /* if(timeStep==1){ */
-    /* 	unsigned int iter=0; */
-    /* 	continuityConverged = this->SolveContinuityIteration(iter,maxNonLinearIterations); */
-    /* }else if(timeStep==2){ */
-    /* 	unsigned int iter=0; */
-    /* 	momentumConverged = this->SolveMomentumIteration(iter,maxNonLinearIterations,fixedTimeStep); */
-    /* }else{ */
-
-      // this->UnactiveSliverElements(); //this is done in set_active_flag_mesher_process which is activated from fluid_pre_refining_mesher.py
-
-    for (unsigned int it = 0; it < maxNonLinearIterations; ++it)
-=======
 
     double Solve() override
->>>>>>> 999f852c
     {
       ModelPart &rModelPart = BaseType::GetModelPart();
       this->SetTimeCoefficients(rModelPart.GetProcessInfo());
