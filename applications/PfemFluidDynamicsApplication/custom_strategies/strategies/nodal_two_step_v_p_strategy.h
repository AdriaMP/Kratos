//
//   Project Name:        KratosPFEMFluidDynamicsApplication $
//   Last modified by:    $Author:                   AFranci $
//   Date:                $Date:                   June 2018 $
//   Revision:            $Revision:                     0.0 $
//
//

#ifndef KRATOS_NODAL_TWO_STEP_V_P_STRATEGY_H
#define KRATOS_NODAL_TWO_STEP_V_P_STRATEGY_H

#include "includes/define.h"
#include "includes/model_part.h"
#include "includes/deprecated_variables.h"
#include "includes/cfd_variables.h"
#include "utilities/openmp_utils.h"
#include "processes/process.h"
#include "solving_strategies/schemes/scheme.h"
#include "solving_strategies/strategies/solving_strategy.h"
#include "custom_utilities/mesher_utilities.hpp"
#include "custom_utilities/boundary_normals_calculation_utilities.hpp"
#include "geometries/geometry.h"
#include "utilities/geometry_utilities.h"

#include "solving_strategies/schemes/residualbased_incrementalupdate_static_scheme.h"
#include "custom_strategies/builders_and_solvers/nodal_residualbased_elimination_builder_and_solver.h"
#include "custom_strategies/builders_and_solvers/nodal_residualbased_elimination_builder_and_solver_continuity.h"
#include "custom_strategies/builders_and_solvers/nodal_residualbased_block_builder_and_solver.h"

#include "custom_utilities/solver_settings.h"

#include "custom_strategies/strategies/gauss_seidel_linear_strategy.h"

#include "pfem_fluid_dynamics_application_variables.h"

#include <stdio.h>
#include <math.h>
#include <iostream>
#include <fstream>

namespace Kratos
{

	///@addtogroup PFEMFluidDynamicsApplication
	///@{

	///@name Kratos Globals
	///@{

	///@}
	///@name Type Definitions
	///@{

	///@}

	///@name  Enum's
	///@{

	///@}
	///@name  Functions
	///@{

	///@}
	///@name Kratos Classes
	///@{

	template <class TSparseSpace,
			  class TDenseSpace,
			  class TLinearSolver>
	class NodalTwoStepVPStrategy : public SolvingStrategy<TSparseSpace, TDenseSpace, TLinearSolver>
	{
	public:
		///@name Type Definitions
		///@{
		KRATOS_CLASS_POINTER_DEFINITION(NodalTwoStepVPStrategy);

		/// Counted pointer of NodalTwoStepVPStrategy
		//typedef boost::shared_ptr< NodalTwoStepVPStrategy<TSparseSpace, TDenseSpace, TLinearSolver> > Pointer;

		typedef SolvingStrategy<TSparseSpace, TDenseSpace, TLinearSolver> BaseType;

		typedef typename BaseType::TDataType TDataType;

		/// Node type (default is: Node<3>)
		typedef Node<3> NodeType;

		/// Geometry type (using with given NodeType)
		typedef Geometry<NodeType> GeometryType;

		typedef std::size_t SizeType;

		//typedef typename BaseType::DofSetType DofSetType;

		typedef typename BaseType::DofsArrayType DofsArrayType;

		typedef typename BaseType::TSystemMatrixType TSystemMatrixType;

		typedef typename BaseType::TSystemVectorType TSystemVectorType;

		typedef typename BaseType::LocalSystemVectorType LocalSystemVectorType;

		typedef typename BaseType::LocalSystemMatrixType LocalSystemMatrixType;

		typedef typename BaseType::ElementsArrayType ElementsArrayType;

		typedef typename SolvingStrategy<TSparseSpace, TDenseSpace, TLinearSolver>::Pointer StrategyPointerType;

		typedef TwoStepVPSolverSettings<TSparseSpace, TDenseSpace, TLinearSolver> SolverSettingsType;

		typedef GeometryType::ShapeFunctionsGradientsType ShapeFunctionDerivativesArrayType;

		typedef GlobalPointersVector<Node<3>> NodeWeakPtrVectorType;
		///@}
		///@name Life Cycle
		///@{

<<<<<<< HEAD
		// Additional Typedefs
		typedef typename BuilderAndSolver<TSparseSpace, TDenseSpace, TLinearSolver>::Pointer BuilderSolverTypePointer;
		typedef SolvingStrategy<TSparseSpace, TDenseSpace, TLinearSolver> BaseType;
=======
		NodalTwoStepVPStrategy(ModelPart &rModelPart,
							   SolverSettingsType &rSolverConfig) : BaseType(rModelPart)
		{
			InitializeStrategy(rSolverConfig);
		}
>>>>>>> 999f852c

		NodalTwoStepVPStrategy(ModelPart &rModelPart,
							   /*SolverConfiguration<TSparseSpace, TDenseSpace, TLinearSolver>& rSolverConfig,*/
							   typename TLinearSolver::Pointer pVelocityLinearSolver,
							   typename TLinearSolver::Pointer pPressureLinearSolver,
							   bool ReformDofSet = true,
							   double VelTol = 0.0001,
							   double PresTol = 0.0001,
							   int MaxPressureIterations = 1, // Only for predictor-corrector
							   unsigned int TimeOrder = 2,
							   unsigned int DomainSize = 2) : BaseType(rModelPart), // Move Mesh flag, pass as input?
															  mVelocityTolerance(VelTol),
															  mPressureTolerance(PresTol),
															  mMaxPressureIter(MaxPressureIterations),
															  mDomainSize(DomainSize),
															  mTimeOrder(TimeOrder),
															  mReformDofSet(ReformDofSet)
		{
			KRATOS_TRY;

			BaseType::SetEchoLevel(1);

			// Check that input parameters are reasonable and sufficient.
			this->Check();

			bool CalculateNormDxFlag = true;

			bool ReformDofAtEachIteration = false; // DofSet modifiaction is managed by the fractional step strategy, auxiliary strategies should not modify the DofSet directly.

			// Additional Typedefs
			typedef typename BuilderAndSolver<TSparseSpace, TDenseSpace, TLinearSolver>::Pointer BuilderSolverTypePointer;
			typedef SolvingStrategy<TSparseSpace, TDenseSpace, TLinearSolver> BaseType;

			//initializing fractional velocity solution step
			typedef Scheme<TSparseSpace, TDenseSpace> SchemeType;
			typename SchemeType::Pointer pScheme;

			typename SchemeType::Pointer Temp = typename SchemeType::Pointer(new ResidualBasedIncrementalUpdateStaticScheme<TSparseSpace, TDenseSpace>());
			/* typename SchemeType::Pointer Temp = typename SchemeType::Pointer(new IncrementalUpdateStaticScheme< TSparseSpace, TDenseSpace > ()); */
			pScheme.swap(Temp);

			//CONSTRUCTION OF VELOCITY
			BuilderSolverTypePointer vel_build = BuilderSolverTypePointer(new NodalResidualBasedEliminationBuilderAndSolver<TSparseSpace, TDenseSpace, TLinearSolver>(pVelocityLinearSolver));
			/* BuilderSolverTypePointer vel_build = BuilderSolverTypePointer(new ResidualBasedBlockBuilderAndSolver<TSparseSpace, TDenseSpace, TLinearSolver > (pVelocityLinearSolver)); */

			this->mpMomentumStrategy = typename BaseType::Pointer(new GaussSeidelLinearStrategy<TSparseSpace, TDenseSpace, TLinearSolver>(rModelPart, pScheme, pVelocityLinearSolver, vel_build, ReformDofAtEachIteration, CalculateNormDxFlag));

			this->mpMomentumStrategy->SetEchoLevel(BaseType::GetEchoLevel());

			vel_build->SetCalculateReactionsFlag(false);

			/* BuilderSolverTypePointer pressure_build = BuilderSolverTypePointer(new ResidualBasedEliminationBuilderAndSolverComponentwise<TSparseSpace, TDenseSpace, TLinearSolver, Variable<double> >(pPressureLinearSolver, PRESSURE)); */
			/* BuilderSolverTypePointer pressure_build = BuilderSolverTypePointer(new ResidualBasedBlockBuilderAndSolver<TSparseSpace, TDenseSpace, TLinearSolver >(pPressureLinearSolver)); */
			BuilderSolverTypePointer pressure_build = BuilderSolverTypePointer(new NodalResidualBasedEliminationBuilderAndSolverContinuity<TSparseSpace, TDenseSpace, TLinearSolver>(pPressureLinearSolver));
			/* BuilderSolverTypePointer pressure_build = BuilderSolverTypePointer(new NodalResidualBasedBlockBuilderAndSolver<TSparseSpace, TDenseSpace, TLinearSolver >(pPressureLinearSolver)); */

			this->mpPressureStrategy = typename BaseType::Pointer(new GaussSeidelLinearStrategy<TSparseSpace, TDenseSpace, TLinearSolver>(rModelPart, pScheme, pPressureLinearSolver, pressure_build, ReformDofAtEachIteration, CalculateNormDxFlag));

			this->mpPressureStrategy->SetEchoLevel(BaseType::GetEchoLevel());

			pressure_build->SetCalculateReactionsFlag(false);

			KRATOS_CATCH("");
		}

		/// Destructor.
		virtual ~NodalTwoStepVPStrategy() {}

		int Check() override
		{
			KRATOS_TRY;

			// Check elements and conditions in the model part
			int ierr = BaseType::Check();
			if (ierr != 0)
				return ierr;

			if (DELTA_TIME.Key() == 0)
				KRATOS_THROW_ERROR(std::runtime_error, "DELTA_TIME Key is 0. Check that the application was correctly registered.", "");
			if (BDF_COEFFICIENTS.Key() == 0)
				KRATOS_THROW_ERROR(std::runtime_error, "BDF_COEFFICIENTS Key is 0. Check that the application was correctly registered.", "");

			ModelPart &rModelPart = BaseType::GetModelPart();

			if (mTimeOrder == 2 && rModelPart.GetBufferSize() < 3)
				KRATOS_THROW_ERROR(std::invalid_argument, "Buffer size too small for fractional step strategy (BDF2), needed 3, got ", rModelPart.GetBufferSize());
			if (mTimeOrder == 1 && rModelPart.GetBufferSize() < 2)
				KRATOS_THROW_ERROR(std::invalid_argument, "Buffer size too small for fractional step strategy (Backward Euler), needed 2, got ", rModelPart.GetBufferSize());

<<<<<<< HEAD
		// this->UnactiveSliverElements(); //this is done in set_active_flag_mesher_process which is activated from fluid_pre_refining_mesher.py
=======
			const ProcessInfo &rCurrentProcessInfo = rModelPart.GetProcessInfo();
>>>>>>> 999f852c

			for (ModelPart::ElementIterator itEl = rModelPart.ElementsBegin(); itEl != rModelPart.ElementsEnd(); ++itEl)
			{
				ierr = itEl->Check(rCurrentProcessInfo);
				if (ierr != 0)
					break;
			}

			for (ModelPart::ConditionIterator itCond = rModelPart.ConditionsBegin(); itCond != rModelPart.ConditionsEnd(); ++itCond)
			{
				ierr = itCond->Check(rCurrentProcessInfo);
				if (ierr != 0)
					break;
			}

			return ierr;

			KRATOS_CATCH("");
		}

		double Solve() override
		{
			// Initialize BDF2 coefficients
			ModelPart &rModelPart = BaseType::GetModelPart();
			this->SetTimeCoefficients(rModelPart.GetProcessInfo());
			double NormDp = 0.0;
			ProcessInfo &rCurrentProcessInfo = rModelPart.GetProcessInfo();
			double currentTime = rCurrentProcessInfo[TIME];
			double timeInterval = rCurrentProcessInfo[DELTA_TIME];
			bool timeIntervalChanged = rCurrentProcessInfo[TIME_INTERVAL_CHANGED];

			// bool momentumAlreadyConverged=false;
			// bool continuityAlreadyConverged=false;

			unsigned int maxNonLinearIterations = mMaxPressureIter;
			std::cout << "\n                   Solve with nodally_integrated_two_step_vp strategy at t=" << currentTime << "s" << std::endl;

			if (timeIntervalChanged == true && currentTime > 10 * timeInterval)
			{
				maxNonLinearIterations *= 2;
			}
			if (currentTime < 10 * timeInterval)
			{
				if (BaseType::GetEchoLevel() > 1)
					std::cout << "within the first 10 time steps, I consider the given iteration number x3" << std::endl;
				maxNonLinearIterations *= 3;
			}
			if (currentTime < 20 * timeInterval && currentTime >= 10 * timeInterval)
			{
				if (BaseType::GetEchoLevel() > 1)
					std::cout << "within the second 10 time steps, I consider the given iteration number x2" << std::endl;
				maxNonLinearIterations *= 2;
			}

			bool momentumConverged = true;
			bool continuityConverged = false;
			bool fixedTimeStep = false;
			double pressureNorm = 0;
			double velocityNorm = 0;
			/* boost::timer solve_step_time; */

			this->InitializeSolutionStep();
			for (unsigned int it = 0; it < maxNonLinearIterations; ++it)
			{
				if (BaseType::GetEchoLevel() > 1 && rModelPart.GetCommunicator().MyPID() == 0)
					std::cout << "----- > iteration: " << it << std::endl;

				if (it == 0)
				{
					this->ComputeNodalVolume();

					this->InitializeNonLinearIterations();
				}

				this->CalcNodalStrainsAndStresses();

				momentumConverged = this->SolveMomentumIteration(it, maxNonLinearIterations, fixedTimeStep, velocityNorm);

				this->UpdateTopology(rModelPart, BaseType::GetEchoLevel());
				this->ComputeNodalVolume();
				this->InitializeNonLinearIterations();
				this->CalcNodalStrains();

				if (fixedTimeStep == false)
				{
					continuityConverged = this->SolveContinuityIteration(it, maxNonLinearIterations, pressureNorm);
				}

				// if((momentumConverged==true || it==maxNonLinearIterations-1) && momentumAlreadyConverged==false){
				// 	std::ofstream myfile;
				// 	myfile.open ("momentumConvergedIteration.txt",std::ios::app);
				// 	myfile << currentTime << "\t" << it << "\n";
				// 	myfile.close();
				// 	momentumAlreadyConverged=true;
				// }
				// if((continuityConverged==true || it==maxNonLinearIterations-1) && continuityAlreadyConverged==false){
				// 	std::ofstream myfile;
				// 	myfile.open ("continuityConvergedIteration.txt",std::ios::app);
				// 	myfile << currentTime << "\t" << it << "\n";
				// 	myfile.close();
				// 	continuityAlreadyConverged=true;
				// }

				if (it == maxNonLinearIterations - 1 || ((continuityConverged && momentumConverged) && it > 1))
				{
					//this->ComputeErrorL2NormCaseImposedG();
					//this->ComputeErrorL2NormCasePoiseuille();
					this->CalculateAccelerations();
					// std::ofstream myfile;
					// myfile.open ("maxConvergedIteration.txt",std::ios::app);
					// myfile << currentTime << "\t" << it << "\n";
					// myfile.close();
				}
				if ((continuityConverged && momentumConverged) && it > 1)
				{
					rCurrentProcessInfo.SetValue(BAD_VELOCITY_CONVERGENCE, false);
					rCurrentProcessInfo.SetValue(BAD_PRESSURE_CONVERGENCE, false);
					std::cout << "nodal V-P strategy converged in " << it + 1 << " iterations." << std::endl;
					break;
				}
			}

			if (!continuityConverged && !momentumConverged && BaseType::GetEchoLevel() > 0 && rModelPart.GetCommunicator().MyPID() == 0)
				std::cout << "Convergence tolerance not reached." << std::endl;

			if (mReformDofSet)
				this->Clear();

			/* std::cout << "solve_step_time : " << solve_step_time.elapsed() << std::endl; */

			return NormDp;
		}

		void FinalizeSolutionStep() override
		{
			/* this->UpdateStressStrain(); */
		}

		void Initialize() override
		{

			std::cout << "                                 Initialize in nodal_two_step_v_p_strategy" << std::endl;
			ModelPart &rModelPart = BaseType::GetModelPart();
			const unsigned int dimension = rModelPart.ElementsBegin()->GetGeometry().WorkingSpaceDimension();
			unsigned int sizeStrains = 3 * (dimension - 1);

			// #pragma omp parallel
			// 	{
			ModelPart::NodeIterator NodesBegin;
			ModelPart::NodeIterator NodesEnd;
			OpenMPUtils::PartitionedIterators(rModelPart.Nodes(), NodesBegin, NodesEnd);

			for (ModelPart::NodeIterator itNode = NodesBegin; itNode != NodesEnd; ++itNode)
			{
				NodeWeakPtrVectorType &neighb_nodes = itNode->GetValue(NEIGHBOUR_NODES);
				unsigned int neighbourNodes = neighb_nodes.size();
				unsigned int sizeSDFNeigh = neighbourNodes * dimension;

				if (itNode->SolutionStepsDataHas(NODAL_CAUCHY_STRESS))
				{
					Vector &rNodalStress = itNode->FastGetSolutionStepValue(NODAL_CAUCHY_STRESS);
					if (rNodalStress.size() != sizeStrains)
					{
						rNodalStress.resize(sizeStrains, false);
					}
					noalias(rNodalStress) = ZeroVector(sizeStrains);
				}
				else
				{
					std::cout << "THIS node does not have NODAL_CAUCHY_STRESS... " << itNode->X() << " " << itNode->Y() << std::endl;
				}

				if (itNode->SolutionStepsDataHas(NODAL_DEVIATORIC_CAUCHY_STRESS))
				{
					Vector &rNodalStress = itNode->FastGetSolutionStepValue(NODAL_DEVIATORIC_CAUCHY_STRESS);
					if (rNodalStress.size() != sizeStrains)
					{
						rNodalStress.resize(sizeStrains, false);
					}
					noalias(rNodalStress) = ZeroVector(sizeStrains);
				}
				else
				{
					std::cout << "THIS node does not have NODAL_DEVIATORIC_CAUCHY_STRESS... " << itNode->X() << " " << itNode->Y() << std::endl;
				}

				if (itNode->SolutionStepsDataHas(NODAL_VOLUME))
				{
					itNode->FastGetSolutionStepValue(NODAL_VOLUME) = 0;
				}
				else
				{
					std::cout << "THIS node does not have NODAL_VOLUME... " << itNode->X() << " " << itNode->Y() << std::endl;
				}

				if (itNode->SolutionStepsDataHas(NODAL_MEAN_MESH_SIZE))
				{
					itNode->FastGetSolutionStepValue(NODAL_MEAN_MESH_SIZE) = 0;
				}
				else
				{
					std::cout << "THIS node does not have NODAL_MEAN_MESH_SIZE... " << itNode->X() << " " << itNode->Y() << std::endl;
				}

				if (itNode->SolutionStepsDataHas(NODAL_FREESURFACE_AREA))
				{
					itNode->FastGetSolutionStepValue(NODAL_FREESURFACE_AREA) = 0;
				}
				else
				{
					std::cout << "THIS node does not have NODAL_FREESURFACE_AREA... " << itNode->X() << " " << itNode->Y() << std::endl;
				}

				if (itNode->SolutionStepsDataHas(NODAL_SFD_NEIGHBOURS))
				{
					Vector &rNodalSFDneighbours = itNode->FastGetSolutionStepValue(NODAL_SFD_NEIGHBOURS);
					if (rNodalSFDneighbours.size() != sizeSDFNeigh)
					{
						rNodalSFDneighbours.resize(sizeSDFNeigh, false);
					}
					noalias(rNodalSFDneighbours) = ZeroVector(sizeSDFNeigh);
				}
				else
				{
					std::cout << "THIS node does not have NODAL_SFD_NEIGHBOURS... " << itNode->X() << " " << itNode->Y() << std::endl;
				}

				if (itNode->SolutionStepsDataHas(NODAL_SPATIAL_DEF_RATE))
				{
					Vector &rSpatialDefRate = itNode->FastGetSolutionStepValue(NODAL_SPATIAL_DEF_RATE);
					if (rSpatialDefRate.size() != sizeStrains)
					{
						rSpatialDefRate.resize(sizeStrains, false);
					}
					noalias(rSpatialDefRate) = ZeroVector(sizeStrains);
				}
				else
				{
					std::cout << "THIS node does not have NODAL_SPATIAL_DEF_RATE... " << itNode->X() << " " << itNode->Y() << std::endl;
				}

				if (itNode->SolutionStepsDataHas(NODAL_DEFORMATION_GRAD))
				{
					Matrix &rFgrad = itNode->FastGetSolutionStepValue(NODAL_DEFORMATION_GRAD);
					if (rFgrad.size1() != dimension)
					{
						rFgrad.resize(dimension, dimension, false);
					}
					noalias(rFgrad) = ZeroMatrix(dimension, dimension);
				}
				else
				{
					std::cout << "THIS node does not have NODAL_DEFORMATION_GRAD... " << itNode->X() << " " << itNode->Y() << std::endl;
				}

				if (itNode->SolutionStepsDataHas(NODAL_DEFORMATION_GRAD_VEL))
				{
					Matrix &rFgradVel = itNode->FastGetSolutionStepValue(NODAL_DEFORMATION_GRAD_VEL);
					if (rFgradVel.size1() != dimension)
					{
						rFgradVel.resize(dimension, dimension, false);
					}
					noalias(rFgradVel) = ZeroMatrix(dimension, dimension);
				}
				else
				{
					std::cout << "THIS node does not have NODAL_DEFORMATION_GRAD_VEL... " << itNode->X() << " " << itNode->Y() << std::endl;
				}

				this->AssignFluidMaterialToEachNode(itNode);
			}

			// }
		}

		void UnactiveSliverElements()
		{
			KRATOS_TRY;

			ModelPart &rModelPart = BaseType::GetModelPart();
			const unsigned int dimension = rModelPart.ElementsBegin()->GetGeometry().WorkingSpaceDimension();
			MesherUtilities MesherUtils;
			double ModelPartVolume = MesherUtils.ComputeModelPartVolume(rModelPart);
			double CriticalVolume = 0.001 * ModelPartVolume / double(rModelPart.Elements().size());
			double ElementalVolume = 0;

#pragma omp parallel
			{
				ModelPart::ElementIterator ElemBegin;
				ModelPart::ElementIterator ElemEnd;
				OpenMPUtils::PartitionedIterators(rModelPart.Elements(), ElemBegin, ElemEnd);
				for (ModelPart::ElementIterator itElem = ElemBegin; itElem != ElemEnd; ++itElem)
				{
					unsigned int numNodes = itElem->GetGeometry().size();
					if (numNodes == (dimension + 1))
					{
						if (dimension == 2)
						{
							ElementalVolume = (itElem)->GetGeometry().Area();
						}
						else if (dimension == 3)
						{
							ElementalVolume = (itElem)->GetGeometry().Volume();
						}

						if (ElementalVolume < CriticalVolume)
						{
							// std::cout << "sliver element: it has Volume: " << ElementalVolume << " vs CriticalVolume(meanVol/1000): " << CriticalVolume<< std::endl;
							(itElem)->Set(ACTIVE, false);
						}
						else
						{
							(itElem)->Set(ACTIVE, true);
						}
					}
				}
			}
			KRATOS_CATCH("");
		}

		void AssignFluidMaterialToEachNode(ModelPart::NodeIterator itNode)
		{

			ModelPart &rModelPart = BaseType::GetModelPart();
			ProcessInfo &rCurrentProcessInfo = rModelPart.GetProcessInfo();
			const double timeInterval = rCurrentProcessInfo[DELTA_TIME];

			double deviatoricCoeff = itNode->FastGetSolutionStepValue(DYNAMIC_VISCOSITY);
			double volumetricCoeff = timeInterval * itNode->FastGetSolutionStepValue(BULK_MODULUS);

			double currFirstLame = volumetricCoeff - 2.0 * deviatoricCoeff / 3.0;

			itNode->FastGetSolutionStepValue(VOLUMETRIC_COEFFICIENT) = currFirstLame;
			itNode->FastGetSolutionStepValue(DEVIATORIC_COEFFICIENT) = deviatoricCoeff;
		}

		void ComputeNodalVolume()
		{
			ModelPart &rModelPart = BaseType::GetModelPart();
			ElementsArrayType &pElements = rModelPart.Elements();
			const unsigned int dimension = rModelPart.ElementsBegin()->GetGeometry().WorkingSpaceDimension();

#ifdef _OPENMP
			int number_of_threads = omp_get_max_threads();
#else
			int number_of_threads = 1;
#endif

			vector<unsigned int> element_partition;
			OpenMPUtils::CreatePartition(number_of_threads, pElements.size(), element_partition);

			//  #pragma omp parallel
			// 	    {
			int k = OpenMPUtils::ThisThread();
			typename ElementsArrayType::iterator ElemBegin = pElements.begin() + element_partition[k];
			typename ElementsArrayType::iterator ElemEnd = pElements.begin() + element_partition[k + 1];

			for (typename ElementsArrayType::iterator itElem = ElemBegin; itElem != ElemEnd; itElem++) //MSI: To be parallelized
			{
				Element::GeometryType &geometry = itElem->GetGeometry();
				double elementalVolume = 0;

				if (dimension == 2)
				{
					elementalVolume = geometry.Area() / 3.0;
				}
				else if (dimension == 3)
				{
					elementalVolume = geometry.Volume() * 0.25;
				}
				// index = 0;
				unsigned int numNodes = geometry.size();
				for (unsigned int i = 0; i < numNodes; i++)
				{
					double &nodalVolume = geometry(i)->FastGetSolutionStepValue(NODAL_VOLUME);
					nodalVolume += elementalVolume;
				}
			}
			// }
		}

		void InitializeSolutionStep() override
		{
			this->FillNodalSFDVector();
		}

		void FillNodalSFDVector()
		{

			ModelPart &rModelPart = BaseType::GetModelPart();

			//  #pragma omp parallel
			//  	{
			// 		ModelPart::NodeIterator NodesBegin;
			// 		ModelPart::NodeIterator NodesEnd;
			// 		OpenMPUtils::PartitionedIterators(rModelPart.Nodes(),NodesBegin,NodesEnd);

			// for (ModelPart::NodeIterator itNode = NodesBegin; itNode != NodesEnd; ++itNode)
			// 	{

			for (ModelPart::NodeIterator itNode = rModelPart.NodesBegin(); itNode != rModelPart.NodesEnd(); itNode++)
			{
				InitializeNodalVariablesForRemeshedDomain(itNode);

				SetNeighboursOrderToNode(itNode); // it assigns neighbours to inner nodes, filling NODAL_SFD_NEIGHBOURS_ORDER
			}
		}

		void SetNeighboursOrderToNode(ModelPart::NodeIterator itNode)
		{
			NodeWeakPtrVectorType &neighb_nodes = itNode->GetValue(NEIGHBOUR_NODES);
			unsigned int neighbourNodes = neighb_nodes.size() + 1; // +1 becausealso the node itself must be considered as nieghbor node
			Vector &rNodeOrderedNeighbours = itNode->FastGetSolutionStepValue(NODAL_SFD_NEIGHBOURS_ORDER);

			if (rNodeOrderedNeighbours.size() != neighbourNodes)
				rNodeOrderedNeighbours.resize(neighbourNodes, false);

			noalias(rNodeOrderedNeighbours) = ZeroVector(neighbourNodes);

			rNodeOrderedNeighbours[0] = itNode->Id();

			if (neighbourNodes > 1)
			{
				for (unsigned int k = 0; k < neighbourNodes - 1; k++)
				{
					rNodeOrderedNeighbours[k + 1] = neighb_nodes[k].Id();
				}
			}
		}

		void InitializeNodalVariablesForRemeshedDomain(ModelPart::NodeIterator itNode)
		{

			ModelPart &rModelPart = BaseType::GetModelPart();
			const unsigned int dimension = rModelPart.ElementsBegin()->GetGeometry().WorkingSpaceDimension();
			unsigned int sizeStrains = 3 * (dimension - 1);
			NodeWeakPtrVectorType &neighb_nodes = itNode->GetValue(NEIGHBOUR_NODES);
			unsigned int neighbourNodes = neighb_nodes.size() + 1;
			unsigned int sizeSDFNeigh = neighbourNodes * dimension;

			if (itNode->SolutionStepsDataHas(NODAL_CAUCHY_STRESS))
			{
				Vector &rNodalStress = itNode->FastGetSolutionStepValue(NODAL_CAUCHY_STRESS);
				if (rNodalStress.size() != sizeStrains)
					rNodalStress.resize(sizeStrains, false);
				noalias(rNodalStress) = ZeroVector(sizeStrains);
			}
			if (itNode->SolutionStepsDataHas(NODAL_DEVIATORIC_CAUCHY_STRESS))
			{
				Vector &rNodalDevStress = itNode->FastGetSolutionStepValue(NODAL_DEVIATORIC_CAUCHY_STRESS);
				if (rNodalDevStress.size() != sizeStrains)
					rNodalDevStress.resize(sizeStrains, false);
				noalias(rNodalDevStress) = ZeroVector(sizeStrains);
			}
			if (itNode->SolutionStepsDataHas(NODAL_SFD_NEIGHBOURS_ORDER))
			{
				Vector &rNodalSFDneighboursOrder = itNode->FastGetSolutionStepValue(NODAL_SFD_NEIGHBOURS_ORDER);
				if (rNodalSFDneighboursOrder.size() != neighbourNodes)
					rNodalSFDneighboursOrder.resize(neighbourNodes, false);
				noalias(rNodalSFDneighboursOrder) = ZeroVector(neighbourNodes);
			}
			if (itNode->SolutionStepsDataHas(NODAL_SFD_NEIGHBOURS))
			{
				Vector &rNodalSFDneighbours = itNode->FastGetSolutionStepValue(NODAL_SFD_NEIGHBOURS);
				if (rNodalSFDneighbours.size() != sizeSDFNeigh)
					rNodalSFDneighbours.resize(sizeSDFNeigh, false);
				noalias(rNodalSFDneighbours) = ZeroVector(sizeSDFNeigh);
			}
			if (itNode->SolutionStepsDataHas(NODAL_SPATIAL_DEF_RATE))
			{
				Vector &rSpatialDefRate = itNode->FastGetSolutionStepValue(NODAL_SPATIAL_DEF_RATE);
				if (rSpatialDefRate.size() != sizeStrains)
					rSpatialDefRate.resize(sizeStrains, false);
				noalias(rSpatialDefRate) = ZeroVector(sizeStrains);
			}
			if (itNode->SolutionStepsDataHas(NODAL_DEFORMATION_GRAD))
			{
				Matrix &rFgrad = itNode->FastGetSolutionStepValue(NODAL_DEFORMATION_GRAD);
				if (rFgrad.size1() != dimension)
					rFgrad.resize(dimension, dimension, false);
				noalias(rFgrad) = ZeroMatrix(dimension, dimension);
			}
			if (itNode->SolutionStepsDataHas(NODAL_DEFORMATION_GRAD_VEL))
			{
				Matrix &rFgradVel = itNode->FastGetSolutionStepValue(NODAL_DEFORMATION_GRAD_VEL);
				if (rFgradVel.size1() != dimension)
					rFgradVel.resize(dimension, dimension, false);
				noalias(rFgradVel) = ZeroMatrix(dimension, dimension);
			}
			if (itNode->SolutionStepsDataHas(NODAL_VOLUME))
			{
				itNode->FastGetSolutionStepValue(NODAL_VOLUME) = 0;
			}
			if (itNode->SolutionStepsDataHas(NODAL_MEAN_MESH_SIZE))
			{
				itNode->FastGetSolutionStepValue(NODAL_MEAN_MESH_SIZE) = 0;
			}
			if (itNode->SolutionStepsDataHas(NODAL_FREESURFACE_AREA))
			{
				itNode->FastGetSolutionStepValue(NODAL_FREESURFACE_AREA) = 0;
			}
			if (itNode->SolutionStepsDataHas(NODAL_VOLUMETRIC_DEF_RATE))
			{
				itNode->FastGetSolutionStepValue(NODAL_VOLUMETRIC_DEF_RATE) = 0;
			}
			if (itNode->SolutionStepsDataHas(NODAL_EQUIVALENT_STRAIN_RATE))
			{
				itNode->FastGetSolutionStepValue(NODAL_EQUIVALENT_STRAIN_RATE) = 0;
			}
		}

		void InitializeNonLinearIterations()
		{

			ModelPart &rModelPart = BaseType::GetModelPart();
			ElementsArrayType &pElements = rModelPart.Elements();
			ProcessInfo &rCurrentProcessInfo = rModelPart.GetProcessInfo();

#ifdef _OPENMP
			int number_of_threads = omp_get_max_threads();
#else
			int number_of_threads = 1;
#endif

			vector<unsigned int> element_partition;
			OpenMPUtils::CreatePartition(number_of_threads, pElements.size(), element_partition);

			// #pragma omp parallel
			//       {
			int k = OpenMPUtils::ThisThread();
			typename ElementsArrayType::iterator ElemBegin = pElements.begin() + element_partition[k];
			typename ElementsArrayType::iterator ElemEnd = pElements.begin() + element_partition[k + 1];

			for (typename ElementsArrayType::iterator itElem = ElemBegin; itElem != ElemEnd; itElem++) //MSI: To be parallelized
			{
				itElem->InitializeNonLinearIteration(rCurrentProcessInfo);
			}
			//    }
		}

		void CalcNodalStrainsAndStresses()
		{
			ModelPart &rModelPart = BaseType::GetModelPart();

			// #pragma omp parallel
			//   {
			ModelPart::NodeIterator NodesBegin;
			ModelPart::NodeIterator NodesEnd;
			OpenMPUtils::PartitionedIterators(rModelPart.Nodes(), NodesBegin, NodesEnd);

			for (ModelPart::NodeIterator itNode = NodesBegin; itNode != NodesEnd; ++itNode)
			{

				double nodalVolume = itNode->FastGetSolutionStepValue(NODAL_VOLUME);

				double theta = 0.5;

				if (nodalVolume > 0)
				{
					this->ComputeAndStoreNodalDeformationGradient(itNode, theta);
					this->CalcNodalStrainsAndStressesForNode(itNode);
				}
				else
				{ // if nodalVolume==0
					InitializeNodalVariablesForRemeshedDomain(itNode);
				}
			}
			//   }
		}

		void CalcNodalStrainsAndStressesForNode(ModelPart::NodeIterator itNode)
		{

			ModelPart &rModelPart = BaseType::GetModelPart();

			const unsigned int dimension = rModelPart.ElementsBegin()->GetGeometry().WorkingSpaceDimension();

			double currFirstLame = itNode->FastGetSolutionStepValue(VOLUMETRIC_COEFFICIENT);
			double deviatoricCoeff = itNode->FastGetSolutionStepValue(DEVIATORIC_COEFFICIENT);

			Matrix Fgrad = itNode->FastGetSolutionStepValue(NODAL_DEFORMATION_GRAD);
			Matrix FgradVel = itNode->FastGetSolutionStepValue(NODAL_DEFORMATION_GRAD_VEL);
			double detFgrad = 1.0;
			Matrix InvFgrad = ZeroMatrix(dimension, dimension);
			Matrix SpatialVelocityGrad = ZeroMatrix(dimension, dimension);

			if (dimension == 2)
			{
				MathUtils<double>::InvertMatrix2(Fgrad, InvFgrad, detFgrad);
			}
			else if (dimension == 3)
			{
				MathUtils<double>::InvertMatrix3(Fgrad, InvFgrad, detFgrad);
			}

			//it computes the spatial velocity gradient tensor --> [L_ij]=dF_ik*invF_kj
			SpatialVelocityGrad = prod(FgradVel, InvFgrad);

			if (dimension == 2)
			{
				auto &r_stain_tensor2D = itNode->GetSolutionStepValue(NODAL_SPATIAL_DEF_RATE);
				r_stain_tensor2D[0] = SpatialVelocityGrad(0, 0);
				r_stain_tensor2D[1] = SpatialVelocityGrad(1, 1);
				r_stain_tensor2D[2] = 0.5 * (SpatialVelocityGrad(1, 0) + SpatialVelocityGrad(0, 1));

				double yieldShear = itNode->FastGetSolutionStepValue(YIELD_SHEAR);
				if (yieldShear > 0)
				{
					itNode->FastGetSolutionStepValue(NODAL_EQUIVALENT_STRAIN_RATE) = sqrt((2.0 * itNode->FastGetSolutionStepValue(NODAL_SPATIAL_DEF_RATE)[0] * itNode->FastGetSolutionStepValue(NODAL_SPATIAL_DEF_RATE)[0] +
																						   2.0 * itNode->FastGetSolutionStepValue(NODAL_SPATIAL_DEF_RATE)[1] * itNode->FastGetSolutionStepValue(NODAL_SPATIAL_DEF_RATE)[1] +
																						   4.0 * itNode->FastGetSolutionStepValue(NODAL_SPATIAL_DEF_RATE)[2] * itNode->FastGetSolutionStepValue(NODAL_SPATIAL_DEF_RATE)[2]));
					double adaptiveExponent = itNode->FastGetSolutionStepValue(ADAPTIVE_EXPONENT);
					double equivalentStrainRate = itNode->FastGetSolutionStepValue(NODAL_EQUIVALENT_STRAIN_RATE);
					double exponent = -adaptiveExponent * equivalentStrainRate;
					if (equivalentStrainRate != 0)
					{
						deviatoricCoeff += (yieldShear / equivalentStrainRate) * (1 - exp(exponent));
					}
					if (equivalentStrainRate < 0.00001 && yieldShear != 0 && adaptiveExponent != 0)
					{
						// for gamma_dot very small the limit of the Papanastasiou viscosity is mu=m*tau_yield
						deviatoricCoeff = adaptiveExponent * yieldShear;
					}
				}

				double DefVol = itNode->GetSolutionStepValue(NODAL_SPATIAL_DEF_RATE)[0] + itNode->GetSolutionStepValue(NODAL_SPATIAL_DEF_RATE)[1];

				itNode->GetSolutionStepValue(NODAL_VOLUMETRIC_DEF_RATE) = DefVol;

				double nodalSigmaTot_xx = currFirstLame * DefVol + 2.0 * deviatoricCoeff * itNode->GetSolutionStepValue(NODAL_SPATIAL_DEF_RATE)[0];
				double nodalSigmaTot_yy = currFirstLame * DefVol + 2.0 * deviatoricCoeff * itNode->GetSolutionStepValue(NODAL_SPATIAL_DEF_RATE)[1];
				double nodalSigmaTot_xy = 2.0 * deviatoricCoeff * itNode->GetSolutionStepValue(NODAL_SPATIAL_DEF_RATE)[2];

				double nodalSigmaDev_xx = 2.0 * deviatoricCoeff * (itNode->GetSolutionStepValue(NODAL_SPATIAL_DEF_RATE)[0] - DefVol / 3.0);
				double nodalSigmaDev_yy = 2.0 * deviatoricCoeff * (itNode->GetSolutionStepValue(NODAL_SPATIAL_DEF_RATE)[1] - DefVol / 3.0);
				double nodalSigmaDev_xy = 2.0 * deviatoricCoeff * itNode->GetSolutionStepValue(NODAL_SPATIAL_DEF_RATE)[2];

				auto &r_stress_tensor2D = itNode->GetSolutionStepValue(NODAL_CAUCHY_STRESS, 0);
				r_stress_tensor2D[0] = nodalSigmaTot_xx;
				r_stress_tensor2D[1] = nodalSigmaTot_yy;
				r_stress_tensor2D[2] = nodalSigmaTot_xy;

				auto &r_dev_stress_tensor2D = itNode->GetSolutionStepValue(NODAL_DEVIATORIC_CAUCHY_STRESS, 0);
				r_dev_stress_tensor2D[0] = nodalSigmaDev_xx;
				r_dev_stress_tensor2D[1] = nodalSigmaDev_yy;
				r_dev_stress_tensor2D[2] = nodalSigmaDev_xy;
			}
			else if (dimension == 3)
			{
				auto &r_stain_tensor3D = itNode->GetSolutionStepValue(NODAL_SPATIAL_DEF_RATE);
				r_stain_tensor3D[0] = SpatialVelocityGrad(0, 0);
				r_stain_tensor3D[1] = SpatialVelocityGrad(1, 1);
				r_stain_tensor3D[2] = SpatialVelocityGrad(2, 2);
				r_stain_tensor3D[3] = 0.5 * (SpatialVelocityGrad(1, 0) + SpatialVelocityGrad(0, 1));
				r_stain_tensor3D[4] = 0.5 * (SpatialVelocityGrad(2, 0) + SpatialVelocityGrad(0, 2));
				r_stain_tensor3D[5] = 0.5 * (SpatialVelocityGrad(2, 1) + SpatialVelocityGrad(1, 2));

				double yieldShear = itNode->FastGetSolutionStepValue(YIELD_SHEAR);
				if (yieldShear > 0)
				{
					itNode->FastGetSolutionStepValue(NODAL_EQUIVALENT_STRAIN_RATE) = sqrt(2.0 * itNode->FastGetSolutionStepValue(NODAL_SPATIAL_DEF_RATE)[0] * itNode->FastGetSolutionStepValue(NODAL_SPATIAL_DEF_RATE)[0] +
																						  2.0 * itNode->FastGetSolutionStepValue(NODAL_SPATIAL_DEF_RATE)[1] * itNode->FastGetSolutionStepValue(NODAL_SPATIAL_DEF_RATE)[1] +
																						  2.0 * itNode->FastGetSolutionStepValue(NODAL_SPATIAL_DEF_RATE)[2] * itNode->FastGetSolutionStepValue(NODAL_SPATIAL_DEF_RATE)[2] +
																						  4.0 * itNode->FastGetSolutionStepValue(NODAL_SPATIAL_DEF_RATE)[3] * itNode->FastGetSolutionStepValue(NODAL_SPATIAL_DEF_RATE)[3] +
																						  4.0 * itNode->FastGetSolutionStepValue(NODAL_SPATIAL_DEF_RATE)[4] * itNode->FastGetSolutionStepValue(NODAL_SPATIAL_DEF_RATE)[4] +
																						  4.0 * itNode->FastGetSolutionStepValue(NODAL_SPATIAL_DEF_RATE)[5] * itNode->FastGetSolutionStepValue(NODAL_SPATIAL_DEF_RATE)[5]);
					double adaptiveExponent = itNode->FastGetSolutionStepValue(ADAPTIVE_EXPONENT);
					double equivalentStrainRate = itNode->FastGetSolutionStepValue(NODAL_EQUIVALENT_STRAIN_RATE);
					double exponent = -adaptiveExponent * equivalentStrainRate;
					if (equivalentStrainRate != 0)
					{
						deviatoricCoeff += (yieldShear / equivalentStrainRate) * (1 - exp(exponent));
					}
					if (equivalentStrainRate < 0.00001 && yieldShear != 0 && adaptiveExponent != 0)
					{
						// for gamma_dot very small the limit of the Papanastasiou viscosity is mu=m*tau_yield
						deviatoricCoeff = adaptiveExponent * yieldShear;
					}
				}

				double DefVol = itNode->GetSolutionStepValue(NODAL_SPATIAL_DEF_RATE)[0] + itNode->GetSolutionStepValue(NODAL_SPATIAL_DEF_RATE)[1] + itNode->GetSolutionStepValue(NODAL_SPATIAL_DEF_RATE)[2];

				itNode->GetSolutionStepValue(NODAL_VOLUMETRIC_DEF_RATE) = DefVol;

				double nodalSigmaTot_xx = currFirstLame * DefVol + 2.0 * deviatoricCoeff * itNode->GetSolutionStepValue(NODAL_SPATIAL_DEF_RATE)[0];
				double nodalSigmaTot_yy = currFirstLame * DefVol + 2.0 * deviatoricCoeff * itNode->GetSolutionStepValue(NODAL_SPATIAL_DEF_RATE)[1];
				double nodalSigmaTot_zz = currFirstLame * DefVol + 2.0 * deviatoricCoeff * itNode->GetSolutionStepValue(NODAL_SPATIAL_DEF_RATE)[2];
				double nodalSigmaTot_xy = 2.0 * deviatoricCoeff * itNode->GetSolutionStepValue(NODAL_SPATIAL_DEF_RATE)[3];
				double nodalSigmaTot_xz = 2.0 * deviatoricCoeff * itNode->GetSolutionStepValue(NODAL_SPATIAL_DEF_RATE)[4];
				double nodalSigmaTot_yz = 2.0 * deviatoricCoeff * itNode->GetSolutionStepValue(NODAL_SPATIAL_DEF_RATE)[5];

				double nodalSigmaDev_xx = 2.0 * deviatoricCoeff * (itNode->GetSolutionStepValue(NODAL_SPATIAL_DEF_RATE)[0] - DefVol / 3.0);
				double nodalSigmaDev_yy = 2.0 * deviatoricCoeff * (itNode->GetSolutionStepValue(NODAL_SPATIAL_DEF_RATE)[1] - DefVol / 3.0);
				double nodalSigmaDev_zz = 2.0 * deviatoricCoeff * (itNode->GetSolutionStepValue(NODAL_SPATIAL_DEF_RATE)[2] - DefVol / 3.0);
				double nodalSigmaDev_xy = 2.0 * deviatoricCoeff * itNode->GetSolutionStepValue(NODAL_SPATIAL_DEF_RATE)[3];
				double nodalSigmaDev_xz = 2.0 * deviatoricCoeff * itNode->GetSolutionStepValue(NODAL_SPATIAL_DEF_RATE)[4];
				double nodalSigmaDev_yz = 2.0 * deviatoricCoeff * itNode->GetSolutionStepValue(NODAL_SPATIAL_DEF_RATE)[5];

				auto &r_stress_tensor3D = itNode->GetSolutionStepValue(NODAL_CAUCHY_STRESS, 0);
				r_stress_tensor3D[0] = nodalSigmaTot_xx;
				r_stress_tensor3D[1] = nodalSigmaTot_yy;
				r_stress_tensor3D[2] = nodalSigmaTot_zz;
				r_stress_tensor3D[3] = nodalSigmaTot_xy;
				r_stress_tensor3D[4] = nodalSigmaTot_xz;
				r_stress_tensor3D[5] = nodalSigmaTot_yz;

				auto &r_dev_stress_tensor3D = itNode->GetSolutionStepValue(NODAL_DEVIATORIC_CAUCHY_STRESS, 0);
				r_dev_stress_tensor3D[0] = nodalSigmaDev_xx;
				r_dev_stress_tensor3D[1] = nodalSigmaDev_yy;
				r_dev_stress_tensor3D[2] = nodalSigmaDev_zz;
				r_dev_stress_tensor3D[3] = nodalSigmaDev_xy;
				r_dev_stress_tensor3D[4] = nodalSigmaDev_xz;
				r_dev_stress_tensor3D[5] = nodalSigmaDev_yz;
			}
		}

		void CalcNodalStrainsForNode(ModelPart::NodeIterator itNode)
		{

			/* std::cout << "Calc Nodal Strains  " << std::endl; */
			ModelPart &rModelPart = BaseType::GetModelPart();

			const unsigned int dimension = rModelPart.ElementsBegin()->GetGeometry().WorkingSpaceDimension();

			//   Matrix Fgrad=itNode->FastGetSolutionStepValue(NODAL_DEFORMATION_GRAD);
			//   Matrix FgradVel=itNode->FastGetSolutionStepValue(NODAL_DEFORMATION_GRAD_VEL);
			//   double detFgrad=1.0;
			//   Matrix InvFgrad=ZeroMatrix(dimension,dimension);
			//   Matrix SpatialVelocityGrad=ZeroMatrix(dimension,dimension);

			double detFgrad = 1.0;
			Matrix nodalFgrad = ZeroMatrix(dimension, dimension);
			Matrix FgradVel = ZeroMatrix(dimension, dimension);
			Matrix InvFgrad = ZeroMatrix(dimension, dimension);
			Matrix SpatialVelocityGrad = ZeroMatrix(dimension, dimension);

			nodalFgrad = itNode->FastGetSolutionStepValue(NODAL_DEFORMATION_GRAD);
			FgradVel = itNode->FastGetSolutionStepValue(NODAL_DEFORMATION_GRAD_VEL);

			//Inverse

			if (dimension == 2)
			{
				MathUtils<double>::InvertMatrix2(nodalFgrad, InvFgrad, detFgrad);
			}
			else if (dimension == 3)
			{
				MathUtils<double>::InvertMatrix3(nodalFgrad, InvFgrad, detFgrad);
			}

			//it computes the spatial velocity gradient tensor --> [L_ij]=dF_ik*invF_kj
			SpatialVelocityGrad = prod(FgradVel, InvFgrad);

			if (dimension == 2)
			{

				itNode->FastGetSolutionStepValue(NODAL_SPATIAL_DEF_RATE)[0] = SpatialVelocityGrad(0, 0);
				itNode->FastGetSolutionStepValue(NODAL_SPATIAL_DEF_RATE)[1] = SpatialVelocityGrad(1, 1);
				itNode->FastGetSolutionStepValue(NODAL_SPATIAL_DEF_RATE)[2] = 0.5 * (SpatialVelocityGrad(1, 0) + SpatialVelocityGrad(0, 1));

				itNode->FastGetSolutionStepValue(NODAL_EQUIVALENT_STRAIN_RATE) = sqrt((2.0 * itNode->FastGetSolutionStepValue(NODAL_SPATIAL_DEF_RATE)[0] * itNode->FastGetSolutionStepValue(NODAL_SPATIAL_DEF_RATE)[0] +
																					   2.0 * itNode->FastGetSolutionStepValue(NODAL_SPATIAL_DEF_RATE)[1] * itNode->FastGetSolutionStepValue(NODAL_SPATIAL_DEF_RATE)[1] +
																					   4.0 * itNode->FastGetSolutionStepValue(NODAL_SPATIAL_DEF_RATE)[2] * itNode->FastGetSolutionStepValue(NODAL_SPATIAL_DEF_RATE)[2]));

				double DefX = itNode->GetSolutionStepValue(NODAL_SPATIAL_DEF_RATE)[0];
				double DefY = itNode->GetSolutionStepValue(NODAL_SPATIAL_DEF_RATE)[1];

				double DefVol = DefX + DefY;

				itNode->GetSolutionStepValue(NODAL_VOLUMETRIC_DEF_RATE) = DefVol;
			}
			else if (dimension == 3)
			{

				itNode->FastGetSolutionStepValue(NODAL_SPATIAL_DEF_RATE)[0] = SpatialVelocityGrad(0, 0);
				itNode->FastGetSolutionStepValue(NODAL_SPATIAL_DEF_RATE)[1] = SpatialVelocityGrad(1, 1);
				itNode->FastGetSolutionStepValue(NODAL_SPATIAL_DEF_RATE)[2] = SpatialVelocityGrad(2, 2);
				itNode->FastGetSolutionStepValue(NODAL_SPATIAL_DEF_RATE)[3] = 0.5 * (SpatialVelocityGrad(1, 0) + SpatialVelocityGrad(0, 1));
				itNode->FastGetSolutionStepValue(NODAL_SPATIAL_DEF_RATE)[4] = 0.5 * (SpatialVelocityGrad(2, 0) + SpatialVelocityGrad(0, 2));
				itNode->FastGetSolutionStepValue(NODAL_SPATIAL_DEF_RATE)[5] = 0.5 * (SpatialVelocityGrad(2, 1) + SpatialVelocityGrad(1, 2));

				itNode->FastGetSolutionStepValue(NODAL_EQUIVALENT_STRAIN_RATE) = sqrt(2.0 * itNode->FastGetSolutionStepValue(NODAL_SPATIAL_DEF_RATE)[0] * itNode->FastGetSolutionStepValue(NODAL_SPATIAL_DEF_RATE)[0] +
																					  2.0 * itNode->FastGetSolutionStepValue(NODAL_SPATIAL_DEF_RATE)[1] * itNode->FastGetSolutionStepValue(NODAL_SPATIAL_DEF_RATE)[1] +
																					  2.0 * itNode->FastGetSolutionStepValue(NODAL_SPATIAL_DEF_RATE)[2] * itNode->FastGetSolutionStepValue(NODAL_SPATIAL_DEF_RATE)[2] +
																					  4.0 * itNode->FastGetSolutionStepValue(NODAL_SPATIAL_DEF_RATE)[3] * itNode->FastGetSolutionStepValue(NODAL_SPATIAL_DEF_RATE)[3] +
																					  4.0 * itNode->FastGetSolutionStepValue(NODAL_SPATIAL_DEF_RATE)[4] * itNode->FastGetSolutionStepValue(NODAL_SPATIAL_DEF_RATE)[4] +
																					  4.0 * itNode->FastGetSolutionStepValue(NODAL_SPATIAL_DEF_RATE)[5] * itNode->FastGetSolutionStepValue(NODAL_SPATIAL_DEF_RATE)[5]);

				double DefX = itNode->GetSolutionStepValue(NODAL_SPATIAL_DEF_RATE)[0];
				double DefY = itNode->GetSolutionStepValue(NODAL_SPATIAL_DEF_RATE)[1];
				double DefZ = itNode->GetSolutionStepValue(NODAL_SPATIAL_DEF_RATE)[2];

				double DefVol = DefX + DefY + DefZ;

				itNode->GetSolutionStepValue(NODAL_VOLUMETRIC_DEF_RATE) = DefVol;
			}
		}

		void CalcNodalStrains()
		{

			/* std::cout << "Calc Nodal Strains  " << std::endl; */
			ModelPart &rModelPart = BaseType::GetModelPart();

			// #pragma omp parallel
			//     {
			ModelPart::NodeIterator NodesBegin;
			ModelPart::NodeIterator NodesEnd;
			OpenMPUtils::PartitionedIterators(rModelPart.Nodes(), NodesBegin, NodesEnd);

			for (ModelPart::NodeIterator itNode = NodesBegin; itNode != NodesEnd; ++itNode)
			{

				double nodalVolume = itNode->FastGetSolutionStepValue(NODAL_VOLUME);

				double theta = 1.0;

				if (nodalVolume > 0)
				{
					this->ComputeAndStoreNodalDeformationGradient(itNode, theta);
					this->CalcNodalStrainsForNode(itNode);
				}
				else
				{ // if nodalVolume==0
					InitializeNodalVariablesForRemeshedDomain(itNode);
				}
			}
			// }

			/* std::cout << "Calc Nodal Strains And Stresses DONE " << std::endl; */
		}

		void ComputeAndStoreNodalDeformationGradient(ModelPart::NodeIterator itNode, double theta)
		{

			KRATOS_TRY;

			ModelPart &rModelPart = BaseType::GetModelPart();
			const unsigned int dimension = rModelPart.ElementsBegin()->GetGeometry().WorkingSpaceDimension();
			Vector nodalSFDneighboursId = itNode->FastGetSolutionStepValue(NODAL_SFD_NEIGHBOURS_ORDER);
			Vector rNodalSFDneigh = itNode->FastGetSolutionStepValue(NODAL_SFD_NEIGHBOURS);
			/* unsigned int idThisNode=nodalSFDneighboursId[0]; */
			const unsigned int neighSize = nodalSFDneighboursId.size();
			Matrix Fgrad = ZeroMatrix(dimension, dimension);
			Matrix FgradVel = ZeroMatrix(dimension, dimension);
			NodeWeakPtrVectorType &neighb_nodes = itNode->GetValue(NEIGHBOUR_NODES);

			if (dimension == 2)
			{

				double dNdXi = rNodalSFDneigh[0];
				double dNdYi = rNodalSFDneigh[1];

				Fgrad(0, 0) += dNdXi * itNode->X();
				Fgrad(0, 1) += dNdYi * itNode->X();
				Fgrad(1, 0) += dNdXi * itNode->Y();
				Fgrad(1, 1) += dNdYi * itNode->Y();

				double VelocityX = itNode->FastGetSolutionStepValue(VELOCITY_X, 0) * theta + itNode->FastGetSolutionStepValue(VELOCITY_X, 1) * (1 - theta);
				double VelocityY = itNode->FastGetSolutionStepValue(VELOCITY_Y, 0) * theta + itNode->FastGetSolutionStepValue(VELOCITY_Y, 1) * (1 - theta);

				FgradVel(0, 0) += dNdXi * VelocityX;
				FgradVel(0, 1) += dNdYi * VelocityX;
				FgradVel(1, 0) += dNdXi * VelocityY;
				FgradVel(1, 1) += dNdYi * VelocityY;

				unsigned int firstRow = 2;

				if (neighSize > 0)
				{
					for (unsigned int i = 0; i < neighSize - 1; i++) //neigh_nodes has one cell less than nodalSFDneighboursId becuase this has also the considered node ID at the beginning
					{
						dNdXi = rNodalSFDneigh[firstRow];
						dNdYi = rNodalSFDneigh[firstRow + 1];
						unsigned int neigh_nodes_id = neighb_nodes[i].Id();
						unsigned int other_neigh_nodes_id = nodalSFDneighboursId[i + 1];
						if (neigh_nodes_id != other_neigh_nodes_id)
						{
							std::cout << "node (x,y)=(" << itNode->X() << "," << itNode->Y() << ") with neigh_nodes_id " << neigh_nodes_id << " different than  other_neigh_nodes_id " << other_neigh_nodes_id << std::endl;
						}
						Fgrad(0, 0) += dNdXi * neighb_nodes[i].X();
						Fgrad(0, 1) += dNdYi * neighb_nodes[i].X();
						Fgrad(1, 0) += dNdXi * neighb_nodes[i].Y();
						Fgrad(1, 1) += dNdYi * neighb_nodes[i].Y();

						VelocityX = neighb_nodes[i].FastGetSolutionStepValue(VELOCITY_X, 0) * theta + neighb_nodes[i].FastGetSolutionStepValue(VELOCITY_X, 1) * (1 - theta);
						VelocityY = neighb_nodes[i].FastGetSolutionStepValue(VELOCITY_Y, 0) * theta + neighb_nodes[i].FastGetSolutionStepValue(VELOCITY_Y, 1) * (1 - theta);

						FgradVel(0, 0) += dNdXi * VelocityX;
						FgradVel(0, 1) += dNdYi * VelocityX;
						FgradVel(1, 0) += dNdXi * VelocityY;
						FgradVel(1, 1) += dNdYi * VelocityY;

						firstRow += 2;
					}
				}
			}
			else
			{

				double dNdXi = rNodalSFDneigh[0];
				double dNdYi = rNodalSFDneigh[1];
				double dNdZi = rNodalSFDneigh[2];

				double VelocityX = itNode->FastGetSolutionStepValue(VELOCITY_X, 0) * theta + itNode->FastGetSolutionStepValue(VELOCITY_X, 1) * (1 - theta);
				double VelocityY = itNode->FastGetSolutionStepValue(VELOCITY_Y, 0) * theta + itNode->FastGetSolutionStepValue(VELOCITY_Y, 1) * (1 - theta);
				double VelocityZ = itNode->FastGetSolutionStepValue(VELOCITY_Z, 0) * theta + itNode->FastGetSolutionStepValue(VELOCITY_Z, 1) * (1 - theta);

				Fgrad(0, 0) += dNdXi * itNode->X();
				Fgrad(0, 1) += dNdYi * itNode->X();
				Fgrad(0, 2) += dNdZi * itNode->X();

				Fgrad(1, 0) += dNdXi * itNode->Y();
				Fgrad(1, 1) += dNdYi * itNode->Y();
				Fgrad(1, 2) += dNdZi * itNode->Y();

				Fgrad(2, 0) += dNdXi * itNode->Z();
				Fgrad(2, 1) += dNdYi * itNode->Z();
				Fgrad(2, 2) += dNdZi * itNode->Z();

				FgradVel(0, 0) += dNdXi * VelocityX;
				FgradVel(0, 1) += dNdYi * VelocityX;
				FgradVel(0, 2) += dNdZi * VelocityX;

				FgradVel(1, 0) += dNdXi * VelocityY;
				FgradVel(1, 1) += dNdYi * VelocityY;
				FgradVel(1, 2) += dNdZi * VelocityY;

				FgradVel(2, 0) += dNdXi * VelocityZ;
				FgradVel(2, 1) += dNdYi * VelocityZ;
				FgradVel(2, 2) += dNdZi * VelocityZ;

				unsigned int firstRow = 3;

				if (neighSize > 0)
				{
					for (unsigned int i = 0; i < neighSize - 1; i++)
					{

						dNdXi = rNodalSFDneigh[firstRow];
						dNdYi = rNodalSFDneigh[firstRow + 1];
						dNdZi = rNodalSFDneigh[firstRow + 2];

						VelocityX = neighb_nodes[i].FastGetSolutionStepValue(VELOCITY_X, 0) * theta + neighb_nodes[i].FastGetSolutionStepValue(VELOCITY_X, 1) * (1 - theta);
						VelocityY = neighb_nodes[i].FastGetSolutionStepValue(VELOCITY_Y, 0) * theta + neighb_nodes[i].FastGetSolutionStepValue(VELOCITY_Y, 1) * (1 - theta);
						VelocityZ = neighb_nodes[i].FastGetSolutionStepValue(VELOCITY_Z, 0) * theta + neighb_nodes[i].FastGetSolutionStepValue(VELOCITY_Z, 1) * (1 - theta);

						Fgrad(0, 0) += dNdXi * neighb_nodes[i].X();
						Fgrad(0, 1) += dNdYi * neighb_nodes[i].X();
						Fgrad(0, 2) += dNdZi * neighb_nodes[i].X();

						Fgrad(1, 0) += dNdXi * neighb_nodes[i].Y();
						Fgrad(1, 1) += dNdYi * neighb_nodes[i].Y();
						Fgrad(1, 2) += dNdZi * neighb_nodes[i].Y();

						Fgrad(2, 0) += dNdXi * neighb_nodes[i].Z();
						Fgrad(2, 1) += dNdYi * neighb_nodes[i].Z();
						Fgrad(2, 2) += dNdZi * neighb_nodes[i].Z();

						FgradVel(0, 0) += dNdXi * VelocityX;
						FgradVel(0, 1) += dNdYi * VelocityX;
						FgradVel(0, 2) += dNdZi * VelocityX;

						FgradVel(1, 0) += dNdXi * VelocityY;
						FgradVel(1, 1) += dNdYi * VelocityY;
						FgradVel(1, 2) += dNdZi * VelocityY;

						FgradVel(2, 0) += dNdXi * VelocityZ;
						FgradVel(2, 1) += dNdYi * VelocityZ;
						FgradVel(2, 2) += dNdZi * VelocityZ;

						firstRow += 3;
					}
				}
			}

			itNode->FastGetSolutionStepValue(NODAL_DEFORMATION_GRAD) = Fgrad;
			itNode->FastGetSolutionStepValue(NODAL_DEFORMATION_GRAD_VEL) = FgradVel;
			KRATOS_CATCH("");
		}

		void UpdateTopology(ModelPart &rModelPart, unsigned int echoLevel)
		{
			KRATOS_TRY;
			/* this->CalculateDisplacements(); */
			this->CalculateDisplacementsAndResetNodalVariables();
			BaseType::MoveMesh();
			BoundaryNormalsCalculationUtilities BoundaryComputation;
			BoundaryComputation.CalculateWeightedBoundaryNormals(rModelPart, echoLevel);

			KRATOS_CATCH("");
		}

		void CalculatePressureVelocity()
		{
			ModelPart &rModelPart = BaseType::GetModelPart();
			ProcessInfo &rCurrentProcessInfo = rModelPart.GetProcessInfo();
			const double timeInterval = rCurrentProcessInfo[DELTA_TIME];
			unsigned int timeStep = rCurrentProcessInfo[STEP];

			for (ModelPart::NodeIterator i = rModelPart.NodesBegin();
				 i != rModelPart.NodesEnd(); ++i)
			{
				if (timeStep == 1)
				{
					(i)->FastGetSolutionStepValue(PRESSURE_VELOCITY, 0) = 0;
					(i)->FastGetSolutionStepValue(PRESSURE_VELOCITY, 1) = 0;
				}
				else
				{
					double &CurrentPressure = (i)->FastGetSolutionStepValue(PRESSURE, 0);
					double &PreviousPressure = (i)->FastGetSolutionStepValue(PRESSURE, 1);
					double &CurrentPressureVelocity = (i)->FastGetSolutionStepValue(PRESSURE_VELOCITY, 0);
					CurrentPressureVelocity = (CurrentPressure - PreviousPressure) / timeInterval;
				}
			}
		}

		void CalculatePressureAcceleration()
		{
			ModelPart &rModelPart = BaseType::GetModelPart();
			ProcessInfo &rCurrentProcessInfo = rModelPart.GetProcessInfo();
			const double timeInterval = rCurrentProcessInfo[DELTA_TIME];
			unsigned int timeStep = rCurrentProcessInfo[STEP];

			for (ModelPart::NodeIterator i = rModelPart.NodesBegin(); i != rModelPart.NodesEnd(); ++i)
			{
				if (timeStep == 1)
				{
					(i)->FastGetSolutionStepValue(PRESSURE_ACCELERATION, 0) = 0;
					(i)->FastGetSolutionStepValue(PRESSURE_ACCELERATION, 1) = 0;
				}
				else
				{
					double &CurrentPressureVelocity = (i)->FastGetSolutionStepValue(PRESSURE_VELOCITY, 0);
					double &PreviousPressureVelocity = (i)->FastGetSolutionStepValue(PRESSURE_VELOCITY, 1);
					double &CurrentPressureAcceleration = (i)->FastGetSolutionStepValue(PRESSURE_ACCELERATION, 0);
					CurrentPressureAcceleration = (CurrentPressureVelocity - PreviousPressureVelocity) / timeInterval;
				}
			}
		}

		void CalculateAccelerations()
		{
			ModelPart &rModelPart = BaseType::GetModelPart();
			ProcessInfo &rCurrentProcessInfo = rModelPart.GetProcessInfo();
			Vector &BDFcoeffs = rCurrentProcessInfo[BDF_COEFFICIENTS];

			for (ModelPart::NodeIterator i = rModelPart.NodesBegin(); i != rModelPart.NodesEnd(); ++i)
			{

				array_1d<double, 3> &CurrentVelocity = (i)->FastGetSolutionStepValue(VELOCITY, 0);
				array_1d<double, 3> &PreviousVelocity = (i)->FastGetSolutionStepValue(VELOCITY, 1);

				array_1d<double, 3> &CurrentAcceleration = (i)->FastGetSolutionStepValue(ACCELERATION, 0);
				array_1d<double, 3> &PreviousAcceleration = (i)->FastGetSolutionStepValue(ACCELERATION, 1);

				if ((i)->IsNot(ISOLATED) && ((i)->IsNot(RIGID) || (i)->Is(SOLID)))
				{
					UpdateAccelerations(CurrentAcceleration, CurrentVelocity, PreviousAcceleration, PreviousVelocity, BDFcoeffs);
				}
				else if ((i)->Is(RIGID))
				{
					array_1d<double, 3> Zeros(3, 0.0);
					(i)->FastGetSolutionStepValue(ACCELERATION, 0) = Zeros;
					(i)->FastGetSolutionStepValue(ACCELERATION, 1) = Zeros;
				}
				else
				{
					(i)->FastGetSolutionStepValue(NODAL_VOLUME) = 0.0;
					(i)->FastGetSolutionStepValue(NODAL_VOLUMETRIC_DEF_RATE) = 0.0;
					(i)->FastGetSolutionStepValue(NODAL_EQUIVALENT_STRAIN_RATE) = 0;
					(i)->FastGetSolutionStepValue(NODAL_MEAN_MESH_SIZE) = 0.0;
					(i)->FastGetSolutionStepValue(NODAL_FREESURFACE_AREA) = 0.0;
					(i)->FastGetSolutionStepValue(PRESSURE, 0) = 0.0;
					(i)->FastGetSolutionStepValue(PRESSURE, 1) = 0.0;
					(i)->FastGetSolutionStepValue(PRESSURE_VELOCITY, 0) = 0.0;
					(i)->FastGetSolutionStepValue(PRESSURE_VELOCITY, 1) = 0.0;
					(i)->FastGetSolutionStepValue(PRESSURE_ACCELERATION, 0) = 0.0;
					(i)->FastGetSolutionStepValue(PRESSURE_ACCELERATION, 1) = 0.0;
					if ((i)->SolutionStepsDataHas(VOLUME_ACCELERATION))
					{
						array_1d<double, 3> &VolumeAcceleration = (i)->FastGetSolutionStepValue(VOLUME_ACCELERATION);
						(i)->FastGetSolutionStepValue(ACCELERATION, 0) = VolumeAcceleration;
						(i)->FastGetSolutionStepValue(VELOCITY, 0) += VolumeAcceleration * rCurrentProcessInfo[DELTA_TIME];
					}
				}
			}
		}

		inline void UpdateAccelerations(array_1d<double, 3> &CurrentAcceleration,
										const array_1d<double, 3> &CurrentVelocity,
										array_1d<double, 3> &PreviousAcceleration,
										const array_1d<double, 3> &PreviousVelocity,
										Vector &BDFcoeffs)
		{
			/* noalias(PreviousAcceleration)=CurrentAcceleration; */
			noalias(CurrentAcceleration) = -BDFcoeffs[1] * (CurrentVelocity - PreviousVelocity) - PreviousAcceleration;
			// std::cout<<"rBDFCoeffs[0] is "<<rBDFCoeffs[0]<<std::endl;//3/(2*delta_t)
			// std::cout<<"rBDFCoeffs[1] is "<<rBDFCoeffs[1]<<std::endl;//-2/(delta_t)
			// std::cout<<"rBDFCoeffs[2] is "<<rBDFCoeffs[2]<<std::endl;//1/(2*delta_t)
		}

		void CalculateDisplacements()
		{
			ModelPart &rModelPart = BaseType::GetModelPart();
			ProcessInfo &rCurrentProcessInfo = rModelPart.GetProcessInfo();
			const double TimeStep = rCurrentProcessInfo[DELTA_TIME];

			for (ModelPart::NodeIterator i = rModelPart.NodesBegin(); i != rModelPart.NodesEnd(); ++i)
			{

				array_1d<double, 3> &CurrentVelocity = (i)->FastGetSolutionStepValue(VELOCITY, 0);
				array_1d<double, 3> &PreviousVelocity = (i)->FastGetSolutionStepValue(VELOCITY, 1);

				array_1d<double, 3> &CurrentDisplacement = (i)->FastGetSolutionStepValue(DISPLACEMENT, 0);
				array_1d<double, 3> &PreviousDisplacement = (i)->FastGetSolutionStepValue(DISPLACEMENT, 1);

				/* if( i->IsFixed(DISPLACEMENT_X) == false ) */
				CurrentDisplacement[0] = 0.5 * TimeStep * (CurrentVelocity[0] + PreviousVelocity[0]) + PreviousDisplacement[0];

				/* if( i->IsFixed(DISPLACEMENT_Y) == false ) */
				CurrentDisplacement[1] = 0.5 * TimeStep * (CurrentVelocity[1] + PreviousVelocity[1]) + PreviousDisplacement[1];

				/* if( i->IsFixed(DISPLACEMENT_Z) == false ) */
				CurrentDisplacement[2] = 0.5 * TimeStep * (CurrentVelocity[2] + PreviousVelocity[2]) + PreviousDisplacement[2];
			}
		}

		void CalculateDisplacementsAndResetNodalVariables()
		{
			ModelPart &rModelPart = BaseType::GetModelPart();
			ProcessInfo &rCurrentProcessInfo = rModelPart.GetProcessInfo();
			const double TimeStep = rCurrentProcessInfo[DELTA_TIME];
			const unsigned int dimension = rModelPart.ElementsBegin()->GetGeometry().WorkingSpaceDimension();
			unsigned int sizeStrains = 3 * (dimension - 1);

			// #pragma omp parallel
			//       {
			ModelPart::NodeIterator NodesBegin;
			ModelPart::NodeIterator NodesEnd;
			OpenMPUtils::PartitionedIterators(rModelPart.Nodes(), NodesBegin, NodesEnd);

			for (ModelPart::NodeIterator i = NodesBegin; i != NodesEnd; ++i)
			{
				array_1d<double, 3> &CurrentVelocity = (i)->FastGetSolutionStepValue(VELOCITY, 0);
				array_1d<double, 3> &PreviousVelocity = (i)->FastGetSolutionStepValue(VELOCITY, 1);

				array_1d<double, 3> &CurrentDisplacement = (i)->FastGetSolutionStepValue(DISPLACEMENT, 0);
				array_1d<double, 3> &PreviousDisplacement = (i)->FastGetSolutionStepValue(DISPLACEMENT, 1);

				CurrentDisplacement[0] = 0.5 * TimeStep * (CurrentVelocity[0] + PreviousVelocity[0]) + PreviousDisplacement[0];
				CurrentDisplacement[1] = 0.5 * TimeStep * (CurrentVelocity[1] + PreviousVelocity[1]) + PreviousDisplacement[1];
				if (dimension == 3)
				{
					CurrentDisplacement[2] = 0.5 * TimeStep * (CurrentVelocity[2] + PreviousVelocity[2]) + PreviousDisplacement[2];
				}

				///// reset Nodal variables //////
				Vector &rNodalSFDneighbours = i->FastGetSolutionStepValue(NODAL_SFD_NEIGHBOURS);
				unsigned int sizeSDFNeigh = rNodalSFDneighbours.size();
				// unsigned int neighbourNodes=i->GetValue(NEIGHBOUR_NODES).size()+1;
				// unsigned int sizeSDFNeigh=neighbourNodes*dimension;

				i->FastGetSolutionStepValue(NODAL_VOLUME) = 0;
				i->FastGetSolutionStepValue(NODAL_MEAN_MESH_SIZE) = 0;
				i->FastGetSolutionStepValue(NODAL_FREESURFACE_AREA) = 0;
				i->FastGetSolutionStepValue(NODAL_VOLUMETRIC_DEF_RATE) = 0;
				i->FastGetSolutionStepValue(NODAL_EQUIVALENT_STRAIN_RATE) = 0;

				noalias(rNodalSFDneighbours) = ZeroVector(sizeSDFNeigh);

				Vector &rSpatialDefRate = i->FastGetSolutionStepValue(NODAL_SPATIAL_DEF_RATE);
				noalias(rSpatialDefRate) = ZeroVector(sizeStrains);

				Matrix &rFgrad = i->FastGetSolutionStepValue(NODAL_DEFORMATION_GRAD);
				noalias(rFgrad) = ZeroMatrix(dimension, dimension);

				Matrix &rFgradVel = i->FastGetSolutionStepValue(NODAL_DEFORMATION_GRAD_VEL);
				noalias(rFgradVel) = ZeroMatrix(dimension, dimension);
			}
			//  }
		}

		void UpdatePressureAccelerations()
		{
			this->CalculateAccelerations();
			this->CalculatePressureVelocity();
			this->CalculatePressureAcceleration();
		}

		void Clear() override
		{
			mpMomentumStrategy->Clear();
			mpPressureStrategy->Clear();
		}

		///@}
		///@name Access
		///@{

		void SetEchoLevel(int Level) override
		{
			BaseType::SetEchoLevel(Level);
			int StrategyLevel = Level > 0 ? Level - 1 : 0;
			mpMomentumStrategy->SetEchoLevel(StrategyLevel);
			mpPressureStrategy->SetEchoLevel(StrategyLevel);
		}

		///@}
		///@name Inquiry
		///@{

		///@}
		///@name Input and output
		///@{

		/// Turn back information as a string.
		std::string Info() const override
		{
			std::stringstream buffer;
			buffer << "NodalTwoStepVPStrategy";
			return buffer.str();
		}

		/// Print information about this object.
		void PrintInfo(std::ostream &rOStream) const override
		{
			rOStream << "NodalTwoStepVPStrategy";
		}

		/// Print object's data.
		void PrintData(std::ostream &rOStream) const override
		{
		}

		///@}
		///@name Friends
		///@{

		///@}

	protected:
		///@name Protected Life Cycle
		///@{

		///@}
		///@name Protected static Member Variables
		///@{

		///@}
		///@name Protected member Variables
		///@{

		///@}
		///@name Protected Operators
		///@{

		///@}
		///@name Protected Operations
		///@{

		/// Calculate the coefficients for time iteration.
		/**
     * @param rCurrentProcessInfo ProcessInfo instance from the fluid ModelPart. Must contain DELTA_TIME and BDF_COEFFICIENTS variables.
     */
		void SetTimeCoefficients(ProcessInfo &rCurrentProcessInfo)
		{
			KRATOS_TRY;

			if (mTimeOrder == 2)
			{
				//calculate the BDF coefficients
				double Dt = rCurrentProcessInfo[DELTA_TIME];
				double OldDt = rCurrentProcessInfo.GetPreviousTimeStepInfo(1)[DELTA_TIME];

				double Rho = OldDt / Dt;
				double TimeCoeff = 1.0 / (Dt * Rho * Rho + Dt * Rho);

				Vector &BDFcoeffs = rCurrentProcessInfo[BDF_COEFFICIENTS];
				BDFcoeffs.resize(3, false);

				BDFcoeffs[0] = TimeCoeff * (Rho * Rho + 2.0 * Rho);		   //coefficient for step n+1 (3/2Dt if Dt is constant)
				BDFcoeffs[1] = -TimeCoeff * (Rho * Rho + 2.0 * Rho + 1.0); //coefficient for step n (-4/2Dt if Dt is constant)
				BDFcoeffs[2] = TimeCoeff;								   //coefficient for step n-1 (1/2Dt if Dt is constant)
			}
			else if (mTimeOrder == 1)
			{
				double Dt = rCurrentProcessInfo[DELTA_TIME];
				double TimeCoeff = 1.0 / Dt;

				Vector &BDFcoeffs = rCurrentProcessInfo[BDF_COEFFICIENTS];
				BDFcoeffs.resize(2, false);

				BDFcoeffs[0] = TimeCoeff;  //coefficient for step n+1 (1/Dt)
				BDFcoeffs[1] = -TimeCoeff; //coefficient for step n (-1/Dt)
			}

			KRATOS_CATCH("");
		}

		bool SolveMomentumIteration(unsigned int it, unsigned int maxIt, bool &fixedTimeStep, double &velocityNorm)
		{
			ModelPart &rModelPart = BaseType::GetModelPart();
			int Rank = rModelPart.GetCommunicator().MyPID();
			bool ConvergedMomentum = false;
			double NormDv = 0;
			fixedTimeStep = false;
			// build momentum system and solve for fractional step velocity increment
			rModelPart.GetProcessInfo().SetValue(FRACTIONAL_STEP, 1);

			if (it == 0)
			{
				mpMomentumStrategy->InitializeSolutionStep();
				/* this->SetNeighboursVelocityId(); */
			}

			NormDv = mpMomentumStrategy->Solve();

			if (BaseType::GetEchoLevel() > 1 && Rank == 0)
				std::cout << "-------------- s o l v e d ! ------------------" << std::endl;

			if (it == 0)
			{
				velocityNorm = this->ComputeVelocityNorm();
			}
			double DvErrorNorm = NormDv / velocityNorm;

			// double DvErrorNorm = 0;
			// ConvergedMomentum = this->CheckVelocityConvergence(NormDv, DvErrorNorm);

			unsigned int iterationForCheck = 3;
			KRATOS_INFO("TwoStepVPStrategy") << "iteration(" << it << ") Velocity error: " << DvErrorNorm << std::endl;

			// Check convergence
			if (it == maxIt - 1)
			{
				std::cout << "         iteration(" << it << ") Final Velocity error: " << DvErrorNorm << std::endl;
				fixedTimeStep = this->FixTimeStepMomentum(DvErrorNorm);
			}
			else if (it > iterationForCheck)
			{
				fixedTimeStep = this->CheckMomentumConvergence(DvErrorNorm);
			}
			// 	    ProcessInfo& rCurrentProcessInfo = rModelPart.GetProcessInfo();
			// double currentTime = rCurrentProcessInfo[TIME];
			// double tolerance=0.0000000001;
			// if(currentTime>(0.25-tolerance) && currentTime<(0.25+tolerance)){
			// 	std::ofstream myfile;
			//   myfile.open ("velocityConvergenceAt025s.txt",std::ios::app);
			// 	myfile << it << "\t" << DvErrorNorm << "\n";
			//   myfile.close();
			// }
			// else if(currentTime>(0.5-tolerance) && currentTime<(0.5+tolerance)){
			// 	std::ofstream myfile;
			//   myfile.open ("velocityConvergenceAt05s.txt",std::ios::app);
			// 	myfile << it << "\t" << DvErrorNorm << "\n";
			//   myfile.close();
			// }
			// else if(currentTime>(0.75-tolerance) && currentTime<(0.75+tolerance)){
			// 	std::ofstream myfile;
			//   myfile.open ("velocityConvergenceAt075s.txt",std::ios::app);
			// 	myfile << it << "\t" << DvErrorNorm << "\n";
			//   myfile.close();
			// }
			// else if(currentTime>(1.0-tolerance) && currentTime<(1.0+tolerance)){
			// 	std::ofstream myfile;
			//   myfile.open ("velocityConvergenceAt100s.txt",std::ios::app);
			// 	myfile << it << "\t" << DvErrorNorm << "\n";
			//   myfile.close();
			// }

			if (!ConvergedMomentum && BaseType::GetEchoLevel() > 0 && Rank == 0)
				std::cout << "Momentum equations did not reach the convergence tolerance." << std::endl;

			return ConvergedMomentum;
		}

		bool SolveContinuityIteration(unsigned int it, unsigned int maxIt, double &NormP)
		{
			ModelPart &rModelPart = BaseType::GetModelPart();
			int Rank = rModelPart.GetCommunicator().MyPID();
			bool ConvergedContinuity = false;
			double NormDp = 0;
			// 2. Pressure solution
			rModelPart.GetProcessInfo().SetValue(FRACTIONAL_STEP, 5);
			if (it == 0)
			{
				mpPressureStrategy->InitializeSolutionStep();
			}

			NormDp = mpPressureStrategy->Solve();

			if (BaseType::GetEchoLevel() > 0 && Rank == 0)
				std::cout << "The norm of pressure is: " << NormDp << std::endl;

			if (it == 0)
			{
				NormP=this->ComputePressureNorm();
			}

			double DpErrorNorm = NormDp / (NormP);

			// double DpErrorNorm = 0;
			// ConvergedContinuity = this->CheckPressureConvergence(NormDp, DpErrorNorm);
			// Check convergence
			if (it == maxIt - 1)
			{
				std::cout << "                  iteration(" << it << ") Final Pressure error: " << DpErrorNorm << std::endl;
				ConvergedContinuity = this->FixTimeStepContinuity(DpErrorNorm);
			}
			else
			{
				std::cout << "                             iteration(" << it << ") Pressure error: " << DpErrorNorm << std::endl;
			}

			// ProcessInfo& rCurrentProcessInfo = rModelPart.GetProcessInfo();
			// double currentTime = rCurrentProcessInfo[TIME];
			// double tolerance=0.0000000001;
			// if(currentTime>(0.25-tolerance) && currentTime<(0.25+tolerance)){
			// 	std::ofstream myfile;
			//   myfile.open ("pressureConvergenceAt025s.txt",std::ios::app);
			// 	myfile << it << "\t" << DpErrorNorm << "\n";
			//   myfile.close();
			// }
			// else if(currentTime>(0.5-tolerance) && currentTime<(0.5+tolerance)){
			// 	std::ofstream myfile;
			//   myfile.open ("pressureConvergenceAt05s.txt",std::ios::app);
			// 	myfile << it << "\t" << DpErrorNorm << "\n";
			//   myfile.close();
			// }
			// else if(currentTime>(0.75-tolerance) && currentTime<(0.75+tolerance)){
			// 	std::ofstream myfile;
			//   myfile.open ("pressureConvergenceAt075s.txt",std::ios::app);
			// 	myfile << it << "\t" << DpErrorNorm << "\n";
			//   myfile.close();
			// }
			// else if(currentTime>(1.0-tolerance) && currentTime<(1.0+tolerance)){
			// 	std::ofstream myfile;
			//   myfile.open ("pressureConvergenceAt100s.txt",std::ios::app);
			// 	myfile << it << "\t" << DpErrorNorm << "\n";
			//   myfile.close();
			// }

			if (!ConvergedContinuity && BaseType::GetEchoLevel() > 0 && Rank == 0)
				std::cout << "Continuity equation did not reach the convergence tolerance." << std::endl;

			return ConvergedContinuity;
		}

		bool CheckVelocityConvergence(const double NormDv, double &errorNormDv)
		{
			ModelPart &rModelPart = BaseType::GetModelPart();

			double NormV = 0.00;
			errorNormDv = 0;

#pragma omp parallel reduction(+ \
							   : NormV)
			{
				ModelPart::NodeIterator NodeBegin;
				ModelPart::NodeIterator NodeEnd;
				OpenMPUtils::PartitionedIterators(rModelPart.Nodes(), NodeBegin, NodeEnd);
				for (ModelPart::NodeIterator itNode = NodeBegin; itNode != NodeEnd; ++itNode)
				{
					const array_1d<double, 3> &Vel = itNode->FastGetSolutionStepValue(VELOCITY);

					double NormVelNode = 0;

					for (unsigned int d = 0; d < 3; ++d)
					{
						NormVelNode += Vel[d] * Vel[d];
						NormV += Vel[d] * Vel[d];
					}
				}
			}
			BaseType::GetModelPart().GetCommunicator().GetDataCommunicator().SumAll(NormV);

			NormV = sqrt(NormV);

			if (NormV == 0.0)
				NormV = 1.00;

			errorNormDv = NormDv / NormV;

			if (BaseType::GetEchoLevel() > 0 && rModelPart.GetCommunicator().MyPID() == 0)
			{
				std::cout << "The norm of velocity increment is: " << NormDv << std::endl;
				std::cout << "The norm of velocity is: " << NormV << std::endl;
				std::cout << "Velocity error: " << errorNormDv << "mVelocityTolerance: " << mVelocityTolerance << std::endl;
			}
			/* else{ */
			/*   std::cout<<"Velocity error: "<< errorNormDv <<" velTol: " << mVelocityTolerance<< std::endl; */
			/* } */

			if (errorNormDv < mVelocityTolerance)
			{
				return true;
			}
			else
			{
				return false;
			}
		}

		double ComputeVelocityNorm()
		{
			ModelPart &rModelPart = BaseType::GetModelPart();

			double NormV = 0.00;

#pragma omp parallel reduction(+ \
							   : NormV)
			{
				ModelPart::NodeIterator NodeBegin;
				ModelPart::NodeIterator NodeEnd;
				OpenMPUtils::PartitionedIterators(rModelPart.Nodes(), NodeBegin, NodeEnd);
				for (ModelPart::NodeIterator itNode = NodeBegin; itNode != NodeEnd; ++itNode)
				{
					const array_1d<double, 3> &Vel = itNode->FastGetSolutionStepValue(VELOCITY);

					double NormVelNode = 0;

					for (unsigned int d = 0; d < 3; ++d)
					{
						NormVelNode += Vel[d] * Vel[d];
						NormV += Vel[d] * Vel[d];
					}
				}
			}

			BaseType::GetModelPart().GetCommunicator().GetDataCommunicator().SumAll(NormV);

			NormV = sqrt(NormV);

			if (NormV == 0.0)
				NormV = 1.00;

			return NormV;
		}

		double ComputePressureNorm()
		{
			ModelPart &rModelPart = BaseType::GetModelPart();

			double NormP = 0.00;

#pragma omp parallel reduction(+ \
							   : NormP)
			{
				ModelPart::NodeIterator NodeBegin;
				ModelPart::NodeIterator NodeEnd;
				OpenMPUtils::PartitionedIterators(rModelPart.Nodes(), NodeBegin, NodeEnd);
				for (ModelPart::NodeIterator itNode = NodeBegin; itNode != NodeEnd; ++itNode)
				{
					const double Pr = itNode->FastGetSolutionStepValue(PRESSURE);
					NormP += Pr * Pr;
				}
			}

			BaseType::GetModelPart().GetCommunicator().GetDataCommunicator().SumAll(NormP);

			NormP = sqrt(NormP);

			if (NormP == 0.0)
				NormP = 1.00;

			return NormP;
		}

		void ComputeErrorL2NormCaseImposedG()
		{

			ModelPart &rModelPart = BaseType::GetModelPart();
			ProcessInfo &rCurrentProcessInfo = rModelPart.GetProcessInfo();
			const double currentTime = rCurrentProcessInfo[TIME];

			double sumErrorL2Velocity = 0;
			double sumErrorL2VelocityX = 0;
			double sumErrorL2VelocityY = 0;
			double sumErrorL2Pressure = 0;
			double sumErrorL2TauXX = 0;
			double sumErrorL2TauYY = 0;
			double sumErrorL2TauXY = 0;

#pragma omp parallel
			{
				ModelPart::NodeIterator NodeBegin;
				ModelPart::NodeIterator NodeEnd;
				OpenMPUtils::PartitionedIterators(rModelPart.Nodes(), NodeBegin, NodeEnd);
				for (ModelPart::NodeIterator itNode = NodeBegin; itNode != NodeEnd; ++itNode)
				{
					const double posX = itNode->X();
					const double posY = itNode->Y();
					const double nodalArea = itNode->FastGetSolutionStepValue(NODAL_VOLUME);
					const double velX = itNode->FastGetSolutionStepValue(VELOCITY_X);
					const double velY = itNode->FastGetSolutionStepValue(VELOCITY_Y);
					const double pressure = itNode->FastGetSolutionStepValue(PRESSURE);
					const double tauXX = itNode->FastGetSolutionStepValue(NODAL_DEVIATORIC_CAUCHY_STRESS)[0];
					const double tauYY = itNode->FastGetSolutionStepValue(NODAL_DEVIATORIC_CAUCHY_STRESS)[1];
					const double tauXY = itNode->FastGetSolutionStepValue(NODAL_DEVIATORIC_CAUCHY_STRESS)[2];

					double expectedVelocityX = pow(posX, 2) * (1.0 - posX) * (1.0 - posX) * (2.0 * posY - 6.0 * pow(posY, 2) + 4.0 * pow(posY, 3));
					double expectedVelocityY = -pow(posY, 2) * (1.0 - posY) * (1.0 - posY) * (2.0 * posX - 6.0 * pow(posX, 2) + 4.0 * pow(posX, 3));
					double expectedPressure = -posX * (1.0 - posX);

					double expectedTauXX = 2.0 * (-4.0 * (1 - posX) * posX * (-1.0 + 2.0 * posX) * posY * (1.0 - 3.0 * posY + 2.0 * pow(posY, 2)));
					double expectedTauYY = 2.0 * (4.0 * posX * (1.0 - 3.0 * posX + 2.0 * pow(posX, 2)) * (1 - posY) * posY * (-1.0 + 2.0 * posY));
					double expectedTauXY = (2.0 * (1.0 - 6.0 * posY + 6.0 * pow(posY, 2)) * (1 - posX) * (1 - posX) * pow(posX, 2) - 2.0 * (1.0 - 6.0 * posX + 6.0 * pow(posX, 2)) * (1 - posY) * (1 - posY) * pow(posY, 2));

					double nodalErrorVelocityX = velX - expectedVelocityX;
					double nodalErrorVelocityY = velY - expectedVelocityY;
					double nodalErrorPressure = pressure - expectedPressure;
					double nodalErrorTauXX = tauXX - expectedTauXX;
					double nodalErrorTauYY = tauYY - expectedTauYY;
					double nodalErrorTauXY = tauXY - expectedTauXY;

					sumErrorL2Velocity += (pow(nodalErrorVelocityX, 2) + pow(nodalErrorVelocityY, 2)) * nodalArea;
					sumErrorL2VelocityX += pow(nodalErrorVelocityX, 2) * nodalArea;
					sumErrorL2VelocityY += pow(nodalErrorVelocityY, 2) * nodalArea;
					sumErrorL2Pressure += pow(nodalErrorPressure, 2) * nodalArea;
					sumErrorL2TauXX += pow(nodalErrorTauXX, 2) * nodalArea;
					sumErrorL2TauYY += pow(nodalErrorTauYY, 2) * nodalArea;
					sumErrorL2TauXY += pow(nodalErrorTauXY, 2) * nodalArea;

					// itNode->FastGetSolutionStepValue(NODAL_ERROR_XX)=nodalErrorTauXX;
				}
			}

			double errorL2Velocity = sqrt(sumErrorL2Velocity);
			double errorL2VelocityX = sqrt(sumErrorL2VelocityX);
			double errorL2VelocityY = sqrt(sumErrorL2VelocityY);
			double errorL2Pressure = sqrt(sumErrorL2Pressure);
			double errorL2TauXX = sqrt(sumErrorL2TauXX);
			double errorL2TauYY = sqrt(sumErrorL2TauYY);
			double errorL2TauXY = sqrt(sumErrorL2TauXY);

			std::ofstream myfileVelocity;
			myfileVelocity.open("errorL2VelocityFile.txt", std::ios::app);
			myfileVelocity << currentTime << "\t" << errorL2Velocity << "\n";
			myfileVelocity.close();

			std::ofstream myfileVelocityX;
			myfileVelocityX.open("errorL2VelocityXFile.txt", std::ios::app);
			myfileVelocityX << currentTime << "\t" << errorL2VelocityX << "\n";
			myfileVelocityX.close();

			std::ofstream myfileVelocityY;
			myfileVelocityY.open("errorL2VelocityYFile.txt", std::ios::app);
			myfileVelocityY << currentTime << "\t" << errorL2VelocityY << "\n";
			myfileVelocityY.close();

			std::ofstream myfilePressure;
			myfilePressure.open("errorL2PressureFile.txt", std::ios::app);
			myfilePressure << currentTime << "\t" << errorL2Pressure << "\n";
			myfilePressure.close();

			std::ofstream myfileTauXX;
			myfileTauXX.open("errorL2TauXXFile.txt", std::ios::app);
			myfileTauXX << currentTime << "\t" << errorL2TauXX << "\n";
			myfileTauXX.close();

			std::ofstream myfileTauYY;
			myfileTauYY.open("errorL2TauYYFile.txt", std::ios::app);
			myfileTauYY << currentTime << "\t" << errorL2TauYY << "\n";
			myfileTauYY.close();

			std::ofstream myfileTauXY;
			myfileTauXY.open("errorL2TauXYFile.txt", std::ios::app);
			myfileTauXY << currentTime << "\t" << errorL2TauXY << "\n";
			myfileTauXY.close();
		}

		void ComputeErrorL2NormCasePoiseuille()
		{

			ModelPart &rModelPart = BaseType::GetModelPart();
			ProcessInfo &rCurrentProcessInfo = rModelPart.GetProcessInfo();
			const double currentTime = rCurrentProcessInfo[TIME];

			double sumErrorL2VelocityTheta = 0;
			double sumErrorL2TauTheta = 0;

			double r_in = 0.2;
			double R_out = 0.5;
			double kappa = r_in / R_out;
			double omega = 0.5;
			double viscosity = 100.0;

#pragma omp parallel
			{
				ModelPart::NodeIterator NodeBegin;
				ModelPart::NodeIterator NodeEnd;
				OpenMPUtils::PartitionedIterators(rModelPart.Nodes(), NodeBegin, NodeEnd);
				for (ModelPart::NodeIterator itNode = NodeBegin; itNode != NodeEnd; ++itNode)
				{
					const double posX = itNode->X();
					const double posY = itNode->Y();
					const double rPos = sqrt(pow(posX, 2) + pow(posY, 2));
					const double cosalfa = posX / rPos;
					const double sinalfa = posY / rPos;
					const double sin2alfa = 2.0 * cosalfa * sinalfa;
					const double cos2alfa = 1.0 - 2.0 * pow(sinalfa, 2);
					const double nodalArea = itNode->FastGetSolutionStepValue(NODAL_VOLUME);
					const double velX = itNode->FastGetSolutionStepValue(VELOCITY_X);
					const double velY = itNode->FastGetSolutionStepValue(VELOCITY_Y);
					const double tauXX = itNode->FastGetSolutionStepValue(NODAL_DEVIATORIC_CAUCHY_STRESS)[0];
					const double tauYY = itNode->FastGetSolutionStepValue(NODAL_DEVIATORIC_CAUCHY_STRESS)[1];
					const double tauXY = itNode->FastGetSolutionStepValue(NODAL_DEVIATORIC_CAUCHY_STRESS)[2];

					double expectedVelocityTheta = pow(kappa, 2) * omega * R_out / (1.0 - pow(kappa, 2)) * (R_out / rPos - rPos / R_out);
					double computedVelocityTheta = sqrt(pow(velX, 2) + pow(velY, 2));
					double nodalErrorVelocityTheta = computedVelocityTheta - expectedVelocityTheta;

					double expectedTauTheta = (2.0 * viscosity * pow(kappa, 2) * omega * pow(R_out, 2)) / (1.0 - pow(kappa, 2)) / pow(rPos, 2);
					double computedTauTheta = +(tauXX - tauYY) * sin2alfa / 2.0 - tauXY * cos2alfa;
					double nodalErrorTauTheta = computedTauTheta - expectedTauTheta;
					itNode->FastGetSolutionStepValue(NODAL_ERROR_XX) = computedVelocityTheta;
					// if(posY>-0.01 && posY<0.01){
					//  std::cout<<"expectedTauTheta "<<expectedTauTheta<<"   computedTauTheta "<<computedTauTheta <<std::endl;
					//  std::cout<<"tauXX "<<tauXX<<"   tauYY "<<tauYY<<"   tauXY "<<tauXY <<std::endl;
					//  std::cout<<"posX  "<<posX <<"   posY  "<<posY <<std::endl;
					//  std::cout<<"\n  ";
					// }

					// if(posX>-0.01 && posX<0.01){
					//  std::cout<<"expectedTauTheta "<<expectedTauTheta<<"   computedTauTheta "<<computedTauTheta <<std::endl;
					//  std::cout<<"tauXX "<<tauXX<<"   tauYY "<<tauYY<<"   tauXY "<<tauXY <<std::endl;
					//  std::cout<<"posX  "<<posX <<"   posY  "<<posY <<std::endl;
					//  std::cout<<"\n  ";
					// }

					sumErrorL2VelocityTheta += pow(nodalErrorVelocityTheta, 2) * nodalArea;
					sumErrorL2TauTheta += pow(nodalErrorTauTheta, 2) * nodalArea;
				}
			}

			double errorL2VelocityTheta = sqrt(sumErrorL2VelocityTheta);
			double errorL2TauTheta = sqrt(sumErrorL2TauTheta);

			std::ofstream myfileVelocity;
			myfileVelocity.open("errorL2Poiseuille.txt", std::ios::app);
			myfileVelocity << currentTime << "\t" << errorL2VelocityTheta << "\t" << errorL2TauTheta << "\n";
			myfileVelocity.close();
		}

		bool CheckPressureConvergence(const double NormDp, double &errorNormDp)
		{
			ModelPart &rModelPart = BaseType::GetModelPart();

			double NormP = 0.00;
			errorNormDp = 0;

			// #pragma omp parallel reduction(+:NormP)
			//         {
			ModelPart::NodeIterator NodeBegin;
			ModelPart::NodeIterator NodeEnd;
			OpenMPUtils::PartitionedIterators(rModelPart.Nodes(), NodeBegin, NodeEnd);
			for (ModelPart::NodeIterator itNode = NodeBegin; itNode != NodeEnd; ++itNode)
			{
				const double Pr = itNode->FastGetSolutionStepValue(PRESSURE);
				NormP += Pr * Pr;
			}
			// }

			BaseType::GetModelPart().GetCommunicator().GetDataCommunicator().SumAll(NormP);

			NormP = sqrt(NormP);

			if (NormP == 0.0)
				NormP = 1.00;

			errorNormDp = NormDp / NormP;

			if (BaseType::GetEchoLevel() > 0 && rModelPart.GetCommunicator().MyPID() == 0)
			{
				std::cout << "         The norm of pressure increment is: " << NormDp << std::endl;
				std::cout << "         The norm of pressure is: " << NormP << std::endl;
				std::cout << "         Pressure error: " << errorNormDp << std::endl;
			}
			/* else{ */
			/*     std::cout<<"         Pressure error: "<<errorNormDp <<" presTol: "<<mPressureTolerance << std::endl; */
			/* } */

			if (errorNormDp < mPressureTolerance)
			{
				return true;
			}
			else
				return false;
		}

		bool FixTimeStepMomentum(const double DvErrorNorm)
		{
			ModelPart &rModelPart = BaseType::GetModelPart();
			ProcessInfo &rCurrentProcessInfo = rModelPart.GetProcessInfo();
			double currentTime = rCurrentProcessInfo[TIME];
			double timeInterval = rCurrentProcessInfo[DELTA_TIME];
			double minTolerance = 0.005;
			bool fixedTimeStep = false;
			if (currentTime < 3 * timeInterval)
			{
				minTolerance = 10;
			}

			if ((DvErrorNorm > minTolerance || (DvErrorNorm < 0 && DvErrorNorm > 0) || (DvErrorNorm != DvErrorNorm)) &&
				DvErrorNorm != 0 &&
				(DvErrorNorm != 1 || currentTime > timeInterval))
			{
				rCurrentProcessInfo.SetValue(BAD_VELOCITY_CONVERGENCE, true);
				std::cout << "NOT GOOD CONVERGENCE!!! I'll reduce the next time interval" << DvErrorNorm << std::endl;
				minTolerance = 0.05;
				if (DvErrorNorm > minTolerance)
				{
					std::cout << "BAD CONVERGENCE!!! I GO AHEAD WITH THE PREVIOUS VELOCITY AND PRESSURE FIELDS" << DvErrorNorm << std::endl;
					fixedTimeStep = true;
					// #pragma omp parallel
					// 	  {
					ModelPart::NodeIterator NodeBegin;
					ModelPart::NodeIterator NodeEnd;
					OpenMPUtils::PartitionedIterators(rModelPart.Nodes(), NodeBegin, NodeEnd);
					for (ModelPart::NodeIterator itNode = NodeBegin; itNode != NodeEnd; ++itNode)
					{
						itNode->FastGetSolutionStepValue(VELOCITY, 0) = itNode->FastGetSolutionStepValue(VELOCITY, 1);
						itNode->FastGetSolutionStepValue(PRESSURE, 0) = itNode->FastGetSolutionStepValue(PRESSURE, 1);
						itNode->FastGetSolutionStepValue(ACCELERATION, 0) = itNode->FastGetSolutionStepValue(ACCELERATION, 1);
					}
					// }
				}
			}
			else
			{
				rCurrentProcessInfo.SetValue(BAD_VELOCITY_CONVERGENCE, false);
			}
			return fixedTimeStep;
		}

		bool CheckMomentumConvergence(const double DvErrorNorm)
		{
			ModelPart &rModelPart = BaseType::GetModelPart();
			ProcessInfo &rCurrentProcessInfo = rModelPart.GetProcessInfo();
			double currentTime = rCurrentProcessInfo[TIME];
			double timeInterval = rCurrentProcessInfo[DELTA_TIME];
			double minTolerance = 0.99999;
			bool fixedTimeStep = false;

			if ((DvErrorNorm > minTolerance || (DvErrorNorm < 0 && DvErrorNorm > 0) || (DvErrorNorm != DvErrorNorm)) &&
				DvErrorNorm != 0 &&
				(DvErrorNorm != 1 || currentTime > timeInterval))
			{
				rCurrentProcessInfo.SetValue(BAD_VELOCITY_CONVERGENCE, true);
				std::cout << "           BAD CONVERGENCE DETECTED DURING THE ITERATIVE LOOP!!! error: " << DvErrorNorm << " higher than 0.9999" << std::endl;
				std::cout << "      I GO AHEAD WITH THE PREVIOUS VELOCITY AND PRESSURE FIELDS" << std::endl;
				fixedTimeStep = true;
#pragma omp parallel
				{
					ModelPart::NodeIterator NodeBegin;
					ModelPart::NodeIterator NodeEnd;
					OpenMPUtils::PartitionedIterators(rModelPart.Nodes(), NodeBegin, NodeEnd);
					for (ModelPart::NodeIterator itNode = NodeBegin; itNode != NodeEnd; ++itNode)
					{
						itNode->FastGetSolutionStepValue(VELOCITY, 0) = itNode->FastGetSolutionStepValue(VELOCITY, 1);
						itNode->FastGetSolutionStepValue(PRESSURE, 0) = itNode->FastGetSolutionStepValue(PRESSURE, 1);
						itNode->FastGetSolutionStepValue(ACCELERATION, 0) = itNode->FastGetSolutionStepValue(ACCELERATION, 1);
					}
				}
			}
			else
			{
				rCurrentProcessInfo.SetValue(BAD_VELOCITY_CONVERGENCE, false);
			}
			return fixedTimeStep;
		}

		bool FixTimeStepContinuity(const double DvErrorNorm)
		{
			ModelPart &rModelPart = BaseType::GetModelPart();
			ProcessInfo &rCurrentProcessInfo = rModelPart.GetProcessInfo();
			double currentTime = rCurrentProcessInfo[TIME];
			double timeInterval = rCurrentProcessInfo[DELTA_TIME];
			double minTolerance = 0.01;
			bool fixedTimeStep = false;
			if (currentTime < 3 * timeInterval)
			{
				minTolerance = 10;
			}

			if ((DvErrorNorm > minTolerance || (DvErrorNorm < 0 && DvErrorNorm > 0) || (DvErrorNorm != DvErrorNorm)) &&
				DvErrorNorm != 0 &&
				(DvErrorNorm != 1 || currentTime > timeInterval))
			{
				fixedTimeStep = true;
				rCurrentProcessInfo.SetValue(BAD_PRESSURE_CONVERGENCE, true);
			}
			else
			{
				rCurrentProcessInfo.SetValue(BAD_PRESSURE_CONVERGENCE, false);
			}
			return fixedTimeStep;
		}

		///@}
		///@name Protected  Access
		///@{

		///@}
		///@name Protected Inquiry
		///@{

		///@}
		///@name Protected LifeCycle
		///@{

		///@}

		// private:
		///@name Static Member Variables
		///@{

		///@}
		///@name Member Variables
		///@{

		double mVelocityTolerance;

		double mPressureTolerance;

		unsigned int mMaxPressureIter;

		unsigned int mDomainSize;

		unsigned int mTimeOrder;

		bool mReformDofSet;

		// Fractional step index.
		/*  1 : Momentum step (calculate fractional step velocity)
      * 2-3 : Unused (reserved for componentwise calculation of frac step velocity)
      * 4 : Pressure step
      * 5 : Computation of projections
      * 6 : End of step velocity
      */
		//    unsigned int mStepId;

		/// Scheme for the solution of the momentum equation
		StrategyPointerType mpMomentumStrategy;

		/// Scheme for the solution of the mass equation
		StrategyPointerType mpPressureStrategy;

		///@}
		///@name Private Operators
		///@{

		///@}
		///@name Private Operations
		///@{

		void InitializeStrategy(SolverSettingsType &rSolverConfig)
		{
			KRATOS_TRY;

			mTimeOrder = rSolverConfig.GetTimeOrder();

			// Check that input parameters are reasonable and sufficient.
			this->Check();

			//ModelPart& rModelPart = this->GetModelPart();

			mDomainSize = rSolverConfig.GetDomainSize();

			mReformDofSet = rSolverConfig.GetReformDofSet();

			BaseType::SetEchoLevel(rSolverConfig.GetEchoLevel());

			// Initialize strategies for each step
			bool HaveVelStrategy = rSolverConfig.FindStrategy(SolverSettingsType::Velocity, mpMomentumStrategy);

			if (HaveVelStrategy)
			{
				rSolverConfig.FindTolerance(SolverSettingsType::Velocity, mVelocityTolerance);
				/* rSolverConfig.FindMaxIter(SolverSettingsType::Velocity,mMaxVelocityIter); */
			}
			else
			{
				KRATOS_THROW_ERROR(std::runtime_error, "NodalTwoStepVPStrategy error: No Velocity strategy defined in FractionalStepSettings", "");
			}

			bool HavePressStrategy = rSolverConfig.FindStrategy(SolverSettingsType::Pressure, mpPressureStrategy);

			if (HavePressStrategy)
			{
				rSolverConfig.FindTolerance(SolverSettingsType::Pressure, mPressureTolerance);
				rSolverConfig.FindMaxIter(SolverSettingsType::Pressure, mMaxPressureIter);
			}
			else
			{
				KRATOS_THROW_ERROR(std::runtime_error, "NodalTwoStepVPStrategy error: No Pressure strategy defined in FractionalStepSettings", "");
			}

			// Check input parameters
			this->Check();

			KRATOS_CATCH("");
		}

		///@}
		///@name Private  Access
		///@{

		///@}
		///@name Private Inquiry
		///@{

		///@}
		///@name Un accessible methods
		///@{

		/// Assignment operator.
		NodalTwoStepVPStrategy &operator=(NodalTwoStepVPStrategy const &rOther) {}

		/// Copy constructor.
		NodalTwoStepVPStrategy(NodalTwoStepVPStrategy const &rOther) {}

		///@}

	}; /// Class NodalTwoStepVPStrategy

	///@}
	///@name Type Definitions
	///@{

	///@}

	///@} // addtogroup

} // namespace Kratos.

#endif // KRATOS_NODAL_TWO_STEP_V_P_STRATEGY_H<|MERGE_RESOLUTION|>--- conflicted
+++ resolved
@@ -114,17 +114,11 @@
 		///@name Life Cycle
 		///@{
 
-<<<<<<< HEAD
-		// Additional Typedefs
-		typedef typename BuilderAndSolver<TSparseSpace, TDenseSpace, TLinearSolver>::Pointer BuilderSolverTypePointer;
-		typedef SolvingStrategy<TSparseSpace, TDenseSpace, TLinearSolver> BaseType;
-=======
 		NodalTwoStepVPStrategy(ModelPart &rModelPart,
 							   SolverSettingsType &rSolverConfig) : BaseType(rModelPart)
 		{
 			InitializeStrategy(rSolverConfig);
 		}
->>>>>>> 999f852c
 
 		NodalTwoStepVPStrategy(ModelPart &rModelPart,
 							   /*SolverConfiguration<TSparseSpace, TDenseSpace, TLinearSolver>& rSolverConfig,*/
@@ -214,11 +208,7 @@
 			if (mTimeOrder == 1 && rModelPart.GetBufferSize() < 2)
 				KRATOS_THROW_ERROR(std::invalid_argument, "Buffer size too small for fractional step strategy (Backward Euler), needed 2, got ", rModelPart.GetBufferSize());
 
-<<<<<<< HEAD
-		// this->UnactiveSliverElements(); //this is done in set_active_flag_mesher_process which is activated from fluid_pre_refining_mesher.py
-=======
 			const ProcessInfo &rCurrentProcessInfo = rModelPart.GetProcessInfo();
->>>>>>> 999f852c
 
 			for (ModelPart::ElementIterator itEl = rModelPart.ElementsBegin(); itEl != rModelPart.ElementsEnd(); ++itEl)
 			{
