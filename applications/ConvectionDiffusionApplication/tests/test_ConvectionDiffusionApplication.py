--- conflicted
+++ resolved
@@ -1,98 +1,3 @@
-<<<<<<< HEAD
-# import Kratos
-import KratosMultiphysics
-import KratosMultiphysics.ConvectionDiffusionApplication
-import run_cpp_unit_tests
-
-# Import Kratos "wrapper" for unittests
-import KratosMultiphysics.KratosUnittest as KratosUnittest
-
-try:
-    import KratosMultiphysics.ExternalSolversApplication as ExternalSolversApplication
-    missing_external_dependencies = False
-    missing_application = ''
-except ImportError as e:
-    missing_external_dependencies = True
-    # extract name of the missing application from the error message
-    import re
-    missing_application = re.search(r'''.*'KratosMultiphysics\.(.*)'.*''',
-                                    '{0}'.format(e)).group(1)
-
-# Import the tests or test_classes to create the suites
-
-##### SELF-CONTAINED TESTS #####
-from bfecc_convection_test import BFECCConvectionTest
-from source_term_test import SourceTermTest
-from thermal_coupling_test import ThermalCouplingTest
-from test_apply_thermal_face_process import ApplyThermalFaceProcessTest
-from adjoint_heat_diffusion_test import AdjointHeatDiffusionTest
-
-##### SMALL TESTS #####
-from convection_diffusion_test_factory import BasicConvectionDiffusionStationaryTest as TBasicConvectionDiffusionStationaryTest
-from convection_diffusion_test_factory import BasicConvectionDiffusionTransientTest as TBasicConvectionDiffusionTransientTest
-from convection_diffusion_test_factory import BasicDiffusionStationaryTest as TBasicDiffusionStationaryTest
-
-def AssembleTestSuites():
-    ''' Populates the test suites to run.
-
-    Populates the test suites to run. At least, it should populate the suites:
-    "small", "nighlty" and "all"
-
-    Return
-    ------
-
-    suites: A dictionary of suites
-        The set of suites with its test_cases added.
-    '''
-    suites = KratosUnittest.KratosSuites
-
-    # Create a test suit with the selected tests (Small tests):
-    # These tests are executed by the continuous integration tool, so they have to be very fast!
-    # Execution time << 1 sec on a regular PC !!!
-    # If the tests in the smallSuite take too long then merging to master will not be possible!
-    smallSuite = suites['small'] # These tests are executed by the continuous integration tool
-    nightSuite = suites['nightly'] # These tests are executed in the nightly build
-
-    ### Adding the self-contained tests
-    smallSuite.addTest(BFECCConvectionTest('testBFECCConvection'))
-    smallSuite.addTest(BFECCConvectionTest('testBFECCElementalLimiterConvection'))
-    smallSuite.addTest(SourceTermTest('testPureDiffusion'))
-    smallSuite.addTest(SourceTermTest('testDiffusionDominated'))
-    smallSuite.addTest(SourceTermTest('testConvectionDominated'))
-    smallSuite.addTest(SourceTermTest('testReaction'))
-    smallSuite.addTest(ThermalCouplingTest('testDirichletNeumann'))
-    smallSuite.addTest(ApplyThermalFaceProcessTest('testThermalFaceProcess'))
-    smallSuite.addTest(AdjointHeatDiffusionTest('testAdjointHeatDiffusion'))
-    smallSuite.addTest(AdjointHeatDiffusionTest('testAdjointHeatDiffusionWithSourceTerm'))
-
-    ### Adding Small Tests
-    smallSuite.addTest(TBasicConvectionDiffusionStationaryTest('test_execution'))
-    smallSuite.addTest(TBasicConvectionDiffusionTransientTest('test_execution'))
-    smallSuite.addTest(TBasicDiffusionStationaryTest('test_execution'))
-
-    # Create a test suite with the selected tests plus all small tests
-    nightSuite.addTests(smallSuite)
-
-    # For very long tests that should not be in nighly and you can use to validate
-    validationSuite = suites['validation']
-    validationSuite.addTests(smallSuite)
-
-    # Create a test suite that contains all the tests:
-    allSuite = suites['all']
-    allSuite.addTests(nightSuite)
-
-    return suites
-
-if __name__ == '__main__':
-    KratosMultiphysics.Logger.GetDefaultOutput().SetSeverity(KratosMultiphysics.Logger.Severity.WARNING)
-    KratosMultiphysics.Logger.PrintInfo("Unittests", "\nRunning cpp unit tests ...")
-    run_cpp_unit_tests.run()
-    KratosMultiphysics.Logger.PrintInfo("Unittests", "Finished running cpp unit tests!")
-
-    KratosMultiphysics.Logger.PrintInfo("Unittests", "\nRunning python tests ...")
-    KratosUnittest.runTests(AssembleTestSuites())
-    KratosMultiphysics.Logger.PrintInfo("Unittests", "Finished python tests!")
-=======
 # import Kratos
 import KratosMultiphysics
 import KratosMultiphysics.ConvectionDiffusionApplication
@@ -187,5 +92,4 @@
 
     KratosMultiphysics.Logger.PrintInfo("Unittests", "\nRunning python tests ...")
     KratosUnittest.runTests(AssembleTestSuites())
-    KratosMultiphysics.Logger.PrintInfo("Unittests", "Finished python tests!")
->>>>>>> ff0ba230
+    KratosMultiphysics.Logger.PrintInfo("Unittests", "Finished python tests!")