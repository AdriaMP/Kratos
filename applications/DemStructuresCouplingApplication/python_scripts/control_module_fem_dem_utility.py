import KratosMultiphysics
import KratosMultiphysics.DemStructuresCouplingApplication as DemFem


class ControlModuleFemDemUtility(object):
    def __init__(self, Model, spheres_model_part, test_number):

        fem_main_model_part = Model["Structure"]
        self.dem_main_model_part = spheres_model_part

        self.components_utility_list = []

        if not test_number:
            return

        if test_number == 1: # CTW16
            compression_length = 0.00381
            # face_area = 0.008062
<<<<<<< HEAD
        elif test_number == 2: # CTW10
            compression_length = 0.00381
            # face_area = 0.007601
        else: # Blind test
            compression_length = 0.009144
            # face_area = 0.088343
=======
            alternate_axis_loading = False
            limit_velocity = -50.0
        elif test_number == 2: # CTW10
            compression_length = 0.00381
            # face_area = 0.007601
            alternate_axis_loading = False
            limit_velocity = -50.0
        else: # Blind test
            compression_length = 0.009144
            # face_area = 0.088343
            alternate_axis_loading = True
            limit_velocity = -15.0
>>>>>>> 999f852c

        if fem_main_model_part.ProcessInfo[KratosMultiphysics.DOMAIN_SIZE] == 2:
            self.fem_submodel_part = Model["Structure.Parts_Solid_part"]
            settings = KratosMultiphysics.Parameters( """
            {
<<<<<<< HEAD
                "alternate_axis_loading": true,
                "target_stress_table_id" : 1,
                "initial_velocity" : 0.0,
                "limit_velocity" : -15.0,
=======
                "target_stress_table_id" : 1,
                "initial_velocity" : 0.0,
>>>>>>> 999f852c
                "velocity_factor" : 1.0,
                "compression_length" : 1.0,
                "young_modulus" : 7.0e9,
                "stress_increment_tolerance": 1.0e-3,
                "update_stiffness": true,
                "start_time" : 0.0,
                "stress_averaging_time": 1.0e-5
            }  """ )
<<<<<<< HEAD

=======
            settings.AddEmptyValue("alternate_axis_loading")
            settings["alternate_axis_loading"].SetBool(alternate_axis_loading)
            settings.AddEmptyValue("limit_velocity")
            settings["limit_velocity"].SetDouble(limit_velocity)
>>>>>>> 999f852c
            self.components_utility_list.append(DemFem.ControlModuleFemDem2DUtilities(self.fem_submodel_part, self.dem_main_model_part, settings))
        else:
            self.top_fem_model_part = Model["Structure.SurfacePressure3D_top_pressure"]
            #self.top_fem_model_part = Model["Structure.SurfacePressure3D_sigmaZpos"]
            self.top_dem_model_part = self.dem_main_model_part.GetSubModelPart("topdem")
            top_settings = KratosMultiphysics.Parameters( """
            {
                "imposed_direction" : 2,
                "alternate_axis_loading": false,
                "target_stress_table_id" : 1,
                "initial_velocity" : 0.0,
                "limit_velocity" : -0.1,
                "velocity_factor" : 0.5,
                "young_modulus" : 7.0e9,
                "stress_increment_tolerance": 100.0,
                "update_stiffness": true,
                "start_time" : 0.0,
                "stress_averaging_time": 1.0e-5
            }  """ )

            top_settings.AddEmptyValue("compression_length")
            top_settings["compression_length"].SetDouble(compression_length)
            self.components_utility_list.append(DemFem.ControlModuleFemDemUtilities(self.top_fem_model_part, self.top_dem_model_part, top_settings))

            self.bot_fem_model_part = Model["Structure.SurfacePressure3D_bottom_pressure"]
            #self.bot_fem_model_part = Model["Structure.SurfacePressure3D_sigmaZneg"]
            self.bot_dem_model_part = self.dem_main_model_part.GetSubModelPart("botdem")
            bot_settings = KratosMultiphysics.Parameters( """
            {
                "imposed_direction" : 2,
                "alternate_axis_loading": false,
                "target_stress_table_id" : 2,
                "initial_velocity" : 0.0,
                "limit_velocity" : 0.1,
                "velocity_factor" : 0.5,
                "young_modulus" : 7.0e9,
                "stress_increment_tolerance": 100.0,
                "update_stiffness": true,
                "start_time" : 0.0,
                "stress_averaging_time": 1.0e-5
            }  """ )

            bot_settings.AddEmptyValue("compression_length")
            bot_settings["compression_length"].SetDouble(compression_length)
            self.components_utility_list.append(DemFem.ControlModuleFemDemUtilities(self.bot_fem_model_part, self.bot_dem_model_part, bot_settings))

    def ExecuteInitialize(self):

        for component in self.components_utility_list:
            component.ExecuteInitialize()

    def ExecuteInitializeSolutionStep(self):

        for component in self.components_utility_list:
            component.ExecuteInitializeSolutionStep()

    def ExecuteFinalizeSolutionStep(self):

        for component in self.components_utility_list:
            component.ExecuteFinalizeSolutionStep()<|MERGE_RESOLUTION|>--- conflicted
+++ resolved
@@ -1,129 +1,109 @@
-import KratosMultiphysics
-import KratosMultiphysics.DemStructuresCouplingApplication as DemFem
-
-
-class ControlModuleFemDemUtility(object):
-    def __init__(self, Model, spheres_model_part, test_number):
-
-        fem_main_model_part = Model["Structure"]
-        self.dem_main_model_part = spheres_model_part
-
-        self.components_utility_list = []
-
-        if not test_number:
-            return
-
-        if test_number == 1: # CTW16
-            compression_length = 0.00381
-            # face_area = 0.008062
-<<<<<<< HEAD
-        elif test_number == 2: # CTW10
-            compression_length = 0.00381
-            # face_area = 0.007601
-        else: # Blind test
-            compression_length = 0.009144
-            # face_area = 0.088343
-=======
-            alternate_axis_loading = False
-            limit_velocity = -50.0
-        elif test_number == 2: # CTW10
-            compression_length = 0.00381
-            # face_area = 0.007601
-            alternate_axis_loading = False
-            limit_velocity = -50.0
-        else: # Blind test
-            compression_length = 0.009144
-            # face_area = 0.088343
-            alternate_axis_loading = True
-            limit_velocity = -15.0
->>>>>>> 999f852c
-
-        if fem_main_model_part.ProcessInfo[KratosMultiphysics.DOMAIN_SIZE] == 2:
-            self.fem_submodel_part = Model["Structure.Parts_Solid_part"]
-            settings = KratosMultiphysics.Parameters( """
-            {
-<<<<<<< HEAD
-                "alternate_axis_loading": true,
-                "target_stress_table_id" : 1,
-                "initial_velocity" : 0.0,
-                "limit_velocity" : -15.0,
-=======
-                "target_stress_table_id" : 1,
-                "initial_velocity" : 0.0,
->>>>>>> 999f852c
-                "velocity_factor" : 1.0,
-                "compression_length" : 1.0,
-                "young_modulus" : 7.0e9,
-                "stress_increment_tolerance": 1.0e-3,
-                "update_stiffness": true,
-                "start_time" : 0.0,
-                "stress_averaging_time": 1.0e-5
-            }  """ )
-<<<<<<< HEAD
-
-=======
-            settings.AddEmptyValue("alternate_axis_loading")
-            settings["alternate_axis_loading"].SetBool(alternate_axis_loading)
-            settings.AddEmptyValue("limit_velocity")
-            settings["limit_velocity"].SetDouble(limit_velocity)
->>>>>>> 999f852c
-            self.components_utility_list.append(DemFem.ControlModuleFemDem2DUtilities(self.fem_submodel_part, self.dem_main_model_part, settings))
-        else:
-            self.top_fem_model_part = Model["Structure.SurfacePressure3D_top_pressure"]
-            #self.top_fem_model_part = Model["Structure.SurfacePressure3D_sigmaZpos"]
-            self.top_dem_model_part = self.dem_main_model_part.GetSubModelPart("topdem")
-            top_settings = KratosMultiphysics.Parameters( """
-            {
-                "imposed_direction" : 2,
-                "alternate_axis_loading": false,
-                "target_stress_table_id" : 1,
-                "initial_velocity" : 0.0,
-                "limit_velocity" : -0.1,
-                "velocity_factor" : 0.5,
-                "young_modulus" : 7.0e9,
-                "stress_increment_tolerance": 100.0,
-                "update_stiffness": true,
-                "start_time" : 0.0,
-                "stress_averaging_time": 1.0e-5
-            }  """ )
-
-            top_settings.AddEmptyValue("compression_length")
-            top_settings["compression_length"].SetDouble(compression_length)
-            self.components_utility_list.append(DemFem.ControlModuleFemDemUtilities(self.top_fem_model_part, self.top_dem_model_part, top_settings))
-
-            self.bot_fem_model_part = Model["Structure.SurfacePressure3D_bottom_pressure"]
-            #self.bot_fem_model_part = Model["Structure.SurfacePressure3D_sigmaZneg"]
-            self.bot_dem_model_part = self.dem_main_model_part.GetSubModelPart("botdem")
-            bot_settings = KratosMultiphysics.Parameters( """
-            {
-                "imposed_direction" : 2,
-                "alternate_axis_loading": false,
-                "target_stress_table_id" : 2,
-                "initial_velocity" : 0.0,
-                "limit_velocity" : 0.1,
-                "velocity_factor" : 0.5,
-                "young_modulus" : 7.0e9,
-                "stress_increment_tolerance": 100.0,
-                "update_stiffness": true,
-                "start_time" : 0.0,
-                "stress_averaging_time": 1.0e-5
-            }  """ )
-
-            bot_settings.AddEmptyValue("compression_length")
-            bot_settings["compression_length"].SetDouble(compression_length)
-            self.components_utility_list.append(DemFem.ControlModuleFemDemUtilities(self.bot_fem_model_part, self.bot_dem_model_part, bot_settings))
-
-    def ExecuteInitialize(self):
-
-        for component in self.components_utility_list:
-            component.ExecuteInitialize()
-
-    def ExecuteInitializeSolutionStep(self):
-
-        for component in self.components_utility_list:
-            component.ExecuteInitializeSolutionStep()
-
-    def ExecuteFinalizeSolutionStep(self):
-
-        for component in self.components_utility_list:
+import KratosMultiphysics
+import KratosMultiphysics.DemStructuresCouplingApplication as DemFem
+
+
+class ControlModuleFemDemUtility(object):
+    def __init__(self, Model, spheres_model_part, test_number):
+
+        fem_main_model_part = Model["Structure"]
+        self.dem_main_model_part = spheres_model_part
+
+        self.components_utility_list = []
+
+        if not test_number:
+            return
+
+        if test_number == 1: # CTW16
+            compression_length = 0.00381
+            # face_area = 0.008062
+            alternate_axis_loading = False
+            limit_velocity = -50.0
+        elif test_number == 2: # CTW10
+            compression_length = 0.00381
+            # face_area = 0.007601
+            alternate_axis_loading = False
+            limit_velocity = -50.0
+        else: # Blind test
+            compression_length = 0.009144
+            # face_area = 0.088343
+            alternate_axis_loading = True
+            limit_velocity = -15.0
+
+        if fem_main_model_part.ProcessInfo[KratosMultiphysics.DOMAIN_SIZE] == 2:
+            self.fem_submodel_part = Model["Structure.Parts_Solid_part"]
+            settings = KratosMultiphysics.Parameters( """
+            {
+                "target_stress_table_id" : 1,
+                "initial_velocity" : 0.0,
+                "velocity_factor" : 1.0,
+                "compression_length" : 1.0,
+                "young_modulus" : 7.0e9,
+                "stress_increment_tolerance": 1.0e-3,
+                "update_stiffness": true,
+                "start_time" : 0.0,
+                "stress_averaging_time": 1.0e-5
+            }  """ )
+            settings.AddEmptyValue("alternate_axis_loading")
+            settings["alternate_axis_loading"].SetBool(alternate_axis_loading)
+            settings.AddEmptyValue("limit_velocity")
+            settings["limit_velocity"].SetDouble(limit_velocity)
+            self.components_utility_list.append(DemFem.ControlModuleFemDem2DUtilities(self.fem_submodel_part, self.dem_main_model_part, settings))
+        else:
+            self.top_fem_model_part = Model["Structure.SurfacePressure3D_top_pressure"]
+            #self.top_fem_model_part = Model["Structure.SurfacePressure3D_sigmaZpos"]
+            self.top_dem_model_part = self.dem_main_model_part.GetSubModelPart("topdem")
+            top_settings = KratosMultiphysics.Parameters( """
+            {
+                "imposed_direction" : 2,
+                "alternate_axis_loading": false,
+                "target_stress_table_id" : 1,
+                "initial_velocity" : 0.0,
+                "limit_velocity" : -0.1,
+                "velocity_factor" : 0.5,
+                "young_modulus" : 7.0e9,
+                "stress_increment_tolerance": 100.0,
+                "update_stiffness": true,
+                "start_time" : 0.0,
+                "stress_averaging_time": 1.0e-5
+            }  """ )
+
+            top_settings.AddEmptyValue("compression_length")
+            top_settings["compression_length"].SetDouble(compression_length)
+            self.components_utility_list.append(DemFem.ControlModuleFemDemUtilities(self.top_fem_model_part, self.top_dem_model_part, top_settings))
+
+            self.bot_fem_model_part = Model["Structure.SurfacePressure3D_bottom_pressure"]
+            #self.bot_fem_model_part = Model["Structure.SurfacePressure3D_sigmaZneg"]
+            self.bot_dem_model_part = self.dem_main_model_part.GetSubModelPart("botdem")
+            bot_settings = KratosMultiphysics.Parameters( """
+            {
+                "imposed_direction" : 2,
+                "alternate_axis_loading": false,
+                "target_stress_table_id" : 2,
+                "initial_velocity" : 0.0,
+                "limit_velocity" : 0.1,
+                "velocity_factor" : 0.5,
+                "young_modulus" : 7.0e9,
+                "stress_increment_tolerance": 100.0,
+                "update_stiffness": true,
+                "start_time" : 0.0,
+                "stress_averaging_time": 1.0e-5
+            }  """ )
+
+            bot_settings.AddEmptyValue("compression_length")
+            bot_settings["compression_length"].SetDouble(compression_length)
+            self.components_utility_list.append(DemFem.ControlModuleFemDemUtilities(self.bot_fem_model_part, self.bot_dem_model_part, bot_settings))
+
+    def ExecuteInitialize(self):
+
+        for component in self.components_utility_list:
+            component.ExecuteInitialize()
+
+    def ExecuteInitializeSolutionStep(self):
+
+        for component in self.components_utility_list:
+            component.ExecuteInitializeSolutionStep()
+
+    def ExecuteFinalizeSolutionStep(self):
+
+        for component in self.components_utility_list:
             component.ExecuteFinalizeSolutionStep()