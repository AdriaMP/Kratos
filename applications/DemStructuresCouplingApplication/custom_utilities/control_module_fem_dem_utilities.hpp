//    |  /           |
//    ' /   __| _` | __|  _ \   __|
//    . \  |   (   | |   (   |\__ `
//   _|\_\_|  \__,_|\__|\___/ ____/
//                   Multi-Physics
//
//  License:         BSD License
//                   Kratos default license: kratos/license.txt
//
//  Main authors:    Ignasi de Pouplana
//


#ifndef KRATOS_CONTROL_MODULE_FEM_DEM_UTILITIES
#define KRATOS_CONTROL_MODULE_FEM_DEM_UTILITIES

// /* External includes */

// System includes

// Project includes
#include "includes/variables.h"

/* System includes */
#include <limits>
#include <iostream>
#include <iomanip>

/* External includes */
#ifdef _OPENMP
#include <omp.h>
#endif

/* Project includes */
#include "geometries/geometry.h"
#include "includes/define.h"
#include "includes/model_part.h"

#include "includes/table.h"
#include "includes/kratos_parameters.h"

// Application includes
#include "custom_elements/spheric_continuum_particle.h"

#include "dem_structures_coupling_application_variables.h"


namespace Kratos
{
class ControlModuleFemDemUtilities
{
public:

KRATOS_CLASS_POINTER_DEFINITION(ControlModuleFemDemUtilities);

/// Defining a table with double argument and result type as table type.
typedef Table<double,double> TableType;

/// Default constructor.

ControlModuleFemDemUtilities(ModelPart& rFemModelPart,
                            ModelPart& rDemModelPart,
                            Parameters& rParameters
                            ) :
                            mrFemModelPart(rFemModelPart),
                            mrDemModelPart(rDemModelPart)
{
    KRATOS_TRY

    Parameters default_parameters( R"(
        {
            "imposed_direction" : 2,
            "alternate_axis_loading": false,
            "target_stress_table_id" : 0,
            "initial_velocity" : 0.0,
            "limit_velocity" : 1.0,
            "velocity_factor" : 1.0,
            "compression_length" : 1.0,
            "young_modulus" : 1.0e7,
            "stress_increment_tolerance": 100.0,
            "update_stiffness": true,
            "start_time" : 0.0,
            "stress_averaging_time": 1.0e-5
        }  )" );

    // Now validate agains defaults -- this also ensures no type mismatch
    rParameters.ValidateAndAssignDefaults(default_parameters);

    mImposedDirection = rParameters["imposed_direction"].GetInt();
    mTargetStressTableId = rParameters["target_stress_table_id"].GetInt();
    mVelocity = rParameters["initial_velocity"].GetDouble();
    if (mImposedDirection == 0) {
        const Variable<double>& DemVelocityVar = KratosComponents< Variable<double> >::Get("IMPOSED_VELOCITY_X_VALUE");
        mrDemModelPart[DemVelocityVar] = mVelocity;
    } else if (mImposedDirection == 1) {
        const Variable<double>& DemVelocityVar = KratosComponents< Variable<double> >::Get("IMPOSED_VELOCITY_Y_VALUE");
        mrDemModelPart[DemVelocityVar] = mVelocity;
    } else {
        const Variable<double>& DemVelocityVar = KratosComponents< Variable<double> >::Get("IMPOSED_VELOCITY_Z_VALUE");
        mrDemModelPart[DemVelocityVar] = mVelocity;
    }
    mLimitVelocity = rParameters["limit_velocity"].GetDouble();
    mVelocityFactor = rParameters["velocity_factor"].GetDouble();
    mStartTime = rParameters["start_time"].GetDouble();
    mStressIncrementTolerance = rParameters["stress_increment_tolerance"].GetDouble();
    mUpdateStiffness = rParameters["update_stiffness"].GetBool();
    mReactionStressOld = 0.0;
    mStiffness = rParameters["young_modulus"].GetDouble()/rParameters["compression_length"].GetDouble(); // mStiffness is actually a stiffness over an area
    mStressAveragingTime = rParameters["stress_averaging_time"].GetDouble();
    mVectorOfLastStresses.resize(0);

    mAlternateAxisLoading = rParameters["alternate_axis_loading"].GetBool();
    mXCounter = 1;
    mYCounter = 2;
    mZCounter = 3;

    mrDemModelPart.GetProcessInfo()[TARGET_STRESS_Z] = 0.0;

    KRATOS_CATCH("");
}

/// Destructor.

virtual ~ControlModuleFemDemUtilities(){}

//***************************************************************************************************************
//***************************************************************************************************************

// Before FEM and DEM solution
void ExecuteInitialize()
{
    KRATOS_TRY;

<<<<<<< HEAD
        const int NNodes = static_cast<int>(mrFemModelPart.Nodes().size());
        ModelPart::NodesContainerType::iterator it_begin = mrFemModelPart.NodesBegin();
=======
    const int NNodes = static_cast<int>(mrFemModelPart.Nodes().size());
    ModelPart::NodesContainerType::iterator it_begin = mrFemModelPart.NodesBegin();
    typedef Variable<double> ComponentType;
    ComponentType VarComponent = KratosComponents< ComponentType >::Get(mVariableName);

    #pragma omp parallel for
    for(int i = 0; i<NNodes; i++)
    {
        ModelPart::NodesContainerType::iterator it = it_begin + i;
>>>>>>> 36650c73

        if (mImposedDirection == 0) {
            // X direction
            #pragma omp parallel for
            for(int i = 0; i<NNodes; i++) {
                ModelPart::NodesContainerType::iterator it = it_begin + i;
                it->Fix(DISPLACEMENT_X);
                it->FastGetSolutionStepValue(DISPLACEMENT_X) = 0.0;
            }
        } else if (mImposedDirection == 1) {
            // Y direction
            #pragma omp parallel for
            for(int i = 0; i<NNodes; i++) {
                ModelPart::NodesContainerType::iterator it = it_begin + i;
                it->Fix(DISPLACEMENT_Y);
                it->FastGetSolutionStepValue(DISPLACEMENT_Y) = 0.0;
            }
        } else if (mImposedDirection == 2) {
            // Z direction
            #pragma omp parallel for
            for(int i = 0; i<NNodes; i++) {
                ModelPart::NodesContainerType::iterator it = it_begin + i;
                it->Fix(DISPLACEMENT_Z);
                it->FastGetSolutionStepValue(DISPLACEMENT_Z) = 0.0;
            }
        }

    KRATOS_CATCH("");
}

// Before FEM and DEM solution
void ExecuteInitializeSolutionStep()
{
    const double CurrentTime = mrFemModelPart.GetProcessInfo()[TIME];
    const double DeltaTime = mrFemModelPart.GetProcessInfo()[DELTA_TIME];
    const int NNodes = static_cast<int>(mrFemModelPart.Nodes().size());
    ModelPart::NodesContainerType::iterator it_begin = mrFemModelPart.NodesBegin();
    TableType::Pointer pTargetStressTable = mrFemModelPart.pGetTable(mTargetStressTableId);

<<<<<<< HEAD
    double ReactionStress = CalculateReactionStress();
    ReactionStress = UpdateVectorOfHistoricalStressesAndComputeNewAverage(ReactionStress);
=======
    if(CurrentTime >= mStartTime && mTargetStressTableId > 0)
    {
        // Calculate ReactionStress
        typedef Variable<double> ComponentType;
        ComponentType ReactionVarComponent = KratosComponents< ComponentType >::Get(mReactionVariableName);
        const int NNodes = static_cast<int>(mrFemModelPart.Nodes().size());
        ModelPart::NodesContainerType::iterator it_begin = mrFemModelPart.NodesBegin();
        double FaceReaction = 0.0;

        #pragma omp parallel for reduction(+:FaceReaction)
        for(int i = 0; i<NNodes; i++)
        {
            ModelPart::NodesContainerType::iterator it = it_begin + i;

            FaceReaction += it->FastGetSolutionStepValue(ReactionVarComponent);
        }

        ComponentType DemForceVarComponent = KratosComponents< ComponentType >::Get(mDemForceVariableName);
        const int NDemNodes = static_cast<int>(mrDemModelPart.Nodes().size());
        ModelPart::NodesContainerType::iterator it_dem_begin = mrDemModelPart.NodesBegin();

        // The sign of DEM TOTAL_FORCES is opposed to the sign of FEM REACTION
        #pragma omp parallel for reduction(-:FaceReaction)
        for(int i = 0; i<NDemNodes; i++)
        {
            ModelPart::NodesContainerType::iterator it = it_dem_begin + i;
>>>>>>> 36650c73

    // Check whether this is a loading step for the current axis
    IsTimeToApplyCM();

    if (mApplyCM == true) {

        // Update K if required
        if (mAlternateAxisLoading == false) {
            if(mUpdateStiffness == true) {
                mStiffness = EstimateStiffness(ReactionStress,DeltaTime);
            }
        }
        mReactionStressOld = ReactionStress;

        // Update velocity
        const double NextTargetStress = pTargetStressTable->GetValue(CurrentTime+DeltaTime);
        const double df_target = NextTargetStress - ReactionStress;
        double delta_velocity = df_target/(mStiffness * DeltaTime) - mVelocity;

        if(std::abs(df_target) < mStressIncrementTolerance) {
            delta_velocity = -mVelocity;
        }

        mVelocity += mVelocityFactor * delta_velocity;

        if(std::abs(mVelocity) > std::abs(mLimitVelocity)) {
            if(mVelocity >= 0.0) {
                mVelocity = std::abs(mLimitVelocity);
            } else {
                mVelocity = - std::abs(mLimitVelocity);
            }
        }

        // Update Imposed displacement
        if (mImposedDirection == 0) { // X direction
            const Variable<double>& DemVelocityVar = KratosComponents< Variable<double> >::Get("IMPOSED_VELOCITY_X_VALUE");
            mrDemModelPart[DemVelocityVar] = mVelocity;

            #pragma omp parallel for
            for(int i = 0; i<NNodes; i++) {
                ModelPart::NodesContainerType::iterator it = it_begin + i;
                it->FastGetSolutionStepValue(DISPLACEMENT_X) += mVelocity * DeltaTime;
                // Save calculated velocity and reaction for print (only at FEM nodes)
                it->FastGetSolutionStepValue(TARGET_STRESS_X) = pTargetStressTable->GetValue(CurrentTime);
                it->FastGetSolutionStepValue(REACTION_STRESS_X) = ReactionStress;
                it->FastGetSolutionStepValue(LOADING_VELOCITY_X) = mVelocity;
            }
        } else if (mImposedDirection == 1) { // Y direction
            const Variable<double>& DemVelocityVar = KratosComponents< Variable<double> >::Get("IMPOSED_VELOCITY_Y_VALUE");
            mrDemModelPart[DemVelocityVar] = mVelocity;

            #pragma omp parallel for
            for(int i = 0; i<NNodes; i++) {
                ModelPart::NodesContainerType::iterator it = it_begin + i;
                it->FastGetSolutionStepValue(DISPLACEMENT_Y) += mVelocity * DeltaTime;
                // Save calculated velocity and reaction for print (only at FEM nodes)
                it->FastGetSolutionStepValue(TARGET_STRESS_Y) = pTargetStressTable->GetValue(CurrentTime);
                it->FastGetSolutionStepValue(REACTION_STRESS_Y) = ReactionStress;
                it->FastGetSolutionStepValue(LOADING_VELOCITY_Y) = mVelocity;
            }
        } else if (mImposedDirection == 2) { // Z direction
            const Variable<double>& DemVelocityVar = KratosComponents< Variable<double> >::Get("IMPOSED_VELOCITY_Z_VALUE");
            mrDemModelPart[DemVelocityVar] = mVelocity;

            #pragma omp parallel for
            for(int i = 0; i<NNodes; i++) {
                ModelPart::NodesContainerType::iterator it = it_begin + i;
                it->FastGetSolutionStepValue(DISPLACEMENT_Z) += mVelocity * DeltaTime;
                // Save calculated velocity and reaction for print (only at FEM nodes)
                it->FastGetSolutionStepValue(TARGET_STRESS_Z) = pTargetStressTable->GetValue(CurrentTime);
                it->FastGetSolutionStepValue(REACTION_STRESS_Z) = ReactionStress;
                it->FastGetSolutionStepValue(LOADING_VELOCITY_Z) = mVelocity;
            }
            mrDemModelPart.GetProcessInfo()[TARGET_STRESS_Z] = std::abs(pTargetStressTable->GetValue(CurrentTime));
        }
    } else {
        // Save calculated velocity and reaction for print (only at FEM nodes)
        if (mImposedDirection == 0) { // X direction
            const Variable<double>& DemVelocityVar = KratosComponents< Variable<double> >::Get("IMPOSED_VELOCITY_X_VALUE");
            mrDemModelPart[DemVelocityVar] = 0.0;

            #pragma omp parallel for
            for(int i = 0; i<NNodes; i++) {
                ModelPart::NodesContainerType::iterator it = it_begin + i;
                it->FastGetSolutionStepValue(TARGET_STRESS_X) = pTargetStressTable->GetValue(CurrentTime);
                it->FastGetSolutionStepValue(REACTION_STRESS_X) = ReactionStress;
                it->FastGetSolutionStepValue(LOADING_VELOCITY_X) = 0.0;
            }
        } else if (mImposedDirection == 1) { // Y direction
            const Variable<double>& DemVelocityVar = KratosComponents< Variable<double> >::Get("IMPOSED_VELOCITY_Y_VALUE");
            mrDemModelPart[DemVelocityVar] = 0.0;

            #pragma omp parallel for
            for(int i = 0; i<NNodes; i++) {
                ModelPart::NodesContainerType::iterator it = it_begin + i;
                it->FastGetSolutionStepValue(TARGET_STRESS_Y) = pTargetStressTable->GetValue(CurrentTime);
                it->FastGetSolutionStepValue(REACTION_STRESS_Y) = ReactionStress;
                it->FastGetSolutionStepValue(LOADING_VELOCITY_Y) = 0.0;
            }
        } else if (mImposedDirection == 2) { // Z direction
            const Variable<double>& DemVelocityVar = KratosComponents< Variable<double> >::Get("IMPOSED_VELOCITY_Z_VALUE");
            mrDemModelPart[DemVelocityVar] = 0.0;

            #pragma omp parallel for
            for(int i = 0; i<NNodes; i++) {
                ModelPart::NodesContainerType::iterator it = it_begin + i;
                it->FastGetSolutionStepValue(TARGET_STRESS_Z) = pTargetStressTable->GetValue(CurrentTime);
                it->FastGetSolutionStepValue(REACTION_STRESS_Z) = ReactionStress;
                it->FastGetSolutionStepValue(LOADING_VELOCITY_Z) = 0.0;
            }
            mrDemModelPart.GetProcessInfo()[TARGET_STRESS_Z] = std::abs(pTargetStressTable->GetValue(CurrentTime));
        }
    }
}

<<<<<<< HEAD
// After FEM and DEM solution
void ExecuteFinalizeSolutionStep()
{
    // Update K with latest ReactionStress after the axis has been loaded
    if (mApplyCM == true) {
        if (mAlternateAxisLoading == true) {
            const double delta_time = mrFemModelPart.GetProcessInfo()[DELTA_TIME];
            double ReactionStress = CalculateReactionStress();
            if(mUpdateStiffness == true) {
                mStiffness = EstimateStiffness(ReactionStress,delta_time);
            }
        }
=======
    const int NNodes = static_cast<int>(mrFemModelPart.Nodes().size());
    ModelPart::NodesContainerType::iterator it_begin = mrFemModelPart.NodesBegin();
    typedef Variable<double> ComponentType;
    ComponentType VarComponent = KratosComponents< ComponentType >::Get(mVariableName);
    const double DeltaTime = mrFemModelPart.GetProcessInfo()[DELTA_TIME];

    #pragma omp parallel for
    for(int i = 0; i<NNodes; i++)
    {
        ModelPart::NodesContainerType::iterator it = it_begin + i;

        it->FastGetSolutionStepValue(VarComponent) += mVelocity * DeltaTime;
>>>>>>> 36650c73
    }
}

//***************************************************************************************************************
//***************************************************************************************************************

///@}
///@name Inquiry
///@{


///@}
///@name Input and output
///@{

/// Turn back information as a stemplate<class T, std::size_t dim> tring.

virtual std::string Info() const
{
    return "";
}

/// Print information about this object.

virtual void PrintInfo(std::ostream& rOStream) const
{
}

/// Print object's data.

virtual void PrintData(std::ostream& rOStream) const
{
}


///@}
///@name Friends
///@{

///@}

protected:
///@name Protected static Member r_variables
///@{

    ModelPart& mrFemModelPart;
    ModelPart& mrDemModelPart;
    unsigned int mImposedDirection;
    unsigned int mTargetStressTableId;
    double mVelocity;
    double mLimitVelocity;
    double mVelocityFactor;
    double mStartTime;
    double mReactionStressOld;
    double mStressIncrementTolerance;
    double mStiffness;
    bool mUpdateStiffness;
    std::vector<double> mVectorOfLastStresses;
    double mStressAveragingTime;
    bool mAlternateAxisLoading;
    unsigned int mXCounter;
    unsigned int mYCounter;
    unsigned int mZCounter;
    bool mApplyCM;

///@}
///@name Protected member r_variables
///@{ template<class T, std::size_t dim>


///@}
///@name Protected Operators
///@{


///@}
///@name Protected Operations
///@{


///@}
///@name Protected  Access
///@{

///@}
///@name Protected Inquiry
///@{


///@}
///@name Protected LifeCycle
///@{


///@}

private:

///@name Static Member r_variables
///@{


///@}
///@name Member r_variables
///@{
///@}
///@name Private Operators
///@{

///@}
///@name Private Operations
///@{

double UpdateVectorOfHistoricalStressesAndComputeNewAverage(const double& last_reaction) {
    KRATOS_TRY;
    int length_of_vector = mVectorOfLastStresses.size();
    if (length_of_vector == 0) { //only the first time
        int number_of_steps_for_stress_averaging = (int) (mStressAveragingTime / mrFemModelPart.GetProcessInfo()[DELTA_TIME]);
        if(number_of_steps_for_stress_averaging < 1) number_of_steps_for_stress_averaging = 1;
        mVectorOfLastStresses.resize(number_of_steps_for_stress_averaging);
        KRATOS_INFO("DEM") << " 'number_of_steps_for_stress_averaging' is "<< number_of_steps_for_stress_averaging << std::endl;
    }

    length_of_vector = mVectorOfLastStresses.size();

    if(length_of_vector > 1) {
        for(int i=1; i<length_of_vector; i++) {
            mVectorOfLastStresses[i-1] = mVectorOfLastStresses[i];
        }
    }
    mVectorOfLastStresses[length_of_vector-1] = last_reaction;

    double average = 0.0;
    for(int i=0; i<length_of_vector; i++) {
        average += mVectorOfLastStresses[i];
    }
    average /= (double) length_of_vector;
    return average;

    KRATOS_CATCH("");
}

void IsTimeToApplyCM(){
    const double current_time = mrFemModelPart.GetProcessInfo()[TIME];
    mApplyCM = false;

    if(current_time >= mStartTime) {
        if (mAlternateAxisLoading == true) {
            const unsigned int step = mrFemModelPart.GetProcessInfo()[STEP];
            if (mImposedDirection == 0) {
                if(step == mXCounter){
                    mApplyCM = true;
                    mXCounter += 3;
                }
            } else if (mImposedDirection == 1) {
                if(step == mYCounter){
                    mApplyCM = true;
                    mYCounter += 3;
                }
            } else if (mImposedDirection == 2) {
                if(step == mZCounter){
                    mApplyCM = true;
                    mZCounter += 3;
                }
            }
        } else {
            mApplyCM = true;
        }
    }
}

double CalculateReactionStress() {

    // DEM variables
    ModelPart::ElementsContainerType& rElements = mrDemModelPart.GetCommunicator().LocalMesh().Elements();
    // FEM variables
    const int NNodes = static_cast<int>(mrFemModelPart.Nodes().size());
    ModelPart::NodesContainerType::iterator it_begin = mrFemModelPart.NodesBegin();

    // Calculate face_area
    double face_area = 0.0;
    // DEM modelpart
    #pragma omp parallel for reduction(+:face_area)
    for (int i = 0; i < (int)rElements.size(); i++) {
        ModelPart::ElementsContainerType::ptr_iterator ptr_itElem = rElements.ptr_begin() + i;
        Element* p_element = ptr_itElem->get();
        SphericContinuumParticle* pDemElem = dynamic_cast<SphericContinuumParticle*>(p_element);
        const double radius = pDemElem->GetRadius();
        face_area += Globals::Pi*radius*radius;
    }
    // FEM modelpart
    const int NCons = static_cast<int>(mrFemModelPart.Conditions().size());
    ModelPart::ConditionsContainerType::iterator con_begin = mrFemModelPart.ConditionsBegin();
    #pragma omp parallel for reduction(+:face_area)
    for(int i = 0; i < NCons; i++)
    {
        ModelPart::ConditionsContainerType::iterator itCond = con_begin + i;
        face_area += itCond->GetGeometry().Area();
    }

    // Calculate ReactionStress
    double FaceReaction = 0.0;

    if (mImposedDirection == 0) { // X direction
        #pragma omp parallel for reduction(+:FaceReaction)
        for(int i = 0; i<NNodes; i++){
            ModelPart::NodesContainerType::iterator it = it_begin + i;
            FaceReaction += it->FastGetSolutionStepValue(REACTION_X);
        }
    } else if (mImposedDirection == 1) { // Y direction
        #pragma omp parallel for reduction(+:FaceReaction)
        for(int i = 0; i<NNodes; i++){
            ModelPart::NodesContainerType::iterator it = it_begin + i;
            FaceReaction += it->FastGetSolutionStepValue(REACTION_Y);
        }
    } else if (mImposedDirection == 2) { // Z direction
        #pragma omp parallel for reduction(+:FaceReaction)
        for(int i = 0; i<NNodes; i++){
            ModelPart::NodesContainerType::iterator it = it_begin + i;
            FaceReaction += it->FastGetSolutionStepValue(REACTION_Z);
        }
    }

    const int NDemNodes = static_cast<int>(mrDemModelPart.Nodes().size());
    ModelPart::NodesContainerType::iterator it_dem_begin = mrDemModelPart.NodesBegin();

    // The sign of DEM TOTAL_FORCES is opposed to the sign of FEM REACTION
    if (mImposedDirection == 0) { // X direction
        #pragma omp parallel for reduction(-:FaceReaction)
        for(int i = 0; i<NDemNodes; i++) {
            ModelPart::NodesContainerType::iterator it = it_dem_begin + i;
            FaceReaction -= it->FastGetSolutionStepValue(TOTAL_FORCES_X);
        }
    } else if (mImposedDirection == 1) { // Y direction
        #pragma omp parallel for reduction(-:FaceReaction)
        for(int i = 0; i<NDemNodes; i++) {
            ModelPart::NodesContainerType::iterator it = it_dem_begin + i;
            FaceReaction -= it->FastGetSolutionStepValue(TOTAL_FORCES_Y);
        }
    } else if (mImposedDirection == 2) { // Z direction
        #pragma omp parallel for reduction(-:FaceReaction)
        for(int i = 0; i<NDemNodes; i++) {
            ModelPart::NodesContainerType::iterator it = it_dem_begin + i;
            FaceReaction -= it->FastGetSolutionStepValue(TOTAL_FORCES_Z);
        }
    }

    double reaction_stress;
    if (std::abs(face_area) > 1.0e-12) {
        reaction_stress = FaceReaction / face_area;
    } else {
        reaction_stress = 0.0;
    }

    return reaction_stress;
}

double EstimateStiffness(const double& rReactionStress, const double& rDeltaTime) {
    double K_estimated = mStiffness;
    if(std::abs(mVelocity) > 1.0e-12 && std::abs(rReactionStress-mReactionStressOld) > mStressIncrementTolerance) {
        K_estimated = std::abs((rReactionStress-mReactionStressOld)/(mVelocity * rDeltaTime));
    }
    return K_estimated;
}

///@}
///@name Private  Access
///@{


///@}
///@name Private Inquiry
///@{


///@}
///@name Un accessible methods
///@{

/// Assignment operator.
ControlModuleFemDemUtilities & operator=(ControlModuleFemDemUtilities const& rOther);


///@}

}; // Class ControlModuleFemDemUtilities

}  // namespace Python.

#endif // KRATOS_CONTROL_MODULE_FEM_DEM_UTILITIES<|MERGE_RESOLUTION|>--- conflicted
+++ resolved
@@ -131,20 +131,8 @@
 {
     KRATOS_TRY;
 
-<<<<<<< HEAD
         const int NNodes = static_cast<int>(mrFemModelPart.Nodes().size());
         ModelPart::NodesContainerType::iterator it_begin = mrFemModelPart.NodesBegin();
-=======
-    const int NNodes = static_cast<int>(mrFemModelPart.Nodes().size());
-    ModelPart::NodesContainerType::iterator it_begin = mrFemModelPart.NodesBegin();
-    typedef Variable<double> ComponentType;
-    ComponentType VarComponent = KratosComponents< ComponentType >::Get(mVariableName);
-
-    #pragma omp parallel for
-    for(int i = 0; i<NNodes; i++)
-    {
-        ModelPart::NodesContainerType::iterator it = it_begin + i;
->>>>>>> 36650c73
 
         if (mImposedDirection == 0) {
             // X direction
@@ -184,153 +172,9 @@
     ModelPart::NodesContainerType::iterator it_begin = mrFemModelPart.NodesBegin();
     TableType::Pointer pTargetStressTable = mrFemModelPart.pGetTable(mTargetStressTableId);
 
-<<<<<<< HEAD
     double ReactionStress = CalculateReactionStress();
     ReactionStress = UpdateVectorOfHistoricalStressesAndComputeNewAverage(ReactionStress);
-=======
-    if(CurrentTime >= mStartTime && mTargetStressTableId > 0)
-    {
-        // Calculate ReactionStress
-        typedef Variable<double> ComponentType;
-        ComponentType ReactionVarComponent = KratosComponents< ComponentType >::Get(mReactionVariableName);
-        const int NNodes = static_cast<int>(mrFemModelPart.Nodes().size());
-        ModelPart::NodesContainerType::iterator it_begin = mrFemModelPart.NodesBegin();
-        double FaceReaction = 0.0;
-
-        #pragma omp parallel for reduction(+:FaceReaction)
-        for(int i = 0; i<NNodes; i++)
-        {
-            ModelPart::NodesContainerType::iterator it = it_begin + i;
-
-            FaceReaction += it->FastGetSolutionStepValue(ReactionVarComponent);
-        }
-
-        ComponentType DemForceVarComponent = KratosComponents< ComponentType >::Get(mDemForceVariableName);
-        const int NDemNodes = static_cast<int>(mrDemModelPart.Nodes().size());
-        ModelPart::NodesContainerType::iterator it_dem_begin = mrDemModelPart.NodesBegin();
-
-        // The sign of DEM TOTAL_FORCES is opposed to the sign of FEM REACTION
-        #pragma omp parallel for reduction(-:FaceReaction)
-        for(int i = 0; i<NDemNodes; i++)
-        {
-            ModelPart::NodesContainerType::iterator it = it_dem_begin + i;
->>>>>>> 36650c73
-
-    // Check whether this is a loading step for the current axis
-    IsTimeToApplyCM();
-
-    if (mApplyCM == true) {
-
-        // Update K if required
-        if (mAlternateAxisLoading == false) {
-            if(mUpdateStiffness == true) {
-                mStiffness = EstimateStiffness(ReactionStress,DeltaTime);
-            }
-        }
-        mReactionStressOld = ReactionStress;
-
-        // Update velocity
-        const double NextTargetStress = pTargetStressTable->GetValue(CurrentTime+DeltaTime);
-        const double df_target = NextTargetStress - ReactionStress;
-        double delta_velocity = df_target/(mStiffness * DeltaTime) - mVelocity;
-
-        if(std::abs(df_target) < mStressIncrementTolerance) {
-            delta_velocity = -mVelocity;
-        }
-
-        mVelocity += mVelocityFactor * delta_velocity;
-
-        if(std::abs(mVelocity) > std::abs(mLimitVelocity)) {
-            if(mVelocity >= 0.0) {
-                mVelocity = std::abs(mLimitVelocity);
-            } else {
-                mVelocity = - std::abs(mLimitVelocity);
-            }
-        }
-
-        // Update Imposed displacement
-        if (mImposedDirection == 0) { // X direction
-            const Variable<double>& DemVelocityVar = KratosComponents< Variable<double> >::Get("IMPOSED_VELOCITY_X_VALUE");
-            mrDemModelPart[DemVelocityVar] = mVelocity;
-
-            #pragma omp parallel for
-            for(int i = 0; i<NNodes; i++) {
-                ModelPart::NodesContainerType::iterator it = it_begin + i;
-                it->FastGetSolutionStepValue(DISPLACEMENT_X) += mVelocity * DeltaTime;
-                // Save calculated velocity and reaction for print (only at FEM nodes)
-                it->FastGetSolutionStepValue(TARGET_STRESS_X) = pTargetStressTable->GetValue(CurrentTime);
-                it->FastGetSolutionStepValue(REACTION_STRESS_X) = ReactionStress;
-                it->FastGetSolutionStepValue(LOADING_VELOCITY_X) = mVelocity;
-            }
-        } else if (mImposedDirection == 1) { // Y direction
-            const Variable<double>& DemVelocityVar = KratosComponents< Variable<double> >::Get("IMPOSED_VELOCITY_Y_VALUE");
-            mrDemModelPart[DemVelocityVar] = mVelocity;
-
-            #pragma omp parallel for
-            for(int i = 0; i<NNodes; i++) {
-                ModelPart::NodesContainerType::iterator it = it_begin + i;
-                it->FastGetSolutionStepValue(DISPLACEMENT_Y) += mVelocity * DeltaTime;
-                // Save calculated velocity and reaction for print (only at FEM nodes)
-                it->FastGetSolutionStepValue(TARGET_STRESS_Y) = pTargetStressTable->GetValue(CurrentTime);
-                it->FastGetSolutionStepValue(REACTION_STRESS_Y) = ReactionStress;
-                it->FastGetSolutionStepValue(LOADING_VELOCITY_Y) = mVelocity;
-            }
-        } else if (mImposedDirection == 2) { // Z direction
-            const Variable<double>& DemVelocityVar = KratosComponents< Variable<double> >::Get("IMPOSED_VELOCITY_Z_VALUE");
-            mrDemModelPart[DemVelocityVar] = mVelocity;
-
-            #pragma omp parallel for
-            for(int i = 0; i<NNodes; i++) {
-                ModelPart::NodesContainerType::iterator it = it_begin + i;
-                it->FastGetSolutionStepValue(DISPLACEMENT_Z) += mVelocity * DeltaTime;
-                // Save calculated velocity and reaction for print (only at FEM nodes)
-                it->FastGetSolutionStepValue(TARGET_STRESS_Z) = pTargetStressTable->GetValue(CurrentTime);
-                it->FastGetSolutionStepValue(REACTION_STRESS_Z) = ReactionStress;
-                it->FastGetSolutionStepValue(LOADING_VELOCITY_Z) = mVelocity;
-            }
-            mrDemModelPart.GetProcessInfo()[TARGET_STRESS_Z] = std::abs(pTargetStressTable->GetValue(CurrentTime));
-        }
-    } else {
-        // Save calculated velocity and reaction for print (only at FEM nodes)
-        if (mImposedDirection == 0) { // X direction
-            const Variable<double>& DemVelocityVar = KratosComponents< Variable<double> >::Get("IMPOSED_VELOCITY_X_VALUE");
-            mrDemModelPart[DemVelocityVar] = 0.0;
-
-            #pragma omp parallel for
-            for(int i = 0; i<NNodes; i++) {
-                ModelPart::NodesContainerType::iterator it = it_begin + i;
-                it->FastGetSolutionStepValue(TARGET_STRESS_X) = pTargetStressTable->GetValue(CurrentTime);
-                it->FastGetSolutionStepValue(REACTION_STRESS_X) = ReactionStress;
-                it->FastGetSolutionStepValue(LOADING_VELOCITY_X) = 0.0;
-            }
-        } else if (mImposedDirection == 1) { // Y direction
-            const Variable<double>& DemVelocityVar = KratosComponents< Variable<double> >::Get("IMPOSED_VELOCITY_Y_VALUE");
-            mrDemModelPart[DemVelocityVar] = 0.0;
-
-            #pragma omp parallel for
-            for(int i = 0; i<NNodes; i++) {
-                ModelPart::NodesContainerType::iterator it = it_begin + i;
-                it->FastGetSolutionStepValue(TARGET_STRESS_Y) = pTargetStressTable->GetValue(CurrentTime);
-                it->FastGetSolutionStepValue(REACTION_STRESS_Y) = ReactionStress;
-                it->FastGetSolutionStepValue(LOADING_VELOCITY_Y) = 0.0;
-            }
-        } else if (mImposedDirection == 2) { // Z direction
-            const Variable<double>& DemVelocityVar = KratosComponents< Variable<double> >::Get("IMPOSED_VELOCITY_Z_VALUE");
-            mrDemModelPart[DemVelocityVar] = 0.0;
-
-            #pragma omp parallel for
-            for(int i = 0; i<NNodes; i++) {
-                ModelPart::NodesContainerType::iterator it = it_begin + i;
-                it->FastGetSolutionStepValue(TARGET_STRESS_Z) = pTargetStressTable->GetValue(CurrentTime);
-                it->FastGetSolutionStepValue(REACTION_STRESS_Z) = ReactionStress;
-                it->FastGetSolutionStepValue(LOADING_VELOCITY_Z) = 0.0;
-            }
-            mrDemModelPart.GetProcessInfo()[TARGET_STRESS_Z] = std::abs(pTargetStressTable->GetValue(CurrentTime));
-        }
-    }
-}
-
-<<<<<<< HEAD
+
 // After FEM and DEM solution
 void ExecuteFinalizeSolutionStep()
 {
@@ -343,20 +187,6 @@
                 mStiffness = EstimateStiffness(ReactionStress,delta_time);
             }
         }
-=======
-    const int NNodes = static_cast<int>(mrFemModelPart.Nodes().size());
-    ModelPart::NodesContainerType::iterator it_begin = mrFemModelPart.NodesBegin();
-    typedef Variable<double> ComponentType;
-    ComponentType VarComponent = KratosComponents< ComponentType >::Get(mVariableName);
-    const double DeltaTime = mrFemModelPart.GetProcessInfo()[DELTA_TIME];
-
-    #pragma omp parallel for
-    for(int i = 0; i<NNodes; i++)
-    {
-        ModelPart::NodesContainerType::iterator it = it_begin + i;
-
-        it->FastGetSolutionStepValue(VarComponent) += mVelocity * DeltaTime;
->>>>>>> 36650c73
     }
 }
 
