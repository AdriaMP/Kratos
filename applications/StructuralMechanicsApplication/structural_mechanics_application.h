--- conflicted
+++ resolved
@@ -271,10 +271,7 @@
     const CrBeamElement2D2N mCrBeamElement2D2N;
     const CrBeamElementLinear2D2N mCrLinearBeamElement2D2N;
 
-<<<<<<< HEAD
-=======
-
->>>>>>> e4497484
+
     // Adding the shells elements
     const IsotropicShellElement mIsotropicShellElement3D3N;
     const ShellThickElement3D4N mShellThickElement3D4N;
@@ -393,13 +390,10 @@
     // Point moment
     const PointMomentCondition3D mPointMomentCondition3D1N;
 
-<<<<<<< HEAD
     // Adjoint Conditions
     const PointLoadAdjointCondition mPointLoadAdjointCondition2D1N;
     const PointLoadAdjointCondition mPointLoadAdjointCondition3D1N;
 
-=======
->>>>>>> e4497484
     /* CONSTITUTIVE LAWS */
     // Linear elastics laws
     const TrussConstitutiveLaw mTrussConstitutiveLaw;
