// KRATOS  ___|  |                   |                   |
//       \___ \  __|  __| |   |  __| __| |   |  __| _` | |
//             | |   |    |   | (    |   |   | |   (   | |
//       _____/ \__|_|   \__,_|\___|\__|\__,_|_|  \__,_|_| MECHANICS
//
//  License:		 BSD License
//					 license: structural_mechanics_application/license.txt
//
//  Main authors:    Vicente Mataix Ferrandiz
//

// System includes

// External includes


// Project includes
#include "custom_python/add_custom_processes_to_python.h"
#include "includes/model_part.h"
#include "structural_mechanics_application_variables.h"

//Processes
#include "custom_processes/prism_neighbours_process.h"
#include "custom_processes/apply_multi_point_constraints_process.h"
#include "custom_processes/cable_net_mpc_process.h"
#include "custom_processes/postprocess_eigenvalues_process.h"
#include "custom_processes/total_structural_mass_process.h"
#include "custom_processes/shell_to_solid_shell_process.h"
#include "custom_processes/solid_shell_thickness_compute_process.h"

namespace Kratos
{
namespace Python
{

void  AddCustomProcessesToPython(pybind11::module& m)
{
    using namespace pybind11;

    /// Processes
    class_<ApplyMultipointConstraintsProcess, ApplyMultipointConstraintsProcess::Pointer, Process>(m,"ApplyMultipointConstraintsProcess")
        .def(init<ModelPart&>())
        .def(init< ModelPart&, Parameters& >())
	.def("AddMasterSlaveRelation", &ApplyMultipointConstraintsProcess::AddMasterSlaveRelationWithNodesAndVariableComponents)
        .def("AddMasterSlaveRelation", &ApplyMultipointConstraintsProcess::AddMasterSlaveRelationWithNodeIdsAndVariableComponents)
	.def("AddMasterSlaveRelation", &ApplyMultipointConstraintsProcess::AddMasterSlaveRelationWithNodesAndVariable)
        .def("AddMasterSlaveRelation", &ApplyMultipointConstraintsProcess::AddMasterSlaveRelationWithNodeIdsAndVariable)
        .def("SetActive", &ApplyMultipointConstraintsProcess::SetActive)
        .def("PrintData", &ApplyMultipointConstraintsProcess::PrintData);

    class_<PostprocessEigenvaluesProcess, PostprocessEigenvaluesProcess::Pointer, Process>(m,"PostprocessEigenvaluesProcess")
        .def(init<ModelPart&, Parameters>());

    class_<TotalStructuralMassProcess, TotalStructuralMassProcess::Pointer, Process>(m,"TotalStructuralMassProcess")
        .def(init<ModelPart&>())
        ;

    class_<SolidShellThickComputeProcess, SolidShellThickComputeProcess::Pointer, Process>(m,"SolidShellThickComputeProcess")
        .def(init<ModelPart&>())
        ;
<<<<<<< HEAD
    

    class_<CableNetMpcProcess, CableNetMpcProcess::Pointer, ApplyMultipointConstraintsProcess>(m,"CableNetMpcProcess")
        .def(init<ModelPart&,Parameters&>())
        .def("CoupleModelParts", &CableNetMpcProcess::CoupleModelParts)
        ;    
=======
>>>>>>> 089a132f

    class_<PrismNeighboursProcess, PrismNeighboursProcess::Pointer, Process>(m, "PrismNeighboursProcess")
        .def(init<ModelPart&>())
        .def(init<ModelPart&, const bool >())
        ;

    class_<ShellToSolidShellProcess<3>, ShellToSolidShellProcess<3>::Pointer, Process>(m, "TriangleShellToSolidShellProcess")
        .def(init<ModelPart&>())
        .def(init< ModelPart&, Parameters >())
        ;

    class_<ShellToSolidShellProcess<4>, ShellToSolidShellProcess<4>::Pointer, Process>(m, "QuadrilateralShellToSolidShellProcess")
        .def(init<ModelPart&>())
        .def(init< ModelPart&, Parameters >())
        ;
}

}  // namespace Python.

} // Namespace Kratos
<|MERGE_RESOLUTION|>--- conflicted
+++ resolved
@@ -58,15 +58,12 @@
     class_<SolidShellThickComputeProcess, SolidShellThickComputeProcess::Pointer, Process>(m,"SolidShellThickComputeProcess")
         .def(init<ModelPart&>())
         ;
-<<<<<<< HEAD
     
 
     class_<CableNetMpcProcess, CableNetMpcProcess::Pointer, ApplyMultipointConstraintsProcess>(m,"CableNetMpcProcess")
         .def(init<ModelPart&,Parameters&>())
         .def("CoupleModelParts", &CableNetMpcProcess::CoupleModelParts)
         ;    
-=======
->>>>>>> 089a132f
 
     class_<PrismNeighboursProcess, PrismNeighboursProcess::Pointer, Process>(m, "PrismNeighboursProcess")
         .def(init<ModelPart&>())
