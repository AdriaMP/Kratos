--- conflicted
+++ resolved
@@ -54,19 +54,17 @@
     class_<TotalStructuralMassProcess, TotalStructuralMassProcess::Pointer, Process>(m,"TotalStructuralMassProcess")
         .def(init<ModelPart&>())
         ;
-<<<<<<< HEAD
+
+    class_<SolidShellThickComputeProcess, SolidShellThickComputeProcess::Pointer, Process>(m,"SolidShellThickComputeProcess")
+        .def(init<ModelPart&>())
+        ;
+    
 
     class_<CableNetMpcProcess, CableNetMpcProcess::Pointer, ApplyMultipointConstraintsProcess>(m,"CableNetMpcProcess")
         .def(init<ModelPart&,Parameters&>())
         .def("CoupleModelParts", &CableNetMpcProcess::CoupleModelParts)
         ;    
-=======
->>>>>>> 9c05d22f
 
-    class_<SolidShellThickComputeProcess, SolidShellThickComputeProcess::Pointer, Process>(m,"SolidShellThickComputeProcess")
-        .def(init<ModelPart&>())
-        ;
-    
     class_<PrismNeighboursProcess, PrismNeighboursProcess::Pointer, Process>(m, "PrismNeighboursProcess")
         .def(init<ModelPart&>())
         .def(init<ModelPart&, const bool >())
