--- conflicted
+++ resolved
@@ -127,7 +127,7 @@
         .def("GetInitializePerformedFlag", &FormfindingUpdatedReferenceStrategyType::GetInitializePerformedFlag)
         ;
 
-<<<<<<< HEAD
+
     class_< ExplicitStrategyType, bases< BaseSolvingStrategyType >, boost::noncopyable >
         (
         "ExplicitStrategy",
@@ -137,7 +137,7 @@
         .def("SetInitializePerformedFlag", &ExplicitStrategyType::SetInitializePerformedFlag)
         .def("GetInitializePerformedFlag", &ExplicitStrategyType::GetInitializePerformedFlag)
         ;
-=======
+
     // harmonic Analysis Strategy
     class_< HarmonicAnalysisStrategyType, bases< BaseSolvingStrategyType >, boost::noncopyable >
             (
@@ -147,7 +147,7 @@
             .def("GetUseMaterialDampingFlag", &HarmonicAnalysisStrategyType::GetUseMaterialDampingFlag)
             ;
 
->>>>>>> ee954cfe
+
     //********************************************************************
     //*************************SCHEME CLASSES*****************************
     //********************************************************************
