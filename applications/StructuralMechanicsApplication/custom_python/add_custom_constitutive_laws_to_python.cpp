--- conflicted
+++ resolved
@@ -89,23 +89,17 @@
     class_< HyperElasticIsotropicNeoHookeanPlaneStrain2D, typename HyperElasticIsotropicNeoHookeanPlaneStrain2D::Pointer, ConstitutiveLaw >
     (m, "HyperElasticPlaneStrain2DLaw").def(init<>() )
     ;
-<<<<<<< HEAD
-    
+
     class_< LinearElasticOrthotropic2DLaw, typename LinearElasticOrthotropic2DLaw::Pointer, ConstitutiveLaw >
     (m,"LinearElasticOrthotropic2DLaw").def( init<>())
-=======
-
-    class_< LinearElasticOrthotropic2DLaw, bases< ConstitutiveLaw >, boost::noncopyable >
-    ("LinearElasticOrthotropic2DLaw", init<>())
->>>>>>> 84a40ae1
     ;
 
-    class_< LinearJ2PlasticityPlaneStrain2D, bases< ConstitutiveLaw >, boost::noncopyable >
-    ("LinearJ2PlasticityPlaneStrain2DLaw", init<>())
+    class_< LinearJ2PlasticityPlaneStrain2D, typename LinearJ2PlasticityPlaneStrain2D::Pointer,  ConstitutiveLaw  >
+    (m,"LinearJ2PlasticityPlaneStrain2DLaw").def( init<>())
     ;
 
-    class_< LinearJ2Plasticity3D, bases< ConstitutiveLaw >, boost::noncopyable >
-    ("LinearJ2Plasticity3DLaw", init<>())
+    class_< LinearJ2Plasticity3D, typename LinearJ2Plasticity3D::Pointer,  ConstitutiveLaw  >
+    (m,"LinearJ2Plasticity3DLaw").def( init<>())
     ;
 }
 
