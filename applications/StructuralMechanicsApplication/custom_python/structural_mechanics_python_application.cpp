--- conflicted
+++ resolved
@@ -258,12 +258,10 @@
     KRATOS_REGISTER_IN_PYTHON_VARIABLE(m, GREEN_LAGRANGE_STRAIN_TENSOR_FIBER)
     KRATOS_REGISTER_IN_PYTHON_VARIABLE(m, EXPONENTIAL_SATURATION_YIELD_STRESS)
     KRATOS_REGISTER_IN_PYTHON_VARIABLE(m, ACCUMULATED_PLASTIC_STRAIN)
-<<<<<<< HEAD
-=======
     KRATOS_REGISTER_IN_PYTHON_VARIABLE(m, BACK_STRESS_VECTOR)
     KRATOS_REGISTER_IN_PYTHON_VARIABLE(m, BACK_STRESS_TENSOR)
     KRATOS_REGISTER_IN_PYTHON_VARIABLE(m, FRACTURE_ENERGY_DAMAGE_PROCESS)
->>>>>>> 938aed49
+
 
     // D+D- Damage Constitutive laws variables, additional Masonry 2D & 3D
     KRATOS_REGISTER_IN_PYTHON_VARIABLE(m, BACK_STRESS_VECTOR)
