// KRATOS  ___|  |                   |                   |
//       \___ \  __|  __| |   |  __| __| |   |  __| _` | |
//             | |   |    |   | (    |   |   | |   (   | |
//       _____/ \__|_|   \__,_|\___|\__|\__,_|_|  \__,_|_| MECHANICS
//
//  License:		 BSD License
//					 license: structural_mechanics_application/license.txt
//
//  Main authors:    Riccardo Rossi
//

// System includes

// External includes
#include <boost/python.hpp>

// Project includes
#include "includes/define.h"
#include "custom_python/add_custom_utilities_to_python.h"

//Utilities


namespace Kratos
{
namespace Python
{

void  AddCustomUtilitiesToPython()
{
    using namespace boost::python;

//     typedef UblasSpace<double, CompressedMatrix, Vector> SparseSpaceType;
//     typedef UblasSpace<double, Matrix, Vector> LocalSpaceType;
//     typedef LinearSolver<SparseSpaceType, LocalSpaceType > LinearSolverType;
<<<<<<< HEAD

    class_<SprismNeighbours>("SprismNeighbours", init<ModelPart&>())
    .def("Execute",&SprismNeighbours::Execute)
    .def("ClearNeighbours",&SprismNeighbours::ClearNeighbours)
    ;
=======
>>>>>>> 769aaf4d

}

}  // namespace Python.

} // Namespace Kratos
<|MERGE_RESOLUTION|>--- conflicted
+++ resolved
@@ -33,14 +33,6 @@
 //     typedef UblasSpace<double, CompressedMatrix, Vector> SparseSpaceType;
 //     typedef UblasSpace<double, Matrix, Vector> LocalSpaceType;
 //     typedef LinearSolver<SparseSpaceType, LocalSpaceType > LinearSolverType;
-<<<<<<< HEAD
-
-    class_<SprismNeighbours>("SprismNeighbours", init<ModelPart&>())
-    .def("Execute",&SprismNeighbours::Execute)
-    .def("ClearNeighbours",&SprismNeighbours::ClearNeighbours)
-    ;
-=======
->>>>>>> 769aaf4d
 
 }
 
