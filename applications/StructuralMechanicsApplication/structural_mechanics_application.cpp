--- conflicted
+++ resolved
@@ -527,10 +527,7 @@
     // The ratios between the yield strength in the isotropic space and the anisotropic space
     // at each direction in local coordinates ratio
     KRATOS_REGISTER_SYMMETRIC_3D_TENSOR_VARIABLE_WITH_COMPONENTS(ISOTROPIC_ANISOTROPIC_YIELD_RATIO);
-<<<<<<< HEAD
-=======
     KRATOS_REGISTER_SYMMETRIC_3D_TENSOR_VARIABLE_WITH_COMPONENTS(ORTHOTROPIC_ELASTIC_CONSTANTS);
->>>>>>> da4e985d
 
     //Register the truss element
     KRATOS_REGISTER_ELEMENT("TrussElement3D2N", mTrussElement3D2N)
