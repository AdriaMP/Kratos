--- conflicted
+++ resolved
@@ -459,7 +459,6 @@
     KRATOS_REGISTER_VARIABLE(NUMBER_OF_CYCLES)
     KRATOS_REGISTER_VARIABLE(LOCAL_NUMBER_OF_CYCLES)
     KRATOS_REGISTER_VARIABLE(WOHLER_STRESS)
-<<<<<<< HEAD
     KRATOS_REGISTER_VARIABLE(REVERSION_FACTOR_RELATIVE_ERROR)
     KRATOS_REGISTER_VARIABLE(MAX_STRESS_RELATIVE_ERROR)
     KRATOS_REGISTER_VARIABLE(MAX_STRESS)
@@ -472,10 +471,8 @@
     KRATOS_REGISTER_VARIABLE(PREVIOUS_CYCLE)
     KRATOS_REGISTER_VARIABLE(CYCLE_PERIOD)
     KRATOS_REGISTER_VARIABLE(ADVANCE_STRATEGY_APPLIED)
-=======
     KRATOS_REGISTER_VARIABLE(OGDEN_BETA_1)
     KRATOS_REGISTER_VARIABLE(OGDEN_BETA_2)
->>>>>>> f6ee3f75
 
     // D+D- Damage Constitutive laws variables, additional Masonry 2D & 3D
     KRATOS_REGISTER_VARIABLE(DAMAGE_ONSET_STRESS_COMPRESSION)
