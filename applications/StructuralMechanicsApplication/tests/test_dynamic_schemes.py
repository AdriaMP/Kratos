--- conflicted
+++ resolved
@@ -142,28 +142,7 @@
         mp = current_model.CreateModelPart("sdof")
         mp.ProcessInfo[KratosMultiphysics.DOMAIN_SIZE] = 2
         add_variables(mp, scheme_name)
-
-<<<<<<< HEAD
-        # Create node
-        node = mp.CreateNewNode(1,0.0,0.0,0.0)
-        node.AddDof(KratosMultiphysics.DISPLACEMENT_X)
-        node.AddDof(KratosMultiphysics.DISPLACEMENT_Y)
-        node.AddDof(KratosMultiphysics.DISPLACEMENT_Z)
-
-        #add bcs and initial values
-        node.Fix(KratosMultiphysics.DISPLACEMENT_X)
-        node.Fix(KratosMultiphysics.DISPLACEMENT_Z)
-        node.SetSolutionStepValue(KratosMultiphysics.DISPLACEMENT_Y,0,0.0)
-
-        #create element
-        element = mp.CreateNewElement("NodalConcentratedElement3D1N", 1, [1], mp.GetProperties()[1])
-        mass = 1.0
-        stiffness = 0.0
-        element.SetValue(KratosMultiphysics.NODAL_MASS, mass)
-        element.SetValue(StructuralMechanicsApplication.NODAL_DISPLACEMENT_STIFFNESS, [0, stiffness,0])
-        gravity = -9.81
-        node.SetSolutionStepValue(KratosMultiphysics.VOLUME_ACCELERATION_Y,0,gravity)
-=======
+        
         if scheme_name == "explicit":
             # Create node
             node = mp.CreateNewNode(1,0.0,0.0,0.0)
@@ -211,10 +190,9 @@
             mass = 1.0
             stiffness = 0.0
             element.SetValue(KratosMultiphysics.NODAL_MASS, mass)
-            element.SetValue(StructuralMechanicsApplication.NODAL_STIFFNESS, [0, stiffness,0])
+            element.SetValue(StructuralMechanicsApplication.NODAL_DISPLACEMENT_STIFFNESS, [0, stiffness,0])
             gravity = -9.81
             node.SetSolutionStepValue(KratosMultiphysics.VOLUME_ACCELERATION_Y,0,gravity)
->>>>>>> cbe92707
 
         #time integration parameters
         time = 0.0
