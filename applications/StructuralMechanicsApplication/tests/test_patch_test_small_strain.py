from __future__ import print_function, absolute_import, division
import KratosMultiphysics 

import KratosMultiphysics.StructuralMechanicsApplication as StructuralMechanicsApplication
import KratosMultiphysics.KratosUnittest as KratosUnittest


class TestPatchTestSmallStrain(KratosUnittest.TestCase):
    def setUp(self):
        pass
    
    def _add_variables(self,mp):
        mp.AddNodalSolutionStepVariable(KratosMultiphysics.DISPLACEMENT)
        mp.AddNodalSolutionStepVariable(KratosMultiphysics.REACTION)
        mp.AddNodalSolutionStepVariable(KratosMultiphysics.VOLUME_ACCELERATION)        
        
    
    def _apply_BCs(self,mp,A,b):
        for node in mp.Nodes:
            node.Fix(KratosMultiphysics.DISPLACEMENT_X)
            node.Fix(KratosMultiphysics.DISPLACEMENT_Y)
            node.Fix(KratosMultiphysics.DISPLACEMENT_Z)
        
        for node in mp.Nodes:
            xvec = KratosMultiphysics.Vector(3)
            xvec[0] = node.X0
            xvec[1] = node.Y0
            xvec[2] = node.Z0
            
            u = KratosMultiphysics.Vector()
            u = A*xvec
            u += b
            
            node.SetSolutionStepValue(KratosMultiphysics.DISPLACEMENT,0,u)

    def _apply_material_properties(self,mp,dim):
        #define properties
        mp.GetProperties()[1].SetValue(KratosMultiphysics.YOUNG_MODULUS,210e9)
        mp.GetProperties()[1].SetValue(KratosMultiphysics.POISSON_RATIO,0.3)
        mp.GetProperties()[1].SetValue(KratosMultiphysics.THICKNESS,1.0)
        mp.GetProperties()[1].SetValue(KratosMultiphysics.DENSITY,1.0)
        
        g = [0,0,0]
        mp.GetProperties()[1].SetValue(KratosMultiphysics.VOLUME_ACCELERATION,g)
        
        if(dim == 2):
            cl = StructuralMechanicsApplication.LinearElasticPlaneStress2DLaw()
        else:
            cl = StructuralMechanicsApplication.LinearElastic3DLaw()
        mp.GetProperties()[1].SetValue(KratosMultiphysics.CONSTITUTIVE_LAW,cl) 
            
    def _define_movement(self,dim):
        if(dim == 2):
            #define the applied motion - the idea is that the displacement is defined as u = A*xnode + b
            #so that the displcement is linear and the exact F = I + A
            A = KratosMultiphysics.Matrix(3,3)
            A[0,0] = 1.0e-10;  A[0,1] = 2.0e-10; A[0,2] = 0.0
            A[1,0] = 0.5e-10;  A[1,1] = 0.7e-10; A[1,2] = 0.0
            A[2,1] = 0.0;  A[2,1] = 0.0; A[2,2] = 0.0
                    
            b = KratosMultiphysics.Vector(3)
            b[0] = 0.5e-10
            b[1] = -0.2e-10     
            b[2] = 0.0
            
        else:
            #define the applied motion - the idea is that the displacement is defined as u = A*xnode + b
            #so that the displcement is linear and the exact F = I + A
            A = KratosMultiphysics.Matrix(3,3)
            A[0,0] = 1.0e-10;   A[0,1] = 2.0e-10; A[0,2] = 0.0
            A[1,0] = 0.5e-10;   A[1,1] = 0.7e-10; A[1,2] = 0.1e-10
            A[2,1] = -0.2e-10;  A[2,1] = 0.0;     A[2,2] = -0.3e-10
                    
            b = KratosMultiphysics.Vector(3)
            b[0] = 0.5e-10
            b[1] = -0.2e-10     
            b[2] = 0.7e-10
            
        
        
        return A,b
        
    def _solve(self,mp):
        
        #define a minimal newton raphson solver
        linear_solver = KratosMultiphysics.SkylineLUFactorizationSolver()
        builder_and_solver = KratosMultiphysics.ResidualBasedBlockBuilderAndSolver(linear_solver)
        scheme = KratosMultiphysics.ResidualBasedIncrementalUpdateStaticScheme()
        convergence_criterion = KratosMultiphysics.ResidualCriteria(1e-14,1e-20)
        
        max_iters = 20
        compute_reactions = True
        reform_step_dofs = True
        calculate_norm_dx = False
        move_mesh_flag = True
        strategy = KratosMultiphysics.ResidualBasedLinearStrategy(mp, 
                                                                        scheme, 
                                                                        linear_solver, 
                                                                        builder_and_solver, 
                                                                        compute_reactions, 
                                                                        reform_step_dofs, 
                                                                        calculate_norm_dx,
                                                                        move_mesh_flag)
        

        #strategy = KratosMultiphysics.ResidualBasedNewtonRaphsonStrategy(mp, 
                                                                        #scheme, 
                                                                        #linear_solver, 
                                                                        #convergence_criterion, 
                                                                        #builder_and_solver, 
                                                                        #max_iters, 
                                                                        #compute_reactions, 
                                                                        #reform_step_dofs, 
                                                                        #move_mesh_flag)
        strategy.SetEchoLevel(0)
        
        strategy.Check()
        strategy.Solve()
        
    
    def _check_results(self,mp,A,b):
        
        ##check that the results are exact on the nodes
        for node in mp.Nodes:
            xvec = KratosMultiphysics.Vector(len(b))
            xvec[0] = node.X0
            xvec[1] = node.Y0
            xvec[2] = node.Z0
            
            u = KratosMultiphysics.Vector(2)
            u = A*xvec
            u += b            
            
            d = node.GetSolutionStepValue(KratosMultiphysics.DISPLACEMENT)
            self.assertAlmostEqual(d[0], u[0])
            self.assertAlmostEqual(d[1], u[1])
            self.assertAlmostEqual(d[2], u[2])
            
    def _check_outputs(self,mp,A,dim):
    
        E = mp.GetProperties()[1].GetValue(KratosMultiphysics.YOUNG_MODULUS)
        NU =mp.GetProperties()[1].GetValue(KratosMultiphysics.POISSON_RATIO)
        
        #given the matrix A, the analytic deformation graident is F+I
        F = A
        for i in range(3):
            F[i,i] += 1.0
        
        #here compute the Cauchy green strain tensor
        Etensor = KratosMultiphysics.Matrix(3,3)

        for i in range(3):
            for j in range(3):
                Etensor[i,j] = 0.0
                
        for i in range(3):
            for j in range(3):
                for k in range(3):
                    Etensor[i,j] += A[k,i]*A[k,j]
                    
        for i in range(3):
            Etensor[i,i] -= 1.0
                    
        for i in range(3):
            for j in range(3):
                Etensor[i,j] = 0.5*Etensor[i,j]
        
        if(dim == 2):
            #verify strain
            reference_strain = KratosMultiphysics.Vector(3)
            reference_strain[0] = Etensor[0,0]
            reference_strain[1] = Etensor[1,1]
            reference_strain[2] = 2.0*Etensor[0,1]
        else:
            reference_strain = KratosMultiphysics.Vector(6)
            reference_strain[0] = Etensor[0,0]
            reference_strain[1] = Etensor[1,1]
            reference_strain[2] = Etensor[2,2]
            reference_strain[3] = 2.0*Etensor[0,1]
            reference_strain[4] = 2.0*Etensor[1,2]
            reference_strain[5] = 2.0*Etensor[0,2]
            
        for elem in mp.Elements:
            out = elem.CalculateOnIntegrationPoints(KratosMultiphysics.GREEN_LAGRANGE_STRAIN_VECTOR, mp.ProcessInfo)
            for strain in out:
                for i in range(len(reference_strain)):
                    self.assertAlmostEqual(reference_strain[i], strain[i])
                    
        #finally compute stress
        if(dim == 2):
            #here assume plane stress
            c1 = E / (1.00 - NU*NU);
            c2 = c1 * NU;
            c3 = 0.5* E / (1 + NU);
            reference_stress = KratosMultiphysics.Vector(3)
            reference_stress[0] = c1*reference_strain[0] + c2 * (reference_strain[1])	;
            reference_stress[1] = c1*reference_strain[1] + c2 * (reference_strain[0])	;
            reference_stress[2] = c3*reference_strain[2];
        else:
            c1 = E / (( 1.00 + NU ) * ( 1 - 2 * NU ) );
            c2 = c1 * ( 1 - NU );
            c3 = c1 * NU;
            c4 = c1 * 0.5 * ( 1 - 2 * NU );
            reference_stress = KratosMultiphysics.Vector(6)
            reference_stress[0] = c2*reference_strain[0] + c3 * (reference_strain[1] + reference_strain[2])
            reference_stress[1] = c2*reference_strain[1] + c3 * (reference_strain[0] + reference_strain[2])
            reference_stress[2] = c2*reference_strain[2] + c3 * (reference_strain[0] + reference_strain[1])
            reference_stress[3] = c4*reference_strain[3]
            reference_stress[4] = c4*reference_strain[4]
            reference_stress[5] = c4*reference_strain[5]
            
        for elem in mp.Elements:
            out = elem.CalculateOnIntegrationPoints(KratosMultiphysics.PK2_STRESS_VECTOR, mp.ProcessInfo)
            for stress in out:
                for i in range(len(reference_stress)):
                    self.assertAlmostEqual(reference_stress[i], stress[i],2)        

    def test_SmallDisplacementElement_2D_triangle(self):
        dim = 2
        mp = KratosMultiphysics.ModelPart("solid_part")
        self._add_variables(mp)
        self._apply_material_properties(mp,dim)
        
        #create nodes
        mp.CreateNewNode(1,0.5,0.5,0.0)
        mp.CreateNewNode(2,0.7,0.2,0.0)
        mp.CreateNewNode(3,0.9,0.8,0.0)
        mp.CreateNewNode(4,0.3,0.7,0.0)
        mp.CreateNewNode(5,0.6,0.6,0.0)
        
        for node in mp.Nodes:
            node.AddDof(KratosMultiphysics.DISPLACEMENT_X, KratosMultiphysics.REACTION_X)
            node.AddDof(KratosMultiphysics.DISPLACEMENT_Y, KratosMultiphysics.REACTION_Y)
            node.AddDof(KratosMultiphysics.DISPLACEMENT_Z, KratosMultiphysics.REACTION_Z)
            
        #create a submodelpart for boundary conditions
        bcs = mp.CreateSubModelPart("BoundaryCondtions")
        bcs.AddNodes([1,2,3,4])
                
        #create Element
        mp.CreateNewElement("SmallDisplacementElement2D3N", 1, [1,2,5], mp.GetProperties()[1])
        mp.CreateNewElement("SmallDisplacementElement2D3N", 2, [2,3,5], mp.GetProperties()[1])
        mp.CreateNewElement("SmallDisplacementElement2D3N", 3, [3,4,5], mp.GetProperties()[1])
        mp.CreateNewElement("SmallDisplacementElement2D3N", 4, [4,1,5], mp.GetProperties()[1])
        
        A,b = self._define_movement(dim)
        
        self._apply_BCs(bcs,A,b)
        self._solve(mp)
        self._check_results(mp,A,b)
        self._check_outputs(mp,A,dim)
        
        #checking consistent mass matrix
        M = KratosMultiphysics.Matrix(0,0)
        mp.Elements[1].CalculateMassMatrix(M,mp.ProcessInfo)
        Area = mp.Elements[1].GetArea()
        for i in range(3):
            for j in range(3):
                for k in range(dim):
                    if(i==j):
                        coeff = Area/6.0
                    else:
                        coeff = Area/12.0
                    self.assertAlmostEqual(M[i*dim+k,j*dim+k],coeff)
                    
<<<<<<< HEAD
=======
        #self.__post_process(mp)
                    
>>>>>>> fd5a890c
    def test_SmallDisplacementElement_2D_quadrilateral(self):
        dim = 2
        mp = KratosMultiphysics.ModelPart("solid_part")
        self._add_variables(mp)
        self._apply_material_properties(mp,dim)
<<<<<<< HEAD
        
        #create nodes
        mp.CreateNewNode(1,0.00,3.00,0.00)
        mp.CreateNewNode(2,1.00,2.25,0.00)
        mp.CreateNewNode(3,0.75,1.00,0.00)
        mp.CreateNewNode(4,2.25,2.00,0.00)
        mp.CreateNewNode(5,0.00,0.00,0.00)
        mp.CreateNewNode(6,3.00,3.00,0.00)
        mp.CreateNewNode(7,2.00,0.75,0.00)
        mp.CreateNewNode(8,3.00,0.00,0.00)
        
        for node in mp.Nodes:
            node.AddDof(KratosMultiphysics.DISPLACEMENT_X, KratosMultiphysics.REACTION_X)
            node.AddDof(KratosMultiphysics.DISPLACEMENT_Y, KratosMultiphysics.REACTION_Y)
            node.AddDof(KratosMultiphysics.DISPLACEMENT_Z, KratosMultiphysics.REACTION_Z)
            
        #create a submodelpart for boundary conditions
        bcs = mp.CreateSubModelPart("BoundaryCondtions")
        bcs.AddNodes([1,5,6,8])
                
        #create Element
        mp.CreateNewElement("SmallDisplacementElement2D4N", 1, [8,7,3,5], mp.GetProperties()[1])
        mp.CreateNewElement("SmallDisplacementElement2D4N", 2, [6,4,7,8], mp.GetProperties()[1])
        mp.CreateNewElement("SmallDisplacementElement2D4N", 3, [1,2,4,6], mp.GetProperties()[1])
        mp.CreateNewElement("SmallDisplacementElement2D4N", 4, [4,2,3,7], mp.GetProperties()[1])
        mp.CreateNewElement("SmallDisplacementElement2D4N", 5, [2,1,5,3], mp.GetProperties()[1])
        
        A,b = self._define_movement(dim)
        
        self._apply_BCs(bcs,A,b)
        self._solve(mp)
        self._check_results(mp,A,b)
        self._check_outputs(mp,A,dim)
        
=======
        
        #create nodes
        mp.CreateNewNode(1,0.00,3.00,0.00)
        mp.CreateNewNode(2,1.00,2.25,0.00)
        mp.CreateNewNode(3,0.75,1.00,0.00)
        mp.CreateNewNode(4,2.25,2.00,0.00)
        mp.CreateNewNode(5,0.00,0.00,0.00)
        mp.CreateNewNode(6,3.00,3.00,0.00)
        mp.CreateNewNode(7,2.00,0.75,0.00)
        mp.CreateNewNode(8,3.00,0.00,0.00)
        
        for node in mp.Nodes:
            node.AddDof(KratosMultiphysics.DISPLACEMENT_X, KratosMultiphysics.REACTION_X)
            node.AddDof(KratosMultiphysics.DISPLACEMENT_Y, KratosMultiphysics.REACTION_Y)
            node.AddDof(KratosMultiphysics.DISPLACEMENT_Z, KratosMultiphysics.REACTION_Z)
            
        #create a submodelpart for boundary conditions
        bcs = mp.CreateSubModelPart("BoundaryCondtions")
        bcs.AddNodes([1,5,6,8])
                
        #create Element
        mp.CreateNewElement("SmallDisplacementElement2D4N", 1, [8,7,3,5], mp.GetProperties()[1])
        mp.CreateNewElement("SmallDisplacementElement2D4N", 2, [6,4,7,8], mp.GetProperties()[1])
        mp.CreateNewElement("SmallDisplacementElement2D4N", 3, [1,2,4,6], mp.GetProperties()[1])
        mp.CreateNewElement("SmallDisplacementElement2D4N", 4, [4,2,3,7], mp.GetProperties()[1])
        mp.CreateNewElement("SmallDisplacementElement2D4N", 5, [2,1,5,3], mp.GetProperties()[1])
        
        A,b = self._define_movement(dim)
        
        self._apply_BCs(bcs,A,b)
        self._solve(mp)
        self._check_results(mp,A,b)
        self._check_outputs(mp,A,dim)
        
        #self.__post_process(mp)
        
>>>>>>> fd5a890c
    def test_SmallDisplacementElement_3D_hexa(self): 
        dim = 3
        mp = KratosMultiphysics.ModelPart("solid_part")
        self._add_variables(mp)
        self._apply_material_properties(mp,dim)        
        
        #create nodes
        mp.CreateNewNode(1, 0.00000,  1.00000,  1.00000)
        mp.CreateNewNode(2, 0.16500,  0.74500,  0.70200)
        mp.CreateNewNode(3, 0.27300,  0.75000,  0.23000)
        mp.CreateNewNode(4, 0.78800,  0.69300,  0.64400)
        mp.CreateNewNode(5, 0.32000,  0.18600,  0.64300)
        mp.CreateNewNode(6, 0.00000,  1.00000,  0.00000)
        mp.CreateNewNode(7, 0.00000,  0.00000,  1.00000)
        mp.CreateNewNode(8, 1.00000,  1.00000,  1.00000)
        mp.CreateNewNode(9, 0.67700,  0.30500,  0.68300)
        mp.CreateNewNode(10, 0.24900,  0.34200,  0.19200)
        mp.CreateNewNode(11, 0.85000,  0.64900,  0.26300)
        mp.CreateNewNode(12, 0.82600,  0.28800,  0.28800)
        mp.CreateNewNode(13, 0.00000,  0.00000,  0.00000)
        mp.CreateNewNode(14, 1.00000,  1.00000,  0.00000)
        mp.CreateNewNode(15, 1.00000,  0.00000,  1.00000)
        mp.CreateNewNode(16, 1.00000,  0.00000,  0.00000)       
        
        for node in mp.Nodes:
            node.AddDof(KratosMultiphysics.DISPLACEMENT_X, KratosMultiphysics.REACTION_X)
            node.AddDof(KratosMultiphysics.DISPLACEMENT_Y, KratosMultiphysics.REACTION_Y)
            node.AddDof(KratosMultiphysics.DISPLACEMENT_Z, KratosMultiphysics.REACTION_Z)
            
        #create a submodelpart for boundary conditions
        bcs = mp.CreateSubModelPart("BoundaryCondtions")
        bcs.AddNodes([1,6,7,8,13,14,15,16])

        #create Element
        mp.CreateNewElement("SmallDisplacementElement3D8N", 1,[10,5,2,3,13,7,1,6], mp.GetProperties()[1])
        mp.CreateNewElement("SmallDisplacementElement3D8N", 2,[12,9,5,10,16,15,7,13], mp.GetProperties()[1])
        mp.CreateNewElement("SmallDisplacementElement3D8N", 3,[12,11,3,10,9,4,2,5], mp.GetProperties()[1])
        mp.CreateNewElement("SmallDisplacementElement3D8N", 4,[9,4,2,5,15,8,1,7], mp.GetProperties()[1])
        mp.CreateNewElement("SmallDisplacementElement3D8N", 5,[4,11,3,2,8,14,6,1], mp.GetProperties()[1])
        mp.CreateNewElement("SmallDisplacementElement3D8N", 6,[11,4,9,12,14,8,15,16], mp.GetProperties()[1])
        mp.CreateNewElement("SmallDisplacementElement3D8N", 7,[11,12,10,3,14,16,13,6], mp.GetProperties()[1])
        
        A,b = self._define_movement(dim)
        self._apply_BCs(bcs,A,b)
        self._solve(mp)
        self._check_results(mp,A,b)
        self._check_outputs(mp,A,dim)
<<<<<<< HEAD
=======
        
        #self.__post_process(mp)
        
    def __post_process(self, main_model_part):
        from gid_output_process import GiDOutputProcess
        self.gid_output = GiDOutputProcess(main_model_part,
                                    "gid_output",
                                    KratosMultiphysics.Parameters("""
                                        {
                                            "result_file_configuration" : {
                                                "gidpost_flags": {
                                                    "GiDPostMode": "GiD_PostBinary",
                                                    "WriteDeformedMeshFlag": "WriteUndeformed",
                                                    "WriteConditionsFlag": "WriteConditions",
                                                    "MultiFileFlag": "SingleFile"
                                                },        
                                                "nodal_results"       : ["DISPLACEMENT"],
                                                "gauss_point_results" : ["GREEN_LAGRANGE_STRAIN_TENSOR","CAUCHY_STRESS_TENSOR"]
                                            }
                                        }
                                        """)
                                    )

        self.gid_output.ExecuteInitialize()
        self.gid_output.ExecuteBeforeSolutionLoop()
        self.gid_output.ExecuteInitializeSolutionStep()
        self.gid_output.PrintOutput()
        self.gid_output.ExecuteFinalizeSolutionStep()
        self.gid_output.ExecuteFinalize()
>>>>>>> fd5a890c
        
if __name__ == '__main__':
    KratosUnittest.main()<|MERGE_RESOLUTION|>--- conflicted
+++ resolved
@@ -263,17 +263,13 @@
                         coeff = Area/12.0
                     self.assertAlmostEqual(M[i*dim+k,j*dim+k],coeff)
                     
-<<<<<<< HEAD
-=======
         #self.__post_process(mp)
                     
->>>>>>> fd5a890c
     def test_SmallDisplacementElement_2D_quadrilateral(self):
         dim = 2
         mp = KratosMultiphysics.ModelPart("solid_part")
         self._add_variables(mp)
         self._apply_material_properties(mp,dim)
-<<<<<<< HEAD
         
         #create nodes
         mp.CreateNewNode(1,0.00,3.00,0.00)
@@ -308,44 +304,8 @@
         self._check_results(mp,A,b)
         self._check_outputs(mp,A,dim)
         
-=======
-        
-        #create nodes
-        mp.CreateNewNode(1,0.00,3.00,0.00)
-        mp.CreateNewNode(2,1.00,2.25,0.00)
-        mp.CreateNewNode(3,0.75,1.00,0.00)
-        mp.CreateNewNode(4,2.25,2.00,0.00)
-        mp.CreateNewNode(5,0.00,0.00,0.00)
-        mp.CreateNewNode(6,3.00,3.00,0.00)
-        mp.CreateNewNode(7,2.00,0.75,0.00)
-        mp.CreateNewNode(8,3.00,0.00,0.00)
-        
-        for node in mp.Nodes:
-            node.AddDof(KratosMultiphysics.DISPLACEMENT_X, KratosMultiphysics.REACTION_X)
-            node.AddDof(KratosMultiphysics.DISPLACEMENT_Y, KratosMultiphysics.REACTION_Y)
-            node.AddDof(KratosMultiphysics.DISPLACEMENT_Z, KratosMultiphysics.REACTION_Z)
-            
-        #create a submodelpart for boundary conditions
-        bcs = mp.CreateSubModelPart("BoundaryCondtions")
-        bcs.AddNodes([1,5,6,8])
-                
-        #create Element
-        mp.CreateNewElement("SmallDisplacementElement2D4N", 1, [8,7,3,5], mp.GetProperties()[1])
-        mp.CreateNewElement("SmallDisplacementElement2D4N", 2, [6,4,7,8], mp.GetProperties()[1])
-        mp.CreateNewElement("SmallDisplacementElement2D4N", 3, [1,2,4,6], mp.GetProperties()[1])
-        mp.CreateNewElement("SmallDisplacementElement2D4N", 4, [4,2,3,7], mp.GetProperties()[1])
-        mp.CreateNewElement("SmallDisplacementElement2D4N", 5, [2,1,5,3], mp.GetProperties()[1])
-        
-        A,b = self._define_movement(dim)
-        
-        self._apply_BCs(bcs,A,b)
-        self._solve(mp)
-        self._check_results(mp,A,b)
-        self._check_outputs(mp,A,dim)
-        
         #self.__post_process(mp)
         
->>>>>>> fd5a890c
     def test_SmallDisplacementElement_3D_hexa(self): 
         dim = 3
         mp = KratosMultiphysics.ModelPart("solid_part")
@@ -393,8 +353,6 @@
         self._solve(mp)
         self._check_results(mp,A,b)
         self._check_outputs(mp,A,dim)
-<<<<<<< HEAD
-=======
         
         #self.__post_process(mp)
         
@@ -424,7 +382,6 @@
         self.gid_output.PrintOutput()
         self.gid_output.ExecuteFinalizeSolutionStep()
         self.gid_output.ExecuteFinalize()
->>>>>>> fd5a890c
         
 if __name__ == '__main__':
     KratosUnittest.main()