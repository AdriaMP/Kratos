from __future__ import print_function, absolute_import, division  # makes KratosMultiphysics backward compatible with python 2.6 and 2.7

# Importing the Kratos Library
import KratosMultiphysics

# Check that applications were imported in the main script
KratosMultiphysics.CheckRegisteredApplications("StructuralMechanicsApplication")

# Import applications
import KratosMultiphysics.StructuralMechanicsApplication as StructuralMechanicsApplication

# Other imports
import os


def CreateSolver(main_model_part, custom_settings):
    return MechanicalSolver(main_model_part, custom_settings)


class MechanicalSolver(object):
    """The base class for structural mechanics solvers.

    This class provides functions for importing and exporting models,
    adding nodal variables and dofs and solving each solution step.

    Derived classes must override the function _create_solution_scheme which
    constructs and returns a solution scheme. Depending on the type of
    solver, derived classes may also need to override the following functions:

    _create_solution_scheme
    _create_convergence_criterion
    _create_linear_solver
    _create_builder_and_solver
    _create_mechanical_solver
    _create_restart_utility

    The mechanical_solver, builder_and_solver, etc. should alway be retrieved
    using the getter functions get_mechanical_solver, get_builder_and_solver,
    etc. from this base class.

    Only the member variables listed below should be accessed directly.

    Public member variables:
    settings -- Kratos parameters containing solver settings.
    main_model_part -- the model part used to construct the solver.
    """
    def __init__(self, main_model_part, custom_settings):
        default_settings = KratosMultiphysics.Parameters("""
        {
            "echo_level": 0,
            "buffer_size": 2,
            "analysis_type": "non_linear",
            "model_import_settings": {
                "input_type": "mdpa",
                "input_filename": "unknown_name"
            },
            "restart_settings" : {
                "load_restart"            : false,
                "restart_load_file_label" : 0.0,
                "save_restart"            : false,
                "restart_save_frequency"  : 1.0,
                "serializer_trace"        : "trace_all"
            },
            "computing_model_part_name" : "computing_domain",
            "material_import_settings" :{
                "materials_filename": ""
            },
            "rotation_dofs": false,
            "pressure_dofs": false,
            "reform_dofs_at_each_step": false,
            "line_search": false,
            "compute_reactions": true,
            "block_builder": true,
            "clear_storage": false,
            "move_mesh_flag": true,
            "multi_point_constraints_used": false,
            "convergence_criterion": "residual_criterion",
            "displacement_relative_tolerance": 1.0e-4,
            "displacement_absolute_tolerance": 1.0e-9,
            "residual_relative_tolerance": 1.0e-4,
            "residual_absolute_tolerance": 1.0e-9,
            "max_iteration": 10,
            "linear_solver_settings":{
                "solver_type": "SuperLUSolver",
                "max_iteration": 500,
                "tolerance": 1e-9,
                "scaling": false,
                "verbosity": 1
            },
            "problem_domain_sub_model_part_list": ["solid"],
            "processes_sub_model_part_list": [""],
            "auxiliary_variables_list" : []
        }
        """)

        # temporary warnings, to be removed
        if custom_settings.Has("bodies_list"):
            custom_settings.RemoveValue("bodies_list")
            warning = '\n::[MechanicalSolver]:: W-A-R-N-I-N-G: You have specified "bodies_list", '
            warning += 'which is deprecated and will be removed soon. \nPlease remove it from the "solver settings"!\n'
            self.print_warning_on_rank_zero("Bodies list", warning)
        if custom_settings.Has("solver_type"):
            custom_settings.RemoveValue("solver_type")
            warning = '\n::[MechanicalSolver]:: W-A-R-N-I-N-G: You have specified "solver_type", '
            warning += 'which is only needed if you use the "python_solvers_wrapper_structural". \nPlease remove it '
            warning += 'from the "solver settings" if you dont use this wrapper, this check will be removed soon!\n'
            self.print_warning_on_rank_zero("Solver type", warning)
        if custom_settings.Has("time_integration_method"):
            custom_settings.RemoveValue("time_integration_method")
            warning = '\n::[MechanicalSolver]:: W-A-R-N-I-N-G: You have specified "time_integration_method", '
            warning += 'which is only needed if you use the "python_solvers_wrapper_structural". \nPlease remove it '
            warning += 'from the "solver settings" if you dont use this wrapper, this check will be removed soon!\n'
<<<<<<< HEAD
            self.print_on_rank_zero(warning)
        if custom_settings["model_import_settings"].Has("input_file_label"):
            custom_settings["model_import_settings"].RemoveValue("input_file_label")
            warning = '\n::[MechanicalSolver]:: W-A-R-N-I-N-G: You have specified [model_import_settings][input_file_label], '
            warning += 'which is deprecated and will be removed soon. \nPlease remove it from the "solver settings"!\n'
            self.print_on_rank_zero(warning)
=======
            self.print_warning_on_rank_zero("Time integration method", warning)
>>>>>>> ef9853d0

        # Overwrite the default settings with user-provided parameters.
        self.settings = custom_settings
        self.settings.ValidateAndAssignDefaults(default_settings)

        #TODO: shall obtain the computing_model_part from the MODEL once the object is implemented
        self.main_model_part = main_model_part
        self.print_on_rank_zero("::[MechanicalSolver]:: ", "Construction finished")

    def AddVariables(self):
<<<<<<< HEAD
        if not self.is_restarted():
            # Add displacements.
            self.main_model_part.AddNodalSolutionStepVariable(KratosMultiphysics.DISPLACEMENT)
            self.main_model_part.AddNodalSolutionStepVariable(KratosMultiphysics.REACTION)
            # Add specific variables for the problem conditions.
            self.main_model_part.AddNodalSolutionStepVariable(KratosMultiphysics.POSITIVE_FACE_PRESSURE)
            self.main_model_part.AddNodalSolutionStepVariable(KratosMultiphysics.NEGATIVE_FACE_PRESSURE)
            self.main_model_part.AddNodalSolutionStepVariable(StructuralMechanicsApplication.POINT_LOAD)
            self.main_model_part.AddNodalSolutionStepVariable(StructuralMechanicsApplication.LINE_LOAD)
            self.main_model_part.AddNodalSolutionStepVariable(StructuralMechanicsApplication.SURFACE_LOAD)
            self.main_model_part.AddNodalSolutionStepVariable(KratosMultiphysics.VOLUME_ACCELERATION)
            if self.settings["rotation_dofs"].GetBool():
                # Add specific variables for the problem (rotation dofs).
                self.main_model_part.AddNodalSolutionStepVariable(KratosMultiphysics.ROTATION)
                self.main_model_part.AddNodalSolutionStepVariable(KratosMultiphysics.TORQUE)
                self.main_model_part.AddNodalSolutionStepVariable(StructuralMechanicsApplication.POINT_MOMENT)
            if self.settings["pressure_dofs"].GetBool(): # TODO: The creation of UP and USigma elements is pending
                # Add specific variables for the problem (pressure dofs).
                self.main_model_part.AddNodalSolutionStepVariable(KratosMultiphysics.PRESSURE)
                self.main_model_part.AddNodalSolutionStepVariable(StructuralMechanicsApplication.PRESSURE_REACTION)
            # Add variables that the user defined in the ProjectParameters
            for i in range(self.settings["auxiliary_variables_list"].size()):
                variable_name = self.settings["auxiliary_variables_list"][i].GetString()
                variable = KratosMultiphysics.KratosGlobals.GetVariable(variable_name)
                self.main_model_part.AddNodalSolutionStepVariable(variable)
            self.print_on_rank_zero("::[MechanicalSolver]:: Variables ADDED")
=======
        # Add displacements.
        self.main_model_part.AddNodalSolutionStepVariable(KratosMultiphysics.DISPLACEMENT)
        self.main_model_part.AddNodalSolutionStepVariable(KratosMultiphysics.REACTION)
        # Add specific variables for the problem conditions.
        self.main_model_part.AddNodalSolutionStepVariable(KratosMultiphysics.POSITIVE_FACE_PRESSURE)
        self.main_model_part.AddNodalSolutionStepVariable(KratosMultiphysics.NEGATIVE_FACE_PRESSURE)
        self.main_model_part.AddNodalSolutionStepVariable(StructuralMechanicsApplication.POINT_LOAD)
        self.main_model_part.AddNodalSolutionStepVariable(StructuralMechanicsApplication.LINE_LOAD)
        self.main_model_part.AddNodalSolutionStepVariable(StructuralMechanicsApplication.SURFACE_LOAD)
        self.main_model_part.AddNodalSolutionStepVariable(KratosMultiphysics.VOLUME_ACCELERATION)
        if self.settings["rotation_dofs"].GetBool():
            # Add specific variables for the problem (rotation dofs).
            self.main_model_part.AddNodalSolutionStepVariable(KratosMultiphysics.ROTATION)
            self.main_model_part.AddNodalSolutionStepVariable(KratosMultiphysics.TORQUE)
            self.main_model_part.AddNodalSolutionStepVariable(StructuralMechanicsApplication.POINT_MOMENT)
        if self.settings["pressure_dofs"].GetBool(): # TODO: The creation of UP and USigma elements is pending
            # Add specific variables for the problem (pressure dofs).
            self.main_model_part.AddNodalSolutionStepVariable(KratosMultiphysics.PRESSURE)
            self.main_model_part.AddNodalSolutionStepVariable(StructuralMechanicsApplication.PRESSURE_REACTION)
        # Add variables that the user defined in the ProjectParameters
        for i in range(self.settings["auxiliary_variables_list"].size()):
            variable_name = self.settings["auxiliary_variables_list"][i].GetString()
            variable = KratosMultiphysics.KratosGlobals.GetVariable(variable_name)
            self.main_model_part.AddNodalSolutionStepVariable(variable)
        self.print_on_rank_zero("::[MechanicalSolver]:: ", "Variables ADDED")
>>>>>>> ef9853d0

    def GetMinimumBufferSize(self):
        return 2

    def AddDofs(self):
<<<<<<< HEAD
        if not self.is_restarted():
            KratosMultiphysics.VariableUtils().AddDof(KratosMultiphysics.DISPLACEMENT_X, KratosMultiphysics.REACTION_X,self.main_model_part)
            KratosMultiphysics.VariableUtils().AddDof(KratosMultiphysics.DISPLACEMENT_Y, KratosMultiphysics.REACTION_Y,self.main_model_part)
            KratosMultiphysics.VariableUtils().AddDof(KratosMultiphysics.DISPLACEMENT_Z, KratosMultiphysics.REACTION_Z,self.main_model_part)
            if self.settings["rotation_dofs"].GetBool():
                KratosMultiphysics.VariableUtils().AddDof(KratosMultiphysics.ROTATION_X, KratosMultiphysics.TORQUE_X,self.main_model_part)
                KratosMultiphysics.VariableUtils().AddDof(KratosMultiphysics.ROTATION_Y, KratosMultiphysics.TORQUE_Y,self.main_model_part)
                KratosMultiphysics.VariableUtils().AddDof(KratosMultiphysics.ROTATION_Z, KratosMultiphysics.TORQUE_Z,self.main_model_part)
            if self.settings["pressure_dofs"].GetBool():
                KratosMultiphysics.VariableUtils().AddDof(KratosMultiphysics.PRESSURE, KratosMultiphysics.PRESSURE_REACTION,self.main_model_part)
            self.print_on_rank_zero("::[MechanicalSolver]:: DOF's ADDED")
=======
        KratosMultiphysics.VariableUtils().AddDof(KratosMultiphysics.DISPLACEMENT_X, KratosMultiphysics.REACTION_X,self.main_model_part)
        KratosMultiphysics.VariableUtils().AddDof(KratosMultiphysics.DISPLACEMENT_Y, KratosMultiphysics.REACTION_Y,self.main_model_part)
        KratosMultiphysics.VariableUtils().AddDof(KratosMultiphysics.DISPLACEMENT_Z, KratosMultiphysics.REACTION_Z,self.main_model_part)
        if self.settings["rotation_dofs"].GetBool():
            KratosMultiphysics.VariableUtils().AddDof(KratosMultiphysics.ROTATION_X, KratosMultiphysics.TORQUE_X,self.main_model_part)
            KratosMultiphysics.VariableUtils().AddDof(KratosMultiphysics.ROTATION_Y, KratosMultiphysics.TORQUE_Y,self.main_model_part)
            KratosMultiphysics.VariableUtils().AddDof(KratosMultiphysics.ROTATION_Z, KratosMultiphysics.TORQUE_Z,self.main_model_part)
        if self.settings["pressure_dofs"].GetBool():
            KratosMultiphysics.VariableUtils().AddDof(KratosMultiphysics.PRESSURE, KratosMultiphysics.PRESSURE_REACTION,self.main_model_part)
        self.print_on_rank_zero("::[MechanicalSolver]:: ", "DOF's ADDED")
>>>>>>> ef9853d0

    def ImportModelPart(self):
        KratosMultiphysics.Logger.PrintInfo("::[MechanicalSolver]::", "Importing model part.")
        problem_path = os.getcwd()
        input_filename = self.settings["model_import_settings"]["input_filename"].GetString()
        if self.is_restarted():
            self.get_restart_utility().LoadRestart()
        elif(self.settings["model_import_settings"]["input_type"].GetString() == "mdpa"):
            # Import model part from mdpa file.
            KratosMultiphysics.Logger.PrintInfo("ModelpartIO", "\tReading model part from file: " + os.path.join(problem_path, input_filename) + ".mdpa")
            KratosMultiphysics.ModelPartIO(input_filename).ReadModelPart(self.main_model_part)
            KratosMultiphysics.Logger.PrintInfo("ModelpartIO", "\tFinished reading model part from mdpa file.")
            # Check and prepare computing model part and import constitutive laws.
            self._execute_after_reading()
            self._set_and_fill_buffer()
<<<<<<< HEAD
=======
        elif(self.settings["model_import_settings"]["input_type"].GetString() == "rest"):
            # Import model part from restart file.
            problem_path = os.getcwd()
            restart_path = os.path.join(problem_path, input_filename + "__" + self.settings["model_import_settings"]["input_file_label"].GetString())
            if(os.path.exists(restart_path+".rest") == False):
                raise Exception("Restart file not found: " + restart_path + ".rest")
            KratosMultiphysics.Logger.PrintInfo("Restart", "\tLoading Restart file: ", restart_path + ".rest")
            serializer_flag = KratosMultiphysics.SerializerTraceType.SERIALIZER_NO_TRACE      # binary
            # serializer_flag = KratosMultiphysics.SerializerTraceType.SERIALIZER_TRACE_ERROR # ascii
            # serializer_flag = KratosMultiphysics.SerializerTraceType.SERIALIZER_TRACE_ALL   # ascii
            serializer = KratosMultiphysics.Serializer(restart_path, serializer_flag)
            serializer.Load(self.main_model_part.Name, self.main_model_part)
            self.main_model_part.ProcessInfo[KratosMultiphysics.IS_RESTARTED] = True
            #I use it to rebuild the contact conditions.
            load_step = self.main_model_part.ProcessInfo[KratosMultiphysics.STEP] + 1
            self.main_model_part.ProcessInfo[KratosMultiphysics.LOAD_RESTART] = load_step
            KratosMultiphysics.Logger.PrintInfo("ModelpartIO", "\tFinished loading model part from restart file.")
>>>>>>> ef9853d0
        else:
            raise Exception("Other model part input options are not yet implemented.")
        KratosMultiphysics.Logger.PrintInfo("ModelPart", self.main_model_part)
        KratosMultiphysics.Logger.PrintInfo("::[MechanicalSolver]:: ", "Finished importing model part.")

    def ExportModelPart(self):
        name_out_file = self.settings["model_import_settings"]["input_filename"].GetString()+".out"
        file = open(name_out_file + ".mdpa","w")
        file.close()
        KratosMultiphysics.ModelPartIO(name_out_file, KratosMultiphysics.IO.WRITE).WriteModelPart(self.main_model_part)

    def Initialize(self):
        """Perform initialization after adding nodal variables and dofs to the main model part. """
        self.print_on_rank_zero("::[MechanicalSolver]:: ", "Initializing ...")
        # The mechanical solver is created here if it does not already exist.
        if self.settings["clear_storage"].GetBool():
            self.Clear()
        mechanical_solver = self.get_mechanical_solver()
        mechanical_solver.SetEchoLevel(self.settings["echo_level"].GetInt())
        if (self.main_model_part.ProcessInfo[KratosMultiphysics.IS_RESTARTED] == False):
            mechanical_solver.Initialize()
        else:
            # SetInitializePerformedFlag is not a member of SolvingStrategy but
            # is used by ResidualBasedNewtonRaphsonStrategy.
            if hasattr(mechanical_solver, SetInitializePerformedFlag):
                mechanical_solver.SetInitializePerformedFlag(True)
        self.Check()
        self.print_on_rank_zero("::[MechanicalSolver]:: ", "Finished initialization.")

    def GetComputingModelPart(self):
        return self.main_model_part.GetSubModelPart(self.settings["computing_model_part_name"].GetString())

    def GetOutputVariables(self):
        pass

    def ComputeDeltaTime(self):
        pass

    def SaveRestart(self):
        # Check could be integrated in the utility
        # It is here intentionally, this way the utility is only created if it is actually needed!
        if (self.settings["restart_settings"]["save_restart"].GetBool() == True):
            # the check if this step is a restart-output step is done internally
            self.get_restart_utility().SaveRestart()

    def Solve(self):
        if self.settings["clear_storage"].GetBool():
            self.Clear()
        mechanical_solver = self.get_mechanical_solver()
        mechanical_solver.Solve()

    def InitializeSolutionStep(self):
        self.get_mechanical_solver().InitializeSolutionStep()

    def Predict(self):
        self.get_mechanical_solver().Predict()

    def SolveSolutionStep(self):
        is_converged = self.get_mechanical_solver().SolveSolutionStep()
        return is_converged

    def FinalizeSolutionStep(self):
        self.get_mechanical_solver().FinalizeSolutionStep()

    def SetEchoLevel(self, level):
        self.get_mechanical_solver().SetEchoLevel(level)

    def Clear(self):
        self.get_mechanical_solver().Clear()

    def Check(self):
        self.get_mechanical_solver().Check()

    #### Specific internal functions ####

    def get_solution_scheme(self):
        if not hasattr(self, '_solution_scheme'):
            self._solution_scheme = self._create_solution_scheme()
        return self._solution_scheme

    def get_convergence_criterion(self):
        if not hasattr(self, '_convergence_criterion'):
            self._convergence_criterion = self._create_convergence_criterion()
        return self._convergence_criterion

    def get_linear_solver(self):
        if not hasattr(self, '_linear_solver'):
            self._linear_solver = self._create_linear_solver()
        return self._linear_solver

    def get_builder_and_solver(self):
        if not hasattr(self, '_builder_and_solver'):
            self._builder_and_solver = self._create_builder_and_solver()
        return self._builder_and_solver

    def get_mechanical_solver(self):
        if not hasattr(self, '_mechanical_solver'):
            self._mechanical_solver = self._create_mechanical_solver()
        return self._mechanical_solver

    def get_restart_utility(self):
        if not hasattr(self, '_restart_utility'):
            self._restart_utility = self._create_restart_utility()
        return self._restart_utility

    def import_constitutive_laws(self):
        materials_filename = self.settings["material_import_settings"]["materials_filename"].GetString()
        if (materials_filename != ""):
            import read_materials_process
            # Create a dictionary of model parts.
            Model = KratosMultiphysics.Model()
            Model.AddModelPart(self.main_model_part)
            # Add constitutive laws and material properties from json file to model parts.
            read_materials_process.ReadMaterialsProcess(Model, self.settings["material_import_settings"])
            materials_imported = True
        else:
            materials_imported = False
        return materials_imported

    def validate_and_transfer_matching_settings(self, origin_settings, destination_settings):
        """Transfer matching settings from origin to destination.

        If a name in origin matches a name in destination, then the setting is
        validated against the destination.

        The typical use is for validating and extracting settings in derived classes:

        class A:
            def __init__(self, model_part, a_settings):
                default_a_settings = Parameters('''{
                    ...
                }''')
                a_settings.ValidateAndAssignDefaults(default_a_settings)
        class B(A):
            def __init__(self, model_part, custom_settings):
                b_settings = Parameters('''{
                    ...
                }''') # Here the settings contain default values.
                self.validate_and_transfer_matching_settings(custom_settings, b_settings)
                super().__init__(model_part, custom_settings)
        """
        for name, dest_value in destination_settings.items():
            if origin_settings.Has(name): # Validate and transfer value.
                orig_value = origin_settings[name]
                if dest_value.IsDouble() and orig_value.IsDouble():
                    destination_settings[name].SetDouble(origin_settings[name].GetDouble())
                elif dest_value.IsInt() and orig_value.IsInt():
                    destination_settings[name].SetInt(origin_settings[name].GetInt())
                elif dest_value.IsBool() and orig_value.IsBool():
                    destination_settings[name].SetBool(origin_settings[name].GetBool())
                elif dest_value.IsString() and orig_value.IsString():
                    destination_settings[name].SetString(origin_settings[name].GetString())
                elif dest_value.IsArray() and orig_value.IsArray():
                    if dest_value.size() != orig_value.size():
                        raise Exception('len("' + name + '") != ' + str(dest_value.size()))
                    for i in range(dest_value.size()):
                        if dest_value[i].IsDouble() and orig_value[i].IsDouble():
                            dest_value[i].SetDouble(orig_value[i].GetDouble())
                        elif dest_value[i].IsInt() and orig_value[i].IsInt():
                            dest_value[i].SetInt(orig_value[i].GetInt())
                        elif dest_value[i].IsBool() and orig_value[i].IsBool():
                            dest_value[i].SetBool(orig_value[i].GetBool())
                        elif dest_value[i].IsString() and orig_value[i].IsString():
                            dest_value[i].SetString(orig_value[i].GetString())
                        elif dest_value[i].IsSubParameter() and orig_value[i].IsSubParameter():
                            self.validate_and_transfer_matching_settings(orig_value[i], dest_value[i])
                            if len(orig_value[i].items()) != 0:
                                raise Exception('Json settings not found in default settings: ' + orig_value[i].PrettyPrintJsonString())
                        else:
                            raise Exception('Unsupported parameter type.')
                elif dest_value.IsSubParameter() and orig_value.IsSubParameter():
                    self.validate_and_transfer_matching_settings(orig_value, dest_value)
                    if len(orig_value.items()) != 0:
                        raise Exception('Json settings not found in default settings: ' + orig_value.PrettyPrintJsonString())
                else:
                    raise Exception('Unsupported parameter type.')
                origin_settings.RemoveValue(name)

    def is_restarted(self):
        # I cannot check in the ProcessInfo here bcs the info abt the analysis
        # being restarted might not be set there yet!
        if self.settings["restart_settings"]["load_restart"].GetBool() == True:
            return True
        else:
            return False

    def print_on_rank_zero(self, *args):
        # This function will be overridden in the trilinos-solvers
        KratosMultiphysics.Logger.PrintInfo(" ".join(map(str,args)))
        
    def print_warning_on_rank_zero(self, *args):
        # This function will be overridden in the trilinos-solvers
        KratosMultiphysics.Logger.PrintWarning(" ".join(map(str,args)))

    #### Private functions ####

    def _execute_after_reading(self):
        """Prepare computing model part and import constitutive laws. """
        # Auxiliary parameters object for the CheckAndPepareModelProcess
        params = KratosMultiphysics.Parameters("{}")
        params.AddValue("computing_model_part_name",self.settings["computing_model_part_name"])
        params.AddValue("problem_domain_sub_model_part_list",self.settings["problem_domain_sub_model_part_list"])
        params.AddValue("processes_sub_model_part_list",self.settings["processes_sub_model_part_list"])
        # Assign mesh entities from domain and process sub model parts to the computing model part.
        import check_and_prepare_model_process_structural
        check_and_prepare_model_process_structural.CheckAndPrepareModelProcess(self.main_model_part, params).Execute()

        # Import constitutive laws.
        materials_imported = self.import_constitutive_laws()
        if materials_imported:
            self.print_on_rank_zero("::[MechanicalSolver]:: ", "Constitutive law was successfully imported.")
        else:
            self.print_on_rank_zero("::[MechanicalSolver]:: ", "Constitutive law was not imported.")

    def _set_and_fill_buffer(self):
        """Prepare nodal solution step data containers and time step information. """
        # Set the buffer size for the nodal solution steps data. Existing nodal
        # solution step data may be lost.
        buffer_size = self.settings["buffer_size"].GetInt()
        if buffer_size < self.GetMinimumBufferSize():
            buffer_size = self.GetMinimumBufferSize()
        self.main_model_part.SetBufferSize(buffer_size)
        # Cycle the buffer. This sets all historical nodal solution step data to
        # the current value and initializes the time stepping in the process info.
        delta_time = self.main_model_part.ProcessInfo[KratosMultiphysics.DELTA_TIME]
        time = self.main_model_part.ProcessInfo[KratosMultiphysics.TIME]
        step =-buffer_size
        time = time - delta_time * buffer_size
        self.main_model_part.ProcessInfo.SetValue(KratosMultiphysics.TIME, time)
        for i in range(0, buffer_size):
            step = step + 1
            time = time + delta_time
            self.main_model_part.ProcessInfo.SetValue(KratosMultiphysics.STEP, step)
            self.main_model_part.CloneTimeStep(time)
        self.main_model_part.ProcessInfo[KratosMultiphysics.IS_RESTARTED] = False

    def _add_dynamic_variables(self):
        # For being consistent for Serial and Trilinos
        self.main_model_part.AddNodalSolutionStepVariable(KratosMultiphysics.VELOCITY)
        self.main_model_part.AddNodalSolutionStepVariable(KratosMultiphysics.ACCELERATION)
        if self.settings["rotation_dofs"].GetBool():
            self.main_model_part.AddNodalSolutionStepVariable(KratosMultiphysics.ANGULAR_VELOCITY)
            self.main_model_part.AddNodalSolutionStepVariable(KratosMultiphysics.ANGULAR_ACCELERATION)

    def _add_dynamic_dofs(self):
        # For being consistent for Serial and Trilinos
        KratosMultiphysics.VariableUtils().AddDof(KratosMultiphysics.VELOCITY_X,self.main_model_part)
        KratosMultiphysics.VariableUtils().AddDof(KratosMultiphysics.VELOCITY_Y,self.main_model_part)
        KratosMultiphysics.VariableUtils().AddDof(KratosMultiphysics.VELOCITY_Z,self.main_model_part)
        KratosMultiphysics.VariableUtils().AddDof(KratosMultiphysics.ACCELERATION_X,self.main_model_part)
        KratosMultiphysics.VariableUtils().AddDof(KratosMultiphysics.ACCELERATION_Y,self.main_model_part)
        KratosMultiphysics.VariableUtils().AddDof(KratosMultiphysics.ACCELERATION_Z,self.main_model_part)
        if(self.settings["rotation_dofs"].GetBool()):
            KratosMultiphysics.VariableUtils().AddDof(KratosMultiphysics.ANGULAR_VELOCITY_X,self.main_model_part)
            KratosMultiphysics.VariableUtils().AddDof(KratosMultiphysics.ANGULAR_VELOCITY_Y,self.main_model_part)
            KratosMultiphysics.VariableUtils().AddDof(KratosMultiphysics.ANGULAR_VELOCITY_Z,self.main_model_part)
            KratosMultiphysics.VariableUtils().AddDof(KratosMultiphysics.ANGULAR_ACCELERATION_X,self.main_model_part)
            KratosMultiphysics.VariableUtils().AddDof(KratosMultiphysics.ANGULAR_ACCELERATION_Y,self.main_model_part)
            KratosMultiphysics.VariableUtils().AddDof(KratosMultiphysics.ANGULAR_ACCELERATION_Z,self.main_model_part)

    def _get_restart_settings(self):
        # add the name of the input file to the restart settings
        restart_settings = self.settings["restart_settings"]
        if not restart_settings.Has("input_filename"):
            restart_settings.AddValue("input_filename", self.settings["model_import_settings"]["input_filename"])
        return restart_settings

    def _create_convergence_criterion(self):
        # Create an auxiliary Kratos parameters object to store the convergence settings.
        conv_params = KratosMultiphysics.Parameters("{}")
        conv_params.AddValue("convergence_criterion",self.settings["convergence_criterion"])
        conv_params.AddValue("rotation_dofs",self.settings["rotation_dofs"])
        conv_params.AddValue("echo_level",self.settings["echo_level"])
        conv_params.AddValue("displacement_relative_tolerance",self.settings["displacement_relative_tolerance"])
        conv_params.AddValue("displacement_absolute_tolerance",self.settings["displacement_absolute_tolerance"])
        conv_params.AddValue("residual_relative_tolerance",self.settings["residual_relative_tolerance"])
        conv_params.AddValue("residual_absolute_tolerance",self.settings["residual_absolute_tolerance"])
        import convergence_criteria_factory
        convergence_criterion = convergence_criteria_factory.convergence_criterion(conv_params)
        return convergence_criterion.mechanical_convergence_criterion

    def _create_linear_solver(self):
        import linear_solver_factory
        linear_solver = linear_solver_factory.ConstructSolver(self.settings["linear_solver_settings"])
        return linear_solver

    def _create_builder_and_solver(self):
        linear_solver = self.get_linear_solver()
        if self.settings["block_builder"].GetBool():
            if self.settings["multi_point_constraints_used"].GetBool():
                builder_and_solver = KratosMultiphysics.StructuralMechanicsApplication.ResidualBasedBlockBuilderAndSolverWithMpc(linear_solver)
            else:
                builder_and_solver = KratosMultiphysics.ResidualBasedBlockBuilderAndSolver(linear_solver)
        else:
            if self.settings["multi_point_constraints_used"].GetBool():
                raise Exception("To use MPCs you also have to set \"block_builder\" to \"true\"")
            builder_and_solver = KratosMultiphysics.ResidualBasedEliminationBuilderAndSolver(linear_solver)
        return builder_and_solver

    def _create_solution_scheme(self):
        """Create the solution scheme for the structural problem.
        """
        raise Exception("Solution Scheme creation must be implemented in the derived class.")

    def _create_mechanical_solver(self):
        analysis_type = self.settings["analysis_type"].GetString()
        if analysis_type == "linear":
            mechanical_solver = self._create_linear_strategy()
        elif analysis_type == "non_linear":
            if(self.settings["line_search"].GetBool() == False):
                mechanical_solver = self._create_newton_raphson_strategy()
            else:
                mechanical_solver = self._create_line_search_strategy()
        else:
            err_msg =  "The requested analysis type \"" + analysis_type + "\" is not available!\n"
            err_msg += "Available options are: \"linear\", \"non_linear\""
            raise Exception(err_msg)
        return mechanical_solver

    def _create_linear_strategy(self):
        computing_model_part = self.GetComputingModelPart()
        mechanical_scheme = self.get_solution_scheme()
        linear_solver = self.get_linear_solver()
        builder_and_solver = self.get_builder_and_solver()
        return KratosMultiphysics.ResidualBasedLinearStrategy(computing_model_part, 
                                                              mechanical_scheme, 
                                                              linear_solver, 
                                                              builder_and_solver, 
                                                              self.settings["compute_reactions"].GetBool(), 
                                                              self.settings["reform_dofs_at_each_step"].GetBool(), 
                                                              False, 
                                                              self.settings["move_mesh_flag"].GetBool())

    def _create_newton_raphson_strategy(self):
        computing_model_part = self.GetComputingModelPart()
        mechanical_scheme = self.get_solution_scheme()
        linear_solver = self.get_linear_solver()
        mechanical_convergence_criterion = self.get_convergence_criterion()
        builder_and_solver = self.get_builder_and_solver()
        return KratosMultiphysics.ResidualBasedNewtonRaphsonStrategy(computing_model_part, 
                                                                     mechanical_scheme, 
                                                                     linear_solver, 
                                                                     mechanical_convergence_criterion, 
                                                                     builder_and_solver,
                                                                     self.settings["max_iteration"].GetInt(),
                                                                     self.settings["compute_reactions"].GetBool(),
                                                                     self.settings["reform_dofs_at_each_step"].GetBool(),
                                                                     self.settings["move_mesh_flag"].GetBool())
 
    def _create_line_search_strategy(self):
        computing_model_part = self.GetComputingModelPart()
        mechanical_scheme = self.get_solution_scheme()
        linear_solver = self.get_linear_solver()
        mechanical_convergence_criterion = self.get_convergence_criterion()
        builder_and_solver = self.get_builder_and_solver()
        return KratosMultiphysics.LineSearchStrategy(computing_model_part, 
                                                     mechanical_scheme, 
                                                     linear_solver, 
                                                     mechanical_convergence_criterion, 
                                                     builder_and_solver,
                                                     self.settings["max_iteration"].GetInt(),
                                                     self.settings["compute_reactions"].GetBool(),
                                                     self.settings["reform_dofs_at_each_step"].GetBool(),
                                                     self.settings["move_mesh_flag"].GetBool())

    def _create_restart_utility(self):
        """Create the restart utility. Has to be overridden for MPI/trilinos-solvers"""
        import restart_utility
        rest_utility = restart_utility.RestartUtility(self.main_model_part,
                                                      self._get_restart_settings())
        return rest_utility
 
    
    <|MERGE_RESOLUTION|>--- conflicted
+++ resolved
@@ -110,16 +110,12 @@
             warning = '\n::[MechanicalSolver]:: W-A-R-N-I-N-G: You have specified "time_integration_method", '
             warning += 'which is only needed if you use the "python_solvers_wrapper_structural". \nPlease remove it '
             warning += 'from the "solver settings" if you dont use this wrapper, this check will be removed soon!\n'
-<<<<<<< HEAD
-            self.print_on_rank_zero(warning)
+            self.print_warning_on_rank_zero("Time integration method", warning)
         if custom_settings["model_import_settings"].Has("input_file_label"):
             custom_settings["model_import_settings"].RemoveValue("input_file_label")
             warning = '\n::[MechanicalSolver]:: W-A-R-N-I-N-G: You have specified [model_import_settings][input_file_label], '
             warning += 'which is deprecated and will be removed soon. \nPlease remove it from the "solver settings"!\n'
             self.print_on_rank_zero(warning)
-=======
-            self.print_warning_on_rank_zero("Time integration method", warning)
->>>>>>> ef9853d0
 
         # Overwrite the default settings with user-provided parameters.
         self.settings = custom_settings
@@ -130,7 +126,6 @@
         self.print_on_rank_zero("::[MechanicalSolver]:: ", "Construction finished")
 
     def AddVariables(self):
-<<<<<<< HEAD
         if not self.is_restarted():
             # Add displacements.
             self.main_model_part.AddNodalSolutionStepVariable(KratosMultiphysics.DISPLACEMENT)
@@ -156,40 +151,12 @@
                 variable_name = self.settings["auxiliary_variables_list"][i].GetString()
                 variable = KratosMultiphysics.KratosGlobals.GetVariable(variable_name)
                 self.main_model_part.AddNodalSolutionStepVariable(variable)
-            self.print_on_rank_zero("::[MechanicalSolver]:: Variables ADDED")
-=======
-        # Add displacements.
-        self.main_model_part.AddNodalSolutionStepVariable(KratosMultiphysics.DISPLACEMENT)
-        self.main_model_part.AddNodalSolutionStepVariable(KratosMultiphysics.REACTION)
-        # Add specific variables for the problem conditions.
-        self.main_model_part.AddNodalSolutionStepVariable(KratosMultiphysics.POSITIVE_FACE_PRESSURE)
-        self.main_model_part.AddNodalSolutionStepVariable(KratosMultiphysics.NEGATIVE_FACE_PRESSURE)
-        self.main_model_part.AddNodalSolutionStepVariable(StructuralMechanicsApplication.POINT_LOAD)
-        self.main_model_part.AddNodalSolutionStepVariable(StructuralMechanicsApplication.LINE_LOAD)
-        self.main_model_part.AddNodalSolutionStepVariable(StructuralMechanicsApplication.SURFACE_LOAD)
-        self.main_model_part.AddNodalSolutionStepVariable(KratosMultiphysics.VOLUME_ACCELERATION)
-        if self.settings["rotation_dofs"].GetBool():
-            # Add specific variables for the problem (rotation dofs).
-            self.main_model_part.AddNodalSolutionStepVariable(KratosMultiphysics.ROTATION)
-            self.main_model_part.AddNodalSolutionStepVariable(KratosMultiphysics.TORQUE)
-            self.main_model_part.AddNodalSolutionStepVariable(StructuralMechanicsApplication.POINT_MOMENT)
-        if self.settings["pressure_dofs"].GetBool(): # TODO: The creation of UP and USigma elements is pending
-            # Add specific variables for the problem (pressure dofs).
-            self.main_model_part.AddNodalSolutionStepVariable(KratosMultiphysics.PRESSURE)
-            self.main_model_part.AddNodalSolutionStepVariable(StructuralMechanicsApplication.PRESSURE_REACTION)
-        # Add variables that the user defined in the ProjectParameters
-        for i in range(self.settings["auxiliary_variables_list"].size()):
-            variable_name = self.settings["auxiliary_variables_list"][i].GetString()
-            variable = KratosMultiphysics.KratosGlobals.GetVariable(variable_name)
-            self.main_model_part.AddNodalSolutionStepVariable(variable)
-        self.print_on_rank_zero("::[MechanicalSolver]:: ", "Variables ADDED")
->>>>>>> ef9853d0
+            self.print_on_rank_zero("::[MechanicalSolver]:: ", "Variables ADDED")
 
     def GetMinimumBufferSize(self):
         return 2
 
     def AddDofs(self):
-<<<<<<< HEAD
         if not self.is_restarted():
             KratosMultiphysics.VariableUtils().AddDof(KratosMultiphysics.DISPLACEMENT_X, KratosMultiphysics.REACTION_X,self.main_model_part)
             KratosMultiphysics.VariableUtils().AddDof(KratosMultiphysics.DISPLACEMENT_Y, KratosMultiphysics.REACTION_Y,self.main_model_part)
@@ -200,19 +167,7 @@
                 KratosMultiphysics.VariableUtils().AddDof(KratosMultiphysics.ROTATION_Z, KratosMultiphysics.TORQUE_Z,self.main_model_part)
             if self.settings["pressure_dofs"].GetBool():
                 KratosMultiphysics.VariableUtils().AddDof(KratosMultiphysics.PRESSURE, KratosMultiphysics.PRESSURE_REACTION,self.main_model_part)
-            self.print_on_rank_zero("::[MechanicalSolver]:: DOF's ADDED")
-=======
-        KratosMultiphysics.VariableUtils().AddDof(KratosMultiphysics.DISPLACEMENT_X, KratosMultiphysics.REACTION_X,self.main_model_part)
-        KratosMultiphysics.VariableUtils().AddDof(KratosMultiphysics.DISPLACEMENT_Y, KratosMultiphysics.REACTION_Y,self.main_model_part)
-        KratosMultiphysics.VariableUtils().AddDof(KratosMultiphysics.DISPLACEMENT_Z, KratosMultiphysics.REACTION_Z,self.main_model_part)
-        if self.settings["rotation_dofs"].GetBool():
-            KratosMultiphysics.VariableUtils().AddDof(KratosMultiphysics.ROTATION_X, KratosMultiphysics.TORQUE_X,self.main_model_part)
-            KratosMultiphysics.VariableUtils().AddDof(KratosMultiphysics.ROTATION_Y, KratosMultiphysics.TORQUE_Y,self.main_model_part)
-            KratosMultiphysics.VariableUtils().AddDof(KratosMultiphysics.ROTATION_Z, KratosMultiphysics.TORQUE_Z,self.main_model_part)
-        if self.settings["pressure_dofs"].GetBool():
-            KratosMultiphysics.VariableUtils().AddDof(KratosMultiphysics.PRESSURE, KratosMultiphysics.PRESSURE_REACTION,self.main_model_part)
-        self.print_on_rank_zero("::[MechanicalSolver]:: ", "DOF's ADDED")
->>>>>>> ef9853d0
+            self.print_on_rank_zero("::[MechanicalSolver]:: ", "DOF's ADDED")
 
     def ImportModelPart(self):
         KratosMultiphysics.Logger.PrintInfo("::[MechanicalSolver]::", "Importing model part.")
@@ -228,26 +183,6 @@
             # Check and prepare computing model part and import constitutive laws.
             self._execute_after_reading()
             self._set_and_fill_buffer()
-<<<<<<< HEAD
-=======
-        elif(self.settings["model_import_settings"]["input_type"].GetString() == "rest"):
-            # Import model part from restart file.
-            problem_path = os.getcwd()
-            restart_path = os.path.join(problem_path, input_filename + "__" + self.settings["model_import_settings"]["input_file_label"].GetString())
-            if(os.path.exists(restart_path+".rest") == False):
-                raise Exception("Restart file not found: " + restart_path + ".rest")
-            KratosMultiphysics.Logger.PrintInfo("Restart", "\tLoading Restart file: ", restart_path + ".rest")
-            serializer_flag = KratosMultiphysics.SerializerTraceType.SERIALIZER_NO_TRACE      # binary
-            # serializer_flag = KratosMultiphysics.SerializerTraceType.SERIALIZER_TRACE_ERROR # ascii
-            # serializer_flag = KratosMultiphysics.SerializerTraceType.SERIALIZER_TRACE_ALL   # ascii
-            serializer = KratosMultiphysics.Serializer(restart_path, serializer_flag)
-            serializer.Load(self.main_model_part.Name, self.main_model_part)
-            self.main_model_part.ProcessInfo[KratosMultiphysics.IS_RESTARTED] = True
-            #I use it to rebuild the contact conditions.
-            load_step = self.main_model_part.ProcessInfo[KratosMultiphysics.STEP] + 1
-            self.main_model_part.ProcessInfo[KratosMultiphysics.LOAD_RESTART] = load_step
-            KratosMultiphysics.Logger.PrintInfo("ModelpartIO", "\tFinished loading model part from restart file.")
->>>>>>> ef9853d0
         else:
             raise Exception("Other model part input options are not yet implemented.")
         KratosMultiphysics.Logger.PrintInfo("ModelPart", self.main_model_part)
@@ -437,7 +372,7 @@
     def print_on_rank_zero(self, *args):
         # This function will be overridden in the trilinos-solvers
         KratosMultiphysics.Logger.PrintInfo(" ".join(map(str,args)))
-        
+
     def print_warning_on_rank_zero(self, *args):
         # This function will be overridden in the trilinos-solvers
         KratosMultiphysics.Logger.PrintWarning(" ".join(map(str,args)))
@@ -572,13 +507,13 @@
         mechanical_scheme = self.get_solution_scheme()
         linear_solver = self.get_linear_solver()
         builder_and_solver = self.get_builder_and_solver()
-        return KratosMultiphysics.ResidualBasedLinearStrategy(computing_model_part, 
-                                                              mechanical_scheme, 
-                                                              linear_solver, 
-                                                              builder_and_solver, 
-                                                              self.settings["compute_reactions"].GetBool(), 
-                                                              self.settings["reform_dofs_at_each_step"].GetBool(), 
-                                                              False, 
+        return KratosMultiphysics.ResidualBasedLinearStrategy(computing_model_part,
+                                                              mechanical_scheme,
+                                                              linear_solver,
+                                                              builder_and_solver,
+                                                              self.settings["compute_reactions"].GetBool(),
+                                                              self.settings["reform_dofs_at_each_step"].GetBool(),
+                                                              False,
                                                               self.settings["move_mesh_flag"].GetBool())
 
     def _create_newton_raphson_strategy(self):
@@ -587,26 +522,26 @@
         linear_solver = self.get_linear_solver()
         mechanical_convergence_criterion = self.get_convergence_criterion()
         builder_and_solver = self.get_builder_and_solver()
-        return KratosMultiphysics.ResidualBasedNewtonRaphsonStrategy(computing_model_part, 
-                                                                     mechanical_scheme, 
-                                                                     linear_solver, 
-                                                                     mechanical_convergence_criterion, 
+        return KratosMultiphysics.ResidualBasedNewtonRaphsonStrategy(computing_model_part,
+                                                                     mechanical_scheme,
+                                                                     linear_solver,
+                                                                     mechanical_convergence_criterion,
                                                                      builder_and_solver,
                                                                      self.settings["max_iteration"].GetInt(),
                                                                      self.settings["compute_reactions"].GetBool(),
                                                                      self.settings["reform_dofs_at_each_step"].GetBool(),
                                                                      self.settings["move_mesh_flag"].GetBool())
- 
+
     def _create_line_search_strategy(self):
         computing_model_part = self.GetComputingModelPart()
         mechanical_scheme = self.get_solution_scheme()
         linear_solver = self.get_linear_solver()
         mechanical_convergence_criterion = self.get_convergence_criterion()
         builder_and_solver = self.get_builder_and_solver()
-        return KratosMultiphysics.LineSearchStrategy(computing_model_part, 
-                                                     mechanical_scheme, 
-                                                     linear_solver, 
-                                                     mechanical_convergence_criterion, 
+        return KratosMultiphysics.LineSearchStrategy(computing_model_part,
+                                                     mechanical_scheme,
+                                                     linear_solver,
+                                                     mechanical_convergence_criterion,
                                                      builder_and_solver,
                                                      self.settings["max_iteration"].GetInt(),
                                                      self.settings["compute_reactions"].GetBool(),
@@ -619,6 +554,5 @@
         rest_utility = restart_utility.RestartUtility(self.main_model_part,
                                                       self._get_restart_settings())
         return rest_utility
- 
-    
-    +
+
