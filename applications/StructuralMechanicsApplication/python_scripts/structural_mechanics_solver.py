from __future__ import print_function, absolute_import, division  # makes KratosMultiphysics backward compatible with python 2.6 and 2.7

# Importing the Kratos Library
import KratosMultiphysics

# Import applications
import KratosMultiphysics.StructuralMechanicsApplication as StructuralMechanicsApplication

# Importing the base class
from python_solver import PythonSolver


def CreateSolver(model, custom_settings):
    return MechanicalSolver(model, custom_settings)


class MechanicalSolver(PythonSolver):
    """The base class for structural mechanics solvers.

    This class provides functions for importing and exporting models,
    adding nodal variables and dofs and solving each solution step.

    Derived classes must override the function _create_solution_scheme which
    constructs and returns a solution scheme. Depending on the type of
    solver, derived classes may also need to override the following functions:

    _create_solution_scheme
    _create_convergence_criterion
    _create_linear_solver
    _create_builder_and_solver
    _create_mechanical_solution_strategy

    The mechanical_solution_strategy, builder_and_solver, etc. should alway be retrieved
    using the getter functions get_mechanical_solution_strategy, get_builder_and_solver,
    etc. from this base class.

    Only the member variables listed below should be accessed directly.

    Public member variables:
    model -- the model containing the modelpart used to construct the solver.
    settings -- Kratos parameters containing solver settings.
    """
    def __init__(self, model, custom_settings):
        super(MechanicalSolver, self).__init__(model, custom_settings)

        default_settings = KratosMultiphysics.Parameters("""
        {
            "model_part_name" : "",
            "domain_size" : -1,
            "echo_level": 0,
            "buffer_size": 2,
            "analysis_type": "non_linear",
            "model_import_settings": {
                "input_type": "mdpa",
                "input_filename": "unknown_name"
            },
            "computing_model_part_name" : "computing_domain",
            "material_import_settings" :{
                "materials_filename": ""
            },
            "time_stepping" : { },
            "rotation_dofs": false,
            "reform_dofs_at_each_step": false,
            "line_search": false,
            "compute_reactions": true,
            "block_builder": true,
            "clear_storage": false,
            "move_mesh_flag": true,
            "multi_point_constraints_used": true,
            "convergence_criterion": "residual_criterion",
            "displacement_relative_tolerance": 1.0e-4,
            "displacement_absolute_tolerance": 1.0e-9,
            "residual_relative_tolerance": 1.0e-4,
            "residual_absolute_tolerance": 1.0e-9,
            "max_iteration": 10,
            "linear_solver_settings":{ },
            "problem_domain_sub_model_part_list": ["solid"],
            "processes_sub_model_part_list": [""],
            "auxiliary_variables_list" : [],
            "auxiliary_dofs_list" : [],
            "auxiliary_reaction_list" : []
        }
        """)

        # temporary warnings, to be removed
        if custom_settings.Has("bodies_list"):
            custom_settings.RemoveValue("bodies_list")
            warning = '\n::[MechanicalSolver]:: W-A-R-N-I-N-G: You have specified "bodies_list", '
            warning += 'which is deprecated and will be removed soon. \nPlease remove it from the "solver settings"!\n'
            self.print_warning_on_rank_zero("Bodies list", warning)
        if custom_settings.Has("solver_type"):
            custom_settings.RemoveValue("solver_type")
            warning = '\n::[MechanicalSolver]:: W-A-R-N-I-N-G: You have specified "solver_type", '
            warning += 'which is only needed if you use the "python_solvers_wrapper_structural". \nPlease remove it '
            warning += 'from the "solver settings" if you dont use this wrapper, this check will be removed soon!\n'
            self.print_warning_on_rank_zero("Solver type", warning)
        if custom_settings.Has("time_integration_method"):
            custom_settings.RemoveValue("time_integration_method")
            warning = '\n::[MechanicalSolver]:: W-A-R-N-I-N-G: You have specified "time_integration_method", '
            warning += 'which is only needed if you use the "python_solvers_wrapper_structural". \nPlease remove it '
            warning += 'from the "solver settings" if you dont use this wrapper, this check will be removed soon!\n'
            self.print_warning_on_rank_zero("Time integration method", warning)

        # Overwrite the default settings with user-provided parameters.
        self.settings.ValidateAndAssignDefaults(default_settings)
        model_part_name = self.settings["model_part_name"].GetString()

        if model_part_name == "":
            raise Exception('Please specify a model_part name!')

        # This will be changed once the Model is fully supported!
        if self.model.HasModelPart(model_part_name):
            self.main_model_part = self.model[model_part_name]
        else:
            self.main_model_part = self.model.CreateModelPart(model_part_name)
            domain_size = self.settings["domain_size"].GetInt()
            if domain_size < 0:
                raise Exception('Please specify a "domain_size" >= 0!')
            self.main_model_part.ProcessInfo.SetValue(KratosMultiphysics.DOMAIN_SIZE, domain_size)

        self.print_on_rank_zero("::[MechanicalSolver]:: ", "Construction finished")

        # Set if the analysis is restarted
        if self.settings["model_import_settings"]["input_type"].GetString() == "rest":
            self.main_model_part.ProcessInfo[KratosMultiphysics.IS_RESTARTED] = True
        else:
            self.main_model_part.ProcessInfo[KratosMultiphysics.IS_RESTARTED] = False

    def AddVariables(self):
        # this can safely be called also for restarts, it is internally checked if the variables exist already
        # Add displacements.
        self.main_model_part.AddNodalSolutionStepVariable(KratosMultiphysics.DISPLACEMENT)
        self.main_model_part.AddNodalSolutionStepVariable(KratosMultiphysics.REACTION)
        # Add specific variables for the problem conditions.
        self.main_model_part.AddNodalSolutionStepVariable(KratosMultiphysics.POSITIVE_FACE_PRESSURE)
        self.main_model_part.AddNodalSolutionStepVariable(KratosMultiphysics.NEGATIVE_FACE_PRESSURE)
        self.main_model_part.AddNodalSolutionStepVariable(StructuralMechanicsApplication.POINT_LOAD)
        self.main_model_part.AddNodalSolutionStepVariable(StructuralMechanicsApplication.LINE_LOAD)
        self.main_model_part.AddNodalSolutionStepVariable(StructuralMechanicsApplication.SURFACE_LOAD)
        self.main_model_part.AddNodalSolutionStepVariable(KratosMultiphysics.VOLUME_ACCELERATION)
        if self.settings["rotation_dofs"].GetBool():
            # Add specific variables for the problem (rotation dofs).
            self.main_model_part.AddNodalSolutionStepVariable(KratosMultiphysics.ROTATION)
            self.main_model_part.AddNodalSolutionStepVariable(KratosMultiphysics.REACTION_MOMENT)
            self.main_model_part.AddNodalSolutionStepVariable(StructuralMechanicsApplication.POINT_MOMENT)
        # Add variables that the user defined in the ProjectParameters
        for i in range(self.settings["auxiliary_variables_list"].size()):
            variable_name = self.settings["auxiliary_variables_list"][i].GetString()
            variable = KratosMultiphysics.KratosGlobals.GetVariable(variable_name)
            self.main_model_part.AddNodalSolutionStepVariable(variable)
        self.print_on_rank_zero("::[MechanicalSolver]:: ", "Variables ADDED")

    def GetMinimumBufferSize(self):
        return 2

    def AddDofs(self):
        # this can safely be called also for restarts, it is internally checked if the dofs exist already
        KratosMultiphysics.VariableUtils().AddDof(KratosMultiphysics.DISPLACEMENT_X, KratosMultiphysics.REACTION_X,self.main_model_part)
        KratosMultiphysics.VariableUtils().AddDof(KratosMultiphysics.DISPLACEMENT_Y, KratosMultiphysics.REACTION_Y,self.main_model_part)
        KratosMultiphysics.VariableUtils().AddDof(KratosMultiphysics.DISPLACEMENT_Z, KratosMultiphysics.REACTION_Z,self.main_model_part)
        if self.settings["rotation_dofs"].GetBool():
            KratosMultiphysics.VariableUtils().AddDof(KratosMultiphysics.ROTATION_X, KratosMultiphysics.REACTION_MOMENT_X,self.main_model_part)
            KratosMultiphysics.VariableUtils().AddDof(KratosMultiphysics.ROTATION_Y, KratosMultiphysics.REACTION_MOMENT_Y,self.main_model_part)
            KratosMultiphysics.VariableUtils().AddDof(KratosMultiphysics.ROTATION_Z, KratosMultiphysics.REACTION_MOMENT_Z,self.main_model_part)

        # Add dofs that the user defined in the ProjectParameters
        if (self.settings["auxiliary_dofs_list"].size() != self.settings["auxiliary_reaction_list"].size()):
                raise Exception("DoFs list and reaction list should be the same long")
        for i in range(self.settings["auxiliary_dofs_list"].size()):
            dof_variable_name = self.settings["auxiliary_dofs_list"][i].GetString()
            reaction_variable_name = self.settings["auxiliary_reaction_list"][i].GetString()
            if (KratosMultiphysics.KratosGlobals.HasDoubleVariable(dof_variable_name)): # Double variable
                dof_variable = KratosMultiphysics.KratosGlobals.GetVariable(dof_variable_name)
                reaction_variable = KratosMultiphysics.KratosGlobals.GetVariable(reaction_variable_name)
                KratosMultiphysics.VariableUtils().AddDof(dof_variable, reaction_variable,self.main_model_part)
            elif (KratosMultiphysics.KratosGlobals.HasArrayVariable(dof_variable_name)): # Components variable
                dof_variable_x = KratosMultiphysics.KratosGlobals.GetVariable(dof_variable_name + "_X")
                reaction_variable_x = KratosMultiphysics.KratosGlobals.GetVariable(reaction_variable_name + "_X")
                KratosMultiphysics.VariableUtils().AddDof(dof_variable_x, reaction_variable_x, self.main_model_part)
                dof_variable_y = KratosMultiphysics.KratosGlobals.GetVariable(dof_variable_name + "_Y")
                reaction_variable_y = KratosMultiphysics.KratosGlobals.GetVariable(reaction_variable_name + "_Y")
                KratosMultiphysics.VariableUtils().AddDof(dof_variable_y, reaction_variable_y, self.main_model_part)
                dof_variable_z = KratosMultiphysics.KratosGlobals.GetVariable(dof_variable_name + "_Z")
                reaction_variable_z = KratosMultiphysics.KratosGlobals.GetVariable(reaction_variable_name + "_Z")
                KratosMultiphysics.VariableUtils().AddDof(dof_variable_z, reaction_variable_z, self.main_model_part)
            else:
                self.print_warning_on_rank_zero("auxiliary_reaction_list list", "The variable " + dof_variable_name + "is not a compatible type")
        self.print_on_rank_zero("::[MechanicalSolver]:: ", "DOF's ADDED")

    def ImportModelPart(self):
        """This function imports the ModelPart
        """
        self._ImportModelPart(self.main_model_part, self.settings["model_import_settings"])

    def PrepareModelPart(self):
        if not self.is_restarted():
            # Check and prepare computing model part and import constitutive laws.
            self._execute_after_reading()
            self._set_and_fill_buffer()

        KratosMultiphysics.Logger.PrintInfo("::[MechanicalSolver]::", "ModelPart prepared for Solver.")

    def Initialize(self):
        """Perform initialization after adding nodal variables and dofs to the main model part. """
        self.print_on_rank_zero("::[MechanicalSolver]:: ", "Initializing ...")
        # The mechanical solution strategy is created here if it does not already exist.
        if self.settings["clear_storage"].GetBool():
            self.Clear()
        mechanical_solution_strategy = self.get_mechanical_solution_strategy()
        mechanical_solution_strategy.SetEchoLevel(self.settings["echo_level"].GetInt())
        if not self.is_restarted():
            mechanical_solution_strategy.Initialize()
        else:
            # SetInitializePerformedFlag is not a member of SolvingStrategy but
            # is used by ResidualBasedNewtonRaphsonStrategy.
            try:
                mechanical_solution_strategy.SetInitializePerformedFlag(True)
            except AttributeError:
                pass
        self.print_on_rank_zero("::[MechanicalSolver]:: ", "Finished initialization.")

    def InitializeSolutionStep(self):
        if self.settings["clear_storage"].GetBool():
            self.Clear()
            self.Initialize() #required after clearing
        self.get_mechanical_solution_strategy().InitializeSolutionStep()

    def Predict(self):
        self.get_mechanical_solution_strategy().Predict()

    def SolveSolutionStep(self):
        is_converged = self.get_mechanical_solution_strategy().SolveSolutionStep()
        if not is_converged:
            msg  = "Solver did not converge for step " + str(self.main_model_part.ProcessInfo[KratosMultiphysics.STEP]) + "\n"
            msg += "corresponding to time " + str(self.main_model_part.ProcessInfo[KratosMultiphysics.TIME]) + "\n"
            self.print_warning_on_rank_zero("::[MechanicalSolver]:: ",msg)
        return is_converged

    def FinalizeSolutionStep(self):
        self.get_mechanical_solution_strategy().FinalizeSolutionStep()

    def AdvanceInTime(self, current_time):
        dt = self.ComputeDeltaTime()
        new_time = current_time + dt
        self.main_model_part.ProcessInfo[KratosMultiphysics.STEP] += 1
        self.main_model_part.CloneTimeStep(new_time)

        return new_time

    def ComputeDeltaTime(self):
        return self.settings["time_stepping"]["time_step"].GetDouble()

    def GetComputingModelPart(self):
        if not self.main_model_part.HasSubModelPart(self.settings["computing_model_part_name"].GetString()):
            raise Exception("The ComputingModelPart was not created yet!")
        return self.main_model_part.GetSubModelPart(self.settings["computing_model_part_name"].GetString())

    def ExportModelPart(self):
        name_out_file = self.settings["model_import_settings"]["input_filename"].GetString()+".out"
        file = open(name_out_file + ".mdpa","w")
        file.close()
        KratosMultiphysics.ModelPartIO(name_out_file, KratosMultiphysics.IO.WRITE).WriteModelPart(self.main_model_part)

    def SetEchoLevel(self, level):
        self.get_mechanical_solution_strategy().SetEchoLevel(level)

    def Clear(self):
        self.get_mechanical_solution_strategy().Clear()

    def Check(self):
        self.get_mechanical_solution_strategy().Check()

    #### Specific internal functions ####

    def get_solution_scheme(self):
        if not hasattr(self, '_solution_scheme'):
            self._solution_scheme = self._create_solution_scheme()
        return self._solution_scheme

    def get_convergence_criterion(self):
        if not hasattr(self, '_convergence_criterion'):
            self._convergence_criterion = self._create_convergence_criterion()
        return self._convergence_criterion

    def get_linear_solver(self):
        if not hasattr(self, '_linear_solver'):
            self._linear_solver = self._create_linear_solver()
        return self._linear_solver

    def get_builder_and_solver(self):
        if (self.settings["multi_point_constraints_used"].GetBool() is False and
            self.GetComputingModelPart().NumberOfMasterSlaveConstraints() > 0):
            self.settings["multi_point_constraints_used"].SetBool(True)
            self._builder_and_solver = self._create_builder_and_solver()
        if not hasattr(self, '_builder_and_solver'):
            self._builder_and_solver = self._create_builder_and_solver()
        return self._builder_and_solver

    def get_mechanical_solution_strategy(self):
        if (self.settings["multi_point_constraints_used"].GetBool() is False and
            self.GetComputingModelPart().NumberOfMasterSlaveConstraints() > 0):
            self._mechanical_solution_strategy = self._create_mechanical_solution_strategy()
        if not hasattr(self, '_mechanical_solution_strategy'):
            self._mechanical_solution_strategy = self._create_mechanical_solution_strategy()
        return self._mechanical_solution_strategy

    def import_constitutive_laws(self):
        materials_filename = self.settings["material_import_settings"]["materials_filename"].GetString()
        if (materials_filename != ""):
            # Add constitutive laws and material properties from json file to model parts.
            material_settings = KratosMultiphysics.Parameters("""{"Parameters": {"materials_filename": ""}} """)
            material_settings["Parameters"]["materials_filename"].SetString(materials_filename)
            KratosMultiphysics.ReadMaterialsUtility(material_settings, self.model)
            materials_imported = True
        else:
            materials_imported = False
        return materials_imported

    def is_restarted(self):
        # this function avoids the long call to ProcessInfo and is also safer
        # in case the detection of a restart is changed later
        return self.main_model_part.ProcessInfo[KratosMultiphysics.IS_RESTARTED]

    #### Private functions ####

    def _execute_after_reading(self):
        """Prepare computing model part and import constitutive laws. """
        # Auxiliary parameters object for the CheckAndPepareModelProcess
        params = KratosMultiphysics.Parameters("{}")
        params.AddValue("model_part_name",self.settings["model_part_name"])
        params.AddValue("computing_model_part_name",self.settings["computing_model_part_name"])
        params.AddValue("problem_domain_sub_model_part_list",self.settings["problem_domain_sub_model_part_list"])
        params.AddValue("processes_sub_model_part_list",self.settings["processes_sub_model_part_list"])
        # Assign mesh entities from domain and process sub model parts to the computing model part.
        import check_and_prepare_model_process_structural
        check_and_prepare_model_process_structural.CheckAndPrepareModelProcess(self.model, params).Execute()

        # Import constitutive laws.
        materials_imported = self.import_constitutive_laws()
        if materials_imported:
            self.print_on_rank_zero("::[MechanicalSolver]:: ", "Constitutive law was successfully imported.")
        else:
            self.print_on_rank_zero("::[MechanicalSolver]:: ", "Constitutive law was not imported.")

    def _set_and_fill_buffer(self):
        """Prepare nodal solution step data containers and time step information. """
        # Set the buffer size for the nodal solution steps data. Existing nodal
        # solution step data may be lost.
        required_buffer_size = self.settings["buffer_size"].GetInt()
        if required_buffer_size < self.GetMinimumBufferSize():
            required_buffer_size = self.GetMinimumBufferSize()
        current_buffer_size = self.main_model_part.GetBufferSize()
        buffer_size = max(current_buffer_size, required_buffer_size)
        self.main_model_part.SetBufferSize(buffer_size)
        # Cycle the buffer. This sets all historical nodal solution step data to
        # the current value and initializes the time stepping in the process info.
        delta_time = self.main_model_part.ProcessInfo[KratosMultiphysics.DELTA_TIME]
        time = self.main_model_part.ProcessInfo[KratosMultiphysics.TIME]
        step =-buffer_size
        time = time - delta_time * buffer_size
        self.main_model_part.ProcessInfo.SetValue(KratosMultiphysics.TIME, time)
        for i in range(0, buffer_size):
            step = step + 1
            time = time + delta_time
            self.main_model_part.ProcessInfo.SetValue(KratosMultiphysics.STEP, step)
            self.main_model_part.CloneTimeStep(time)

    def _add_dynamic_variables(self):
        # For being consistent for Serial and Trilinos
        self.main_model_part.AddNodalSolutionStepVariable(KratosMultiphysics.VELOCITY)
        self.main_model_part.AddNodalSolutionStepVariable(KratosMultiphysics.ACCELERATION)
        if self.settings["rotation_dofs"].GetBool():
            self.main_model_part.AddNodalSolutionStepVariable(KratosMultiphysics.ANGULAR_VELOCITY)
            self.main_model_part.AddNodalSolutionStepVariable(KratosMultiphysics.ANGULAR_ACCELERATION)

    def _add_dynamic_dofs(self):
        # For being consistent for Serial and Trilinos
        KratosMultiphysics.VariableUtils().AddDof(KratosMultiphysics.VELOCITY_X,self.main_model_part)
        KratosMultiphysics.VariableUtils().AddDof(KratosMultiphysics.VELOCITY_Y,self.main_model_part)
        KratosMultiphysics.VariableUtils().AddDof(KratosMultiphysics.VELOCITY_Z,self.main_model_part)
        KratosMultiphysics.VariableUtils().AddDof(KratosMultiphysics.ACCELERATION_X,self.main_model_part)
        KratosMultiphysics.VariableUtils().AddDof(KratosMultiphysics.ACCELERATION_Y,self.main_model_part)
        KratosMultiphysics.VariableUtils().AddDof(KratosMultiphysics.ACCELERATION_Z,self.main_model_part)
        if(self.settings["rotation_dofs"].GetBool()):
            KratosMultiphysics.VariableUtils().AddDof(KratosMultiphysics.ANGULAR_VELOCITY_X,self.main_model_part)
            KratosMultiphysics.VariableUtils().AddDof(KratosMultiphysics.ANGULAR_VELOCITY_Y,self.main_model_part)
            KratosMultiphysics.VariableUtils().AddDof(KratosMultiphysics.ANGULAR_VELOCITY_Z,self.main_model_part)
            KratosMultiphysics.VariableUtils().AddDof(KratosMultiphysics.ANGULAR_ACCELERATION_X,self.main_model_part)
            KratosMultiphysics.VariableUtils().AddDof(KratosMultiphysics.ANGULAR_ACCELERATION_Y,self.main_model_part)
            KratosMultiphysics.VariableUtils().AddDof(KratosMultiphysics.ANGULAR_ACCELERATION_Z,self.main_model_part)

    def _get_convergence_criterion_settings(self):
        # Create an auxiliary Kratos parameters object to store the convergence settings.
        conv_params = KratosMultiphysics.Parameters("{}")
        conv_params.AddValue("convergence_criterion",self.settings["convergence_criterion"])
        conv_params.AddValue("rotation_dofs",self.settings["rotation_dofs"])
        conv_params.AddValue("echo_level",self.settings["echo_level"])
        conv_params.AddValue("displacement_relative_tolerance",self.settings["displacement_relative_tolerance"])
        conv_params.AddValue("displacement_absolute_tolerance",self.settings["displacement_absolute_tolerance"])
        conv_params.AddValue("residual_relative_tolerance",self.settings["residual_relative_tolerance"])
        conv_params.AddValue("residual_absolute_tolerance",self.settings["residual_absolute_tolerance"])

        return conv_params

    def _create_convergence_criterion(self):
        import convergence_criteria_factory
        convergence_criterion = convergence_criteria_factory.convergence_criterion(self._get_convergence_criterion_settings())
        return convergence_criterion.mechanical_convergence_criterion

    def _create_linear_solver(self):
<<<<<<< HEAD
        from KratosMultiphysics import python_linear_solver_factory as linear_solver_factory
        return linear_solver_factory.ConstructSolver(self.settings["linear_solver_settings"])
=======
        linear_solver_configuration = self.settings["linear_solver_settings"]
        if linear_solver_configuration.Has("solver_type"): # user specified a linear solver
            if KratosMultiphysics.ComplexLinearSolverFactory().Has(linear_solver_configuration["solver_type"].GetString()):
                self.print_on_rank_zero("::[MechanicalSolver]:: ",\
                    "Constructing a complex linear solver")
                return KratosMultiphysics.ComplexLinearSolverFactory().Create(linear_solver_configuration)
            else:
                self.print_on_rank_zero("::[MechanicalSolver]:: ",\
                    "Constructing a regular (non-complex) linear solver")
                return KratosMultiphysics.LinearSolverFactory().Create(linear_solver_configuration)
        else:
            # using a default linear solver (selecting the fastest one available)
            linear_solvers_by_speed = [
                "PardisoLUSolver", # EigenSolversApplication (if compiled with Intel-support)
                "SparseLUSolver",  # EigenSolversApplication
                "PastixSolver",    # ExternalSolversApplication (if Pastix is included in compilation)
                "SuperLUSolver",   # ExternalSolversApplication
                "SkylineLUFactorizationSolver" # in Core, always available, but slow
            ]
            for solver_name in linear_solvers_by_speed:
                if KratosMultiphysics.LinearSolverFactory().Has(solver_name):
                    linear_solver_settings = KratosMultiphysics.Parameters("""{
                        "solver_type" : \"""" + solver_name + """\"
                    }""")
                    self.print_on_rank_zero('::[MechanicalSolver]:: ',\
                        'Using "' + solver_name + '" as default linear solver')
                    return KratosMultiphysics.LinearSolverFactory().Create(linear_solver_settings)

        raise Exception("Linear-Solver could not be constructed!")

>>>>>>> 46609c12

    def _create_builder_and_solver(self):
        linear_solver = self.get_linear_solver()
        if self.settings["block_builder"].GetBool():
            if self.settings["multi_point_constraints_used"].GetBool():
                builder_and_solver = KratosMultiphysics.ResidualBasedBlockBuilderAndSolverWithConstraints(linear_solver)
            else:
                builder_and_solver = KratosMultiphysics.ResidualBasedBlockBuilderAndSolver(linear_solver)
        else:
            if (self.GetComputingModelPart().NumberOfMasterSlaveConstraints() > 0):
                raise Exception("To use MPCs you also have to set \"block_builder\" to \"true\"")
            builder_and_solver = KratosMultiphysics.ResidualBasedEliminationBuilderAndSolver(linear_solver)
        return builder_and_solver

    def _create_solution_scheme(self):
        """Create the solution scheme for the structural problem.
        """
        raise Exception("Solution Scheme creation must be implemented in the derived class.")

    def _create_mechanical_solution_strategy(self):
        analysis_type = self.settings["analysis_type"].GetString()
        if analysis_type == "linear":
            mechanical_solution_strategy = self._create_linear_strategy()
        elif analysis_type == "non_linear":
            if(self.settings["line_search"].GetBool() == False):
                mechanical_solution_strategy = self._create_newton_raphson_strategy()
            else:
                mechanical_solution_strategy = self._create_line_search_strategy()
        else:
            err_msg =  "The requested analysis type \"" + analysis_type + "\" is not available!\n"
            err_msg += "Available options are: \"linear\", \"non_linear\""
            raise Exception(err_msg)
        return mechanical_solution_strategy

    def _create_linear_strategy(self):
        computing_model_part = self.GetComputingModelPart()
        mechanical_scheme = self.get_solution_scheme()
        linear_solver = self.get_linear_solver()
        builder_and_solver = self.get_builder_and_solver()
        return KratosMultiphysics.ResidualBasedLinearStrategy(computing_model_part,
                                                              mechanical_scheme,
                                                              linear_solver,
                                                              builder_and_solver,
                                                              self.settings["compute_reactions"].GetBool(),
                                                              self.settings["reform_dofs_at_each_step"].GetBool(),
                                                              False,
                                                              self.settings["move_mesh_flag"].GetBool())

    def _create_newton_raphson_strategy(self):
        computing_model_part = self.GetComputingModelPart()
        mechanical_scheme = self.get_solution_scheme()
        linear_solver = self.get_linear_solver()
        mechanical_convergence_criterion = self.get_convergence_criterion()
        builder_and_solver = self.get_builder_and_solver()
        return KratosMultiphysics.ResidualBasedNewtonRaphsonStrategy(computing_model_part,
                                                                     mechanical_scheme,
                                                                     linear_solver,
                                                                     mechanical_convergence_criterion,
                                                                     builder_and_solver,
                                                                     self.settings["max_iteration"].GetInt(),
                                                                     self.settings["compute_reactions"].GetBool(),
                                                                     self.settings["reform_dofs_at_each_step"].GetBool(),
                                                                     self.settings["move_mesh_flag"].GetBool())

    def _create_line_search_strategy(self):
        computing_model_part = self.GetComputingModelPart()
        mechanical_scheme = self.get_solution_scheme()
        linear_solver = self.get_linear_solver()
        mechanical_convergence_criterion = self.get_convergence_criterion()
        builder_and_solver = self.get_builder_and_solver()
        return KratosMultiphysics.LineSearchStrategy(computing_model_part,
                                                     mechanical_scheme,
                                                     linear_solver,
                                                     mechanical_convergence_criterion,
                                                     builder_and_solver,
                                                     self.settings["max_iteration"].GetInt(),
                                                     self.settings["compute_reactions"].GetBool(),
                                                     self.settings["reform_dofs_at_each_step"].GetBool(),
                                                     self.settings["move_mesh_flag"].GetBool())<|MERGE_RESOLUTION|>--- conflicted
+++ resolved
@@ -408,10 +408,6 @@
         return convergence_criterion.mechanical_convergence_criterion
 
     def _create_linear_solver(self):
-<<<<<<< HEAD
-        from KratosMultiphysics import python_linear_solver_factory as linear_solver_factory
-        return linear_solver_factory.ConstructSolver(self.settings["linear_solver_settings"])
-=======
         linear_solver_configuration = self.settings["linear_solver_settings"]
         if linear_solver_configuration.Has("solver_type"): # user specified a linear solver
             if KratosMultiphysics.ComplexLinearSolverFactory().Has(linear_solver_configuration["solver_type"].GetString()):
@@ -442,7 +438,6 @@
 
         raise Exception("Linear-Solver could not be constructed!")
 
->>>>>>> 46609c12
 
     def _create_builder_and_solver(self):
         linear_solver = self.get_linear_solver()
