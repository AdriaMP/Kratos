from __future__ import print_function, absolute_import, division  # makes KratosMultiphysics backward compatible with python 2.6 and 2.7

# Importing the Kratos Library
import KratosMultiphysics

# Check that applications were imported in the main script
KratosMultiphysics.CheckRegisteredApplications("StructuralMechanicsApplication")

# Import applications
import KratosMultiphysics.StructuralMechanicsApplication as StructuralMechanicsApplication

# Importing the base class
from python_solver import PythonSolver


def CreateSolver(model, custom_settings):
    return MechanicalSolver(model, custom_settings)


class MechanicalSolver(PythonSolver):
    """The base class for structural mechanics solvers.

    This class provides functions for importing and exporting models,
    adding nodal variables and dofs and solving each solution step.

    Derived classes must override the function _create_solution_scheme which
    constructs and returns a solution scheme. Depending on the type of
    solver, derived classes may also need to override the following functions:

    _create_solution_scheme
    _create_convergence_criterion
    _create_linear_solver
    _create_builder_and_solver
    _create_mechanical_solution_strategy

    The mechanical_solution_strategy, builder_and_solver, etc. should alway be retrieved
    using the getter functions get_mechanical_solution_strategy, get_builder_and_solver,
    etc. from this base class.

    Only the member variables listed below should be accessed directly.

    Public member variables:
    model -- the model containing the modelpart used to construct the solver.
    settings -- Kratos parameters containing solver settings.
    """
    def __init__(self, model, custom_settings):
        super(MechanicalSolver, self).__init__(model, custom_settings)

        default_settings = KratosMultiphysics.Parameters("""
        {
            "model_part_name" : "",
            "add_model_part_to_model_before_reading" : false,
            "domain_size" : -1,
            "echo_level": 0,
            "buffer_size": 2,
            "analysis_type": "non_linear",
            "model_import_settings": {
                "input_type": "mdpa",
                "input_filename": "unknown_name"
            },
            "computing_model_part_name" : "computing_domain",
            "material_import_settings" :{
                "materials_filename": ""
            },
            "time_stepping" : { },
            "rotation_dofs": false,
            "reform_dofs_at_each_step": false,
            "line_search": false,
            "compute_reactions": true,
            "block_builder": true,
            "clear_storage": false,
            "move_mesh_flag": true,
            "multi_point_constraints_used": false,
            "convergence_criterion": "residual_criterion",
            "displacement_relative_tolerance": 1.0e-4,
            "displacement_absolute_tolerance": 1.0e-9,
            "residual_relative_tolerance": 1.0e-4,
            "residual_absolute_tolerance": 1.0e-9,
            "max_iteration": 10,
            "linear_solver_settings":{
                "solver_type": "SuperLUSolver",
                "max_iteration": 500,
                "tolerance": 1e-9,
                "scaling": false,
                "verbosity": 1
            },
            "problem_domain_sub_model_part_list": ["solid"],
            "processes_sub_model_part_list": [""],
            "auxiliary_variables_list" : [],
            "auxiliary_dofs_list" : [],
            "auxiliary_reaction_list" : []
        }
        """)

        # temporary warnings, to be removed
        if custom_settings.Has("bodies_list"):
            custom_settings.RemoveValue("bodies_list")
            warning = '\n::[MechanicalSolver]:: W-A-R-N-I-N-G: You have specified "bodies_list", '
            warning += 'which is deprecated and will be removed soon. \nPlease remove it from the "solver settings"!\n'
            self.print_warning_on_rank_zero("Bodies list", warning)
        if custom_settings.Has("solver_type"):
            custom_settings.RemoveValue("solver_type")
            warning = '\n::[MechanicalSolver]:: W-A-R-N-I-N-G: You have specified "solver_type", '
            warning += 'which is only needed if you use the "python_solvers_wrapper_structural". \nPlease remove it '
            warning += 'from the "solver settings" if you dont use this wrapper, this check will be removed soon!\n'
            self.print_warning_on_rank_zero("Solver type", warning)
        if custom_settings.Has("time_integration_method"):
            custom_settings.RemoveValue("time_integration_method")
            warning = '\n::[MechanicalSolver]:: W-A-R-N-I-N-G: You have specified "time_integration_method", '
            warning += 'which is only needed if you use the "python_solvers_wrapper_structural". \nPlease remove it '
            warning += 'from the "solver settings" if you dont use this wrapper, this check will be removed soon!\n'
            self.print_warning_on_rank_zero("Time integration method", warning)

        # Overwrite the default settings with user-provided parameters.
        self.settings.ValidateAndAssignDefaults(default_settings)
        model_part_name = self.settings["model_part_name"].GetString()

        if model_part_name == "":
            raise Exception('Please specify a model_part name!')

        # This will be changed once the Model is fully supported!
        if self.model.HasModelPart(model_part_name):
            self.main_model_part = self.model[model_part_name]
            self.solver_imports_model_part = False
        else:
            self.main_model_part = KratosMultiphysics.ModelPart(model_part_name) # Model.CreateodelPart()
            if self.settings["add_model_part_to_model_before_reading"].GetBool(): # this will be the default behavior once the Model is finished
                self.model.AddModelPart(self.main_model_part)
            domain_size = self.settings["domain_size"].GetInt()
            if domain_size < 0:
                raise Exception('Please specify a "domain_size" >= 0!')
            self.main_model_part.ProcessInfo.SetValue(KratosMultiphysics.DOMAIN_SIZE, domain_size)
            self.solver_imports_model_part = True

        self.print_on_rank_zero("::[MechanicalSolver]:: ", "Construction finished")

        # Set if the analysis is restarted
        if self.settings["model_import_settings"]["input_type"].GetString() == "rest":
            self.main_model_part.ProcessInfo[KratosMultiphysics.IS_RESTARTED] = True
        else:
            self.main_model_part.ProcessInfo[KratosMultiphysics.IS_RESTARTED] = False

    def AddVariables(self):
        # this can safely be called also for restarts, it is internally checked if the variables exist already
        # Add displacements.
        self.main_model_part.AddNodalSolutionStepVariable(KratosMultiphysics.DISPLACEMENT)
        self.main_model_part.AddNodalSolutionStepVariable(KratosMultiphysics.REACTION)
        # Add specific variables for the problem conditions.
        self.main_model_part.AddNodalSolutionStepVariable(KratosMultiphysics.POSITIVE_FACE_PRESSURE)
        self.main_model_part.AddNodalSolutionStepVariable(KratosMultiphysics.NEGATIVE_FACE_PRESSURE)
        self.main_model_part.AddNodalSolutionStepVariable(StructuralMechanicsApplication.POINT_LOAD)
        self.main_model_part.AddNodalSolutionStepVariable(StructuralMechanicsApplication.LINE_LOAD)
        self.main_model_part.AddNodalSolutionStepVariable(StructuralMechanicsApplication.SURFACE_LOAD)
        self.main_model_part.AddNodalSolutionStepVariable(KratosMultiphysics.VOLUME_ACCELERATION)
        self.main_model_part.AddNodalSolutionStepVariable(KratosMultiphysics.DISTANCE)
        self.main_model_part.AddNodalSolutionStepVariable(KratosMultiphysics.NORMAL)
        self.main_model_part.AddNodalSolutionStepVariable(StructuralMechanicsApplication.SPECIFIC_WEIGHT)
        if self.settings["rotation_dofs"].GetBool():
            # Add specific variables for the problem (rotation dofs).
            self.main_model_part.AddNodalSolutionStepVariable(KratosMultiphysics.ROTATION)
            self.main_model_part.AddNodalSolutionStepVariable(KratosMultiphysics.REACTION_MOMENT)
            self.main_model_part.AddNodalSolutionStepVariable(StructuralMechanicsApplication.POINT_MOMENT)
        # Add variables that the user defined in the ProjectParameters
        for i in range(self.settings["auxiliary_variables_list"].size()):
            variable_name = self.settings["auxiliary_variables_list"][i].GetString()
            variable = KratosMultiphysics.KratosGlobals.GetVariable(variable_name)
            self.main_model_part.AddNodalSolutionStepVariable(variable)
        self.print_on_rank_zero("::[MechanicalSolver]:: ", "Variables ADDED")

    def GetMinimumBufferSize(self):
        return 2

    def AddDofs(self):
        # this can safely be called also for restarts, it is internally checked if the dofs exist already
        KratosMultiphysics.VariableUtils().AddDof(KratosMultiphysics.DISPLACEMENT_X, KratosMultiphysics.REACTION_X,self.main_model_part)
        KratosMultiphysics.VariableUtils().AddDof(KratosMultiphysics.DISPLACEMENT_Y, KratosMultiphysics.REACTION_Y,self.main_model_part)
        KratosMultiphysics.VariableUtils().AddDof(KratosMultiphysics.DISPLACEMENT_Z, KratosMultiphysics.REACTION_Z,self.main_model_part)
        if self.settings["rotation_dofs"].GetBool():
            KratosMultiphysics.VariableUtils().AddDof(KratosMultiphysics.ROTATION_X, KratosMultiphysics.REACTION_MOMENT_X,self.main_model_part)
            KratosMultiphysics.VariableUtils().AddDof(KratosMultiphysics.ROTATION_Y, KratosMultiphysics.REACTION_MOMENT_Y,self.main_model_part)
            KratosMultiphysics.VariableUtils().AddDof(KratosMultiphysics.ROTATION_Z, KratosMultiphysics.REACTION_MOMENT_Z,self.main_model_part)

        # Add dofs that the user defined in the ProjectParameters
        if (self.settings["auxiliary_dofs_list"].size() != self.settings["auxiliary_reaction_list"].size()):
                raise Exception("DoFs list and reaction list should be the same long")
        for i in range(self.settings["auxiliary_dofs_list"].size()):
            dof_variable_name = self.settings["auxiliary_dofs_list"][i].GetString()
            reaction_variable_name = self.settings["auxiliary_reaction_list"][i].GetString()
            if (KratosMultiphysics.KratosGlobals.HasDoubleVariable(dof_variable_name)): # Double variable
                dof_variable = KratosMultiphysics.KratosGlobals.GetVariable(dof_variable_name)
                reaction_variable = KratosMultiphysics.KratosGlobals.GetVariable(reaction_variable_name)
                KratosMultiphysics.VariableUtils().AddDof(dof_variable, reaction_variable,self.main_model_part)
            elif (KratosMultiphysics.KratosGlobals.HasArrayVariable(dof_variable_name)): # Components variable
                dof_variable_x = KratosMultiphysics.KratosGlobals.GetVariable(dof_variable_name + "_X")
                reaction_variable_x = KratosMultiphysics.KratosGlobals.GetVariable(reaction_variable_name + "_X")
                KratosMultiphysics.VariableUtils().AddDof(dof_variable_x, reaction_variable_x, self.main_model_part)
                dof_variable_y = KratosMultiphysics.KratosGlobals.GetVariable(dof_variable_name + "_Y")
                reaction_variable_y = KratosMultiphysics.KratosGlobals.GetVariable(reaction_variable_name + "_Y")
                KratosMultiphysics.VariableUtils().AddDof(dof_variable_y, reaction_variable_y, self.main_model_part)
                dof_variable_z = KratosMultiphysics.KratosGlobals.GetVariable(dof_variable_name + "_Z")
                reaction_variable_z = KratosMultiphysics.KratosGlobals.GetVariable(reaction_variable_name + "_Z")
                KratosMultiphysics.VariableUtils().AddDof(dof_variable_z, reaction_variable_z, self.main_model_part)
            else:
                self.print_warning_on_rank_zero("auxiliary_reaction_list list", "The variable " + dof_variable_name + "is not a compatible type")
        self.print_on_rank_zero("::[MechanicalSolver]:: ", "DOF's ADDED")

    def ImportModelPart(self):
        """This function imports the ModelPart
        """
        if self.solver_imports_model_part:
            self._ImportModelPart(self.main_model_part, self.settings["model_import_settings"])

    def PrepareModelPart(self):
        if not self.is_restarted():
            # Check and prepare computing model part and import constitutive laws.
            self._execute_after_reading()
            self._set_and_fill_buffer()

        # This will be removed once the Model is fully supported! => It wont e necessary anymore
        if not self.model.HasModelPart(self.main_model_part.Name):
            self.model.AddModelPart(self.main_model_part)

        KratosMultiphysics.Logger.PrintInfo("::[MechanicalSolver]::", "ModelPart prepared for Solver.")

    def Initialize(self):
        """Perform initialization after adding nodal variables and dofs to the main model part. """
        self.print_on_rank_zero("::[MechanicalSolver]:: ", "Initializing ...")
        # The mechanical solution strategy is created here if it does not already exist.
        if self.settings["clear_storage"].GetBool():
            self.Clear()
        mechanical_solution_strategy = self.get_mechanical_solution_strategy()
        mechanical_solution_strategy.SetEchoLevel(self.settings["echo_level"].GetInt())
        if not self.is_restarted():
            mechanical_solution_strategy.Initialize()
        else:
            # SetInitializePerformedFlag is not a member of SolvingStrategy but
            # is used by ResidualBasedNewtonRaphsonStrategy.
            try:
                mechanical_solution_strategy.SetInitializePerformedFlag(True)
            except AttributeError:
                pass
        self.Check()
       
        self.print_on_rank_zero("::[MechanicalSolver]:: ", "Finished initialization.")

    def Solve(self):
        if self.settings["clear_storage"].GetBool():
            self.Clear()
        mechanical_solution_strategy = self.get_mechanical_solution_strategy()
        mechanical_solution_strategy.Solve()

    def InitializeSolutionStep(self):
        self.get_mechanical_solution_strategy().InitializeSolutionStep()

    def Predict(self):
        self.get_mechanical_solution_strategy().Predict()

    def SolveSolutionStep(self):
        is_converged = self.get_mechanical_solution_strategy().SolveSolutionStep()
        return is_converged

    def FinalizeSolutionStep(self):
        self.get_mechanical_solution_strategy().FinalizeSolutionStep()

    def AdvanceInTime(self, current_time):
        dt = self.ComputeDeltaTime()
        new_time = current_time + dt
        self.main_model_part.ProcessInfo[KratosMultiphysics.STEP] += 1
        self.main_model_part.CloneTimeStep(new_time)

        return new_time

    def ComputeDeltaTime(self):
        return self.settings["time_stepping"]["time_step"].GetDouble()

    def GetComputingModelPart(self):
        if not self.main_model_part.HasSubModelPart(self.settings["computing_model_part_name"].GetString()):
            raise Exception("The ComputingModelPart was not created yet!")
        return self.main_model_part.GetSubModelPart(self.settings["computing_model_part_name"].GetString())

    def ExportModelPart(self):
        name_out_file = self.settings["model_import_settings"]["input_filename"].GetString()+".out"
        file = open(name_out_file + ".mdpa","w")
        file.close()
        KratosMultiphysics.ModelPartIO(name_out_file, KratosMultiphysics.IO.WRITE).WriteModelPart(self.main_model_part)

    def SetEchoLevel(self, level):
        self.get_mechanical_solution_strategy().SetEchoLevel(level)

    def Clear(self):
        self.get_mechanical_solution_strategy().Clear()

    def Check(self):
        self.get_mechanical_solution_strategy().Check()

    #### Specific internal functions ####

    def get_solution_scheme(self):
        if not hasattr(self, '_solution_scheme'):
            self._solution_scheme = self._create_solution_scheme()
        return self._solution_scheme

    def get_convergence_criterion(self):
        if not hasattr(self, '_convergence_criterion'):
            self._convergence_criterion = self._create_convergence_criterion()
        return self._convergence_criterion

    def get_linear_solver(self):
        if not hasattr(self, '_linear_solver'):
            self._linear_solver = self._create_linear_solver()
        return self._linear_solver

    def get_builder_and_solver(self):
        if not hasattr(self, '_builder_and_solver'):
            self._builder_and_solver = self._create_builder_and_solver()
        return self._builder_and_solver

    def get_mechanical_solution_strategy(self):
        if not hasattr(self, '_mechanical_solution_strategy'):
            self._mechanical_solution_strategy = self._create_mechanical_solution_strategy()
        return self._mechanical_solution_strategy

    def import_constitutive_laws(self):
        materials_filename = self.settings["material_import_settings"]["materials_filename"].GetString()
        if (materials_filename != ""):
            # Add constitutive laws and material properties from json file to model parts.
            material_settings = KratosMultiphysics.Parameters("""{"Parameters": {"materials_filename": ""}} """)
            material_settings["Parameters"]["materials_filename"].SetString(materials_filename)
            KratosMultiphysics.ReadMaterialsUtility(material_settings, self.model)
            materials_imported = True
        else:
            materials_imported = False
        return materials_imported

    def is_restarted(self):
        # this function avoids the long call to ProcessInfo and is also safer
        # in case the detection of a restart is changed later
        return self.main_model_part.ProcessInfo[KratosMultiphysics.IS_RESTARTED]

    #### Private functions ####

    def _execute_after_reading(self):
        """Prepare computing model part and import constitutive laws. """
        # Auxiliary parameters object for the CheckAndPepareModelProcess
        params = KratosMultiphysics.Parameters("{}")
        params.AddValue("computing_model_part_name",self.settings["computing_model_part_name"])
        params.AddValue("problem_domain_sub_model_part_list",self.settings["problem_domain_sub_model_part_list"])
        params.AddValue("processes_sub_model_part_list",self.settings["processes_sub_model_part_list"])
        # Assign mesh entities from domain and process sub model parts to the computing model part.
        import check_and_prepare_model_process_structural
        check_and_prepare_model_process_structural.CheckAndPrepareModelProcess(self.main_model_part, params).Execute()

        # This will be removed once the Model is fully supported! => It wont e necessary anymore
        # NOTE: We do this here in case the model is empty, so the properties can be assigned
        if not self.model.HasModelPart(self.main_model_part.Name):
            self.model.AddModelPart(self.main_model_part)

        # Import constitutive laws.
        materials_imported = self.import_constitutive_laws()
        if materials_imported:
            self.print_on_rank_zero("::[MechanicalSolver]:: ", "Constitutive law was successfully imported.")
        else:
            self.print_on_rank_zero("::[MechanicalSolver]:: ", "Constitutive law was not imported.")

    def _set_and_fill_buffer(self):
        """Prepare nodal solution step data containers and time step information. """
        # Set the buffer size for the nodal solution steps data. Existing nodal
        # solution step data may be lost.
        required_buffer_size = self.settings["buffer_size"].GetInt()
        if required_buffer_size < self.GetMinimumBufferSize():
            required_buffer_size = self.GetMinimumBufferSize()
        current_buffer_size = self.main_model_part.GetBufferSize()
        buffer_size = max(current_buffer_size, required_buffer_size)
        self.main_model_part.SetBufferSize(buffer_size)
        # Cycle the buffer. This sets all historical nodal solution step data to
        # the current value and initializes the time stepping in the process info.
        delta_time = self.main_model_part.ProcessInfo[KratosMultiphysics.DELTA_TIME]
        time = self.main_model_part.ProcessInfo[KratosMultiphysics.TIME]
        step =-buffer_size
        time = time - delta_time * buffer_size
        self.main_model_part.ProcessInfo.SetValue(KratosMultiphysics.TIME, time)
        for i in range(0, buffer_size):
            step = step + 1
            time = time + delta_time
            self.main_model_part.ProcessInfo.SetValue(KratosMultiphysics.STEP, step)
            self.main_model_part.CloneTimeStep(time)

    def _add_dynamic_variables(self):
        # For being consistent for Serial and Trilinos
        self.main_model_part.AddNodalSolutionStepVariable(KratosMultiphysics.VELOCITY)
        self.main_model_part.AddNodalSolutionStepVariable(KratosMultiphysics.ACCELERATION)
        if self.settings["rotation_dofs"].GetBool():
            self.main_model_part.AddNodalSolutionStepVariable(KratosMultiphysics.ANGULAR_VELOCITY)
            self.main_model_part.AddNodalSolutionStepVariable(KratosMultiphysics.ANGULAR_ACCELERATION)

    def _add_dynamic_dofs(self):
        # For being consistent for Serial and Trilinos
        KratosMultiphysics.VariableUtils().AddDof(KratosMultiphysics.VELOCITY_X,self.main_model_part)
        KratosMultiphysics.VariableUtils().AddDof(KratosMultiphysics.VELOCITY_Y,self.main_model_part)
        KratosMultiphysics.VariableUtils().AddDof(KratosMultiphysics.VELOCITY_Z,self.main_model_part)
        KratosMultiphysics.VariableUtils().AddDof(KratosMultiphysics.ACCELERATION_X,self.main_model_part)
        KratosMultiphysics.VariableUtils().AddDof(KratosMultiphysics.ACCELERATION_Y,self.main_model_part)
        KratosMultiphysics.VariableUtils().AddDof(KratosMultiphysics.ACCELERATION_Z,self.main_model_part)
        if(self.settings["rotation_dofs"].GetBool()):
            KratosMultiphysics.VariableUtils().AddDof(KratosMultiphysics.ANGULAR_VELOCITY_X,self.main_model_part)
            KratosMultiphysics.VariableUtils().AddDof(KratosMultiphysics.ANGULAR_VELOCITY_Y,self.main_model_part)
            KratosMultiphysics.VariableUtils().AddDof(KratosMultiphysics.ANGULAR_VELOCITY_Z,self.main_model_part)
            KratosMultiphysics.VariableUtils().AddDof(KratosMultiphysics.ANGULAR_ACCELERATION_X,self.main_model_part)
            KratosMultiphysics.VariableUtils().AddDof(KratosMultiphysics.ANGULAR_ACCELERATION_Y,self.main_model_part)
            KratosMultiphysics.VariableUtils().AddDof(KratosMultiphysics.ANGULAR_ACCELERATION_Z,self.main_model_part)

    def _get_convergence_criterion_settings(self):
        # Create an auxiliary Kratos parameters object to store the convergence settings.
        conv_params = KratosMultiphysics.Parameters("{}")
        conv_params.AddValue("convergence_criterion",self.settings["convergence_criterion"])
        conv_params.AddValue("rotation_dofs",self.settings["rotation_dofs"])
        conv_params.AddValue("echo_level",self.settings["echo_level"])
        conv_params.AddValue("displacement_relative_tolerance",self.settings["displacement_relative_tolerance"])
        conv_params.AddValue("displacement_absolute_tolerance",self.settings["displacement_absolute_tolerance"])
        conv_params.AddValue("residual_relative_tolerance",self.settings["residual_relative_tolerance"])
        conv_params.AddValue("residual_absolute_tolerance",self.settings["residual_absolute_tolerance"])

        return conv_params

    def _create_convergence_criterion(self):
        import convergence_criteria_factory
        convergence_criterion = convergence_criteria_factory.convergence_criterion(self._get_convergence_criterion_settings())
        return convergence_criterion.mechanical_convergence_criterion

    def _create_linear_solver(self):
        import linear_solver_factory
        linear_solver = linear_solver_factory.ConstructSolver(self.settings["linear_solver_settings"])
        return linear_solver

    def _create_builder_and_solver(self):
        linear_solver = self.get_linear_solver()
        if self.settings["block_builder"].GetBool():
            if self.settings["multi_point_constraints_used"].GetBool():
                builder_and_solver = KratosMultiphysics.StructuralMechanicsApplication.ResidualBasedBlockBuilderAndSolverWithMpc(linear_solver)
            else:
                builder_and_solver = KratosMultiphysics.ResidualBasedBlockBuilderAndSolver(linear_solver)
        else:
            if self.settings["multi_point_constraints_used"].GetBool():
                raise Exception("To use MPCs you also have to set \"block_builder\" to \"true\"")
            builder_and_solver = KratosMultiphysics.ResidualBasedEliminationBuilderAndSolver(linear_solver)
        return builder_and_solver

    def _create_solution_scheme(self):
        """Create the solution scheme for the structural problem.
        """
        raise Exception("Solution Scheme creation must be implemented in the derived class.")

    def _create_mechanical_solution_strategy(self):
        analysis_type = self.settings["analysis_type"].GetString()
        if analysis_type == "linear":
            mechanical_solution_strategy = self._create_linear_strategy()
        elif analysis_type == "non_linear":
            if(self.settings["line_search"].GetBool() == False):
                mechanical_solution_strategy = self._create_newton_raphson_strategy()
            else:
                mechanical_solution_strategy = self._create_line_search_strategy()
        else:
            err_msg =  "The requested analysis type \"" + analysis_type + "\" is not available!\n"
            err_msg += "Available options are: \"linear\", \"non_linear\""
            raise Exception(err_msg)
        return mechanical_solution_strategy

    def _create_linear_strategy(self):
        computing_model_part = self.GetComputingModelPart()
        mechanical_scheme = self.get_solution_scheme()
        linear_solver = self.get_linear_solver()
        builder_and_solver = self.get_builder_and_solver()
        return KratosMultiphysics.ResidualBasedLinearStrategy(computing_model_part,
                                                              mechanical_scheme,
                                                              linear_solver,
                                                              builder_and_solver,
                                                              self.settings["compute_reactions"].GetBool(),
                                                              self.settings["reform_dofs_at_each_step"].GetBool(),
                                                              False,
                                                              self.settings["move_mesh_flag"].GetBool())

    def _create_newton_raphson_strategy(self):
        computing_model_part = self.GetComputingModelPart()
        mechanical_scheme = self.get_solution_scheme()
        linear_solver = self.get_linear_solver()
        mechanical_convergence_criterion = self.get_convergence_criterion()
        builder_and_solver = self.get_builder_and_solver()
        return KratosMultiphysics.ResidualBasedNewtonRaphsonStrategy(computing_model_part,
                                                                     mechanical_scheme,
                                                                     linear_solver,
                                                                     mechanical_convergence_criterion,
                                                                     builder_and_solver,
                                                                     self.settings["max_iteration"].GetInt(),
                                                                     self.settings["compute_reactions"].GetBool(),
                                                                     self.settings["reform_dofs_at_each_step"].GetBool(),
                                                                     self.settings["move_mesh_flag"].GetBool())

    def _create_line_search_strategy(self):
        computing_model_part = self.GetComputingModelPart()
        mechanical_scheme = self.get_solution_scheme()
        linear_solver = self.get_linear_solver()
        mechanical_convergence_criterion = self.get_convergence_criterion()
        builder_and_solver = self.get_builder_and_solver()
        return KratosMultiphysics.LineSearchStrategy(computing_model_part,
                                                     mechanical_scheme,
                                                     linear_solver,
                                                     mechanical_convergence_criterion,
                                                     builder_and_solver,
                                                     self.settings["max_iteration"].GetInt(),
                                                     self.settings["compute_reactions"].GetBool(),
                                                     self.settings["reform_dofs_at_each_step"].GetBool(),
<<<<<<< HEAD
                                                     self.settings["move_mesh_flag"].GetBool())



    def _create_restart_utility(self):
        """Create the restart utility. Has to be overridden for MPI/trilinos-solvers"""
        import restart_utility
        rest_utility = restart_utility.RestartUtility(self.main_model_part,
                                                      self._get_restart_settings())
        return rest_utility
=======
                                                     self.settings["move_mesh_flag"].GetBool())
>>>>>>> a2b907ff
<|MERGE_RESOLUTION|>--- conflicted
+++ resolved
@@ -509,17 +509,4 @@
                                                      self.settings["max_iteration"].GetInt(),
                                                      self.settings["compute_reactions"].GetBool(),
                                                      self.settings["reform_dofs_at_each_step"].GetBool(),
-<<<<<<< HEAD
-                                                     self.settings["move_mesh_flag"].GetBool())
-
-
-
-    def _create_restart_utility(self):
-        """Create the restart utility. Has to be overridden for MPI/trilinos-solvers"""
-        import restart_utility
-        rest_utility = restart_utility.RestartUtility(self.main_model_part,
-                                                      self._get_restart_settings())
-        return rest_utility
-=======
-                                                     self.settings["move_mesh_flag"].GetBool())
->>>>>>> a2b907ff
+                                                     self.settings["move_mesh_flag"].GetBool())