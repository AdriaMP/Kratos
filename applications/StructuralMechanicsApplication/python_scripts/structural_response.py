--- conflicted
+++ resolved
@@ -280,19 +280,9 @@
         self.primal_analysis = structural_mechanics_analysis.StructuralMechanicsAnalysis(model, primal_parameters)
 
         # Create the adjoint solver
-<<<<<<< HEAD
-        with open(project_parameters["adjoint_settings"].GetString(),'r') as parameter_file:
-            ProjectParametersAdjoint = Parameters( parameter_file.read() )
-        ProjectParametersAdjoint["solver_settings"].AddValue("response_function_settings", project_parameters)
-
-        adjoint_model = KratosMultiphysics.Model()
-
-        self.adjoint_model_part = _GetModelPart(adjoint_model, ProjectParametersAdjoint["solver_settings"])
-=======
         adjoint_parameters = self._GetAdjointParameters()
         adjoint_model = KratosMultiphysics.Model()
         self.adjoint_model_part = _GetModelPart(adjoint_model, adjoint_parameters["solver_settings"])
->>>>>>> 40d6a000
 
         # TODO find out why it is not possible to use the same model_part
         self.adjoint_analysis = structural_mechanics_analysis.StructuralMechanicsAnalysis(adjoint_model, adjoint_parameters)
