--- conflicted
+++ resolved
@@ -4,15 +4,6 @@
 
 def CreateSolverByParameters(model, solver_settings, parallelism):
 
-<<<<<<< HEAD
-    if (type(model) != KratosMultiphysics.Model):
-        raise Exception("input is expected to be provided as a Kratos Model object")
-
-    if (type(solver_settings) != KratosMultiphysics.Parameters):
-        raise Exception("input is expected to be provided as a Kratos Parameters object")
-
-=======
->>>>>>> 10f1fcf2
     solver_type = solver_settings["solver_type"].GetString()
 
     # Solvers for OpenMP parallelism
@@ -80,28 +71,16 @@
 
     return solver
 
-<<<<<<< HEAD
-def CreateSolver(model, custom_settings):
-
-    if (type(model) != KratosMultiphysics.Model):
-        raise Exception("input is expected to be provided as a Kratos Model object")
-=======
 
 def CreateSolver(model, custom_settings):
 
     if (type(model) != KratosMultiphysics.Model):
         raise Exception("input is expected to be provided as a Kratos Model object")#
->>>>>>> 10f1fcf2
 
     if (type(custom_settings) != KratosMultiphysics.Parameters):
         raise Exception("input is expected to be provided as a Kratos Parameters object")
 
-<<<<<<< HEAD
-    parallelism = custom_settings["problem_data"]["parallel_type"].GetString()
-    solver_settings = custom_settings["solver_settings"]
-=======
     solver_settings = custom_settings["solver_settings"]
     parallelism = custom_settings["problem_data"]["parallel_type"].GetString()
->>>>>>> 10f1fcf2
 
     return CreateSolverByParameters(model, solver_settings, parallelism)