from __future__ import print_function, absolute_import, division  # makes KratosMultiphysics backward compatible with python 2.6 and 2.7

# Importing the Kratos Library
import KratosMultiphysics

# Import applications
import KratosMultiphysics.StructuralMechanicsApplication as StructuralMechanicsApplication

from KratosMultiphysics.StructuralMechanicsApplication.structural_mechanics_solver import MechanicalSolver

def CreateSolver(model, custom_settings):
    return StructuralMechanicsAdjointStaticSolver(model, custom_settings)

class StructuralMechanicsAdjointStaticSolver(MechanicalSolver):

    def __init__(self, model, custom_settings):
        # Construct the base solver.
        super(StructuralMechanicsAdjointStaticSolver, self).__init__(model, custom_settings)
        KratosMultiphysics.Logger.PrintInfo("::[AdjointMechanicalSolver]:: ", "Construction finished")

    @classmethod
    def GetDefaultSettings(cls):
        this_defaults = KratosMultiphysics.Parameters("""{
            "response_function_settings" : {},
            "sensitivity_settings" : {}
        }""")
        this_defaults.AddMissingParameters(super(StructuralMechanicsAdjointStaticSolver, cls).GetDefaultSettings())
        return this_defaults

    def AddVariables(self):
        super(StructuralMechanicsAdjointStaticSolver, self).AddVariables()
        self.main_model_part.AddNodalSolutionStepVariable(StructuralMechanicsApplication.ADJOINT_DISPLACEMENT)
        if self.settings["rotation_dofs"].GetBool():
            self.main_model_part.AddNodalSolutionStepVariable(StructuralMechanicsApplication.ADJOINT_ROTATION)
        # TODO evaluate if these variables should be historical
        self.main_model_part.AddNodalSolutionStepVariable(KratosMultiphysics.SHAPE_SENSITIVITY)
        KratosMultiphysics.Logger.PrintInfo("::[AdjointMechanicalSolver]:: ", "Variables ADDED")

    def PrepareModelPart(self):
        if(self.main_model_part.ProcessInfo[KratosMultiphysics.DOMAIN_SIZE]!= 3):
            raise Exception("there are currently only 3D adjoint elements available")
        super(StructuralMechanicsAdjointStaticSolver, self).PrepareModelPart()
        # TODO Why does replacement need to happen after reading materials?

        process_info = self.main_model_part.ProcessInfo
        if (process_info.Has(StructuralMechanicsApplication.IS_ADJOINT) and
            process_info.GetValue(StructuralMechanicsApplication.IS_ADJOINT)):
            raise RuntimeError("Modelpart '{}' is already adjoint modelpart!".format(self.main_model_part.Name))

        # defines how the primal elements should be replaced with their adjoint counterparts
        replacement_settings = KratosMultiphysics.Parameters("""
            {
                "element_name_table" :
                {
                    "ShellThinElement3D3N"           : "AdjointFiniteDifferencingShellThinElement3D3N",
                    "CrLinearBeamElement3D2N"        : "AdjointFiniteDifferenceCrBeamElementLinear3D2N",
                    "TrussLinearElement3D2N"         : "AdjointFiniteDifferenceTrussLinearElement3D2N",
                    "TrussElement3D2N"               : "AdjointFiniteDifferenceTrussElement3D2N",
                    "TotalLagrangianElement2D3N"     : "TotalLagrangianAdjointElement2D3N",
                    "TotalLagrangianElement2D4N"     : "TotalLagrangianAdjointElement2D4N",
                    "TotalLagrangianElement2D6N"     : "TotalLagrangianAdjointElement2D6N",
                    "TotalLagrangianElement3D4N"     : "TotalLagrangianAdjointElement3D4N",
                    "TotalLagrangianElement3D8N"     : "TotalLagrangianAdjointElement3D8N",
                    "SmallDisplacementElement3D4N"   : "AdjointFiniteDifferencingSmallDisplacementElement3D4N",
                    "SmallDisplacementElement3D6N"   : "AdjointFiniteDifferencingSmallDisplacementElement3D6N",
                    "SmallDisplacementElement3D8N"   : "AdjointFiniteDifferencingSmallDisplacementElement3D8N",
                    "SpringDamperElement3D2N"        : "AdjointFiniteDifferenceSpringDamperElement3D2N",
<<<<<<< HEAD
                    "MemebraneElement3D3N"           : "AdjointFiniteDifferenceMembraneElement3D3N",
                    "MemebraneElement3D4N"           : "AdjointFiniteDifferenceMembraneElement3D4N",
                    "CableElement3D2N"               : "AdjointFiniteDifferenceCableElement3D2N"
=======
                    "MembraneElement3D3N"           : "AdjointFiniteDifferenceMembraneElement3D3N",
                    "MembraneElement3D4N"           : "AdjointFiniteDifferenceMembraneElement3D4N"
>>>>>>> 88c312fd
                },
                "condition_name_table" :
                {
                    "PointLoadCondition2D1N"         : "AdjointSemiAnalyticPointLoadCondition2D1N",
                    "PointLoadCondition3D1N"         : "AdjointSemiAnalyticPointLoadCondition3D1N"
                },
                "ignore_conditions" : [
                    "Condition3D",
                    "Condition3D3N",
                    "Condition3D4N",
                    "SurfaceCondition3D3N",
                    "SurfaceCondition3D4N"
                ]
            }
        """) # TODO remove "Condition3D" after issue#4439 is resolved

        StructuralMechanicsApplication.ReplaceMultipleElementsAndConditionsProcess(self.main_model_part, replacement_settings).Execute()
        process_info.SetValue(StructuralMechanicsApplication.IS_ADJOINT, True)

        KratosMultiphysics.Logger.PrintInfo("::[AdjointMechanicalSolver]:: ", "ModelPart prepared for Solver.")

    def AddDofs(self):
        KratosMultiphysics.VariableUtils().AddDof(StructuralMechanicsApplication.ADJOINT_DISPLACEMENT_X, self.main_model_part)
        KratosMultiphysics.VariableUtils().AddDof(StructuralMechanicsApplication.ADJOINT_DISPLACEMENT_Y, self.main_model_part)
        KratosMultiphysics.VariableUtils().AddDof(StructuralMechanicsApplication.ADJOINT_DISPLACEMENT_Z, self.main_model_part)
        if self.settings["rotation_dofs"].GetBool():
            KratosMultiphysics.VariableUtils().AddDof(StructuralMechanicsApplication.ADJOINT_ROTATION_X, self.main_model_part)
            KratosMultiphysics.VariableUtils().AddDof(StructuralMechanicsApplication.ADJOINT_ROTATION_Y, self.main_model_part)
            KratosMultiphysics.VariableUtils().AddDof(StructuralMechanicsApplication.ADJOINT_ROTATION_Z, self.main_model_part)
        KratosMultiphysics.Logger.PrintInfo("::[AdjointMechanicalSolver]:: ", "DOF's ADDED.")

    def Initialize(self):
        """Perform initialization after adding nodal variables and dofs to the main model part. """
        response_type = self.settings["response_function_settings"]["response_type"].GetString()
        if response_type == "adjoint_local_stress":
            self.response_function = StructuralMechanicsApplication.AdjointLocalStressResponseFunction(self.main_model_part, self.settings["response_function_settings"])
        elif response_type == "adjoint_max_stress":
            self.response_function = StructuralMechanicsApplication.AdjointMaxStressResponseFunction(self.main_model_part, self.settings["response_function_settings"])
        elif response_type == "adjoint_nodal_displacement":
            self.response_function = StructuralMechanicsApplication.AdjointNodalDisplacementResponseFunction(self.main_model_part, self.settings["response_function_settings"])
        elif response_type == "adjoint_linear_strain_energy":
            self.response_function = StructuralMechanicsApplication.AdjointLinearStrainEnergyResponseFunction(self.main_model_part, self.settings["response_function_settings"])
        elif response_type == "adjoint_nodal_reaction":
            self.response_function = StructuralMechanicsApplication.AdjointNodalReactionResponseFunction(self.main_model_part, self.settings["response_function_settings"])
        else:
            raise Exception("invalid response_type: " + response_type)

        self.sensitivity_builder = KratosMultiphysics.SensitivityBuilder(self.settings["sensitivity_settings"], self.main_model_part, self.response_function)
        self.sensitivity_builder.Initialize()

        super(StructuralMechanicsAdjointStaticSolver, self).Initialize()
        self.response_function.Initialize()

        KratosMultiphysics.Logger.PrintInfo("::[AdjointMechanicalSolver]:: ", "Finished initialization.")

    def InitializeSolutionStep(self):
        super(StructuralMechanicsAdjointStaticSolver, self).InitializeSolutionStep()
        self.response_function.InitializeSolutionStep()

    def FinalizeSolutionStep(self):
        super(StructuralMechanicsAdjointStaticSolver, self).FinalizeSolutionStep()
        self.response_function.FinalizeSolutionStep()
        self.sensitivity_builder.UpdateSensitivities()

    def SolveSolutionStep(self):
        if self.settings["response_function_settings"]["response_type"].GetString() == "adjoint_linear_strain_energy":
            self._SolveSolutionStepSpecialLinearStrainEnergy()
            return True
        else:
            return super(StructuralMechanicsAdjointStaticSolver, self).SolveSolutionStep()

    def _SolveSolutionStepSpecialLinearStrainEnergy(self):
        for node in self.main_model_part.Nodes:
            adjoint_displacement = 0.5 * node.GetSolutionStepValue(KratosMultiphysics.DISPLACEMENT)
            node.SetSolutionStepValue(StructuralMechanicsApplication.ADJOINT_DISPLACEMENT, adjoint_displacement )
            if self.settings["rotation_dofs"].GetBool():
                adjoint_rotation = 0.5 * node.GetSolutionStepValue(KratosMultiphysics.ROTATION)
                node.SetSolutionStepValue(StructuralMechanicsApplication.ADJOINT_ROTATION, adjoint_rotation )

    def _create_mechanical_solution_strategy(self):
        analysis_type = self.settings["analysis_type"].GetString()
        if analysis_type == "linear":
            if self.settings["compute_reactions"].GetBool():
                raise Exception("\"compute_reactions\" is not possible for adjoint models parts")
            if self.settings["move_mesh_flag"].GetBool():
                raise Exception("\"move_mesh_flag\" is not allowed for adjoint models parts")
            mechanical_solution_strategy = self._create_linear_strategy()
        else:
            err_msg =  "The requested analysis type \"" + analysis_type + "\" is not available for adjoints!\n"
            err_msg += "Available options are: \"linear\""
            raise Exception(err_msg)
        return mechanical_solution_strategy

    def _create_solution_scheme(self):
        return KratosMultiphysics.ResidualBasedAdjointStaticScheme(self.response_function)<|MERGE_RESOLUTION|>--- conflicted
+++ resolved
@@ -65,14 +65,8 @@
                     "SmallDisplacementElement3D6N"   : "AdjointFiniteDifferencingSmallDisplacementElement3D6N",
                     "SmallDisplacementElement3D8N"   : "AdjointFiniteDifferencingSmallDisplacementElement3D8N",
                     "SpringDamperElement3D2N"        : "AdjointFiniteDifferenceSpringDamperElement3D2N",
-<<<<<<< HEAD
-                    "MemebraneElement3D3N"           : "AdjointFiniteDifferenceMembraneElement3D3N",
-                    "MemebraneElement3D4N"           : "AdjointFiniteDifferenceMembraneElement3D4N",
-                    "CableElement3D2N"               : "AdjointFiniteDifferenceCableElement3D2N"
-=======
                     "MembraneElement3D3N"           : "AdjointFiniteDifferenceMembraneElement3D3N",
                     "MembraneElement3D4N"           : "AdjointFiniteDifferenceMembraneElement3D4N"
->>>>>>> 88c312fd
                 },
                 "condition_name_table" :
                 {
