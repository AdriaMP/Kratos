--- conflicted
+++ resolved
@@ -35,20 +35,7 @@
         solver_settings = project_parameters["solver_settings"]
         self.contact_problem = solver_settings.Has("contact_settings") or solver_settings.Has("mpc_contact_settings")
 
-<<<<<<< HEAD
-        if self.contact_problem:
-            if solver_settings.Has("use_computing_model_part"):
-                if not solver_settings["use_computing_model_part"].GetBool():
-                    KratosMultiphysics.Logger.PrintInfo("StructuralMechanicsAnalysis", 'For a contact problem the "ComputingModelPart" has to be used for now! Switching to True')
-                    solver_settings["use_computing_model_part"].SetBool(True)
-            else:
-                solver_settings.AddEmptyValue("use_computing_model_part").SetBool(True)
-
-
-        super(StructuralMechanicsAnalysis, self).__init__(model, project_parameters)
-=======
         super().__init__(model, project_parameters)
->>>>>>> 999f852c
 
     def Initialize(self):
         """ Initializing the Analysis """
