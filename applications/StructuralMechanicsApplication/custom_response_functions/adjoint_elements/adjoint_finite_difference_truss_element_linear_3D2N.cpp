// KRATOS  ___|  |                   |                   |
//       \___ \  __|  __| |   |  __| __| |   |  __| _` | |
//             | |   |    |   | (    |   |   | |   (   | |
//       _____/ \__|_|   \__,_|\___|\__|\__,_|_|  \__,_|_| MECHANICS
//
//  License:     BSD License
//           license: structural_mechanics_application/license.txt
//
//  Main authors:    Martin Fusseder, https://github.com/MFusseder
//


#include "adjoint_finite_difference_truss_element_linear_3D2N.h"
#include "structural_mechanics_application_variables.h"
#include "custom_response_functions/response_utilities/stress_response_definitions.h"
#include "custom_elements/truss_element_linear_3D2N.hpp"


namespace Kratos
{

template <class TPrimalElement>
<<<<<<< HEAD
void AdjointFiniteDifferenceTrussElementLinear<TPrimalElement>::Calculate(const Variable<Vector >& rVariable, Vector& rOutput, const ProcessInfo& rCurrentProcessInfo)
{
    KRATOS_TRY

    // The particular soltuion of the influence function is rotated in global direction
    if (rVariable == ADJOINT_PARTICULAR_DISPLACEMENT)
    {
        static constexpr int number_of_nodes = 2;
        static constexpr int dimension = 3;
        static constexpr unsigned int element_size = number_of_nodes * dimension;

        KRATOS_ERROR_IF(rOutput.size() != element_size) << "Size of particular solution does not fit!" << std::endl;

        TrussElement3D2N::Pointer p_primal_beam_element = dynamic_pointer_cast<TrussElement3D2N>(this->pGetPrimalElement());
        BoundedMatrix<double, element_size, element_size> transformation_matrix = ZeroMatrix(element_size, element_size);
        p_primal_beam_element->CreateTransformationMatrix(transformation_matrix);

        rOutput = prod(transformation_matrix, rOutput);
    }

    KRATOS_CATCH("")
}

template <class TPrimalElement>
=======
>>>>>>> 6fe96c4b
void AdjointFiniteDifferenceTrussElementLinear<TPrimalElement>::CalculateOnIntegrationPoints(const Variable<array_1d<double, 3 > >& rVariable,
					      std::vector< array_1d<double, 3 > >& rOutput,
					      const ProcessInfo& rCurrentProcessInfo)
{
    KRATOS_TRY

<<<<<<< HEAD
    if (rVariable == ADJOINT_STRAIN)
    {
        std::vector<Vector> strain_vector;
        AdjointFiniteDifferencingBaseElement<TPrimalElement>::CalculateAdjointFieldOnIntegrationPoints(STRAIN, strain_vector, rCurrentProcessInfo);
        if (rOutput.size() != strain_vector.size())
            rOutput.resize(strain_vector.size());

        KRATOS_ERROR_IF(strain_vector[0].size() != 3) << "Dimension of strain vector not as expected!" << std::endl;

        for(IndexType i = 0; i < strain_vector.size(); ++i)
            for (IndexType j = 0; j < 3 ; ++j)
                rOutput[i][j] = strain_vector[i][j];

        // Here the adjoint strain is normalized if the extension is available and the flag for normalization is true.
        // Note: the normalization flag is defined within the settings of the generalized influence functions process.
        if(this->Has(INFLUENCE_FUNCTIONS_EXTENSIONS))
        {
            GeneralizedInfluenceFunctionsExtension my_extension = *(this->GetValue(INFLUENCE_FUNCTIONS_EXTENSIONS));
            my_extension.NormalizeAdjointFieldIfRequested(*this, rOutput, rCurrentProcessInfo);
        }
    }
    else if (rVariable == PSEUDO_FORCE)
    {
        if(this->Has(INFLUENCE_FUNCTIONS_EXTENSIONS))
        {
            GeneralizedInfluenceFunctionsExtension my_extension = *(this->GetValue(INFLUENCE_FUNCTIONS_EXTENSIONS));
            my_extension.CalculatePseudoQuantityOnIntegrationPoints(*this->mpPrimalElement, rVariable, rOutput, rCurrentProcessInfo);
        }
        else
            KRATOS_ERROR << "'GeneralizedInfluenceFunctionsExtension' is necessary to compute "<< rVariable.Name() << "!" << std::endl;
        /*{
            const SizeType  write_points_number = GetGeometry().IntegrationPointsNumber(this->GetIntegrationMethod());
            if (rOutput.size() != write_points_number)
                rOutput.resize(write_points_number);
            for(IndexType i = 0; i < write_points_number; ++i)
                rOutput[i].clear();
        }*/
    }
    else if (rVariable == ADJOINT_WORK_FORCE_CONTRIBUTION)
    {
        if(this->Has(INFLUENCE_FUNCTIONS_EXTENSIONS))
        {
            GeneralizedInfluenceFunctionsExtension my_extension = *(this->GetValue(INFLUENCE_FUNCTIONS_EXTENSIONS));
            my_extension.CalculateAdjointWorkContributionOnIntegrationPoints(*this->mpPrimalElement, *this, rVariable, rOutput, rCurrentProcessInfo);
        }
        else
            KRATOS_ERROR << "'GeneralizedInfluenceFunctionsExtension' is necessary to compute " << rVariable.Name() << "!" << std::endl;
    }
    else
        this->CalculateAdjointFieldOnIntegrationPoints(rVariable, rOutput, rCurrentProcessInfo);
=======
    if (rVariable == ADJOINT_STRAIN) {
        std::vector<Vector> strain_vector;
        this->CalculateAdjointFieldOnIntegrationPoints(STRAIN, strain_vector, rCurrentProcessInfo);
        if (rOutput.size() != strain_vector.size()) {
            rOutput.resize(strain_vector.size());
        }

        KRATOS_ERROR_IF(strain_vector[0].size() != 3) << "Dimension of strain vector not as expected!" << std::endl;

        for(IndexType i = 0; i < strain_vector.size(); ++i) {
            for (IndexType j = 0; j < 3 ; ++j) {
                rOutput[i][j] = strain_vector[i][j];
            }
        }
    } else {
        this->CalculateAdjointFieldOnIntegrationPoints(rVariable, rOutput, rCurrentProcessInfo);
    }
>>>>>>> 6fe96c4b

    KRATOS_CATCH("")
}


template <class TPrimalElement>
void AdjointFiniteDifferenceTrussElementLinear<TPrimalElement>::CalculateStressDisplacementDerivative(const Variable<Vector>& rStressVariable,
                                    Matrix& rOutput, const ProcessInfo& rCurrentProcessInfo)
{
    KRATOS_TRY;

    TracedStressType traced_stress_type = static_cast<TracedStressType>(this->GetValue(TRACED_STRESS_TYPE));

    if(traced_stress_type  == TracedStressType::FX)
    {
        // ensure that adjoint load is determined without influence of pre-stress
        // pre-stress does not cancel out when computing this derivative with unit-displacements!
        Properties::Pointer p_global_properties = this->mpPrimalElement->pGetProperties();

        Properties::Pointer p_local_property(Kratos::make_shared<Properties>(*p_global_properties));
        this->mpPrimalElement->SetProperties(p_local_property);

        p_local_property->SetValue(TRUSS_PRESTRESS_PK2, 0.0);

        AdjointFiniteDifferencingBaseElement<TPrimalElement>::CalculateStressDisplacementDerivative(rStressVariable,
                                           rOutput, rCurrentProcessInfo);

        this->mpPrimalElement->SetProperties(p_global_properties);
    }
    else
        AdjointFiniteDifferencingBaseElement<TPrimalElement>::CalculateStressDisplacementDerivative(rStressVariable,
                                   rOutput, rCurrentProcessInfo);

    KRATOS_CATCH("")
}

template <class TPrimalElement>
void AdjointFiniteDifferenceTrussElementLinear<TPrimalElement>::save(Serializer& rSerializer) const
{
    KRATOS_SERIALIZE_SAVE_BASE_CLASS(rSerializer, BaseType);
}

template <class TPrimalElement>
void AdjointFiniteDifferenceTrussElementLinear<TPrimalElement>::load(Serializer& rSerializer)
{
    KRATOS_SERIALIZE_LOAD_BASE_CLASS(rSerializer, BaseType);
}

template class AdjointFiniteDifferenceTrussElementLinear<TrussElementLinear3D2N>;

} // namespace Kratos.

<|MERGE_RESOLUTION|>--- conflicted
+++ resolved
@@ -20,57 +20,29 @@
 {
 
 template <class TPrimalElement>
-<<<<<<< HEAD
-void AdjointFiniteDifferenceTrussElementLinear<TPrimalElement>::Calculate(const Variable<Vector >& rVariable, Vector& rOutput, const ProcessInfo& rCurrentProcessInfo)
-{
-    KRATOS_TRY
-
-    // The particular soltuion of the influence function is rotated in global direction
-    if (rVariable == ADJOINT_PARTICULAR_DISPLACEMENT)
-    {
-        static constexpr int number_of_nodes = 2;
-        static constexpr int dimension = 3;
-        static constexpr unsigned int element_size = number_of_nodes * dimension;
-
-        KRATOS_ERROR_IF(rOutput.size() != element_size) << "Size of particular solution does not fit!" << std::endl;
-
-        TrussElement3D2N::Pointer p_primal_beam_element = dynamic_pointer_cast<TrussElement3D2N>(this->pGetPrimalElement());
-        BoundedMatrix<double, element_size, element_size> transformation_matrix = ZeroMatrix(element_size, element_size);
-        p_primal_beam_element->CreateTransformationMatrix(transformation_matrix);
-
-        rOutput = prod(transformation_matrix, rOutput);
-    }
-
-    KRATOS_CATCH("")
-}
-
-template <class TPrimalElement>
-=======
->>>>>>> 6fe96c4b
 void AdjointFiniteDifferenceTrussElementLinear<TPrimalElement>::CalculateOnIntegrationPoints(const Variable<array_1d<double, 3 > >& rVariable,
 					      std::vector< array_1d<double, 3 > >& rOutput,
 					      const ProcessInfo& rCurrentProcessInfo)
 {
     KRATOS_TRY
 
-<<<<<<< HEAD
-    if (rVariable == ADJOINT_STRAIN)
-    {
+    if (rVariable == ADJOINT_STRAIN) {
         std::vector<Vector> strain_vector;
-        AdjointFiniteDifferencingBaseElement<TPrimalElement>::CalculateAdjointFieldOnIntegrationPoints(STRAIN, strain_vector, rCurrentProcessInfo);
-        if (rOutput.size() != strain_vector.size())
+        this->CalculateAdjointFieldOnIntegrationPoints(STRAIN, strain_vector, rCurrentProcessInfo);
+        if (rOutput.size() != strain_vector.size()) {
             rOutput.resize(strain_vector.size());
+        }
 
         KRATOS_ERROR_IF(strain_vector[0].size() != 3) << "Dimension of strain vector not as expected!" << std::endl;
 
-        for(IndexType i = 0; i < strain_vector.size(); ++i)
-            for (IndexType j = 0; j < 3 ; ++j)
+        for(IndexType i = 0; i < strain_vector.size(); ++i) {
+            for (IndexType j = 0; j < 3 ; ++j) {
                 rOutput[i][j] = strain_vector[i][j];
-
+            }
+        }
         // Here the adjoint strain is normalized if the extension is available and the flag for normalization is true.
         // Note: the normalization flag is defined within the settings of the generalized influence functions process.
-        if(this->Has(INFLUENCE_FUNCTIONS_EXTENSIONS))
-        {
+        if(this->Has(INFLUENCE_FUNCTIONS_EXTENSIONS)) {
             GeneralizedInfluenceFunctionsExtension my_extension = *(this->GetValue(INFLUENCE_FUNCTIONS_EXTENSIONS));
             my_extension.NormalizeAdjointFieldIfRequested(*this, rOutput, rCurrentProcessInfo);
         }
@@ -102,27 +74,9 @@
         else
             KRATOS_ERROR << "'GeneralizedInfluenceFunctionsExtension' is necessary to compute " << rVariable.Name() << "!" << std::endl;
     }
-    else
-        this->CalculateAdjointFieldOnIntegrationPoints(rVariable, rOutput, rCurrentProcessInfo);
-=======
-    if (rVariable == ADJOINT_STRAIN) {
-        std::vector<Vector> strain_vector;
-        this->CalculateAdjointFieldOnIntegrationPoints(STRAIN, strain_vector, rCurrentProcessInfo);
-        if (rOutput.size() != strain_vector.size()) {
-            rOutput.resize(strain_vector.size());
-        }
-
-        KRATOS_ERROR_IF(strain_vector[0].size() != 3) << "Dimension of strain vector not as expected!" << std::endl;
-
-        for(IndexType i = 0; i < strain_vector.size(); ++i) {
-            for (IndexType j = 0; j < 3 ; ++j) {
-                rOutput[i][j] = strain_vector[i][j];
-            }
-        }
-    } else {
+    else {
         this->CalculateAdjointFieldOnIntegrationPoints(rVariable, rOutput, rCurrentProcessInfo);
     }
->>>>>>> 6fe96c4b
 
     KRATOS_CATCH("")
 }
