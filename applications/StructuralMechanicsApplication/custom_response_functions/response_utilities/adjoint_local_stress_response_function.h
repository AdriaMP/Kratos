// KRATOS  ___|  |                   |                   |
//       \___ \  __|  __| |   |  __| __| |   |  __| _` | |
//             | |   |    |   | (    |   |   | |   (   | |
//       _____/ \__|_|   \__,_|\___|\__|\__,_|_|  \__,_|_| MECHANICS
//
//  License:		 BSD License
//					 license: structural_mechanics_application/license.txt
//
//  Main authors:    Martin Fusseder, https://github.com/MFusseder
//

#ifndef ADJOINT_LOCAL_STRESS_RESPONSE_FUNCTION_H
#define ADJOINT_LOCAL_STRESS_RESPONSE_FUNCTION_H


// System includes

// External includes

// Project includes
#include "adjoint_structural_response_function.h"
#include "response_data.h"

namespace Kratos
{

///@name Kratos Globals
///@{

///@}
///@name Type Definitions
///@{

///@}
///@name  Enum's
///@{

///@}
///@name  Functions
///@{

///@}
///@name Kratos Classes
///@{

/** \brief AdjointLocalStressResponseFunction
 *
 * This is a response function which traces one chosen type (e.g. MXX) of stress or stress-resultant
 * of a single element as response.
 * It is designed to be used in adjoint sensitivity analysis.
 */
class KRATOS_API(STRUCTURAL_MECHANICS_APPLICATION) AdjointLocalStressResponseFunction : public AdjointStructuralResponseFunction
{
public:
    ///@name Type Definitions
    ///@{

    ///@}
    ///@name Pointer Definitions
    /// Pointer definition of AdjointLocalStressResponseFunction
    KRATOS_CLASS_POINTER_DEFINITION(AdjointLocalStressResponseFunction);

    ///@}
    ///@name Life Cycle
    ///@{

    /// Default constructor.
    AdjointLocalStressResponseFunction(ModelPart& rModelPart, Parameters ResponseSettings);

    /// Destructor.
    ~AdjointLocalStressResponseFunction() override;

    ///@}
    ///@name Operators
    ///@{

    ///@}
    ///@name Operations
    ///@{

    double CalculateValue(ModelPart& rModelPart) override;

    void CalculateGradient(const Element& rAdjointElem, const Matrix& rAdjointMatrix,
                                Vector& rResponseGradient,
                                ProcessInfo& rProcessInfo) override;

    ///@}
    ///@name Access
    ///@{

    ///@}
    ///@name Inquiry
    ///@{

    ///@}
    ///@name Input and output
    ///@{

    ///@}
    ///@name Friends
    ///@{

    ///@}

protected:
    ///@name Protected static Member Variables
    ///@{

    ///@}
    ///@name Protected member Variables
    ///@{

    ///@}
    ///@name Protected Operators
    ///@{

    ///@}
    ///@name Protected Operations
    ///@{


    void CalculateSensitivityGradient(Element& rAdjointElem,
                                      const Variable<double>& rVariable,
                                      const Matrix& rDerivativesMatrix,
                                      Vector& rResponseGradient,
                                      ProcessInfo& rProcessInfo) override;

    void CalculateSensitivityGradient(Condition& rAdjointCondition,
                                     const Variable<double>& rVariable,
                                     const Matrix& rDerivativesMatrix,
                                     Vector& rResponseGradient,
                                     ProcessInfo& rProcessInfo) override;

    void CalculateSensitivityGradient(Element& rAdjointElem,
                                      const Variable<array_1d<double,3>>& rVariable,
                                      const Matrix& rDerivativesMatrix,
                                      Vector& rResponseGradient,
                                      ProcessInfo& rProcessInfo) override;

    void CalculateSensitivityGradient(Condition& rAdjointCondition,
                                      const Variable<array_1d<double,3>>& rVariable,
                                      const Matrix& rDerivativesMatrix,
                                      Vector& rResponseGradient,
                                      ProcessInfo& rProcessInfo) override;

    ///@}
    ///@name Protected  Access
    ///@{

    ///@}
    ///@name Protected Inquiry
    ///@{

    ///@}
    ///@name Protected LifeCycle
    ///@{

    ///@}

private:
    ///@name Static Member Variables
    ///@{

    ///@}
    ///@name Member Variables
    ///@{

    double mStressValue;
<<<<<<< HEAD
    unsigned int mIdOfLocation;
=======
    SizeType mIdOfTracedElement;
    SizeType mIdOfLocation;
>>>>>>> 2de72ace
    Element::Pointer mpTracedElement;
    StressTreatment mStressTreatment;

    ///@}
    ///@name Private Operators
    ///@{

    ///@}
    ///@name Private Operations
    ///@{

    ///@}
    ///@name Private  Access
    ///@{

    ///@}
    ///@name Private Inquiry
    ///@{

    ///@}
    ///@name Un accessible methods
    ///@{

    ///@}

}; // Class AdjointLocalStressResponseFunction

///@}

///@name Type Definitions
///@{

///@}
///@name Input and output
///@{

///@}

} // namespace Kratos.

#endif // ADJOINT_LOCAL_STRESS_RESPONSE_FUNCTION_H_INCLUDED<|MERGE_RESOLUTION|>--- conflicted
+++ resolved
@@ -166,12 +166,7 @@
     ///@{
 
     double mStressValue;
-<<<<<<< HEAD
     unsigned int mIdOfLocation;
-=======
-    SizeType mIdOfTracedElement;
-    SizeType mIdOfLocation;
->>>>>>> 2de72ace
     Element::Pointer mpTracedElement;
     StressTreatment mStressTreatment;
 
