// KRATOS  ___|  |                   |                   |
//       \___ \  __|  __| |   |  __| __| |   |  __| _` | |
//             | |   |    |   | (    |   |   | |   (   | |
//       _____/ \__|_|   \__,_|\___|\__|\__,_|_|  \__,_|_| MECHANICS
//
//  License:     BSD License
//	             license: structural_mechanics_application/license.txt
//
//  Main authors:    Baumgaertner Daniel, https://github.com/dbaumgaertner
//                   Geiser Armin, https://github.com/armingeiser
//

#ifndef STRAIN_ENERGY_RESPONSE_FUNCTION_UTILITY_H
#define STRAIN_ENERGY_RESPONSE_FUNCTION_UTILITY_H

// ------------------------------------------------------------------------------
// System includes
// ------------------------------------------------------------------------------
#include <iostream>
#include <string>

// ------------------------------------------------------------------------------
// External includes
// ------------------------------------------------------------------------------

// ------------------------------------------------------------------------------
// Project includes
// ------------------------------------------------------------------------------
#include "includes/define.h"
#include "includes/kratos_parameters.h"
#include "includes/model_part.h"
#include "utilities/variable_utils.h"
#include "processes/find_nodal_neighbours_process.h"
<<<<<<< HEAD
#include "differentiation_utility.h"
=======
#include "element_finite_difference_utility.h"
>>>>>>> 77bd695b

// ==============================================================================

namespace Kratos
{

///@name Kratos Globals
///@{

///@}
///@name Type Definitions
///@{

///@}
///@name  Enum's
///@{

///@}
///@name  Functions
///@{

///@}
///@name Kratos Classes
///@{

/// Short class definition.
/** Detail class definition.

 */

class StrainEnergyResponseFunctionUtility
{
public:
	///@name Type Definitions
	///@{

	typedef array_1d<double, 3> array_3d;

	/// Pointer definition of StrainEnergyResponseFunctionUtility
	KRATOS_CLASS_POINTER_DEFINITION(StrainEnergyResponseFunctionUtility);

	///@}
	///@name Life Cycle
	///@{

	/// Default constructor.
	StrainEnergyResponseFunctionUtility(ModelPart& model_part, Parameters responseSettings)
	: mrModelPart(model_part)
	{
		// Set gradient mode
		std::string gradient_mode = responseSettings["gradient_mode"].GetString();

		if (gradient_mode.compare("semi_analytic") == 0)
		{
			double delta = responseSettings["step_size"].GetDouble();
			mDelta = delta;
		}
		else
			KRATOS_ERROR << "Specified gradient_mode '" << gradient_mode << "' not recognized. The only option is: semi_analytic" << std::endl;

		mConsiderDiscretization =  responseSettings["consider_discretization"].GetBool();
	}

	/// Destructor.
	virtual ~StrainEnergyResponseFunctionUtility()
	{
	}

	///@}
	///@name Operators
	///@{

	///@}
	///@name Operations
	///@{

	// ==============================================================================
	void Initialize()
	{
	}

	// --------------------------------------------------------------------------
	double CalculateValue()
	{
		KRATOS_TRY;

		ProcessInfo &CurrentProcessInfo = mrModelPart.GetProcessInfo();
		double strain_energy = 0.0;

		// Sum all elemental strain energy values calculated as: W_e = u_e^T K_e u_e
		for (auto& elem_i : mrModelPart.Elements())
		{
			Matrix LHS;
			Vector RHS;
			Vector u;

			// Get state solution relevant for energy calculation
			elem_i.GetValuesVector(u,0);

			elem_i.CalculateLocalSystem(LHS,RHS,CurrentProcessInfo);

			// Compute strain energy
			strain_energy += 0.5 * inner_prod(u,prod(LHS,u));
		}

		return strain_energy;

		KRATOS_CATCH("");
	}

	// --------------------------------------------------------------------------
	void CalculateGradient()
	{
		KRATOS_TRY;

		// Formula computed in general notation:
		// \frac{dF}{dx} = \frac{\partial F}{\partial x}
		//                 - \lambda^T \frac{\partial R_S}{\partial x}

		// Adjoint variable:
		// \lambda       = \frac{1}{2} u^T

		// Correspondingly in specific notation for given response function
		// \frac{dF}{dx} = \frac{1}{2} u^T \cdot \frac{\partial f_{ext}}{\partial x}
		//                 + \frac{1}{2} u^T \cdot ( \frac{\partial f_{ext}}{\partial x} - \frac{\partial K}{\partial x} )

		// First gradients are initialized
		VariableUtils().SetToZero_VectorVar(SHAPE_SENSITIVITY, mrModelPart.Nodes());


		// Gradient calculation
		// 1st step: Calculate partial derivative of response function w.r.t. node coordinates
		// 2nd step: Calculate adjoint field
		// 3rd step: Calculate partial derivative of state equation w.r.t. node coordinates and multiply with adjoint field

		// Semi analytic sensitivities
		CalculateResponseDerivativePartByFiniteDifferencing();
		CalculateAdjointField();
		CalculateStateDerivativePartByFiniteDifferencing();

		if (mConsiderDiscretization)
			this->ConsiderDiscretization();

		KRATOS_CATCH("");
	}

	// ==============================================================================

	///@}
	///@name Access
	///@{

	///@}
	///@name Inquiry
	///@{

	///@}
	///@name Input and output
	///@{

	/// Turn back information as a string.
	std::string Info() const
	{
		return "StrainEnergyResponseFunctionUtility";
	}

	/// Print information about this object.
	virtual void PrintInfo(std::ostream &rOStream) const
	{
		rOStream << "StrainEnergyResponseFunctionUtility";
	}

	/// Print object's data.
	virtual void PrintData(std::ostream &rOStream) const
	{
	}

	///@}
	///@name Friends
	///@{

	///@}

protected:
	///@name Protected static Member Variables
	///@{

	///@}
	///@name Protected member Variables
	///@{

	///@}
	///@name Protected Operators
	///@{

	///@}
	///@name Protected Operations
	///@{

	// ==============================================================================
	void CalculateAdjointField()
	{
		KRATOS_TRY;

		// Adjoint field may be directly obtained from state solution

		KRATOS_CATCH("");
	}

	// --------------------------------------------------------------------------
	void CalculateStateDerivativePartByFiniteDifferencing()
	{
		KRATOS_TRY;

		// Working variables
		ProcessInfo &CurrentProcessInfo = mrModelPart.GetProcessInfo();

		// Computation of: \frac{1}{2} u^T \cdot ( - \frac{\partial K}{\partial x} )
		for (auto& elem_i : mrModelPart.Elements())
		{
			Vector u;
			Vector lambda;
			Vector RHS;

			// Get state solution
			elem_i.GetValuesVector(u,0);

			// Get adjoint variables (Corresponds to 1/2*u)
			lambda = 0.5*u;

			// Semi-analytic computation of partial derivative of state equation w.r.t. node coordinates
			elem_i.CalculateRightHandSide(RHS, CurrentProcessInfo);
			for (auto& node_i : elem_i.GetGeometry())
			{
				array_3d gradient_contribution(3, 0.0);
				Vector derived_RHS = Vector(0);

				// x-direction
<<<<<<< HEAD
				DifferentiationUtility::CalculateRigthHandSideDerivative(elem_i, SHAPE_X, node_i, mDelta, derived_RHS, CurrentProcessInfo);
				gradient_contribution[0] = inner_prod(lambda, derived_RHS);

                // y-direction
				DifferentiationUtility::CalculateRigthHandSideDerivative(elem_i, SHAPE_Y, node_i, mDelta, derived_RHS, CurrentProcessInfo);
				gradient_contribution[1] = inner_prod(lambda, derived_RHS);

                // z-direction
				DifferentiationUtility::CalculateRigthHandSideDerivative(elem_i, SHAPE_Z, node_i, mDelta, derived_RHS, CurrentProcessInfo);
=======
				ElementFiniteDifferenceUtility::CalculateRightHandSideDerivative(elem_i, SHAPE_X, node_i, mDelta, derived_RHS, CurrentProcessInfo);
				gradient_contribution[0] = inner_prod(lambda, derived_RHS);

                // y-direction
				ElementFiniteDifferenceUtility::CalculateRightHandSideDerivative(elem_i, SHAPE_Y, node_i, mDelta, derived_RHS, CurrentProcessInfo);
				gradient_contribution[1] = inner_prod(lambda, derived_RHS);

                // z-direction
				ElementFiniteDifferenceUtility::CalculateRightHandSideDerivative(elem_i, SHAPE_Z, node_i, mDelta, derived_RHS, CurrentProcessInfo);
>>>>>>> 77bd695b
				gradient_contribution[2] = inner_prod(lambda, derived_RHS);

				// Assemble sensitivity to node
				noalias(node_i.FastGetSolutionStepValue(SHAPE_SENSITIVITY)) += gradient_contribution;
			}
		}

		// Computation of \frac{1}{2} u^T \cdot ( \frac{\partial f_{ext}}{\partial x} )
		for (auto& cond_i : mrModelPart.Conditions())
		{
			//detect if the condition is active or not. If the user did not make any choice the element
			//is active by default
			bool condition_is_active = true;
			if (cond_i.IsDefined(ACTIVE))
				condition_is_active = cond_i.Is(ACTIVE);

			if (condition_is_active)
			{
				Vector u;
				Vector lambda;
				Vector RHS;

				// Get adjoint variables (Corresponds to 1/2*u)
				cond_i.GetValuesVector(u,0);
				lambda = 0.5*u;

				// Semi-analytic computation of partial derivative of force vector w.r.t. node coordinates
				cond_i.CalculateRightHandSide(RHS, CurrentProcessInfo);
				for (auto& node_i : cond_i.GetGeometry())
				{
					array_3d gradient_contribution(3, 0.0);
					Vector perturbed_RHS = Vector(0);

					// Pertubation, gradient analysis and recovery of x
					node_i.X0() += mDelta;
					cond_i.CalculateRightHandSide(perturbed_RHS, CurrentProcessInfo);
					gradient_contribution[0] = inner_prod(lambda, (perturbed_RHS - RHS) / mDelta);
					node_i.X0() -= mDelta;

					// Reset pertubed vector
					perturbed_RHS = Vector(0);

					// Pertubation, gradient analysis and recovery of y
					node_i.Y0() += mDelta;
					cond_i.CalculateRightHandSide(perturbed_RHS, CurrentProcessInfo);
					gradient_contribution[1] = inner_prod(lambda, (perturbed_RHS - RHS) / mDelta);
					node_i.Y0() -= mDelta;

					// Reset pertubed vector
					perturbed_RHS = Vector(0);

					// Pertubation, gradient analysis and recovery of z
					node_i.Z0() += mDelta;
					cond_i.CalculateRightHandSide(perturbed_RHS, CurrentProcessInfo);
					gradient_contribution[2] = inner_prod(lambda, (perturbed_RHS - RHS) / mDelta);
					node_i.Z0() -= mDelta;

					// Assemble shape gradient to node
					noalias(node_i.FastGetSolutionStepValue(SHAPE_SENSITIVITY)) += gradient_contribution;
				}
			}
		}

		KRATOS_CATCH("");
	}

	// --------------------------------------------------------------------------
	void CalculateResponseDerivativePartByFiniteDifferencing()
	{
		KRATOS_TRY;

		// Working variables
		ProcessInfo &CurrentProcessInfo = mrModelPart.GetProcessInfo();

		// Computation of \frac{1}{2} u^T \cdot ( \frac{\partial f_{ext}}{\partial x} )
		for (auto& cond_i : mrModelPart.Conditions())
		{
			//detect if the condition is active or not. If the user did not make any choice the element
			//is active by default
			bool condition_is_active = true;
			if (cond_i.IsDefined(ACTIVE))
				condition_is_active = cond_i.Is(ACTIVE);

			if (condition_is_active)
			{
				Vector u;
				Vector RHS;

				// Get state solution
				cond_i.GetValuesVector(u,0);

				// Perform finite differencing of RHS vector
				cond_i.CalculateRightHandSide(RHS, CurrentProcessInfo);
				for (auto& node_i : cond_i.GetGeometry())
				{
					array_3d gradient_contribution(3, 0.0);
					Vector perturbed_RHS = Vector(0);

					// Pertubation, gradient analysis and recovery of x
					node_i.X0() += mDelta;
					cond_i.CalculateRightHandSide(perturbed_RHS, CurrentProcessInfo);
					gradient_contribution[0] = inner_prod(0.5*u, (perturbed_RHS - RHS) / mDelta);
					node_i.X0() -= mDelta;

					// Reset pertubed vector
					perturbed_RHS = Vector(0);

					// Pertubation, gradient analysis and recovery of y
					node_i.Y0() += mDelta;
					cond_i.CalculateRightHandSide(perturbed_RHS, CurrentProcessInfo);
					gradient_contribution[1] = inner_prod(0.5*u, (perturbed_RHS - RHS) / mDelta);
					node_i.Y0() -= mDelta;

					// Reset pertubed vector
					perturbed_RHS = Vector(0);

					// Pertubation, gradient analysis and recovery of z
					node_i.Z0() += mDelta;
					cond_i.CalculateRightHandSide(perturbed_RHS, CurrentProcessInfo);
					gradient_contribution[2] = inner_prod(0.5*u, (perturbed_RHS - RHS) / mDelta);
					node_i.Z0() -= mDelta;

					// Assemble shape gradient to node
					noalias(node_i.FastGetSolutionStepValue(SHAPE_SENSITIVITY)) += gradient_contribution;
				}
			}
		}
		KRATOS_CATCH("");
	}

	// --------------------------------------------------------------------------
  	virtual void ConsiderDiscretization()
	{


		// Start process to identify element neighbors for every node
		FindNodalNeighboursProcess neigbhorFinder = FindNodalNeighboursProcess(mrModelPart, 10, 10);
		neigbhorFinder.Execute();

		std::cout<< "> Considering discretization size!" << std::endl;
		for(auto& node_i : mrModelPart.Nodes())
		{
			WeakPointerVector<Element >& ng_elem = node_i.GetValue(NEIGHBOUR_ELEMENTS);

			double scaling_factor = 0.0;
			for(std::size_t i = 0; i < ng_elem.size(); i++)
			{
				Kratos::Element& ng_elem_i = ng_elem[i];
				Element::GeometryType& element_geometry = ng_elem_i.GetGeometry();

				scaling_factor += element_geometry.DomainSize();
			}

			node_i.FastGetSolutionStepValue(SHAPE_SENSITIVITY) /= scaling_factor;
		}
	}

	// ==============================================================================

	///@}
	///@name Protected  Access
	///@{

	///@}
	///@name Protected Inquiry
	///@{

	///@}
	///@name Protected LifeCycle
	///@{

	///@}

private:
	///@name Static Member Variables
	///@{

	///@}
	///@name Member Variables
	///@{

	ModelPart &mrModelPart;
	double mDelta;
	bool mConsiderDiscretization;

	///@}
///@name Private Operators
	///@{

	///@}
	///@name Private Operations
	///@{

	///@}
	///@name Private  Access
	///@{

	///@}
	///@name Private Inquiry
	///@{

	///@}
	///@name Un accessible methods
	///@{

	/// Assignment operator.
	//      StrainEnergyResponseFunctionUtility& operator=(StrainEnergyResponseFunctionUtility const& rOther);

	/// Copy constructor.
	//      StrainEnergyResponseFunctionUtility(StrainEnergyResponseFunctionUtility const& rOther);

	///@}

}; // Class StrainEnergyResponseFunctionUtility

///@}

///@name Type Definitions
///@{

///@}
///@name Input and output
///@{

///@}

} // namespace Kratos.

#endif // STRAIN_ENERGY_RESPONSE_FUNCTION_UTILITY_H<|MERGE_RESOLUTION|>--- conflicted
+++ resolved
@@ -31,11 +31,7 @@
 #include "includes/model_part.h"
 #include "utilities/variable_utils.h"
 #include "processes/find_nodal_neighbours_process.h"
-<<<<<<< HEAD
-#include "differentiation_utility.h"
-=======
 #include "element_finite_difference_utility.h"
->>>>>>> 77bd695b
 
 // ==============================================================================
 
@@ -274,17 +270,6 @@
 				Vector derived_RHS = Vector(0);
 
 				// x-direction
-<<<<<<< HEAD
-				DifferentiationUtility::CalculateRigthHandSideDerivative(elem_i, SHAPE_X, node_i, mDelta, derived_RHS, CurrentProcessInfo);
-				gradient_contribution[0] = inner_prod(lambda, derived_RHS);
-
-                // y-direction
-				DifferentiationUtility::CalculateRigthHandSideDerivative(elem_i, SHAPE_Y, node_i, mDelta, derived_RHS, CurrentProcessInfo);
-				gradient_contribution[1] = inner_prod(lambda, derived_RHS);
-
-                // z-direction
-				DifferentiationUtility::CalculateRigthHandSideDerivative(elem_i, SHAPE_Z, node_i, mDelta, derived_RHS, CurrentProcessInfo);
-=======
 				ElementFiniteDifferenceUtility::CalculateRightHandSideDerivative(elem_i, SHAPE_X, node_i, mDelta, derived_RHS, CurrentProcessInfo);
 				gradient_contribution[0] = inner_prod(lambda, derived_RHS);
 
@@ -294,7 +279,6 @@
 
                 // z-direction
 				ElementFiniteDifferenceUtility::CalculateRightHandSideDerivative(elem_i, SHAPE_Z, node_i, mDelta, derived_RHS, CurrentProcessInfo);
->>>>>>> 77bd695b
 				gradient_contribution[2] = inner_prod(lambda, derived_RHS);
 
 				// Assemble sensitivity to node
