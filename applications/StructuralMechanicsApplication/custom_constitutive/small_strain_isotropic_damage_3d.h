--- conflicted
+++ resolved
@@ -110,24 +110,10 @@
 
     /**
      * @brief Returns whether this constitutive Law has specified variable (double)
-<<<<<<< HEAD
      * @param rThisVariable the variable to be checked for
      * @return true if the variable is defined in the constitutive law
      */
     bool Has(const Variable<double>& rThisVariable) override;
-
-    /**
-     * @brief Returns whether this constitutive Law has specified variable (int)
-     * @param rThisVariable the variable to be checked for
-     * @return true if the variable is defined in the constitutive law
-     */
-    bool Has(const Variable<int>& rThisVariable) override;
-=======
-     * @param rThisVariable the variable to be checked for
-     * @return true if the variable is defined in the constitutive law
-     */
-    bool Has(const Variable<double>& rThisVariable) override;
->>>>>>> c5cb563c
 
     /**
      * @brief Returns whether this constitutive Law has specified variable (double)
@@ -135,23 +121,6 @@
      * @return true if the variable is defined in the constitutive law
      */
     bool Has(const Variable<Vector>& rThisVariable) override;
-
-<<<<<<< HEAD
-    /**
-     * @brief Returns the value of a specified variable (int)
-=======
-     /**
-     * @brief Returns the value of a specified variable (Vector)
->>>>>>> c5cb563c
-     * @param rThisVariable the variable to be returned
-     * @param rValue a reference to the returned value
-     * @return rValue output: the value of the specified variable
-     */
-<<<<<<< HEAD
-    int& GetValue(
-        const Variable<int>& rThisVariable,
-        int& rValue
-        ) override;
 
      /**
      * @brief Returns the value of a specified variable (Vector)
@@ -159,8 +128,6 @@
      * @param rValue a reference to the returned value
      * @return rValue output: the value of the specified variable
      */
-=======
->>>>>>> c5cb563c
     Vector& GetValue(
         const Variable<Vector>& rThisVariable,
         Vector& rValue
