--- conflicted
+++ resolved
@@ -676,11 +676,7 @@
     const IndexType integration_point_number = GetGeometry().IntegrationPointsNumber( this->GetIntegrationMethod() );
 
     if ( rOutput.size() != integration_point_number )
-<<<<<<< HEAD
-        rOutput.resize( integration_point_number, false );
-=======
         rOutput.resize( integration_point_number );
->>>>>>> 75de5829
 
     if (mConstitutiveLawVector[0]->Has( rVariable)) {
         for ( IndexType ii = 0; ii < integration_point_number; ++ii ) {
@@ -740,11 +736,7 @@
         std::vector<bool> r_output_aux;
         r_output_aux = rOutput;
 
-<<<<<<< HEAD
-        rOutput.resize( 6, false );
-=======
         rOutput.resize( 6 );
->>>>>>> 75de5829
         Matrix interpol = StructuralMechanicsMathUtilities::InterpolPrismGiD(integration_point_number);
 
         for (IndexType iii = 0; iii < 6; ++iii) {
@@ -773,75 +765,19 @@
     const IndexType integration_point_number = GetGeometry().IntegrationPointsNumber( this->GetIntegrationMethod() );
 
     if ( rOutput.size() != integration_point_number )
-<<<<<<< HEAD
-        rOutput.resize( integration_point_number, false );
-
-    if (mConstitutiveLawVector[0]->Has( rVariable)) {
-        for ( IndexType ii = 0; ii < integration_point_number; ++ii )
-            rOutput[ii] = mConstitutiveLawVector[ii]->GetValue( rVariable, rOutput[ii] );
-    } else {
-        /* Create and initialize element variables: */
-        GeneralVariables general_variables;
-        this->InitializeGeneralVariables(general_variables);
-
-        /* Create constitutive law parameters: */
-        ConstitutiveLaw::Parameters Values(GetGeometry(),GetProperties(),rCurrentProcessInfo);
-
-        /* Set constitutive law flags: */
-        Flags &ConstitutiveLawOptions = Values.GetOptions();
-
-        ConstitutiveLawOptions.Set(ConstitutiveLaw::USE_ELEMENT_PROVIDED_STRAIN, false);
-        ConstitutiveLawOptions.Set(ConstitutiveLaw::COMPUTE_STRESS);
-
-        /* Reading integration points */
-        const GeometryType::IntegrationPointsArrayType& integration_points = GetGeometry().IntegrationPoints( this->GetIntegrationMethod() );
-
-        double& alpha_eas = this->GetValue(ALPHA_EAS);
-
-        /* Calculate the cartesian derivatives */
-        CartesianDerivatives this_cartesian_derivatives;
-        this->CalculateCartesianDerivatives(this_cartesian_derivatives);
-
-        /* Calculate common components (B, C) */
-        CommonComponents common_components;
-        common_components.clear();
-        this->CalculateCommonComponents(common_components, this_cartesian_derivatives);
-
-        // Reading integration points
-        for ( IndexType point_number = 0; point_number < integration_points.size(); ++point_number ) {
-            const double zeta_gauss = 2.0 * integration_points[point_number].Z() - 1.0;
-
-            // Compute element kinematics C, F ...
-            this->CalculateKinematics(general_variables, common_components, integration_points, point_number, alpha_eas, zeta_gauss);
-
-            // To take in account previous step writing
-            if( mFinalizedStep )
-                this->GetHistoricalVariables(general_variables,point_number);
-
-            // Set general variables to constitutivelaw parameters
-            this->SetGeneralVariables(general_variables,Values,point_number);
-
-            rOutput[point_number] = mConstitutiveLawVector[point_number]->CalculateValue( Values, rVariable, rOutput[point_number] );
-        }
-=======
         rOutput.resize( integration_point_number );
 
     if (mConstitutiveLawVector[0]->Has( rVariable)) {
         GetValueOnConstitutiveLaw(rVariable, rOutput);
     } else {
         CalculateOnConstitutiveLaw(rVariable, rOutput, rCurrentProcessInfo);
->>>>>>> 75de5829
     }
 
     if ( rOutput.size() != 6 ) {
         std::vector<int> r_output_aux;
         r_output_aux = rOutput;
 
-<<<<<<< HEAD
-        rOutput.resize( 6, false );
-=======
         rOutput.resize( 6 );
->>>>>>> 75de5829
         Matrix interpol = StructuralMechanicsMathUtilities::InterpolPrismGiD(integration_point_number);
 
         for (IndexType iii = 0; iii < 6; ++iii) {
@@ -1044,58 +980,9 @@
             rOutput[point_number] = general_variables.detJ * integration_points[point_number].Weight() * strain_energy;  // 1/2 * sigma * epsilon
         }
     } else if (mConstitutiveLawVector[0]->Has( rVariable)) {
-<<<<<<< HEAD
-        for ( IndexType ii = 0; ii < integration_point_number; ++ii )
-            rOutput[ii] = mConstitutiveLawVector[ii]->GetValue( rVariable, rOutput[ii] );
-    } else {
-        /* Create and initialize element variables: */
-        GeneralVariables general_variables;
-        this->InitializeGeneralVariables(general_variables);
-
-        /* Create constitutive law parameters: */
-        ConstitutiveLaw::Parameters Values(GetGeometry(),GetProperties(),rCurrentProcessInfo);
-
-        /* Set constitutive law flags: */
-        Flags &ConstitutiveLawOptions = Values.GetOptions();
-
-        ConstitutiveLawOptions.Set(ConstitutiveLaw::USE_ELEMENT_PROVIDED_STRAIN, false);
-        ConstitutiveLawOptions.Set(ConstitutiveLaw::COMPUTE_STRESS);
-
-        /* Reading integration points */
-        const GeometryType::IntegrationPointsArrayType& integration_points = GetGeometry().IntegrationPoints( this->GetIntegrationMethod() );
-
-        double& alpha_eas = this->GetValue(ALPHA_EAS);
-
-        /* Calculate the cartesian derivatives */
-        CartesianDerivatives this_cartesian_derivatives;
-        this->CalculateCartesianDerivatives(this_cartesian_derivatives);
-
-        /* Calculate common components (B, C) */
-        CommonComponents common_components;
-        common_components.clear();
-        this->CalculateCommonComponents(common_components, this_cartesian_derivatives);
-
-        // Reading integration points
-        for ( IndexType point_number = 0; point_number < integration_points.size(); ++point_number ) {
-            const double zeta_gauss = 2.0 * integration_points[point_number].Z() - 1.0;
-
-            // Compute element kinematics C, F ...
-            this->CalculateKinematics(general_variables, common_components, integration_points, point_number, alpha_eas, zeta_gauss);
-
-            // To take in account previous step writing
-            if( mFinalizedStep )
-                this->GetHistoricalVariables(general_variables,point_number);
-
-            // Set general variables to constitutivelaw parameters
-            this->SetGeneralVariables(general_variables,Values,point_number);
-
-            rOutput[point_number] = mConstitutiveLawVector[point_number]->CalculateValue( Values, rVariable, rOutput[point_number] );
-        }
-=======
         GetValueOnConstitutiveLaw(rVariable, rOutput);
     } else {
        CalculateOnConstitutiveLaw(rVariable, rOutput, rCurrentProcessInfo);
->>>>>>> 75de5829
     }
 
     if ( rOutput.size() != 6 ) {
@@ -1326,58 +1213,9 @@
             rOutput[point_number] = general_variables.StrainVector;
         }
     } else if (mConstitutiveLawVector[0]->Has( rVariable)) {
-<<<<<<< HEAD
-        for ( IndexType ii = 0; ii < integration_point_number; ++ii )
-            rOutput[ii] = mConstitutiveLawVector[ii]->GetValue( rVariable, rOutput[ii] );
-    } else {
-        /* Create and initialize element variables: */
-        GeneralVariables general_variables;
-        this->InitializeGeneralVariables(general_variables);
-
-        /* Create constitutive law parameters: */
-        ConstitutiveLaw::Parameters Values(GetGeometry(),GetProperties(),rCurrentProcessInfo);
-
-        /* Set constitutive law flags: */
-        Flags &ConstitutiveLawOptions = Values.GetOptions();
-
-        ConstitutiveLawOptions.Set(ConstitutiveLaw::USE_ELEMENT_PROVIDED_STRAIN, false);
-        ConstitutiveLawOptions.Set(ConstitutiveLaw::COMPUTE_STRESS);
-
-        /* Reading integration points */
-        const GeometryType::IntegrationPointsArrayType& integration_points = GetGeometry().IntegrationPoints( this->GetIntegrationMethod() );
-
-        double& alpha_eas = this->GetValue(ALPHA_EAS);
-
-        /* Calculate the cartesian derivatives */
-        CartesianDerivatives this_cartesian_derivatives;
-        this->CalculateCartesianDerivatives(this_cartesian_derivatives);
-
-        /* Calculate common components (B, C) */
-        CommonComponents common_components;
-        common_components.clear();
-        this->CalculateCommonComponents(common_components, this_cartesian_derivatives);
-
-        // Reading integration points
-        for ( IndexType point_number = 0; point_number < integration_points.size(); ++point_number ) {
-            const double zeta_gauss = 2.0 * integration_points[point_number].Z() - 1.0;
-
-            // Compute element kinematics C, F ...
-            this->CalculateKinematics(general_variables, common_components, integration_points, point_number, alpha_eas, zeta_gauss);
-
-            // To take in account previous step writing
-            if( mFinalizedStep )
-                this->GetHistoricalVariables(general_variables,point_number);
-
-            // Set general variables to constitutivelaw parameters
-            this->SetGeneralVariables(general_variables,Values,point_number);
-
-            rOutput[point_number] = mConstitutiveLawVector[point_number]->CalculateValue( Values, rVariable, rOutput[point_number] );
-        }
-=======
         GetValueOnConstitutiveLaw(rVariable, rOutput);
     } else {
         CalculateOnConstitutiveLaw(rVariable, rOutput, rCurrentProcessInfo);
->>>>>>> 75de5829
     }
 
     if ( rOutput.size() != 6 ) {
@@ -1525,58 +1363,9 @@
             rOutput[point_number] = general_variables.F;
         }
     } else if (mConstitutiveLawVector[0]->Has( rVariable)) {
-<<<<<<< HEAD
-        for ( IndexType ii = 0; ii < integration_point_number; ++ii )
-            rOutput[ii] = mConstitutiveLawVector[ii]->GetValue( rVariable, rOutput[ii] );
-    } else {
-        /* Create and initialize element variables: */
-        GeneralVariables general_variables;
-        this->InitializeGeneralVariables(general_variables);
-
-        /* Create constitutive law parameters: */
-        ConstitutiveLaw::Parameters Values(GetGeometry(),GetProperties(),rCurrentProcessInfo);
-
-        /* Set constitutive law flags: */
-        Flags &ConstitutiveLawOptions = Values.GetOptions();
-
-        ConstitutiveLawOptions.Set(ConstitutiveLaw::USE_ELEMENT_PROVIDED_STRAIN, false);
-        ConstitutiveLawOptions.Set(ConstitutiveLaw::COMPUTE_STRESS);
-
-        /* Reading integration points */
-        const GeometryType::IntegrationPointsArrayType& integration_points = GetGeometry().IntegrationPoints( this->GetIntegrationMethod() );
-
-        double& alpha_eas = this->GetValue(ALPHA_EAS);
-
-        /* Calculate the cartesian derivatives */
-        CartesianDerivatives this_cartesian_derivatives;
-        this->CalculateCartesianDerivatives(this_cartesian_derivatives);
-
-        /* Calculate common components (B, C) */
-        CommonComponents common_components;
-        common_components.clear();
-        this->CalculateCommonComponents(common_components, this_cartesian_derivatives);
-
-        // Reading integration points
-        for ( IndexType point_number = 0; point_number < integration_points.size(); ++point_number ) {
-            const double zeta_gauss = 2.0 * integration_points[point_number].Z() - 1.0;
-
-            // Compute element kinematics C, F ...
-            this->CalculateKinematics(general_variables, common_components, integration_points, point_number, alpha_eas, zeta_gauss);
-
-            // To take in account previous step writing
-            if( mFinalizedStep )
-                this->GetHistoricalVariables(general_variables,point_number);
-
-            // Set general variables to constitutivelaw parameters
-            this->SetGeneralVariables(general_variables,Values,point_number);
-
-            rOutput[point_number] = mConstitutiveLawVector[point_number]->CalculateValue( Values, rVariable, rOutput[point_number] );
-        }
-=======
         GetValueOnConstitutiveLaw(rVariable, rOutput);
     } else {
         CalculateOnConstitutiveLaw(rVariable, rOutput, rCurrentProcessInfo);
->>>>>>> 75de5829
     }
 
     if ( rOutput.size() != 6 ) {
