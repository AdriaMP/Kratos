// KRATOS  ___|  |                   |                   |
//       \___ \  __|  __| |   |  __| __| |   |  __| _` | |
//             | |   |    |   | (    |   |   | |   (   | |
//       _____/ \__|_|   \__,_|\___|\__|\__,_|_|  \__,_|_| MECHANICS
//
//  License:		 BSD License
//					 license: structural_mechanics_application/license.txt
//
//  Main authors:    Vicente Mataix Ferrandiz
//

// System includes

// External includes

// Project includes
#include "includes/checks.h"
#include "input_output/logger.h"
#include "utilities/geometry_utilities.h"
#include "custom_utilities/constitutive_law_utilities.h"
#include "custom_elements/solid_shell_element_sprism_3D6N.h"
#include "custom_utilities/structural_mechanics_element_utilities.h"

namespace Kratos
{
/**
 * Flags related to the element computation
 */
KRATOS_CREATE_LOCAL_FLAG( SolidShellElementSprism3D6N, COMPUTE_RHS_VECTOR,                 0 );
KRATOS_CREATE_LOCAL_FLAG( SolidShellElementSprism3D6N, COMPUTE_LHS_MATRIX,                 1 );
KRATOS_CREATE_LOCAL_FLAG( SolidShellElementSprism3D6N, COMPUTE_RHS_VECTOR_WITH_COMPONENTS, 2 );
KRATOS_CREATE_LOCAL_FLAG( SolidShellElementSprism3D6N, COMPUTE_LHS_MATRIX_WITH_COMPONENTS, 3 );
KRATOS_CREATE_LOCAL_FLAG( SolidShellElementSprism3D6N, EAS_IMPLICIT_EXPLICIT,              4 ); // True means implicit
KRATOS_CREATE_LOCAL_FLAG( SolidShellElementSprism3D6N, TOTAL_UPDATED_LAGRANGIAN,           5 ); // True means total lagrangian // TODO: change this using templates!!!
KRATOS_CREATE_LOCAL_FLAG( SolidShellElementSprism3D6N, QUADRATIC_ELEMENT,                  6 ); // True means quadratic in-plane behaviour
KRATOS_CREATE_LOCAL_FLAG( SolidShellElementSprism3D6N, EXPLICIT_RHS_COMPUTATION,           7 ); // True means elastic behaviour for stabilization

// ------------------------------------------------------------------------- //
// ------------------------------ PUBLIC ----------------------------------- //
// ------------------------------------------------------------------------- //

/************************************* CONSTRUCTOR *********************************/
/***********************************************************************************/

SolidShellElementSprism3D6N::SolidShellElementSprism3D6N( )
    : BaseType( )
{
    //DO NOT CALL IT: only needed for Register and Serialization!!!
}

/************************************* CONSTRUCTOR *********************************/
/***********************************************************************************/

SolidShellElementSprism3D6N::SolidShellElementSprism3D6N(IndexType NewId, GeometryType::Pointer pGeometry)
    : BaseType(NewId, pGeometry)
{
    //DO NOT ADD DOFS HERE!!!
}

/************************************* CONSTRUCTOR *********************************/
/***********************************************************************************/

SolidShellElementSprism3D6N::SolidShellElementSprism3D6N(IndexType NewId, GeometryType::Pointer pGeometry, PropertiesType::Pointer pProperties)
    : BaseType(NewId, pGeometry, pProperties)
{
    //DO NOT ADD DOFS HERE!!!
}

/*********************************** COPY CONSTRUCTOR ******************************/
/***********************************************************************************/

SolidShellElementSprism3D6N::SolidShellElementSprism3D6N( SolidShellElementSprism3D6N const& rOther)
    :BaseType(rOther)
    ,mFinalizedStep(rOther.mFinalizedStep)
    ,mAuxContainer(rOther.mAuxContainer)
{
}

/************************************* DESTRUCTOR **********************************/
/***********************************************************************************/

SolidShellElementSprism3D6N::~SolidShellElementSprism3D6N()
{
}

/********************************** ASSIGMENT OPERATOR *****************************/
/***********************************************************************************/

SolidShellElementSprism3D6N&  SolidShellElementSprism3D6N::operator=(SolidShellElementSprism3D6N const& rOther)
{
    BaseType::operator=(rOther);

    mThisIntegrationMethod = rOther.mThisIntegrationMethod;

    mAuxContainer.clear();
    mAuxContainer.resize( rOther.mAuxContainer.size());

    for(IndexType i = 0; i < mConstitutiveLawVector.size(); ++i) {
        mConstitutiveLawVector[i] = rOther.mConstitutiveLawVector[i];
        mAuxContainer[i]=rOther.mAuxContainer[i];
    }

    return *this;
}

/************************************* OPERATIONS **********************************/
/***********************************************************************************/

Element::Pointer SolidShellElementSprism3D6N::Create(
    IndexType NewId,
    NodesArrayType const& ThisNodes,
    PropertiesType::Pointer pProperties) const
{
    return Kratos::make_shared<SolidShellElementSprism3D6N>(NewId, GetGeometry().Create(ThisNodes), pProperties);
}

//************************************************************************************
//************************************************************************************

Element::Pointer SolidShellElementSprism3D6N::Create(
    IndexType NewId,
    GeometryType::Pointer pGeom,
    PropertiesType::Pointer pProperties) const
{
    return Kratos::make_shared<SolidShellElementSprism3D6N>(NewId, pGeom, pProperties);
}

/*********************************** CLONE ******************************************/
/************************************************************************************/

Element::Pointer SolidShellElementSprism3D6N::Clone(
    IndexType NewId,
    NodesArrayType const& rThisNodes) const
{
    SolidShellElementSprism3D6N new_element( NewId, GetGeometry().Create( rThisNodes ), pGetProperties() );

    new_element.mThisIntegrationMethod = this->GetIntegrationMethod();

    const SizeType integration_point_number = mConstitutiveLawVector.size();

    if ( new_element.mConstitutiveLawVector.size() != integration_point_number)
        new_element.mConstitutiveLawVector.resize(integration_point_number);

    KRATOS_ERROR_IF( new_element.mConstitutiveLawVector.size() != new_element.GetGeometry().IntegrationPointsNumber() ) << "Constitutive law not has the correct size " << new_element.mConstitutiveLawVector.size() << std::endl;

    for(IndexType i = 0; i < integration_point_number; ++i)
        new_element.mConstitutiveLawVector[i] = mConstitutiveLawVector[i]->Clone();

    if ( new_element.mAuxContainer.size() != mAuxContainer.size() )
        new_element.mAuxContainer.resize(mAuxContainer.size());

    for(IndexType i = 0; i < mAuxContainer.size(); ++i)
        new_element.mAuxContainer[i] = mAuxContainer[i];

    return Kratos::make_shared<SolidShellElementSprism3D6N>(new_element);
}

//******************************* GETTING METHODS *********************************//
/***********************************************************************************/

void SolidShellElementSprism3D6N::EquationIdVector(
    EquationIdVectorType& rResult,
    ProcessInfo& rCurrentProcessInfo
    )
{
    KRATOS_TRY;

    const WeakPointerVectorNodesType& p_neighbour_nodes = this->GetValue(NEIGHBOUR_NODES);

    const IndexType number_of_nodes = GetGeometry().size() + NumberOfActiveNeighbours(p_neighbour_nodes);
    const IndexType dim = number_of_nodes * 3;

    if (rResult.size() != dim)
        rResult.resize(dim, false);

    // Nodes of the central element
    IndexType index = 0;
    for (IndexType i = 0; i < 6; ++i) {
        rResult[index]     = GetGeometry()[i].GetDof(DISPLACEMENT_X).EquationId();
        rResult[index + 1] = GetGeometry()[i].GetDof(DISPLACEMENT_Y).EquationId();
        rResult[index + 2] = GetGeometry()[i].GetDof(DISPLACEMENT_Z).EquationId();
        index += 3;
    }

    // Adding the ids of the neighbouring nodes
    for (IndexType i = 0; i < 6; ++i) {
        if (HasNeighbour(i, p_neighbour_nodes[i])) {
            rResult[index]     = p_neighbour_nodes[i].GetDof(DISPLACEMENT_X).EquationId();
            rResult[index + 1] = p_neighbour_nodes[i].GetDof(DISPLACEMENT_Y).EquationId();
            rResult[index + 2] = p_neighbour_nodes[i].GetDof(DISPLACEMENT_Z).EquationId();
            index += 3;
        }
    }

    KRATOS_CATCH("");
}

/***********************************************************************************/
/***********************************************************************************/

void SolidShellElementSprism3D6N::GetDofList(
    DofsVectorType& rElementalDofList,
    ProcessInfo& rCurrentProcessInfo
    )
{
    KRATOS_TRY;

    const WeakPointerVectorNodesType& p_neighbour_nodes = this->GetValue(NEIGHBOUR_NODES);
    rElementalDofList.resize(0);

    // Nodes of the central element
    for (IndexType i = 0; i < GetGeometry().size(); ++i) {
        rElementalDofList.push_back(GetGeometry()[i].pGetDof(DISPLACEMENT_X));
        rElementalDofList.push_back(GetGeometry()[i].pGetDof(DISPLACEMENT_Y));
        rElementalDofList.push_back(GetGeometry()[i].pGetDof(DISPLACEMENT_Z));
    }

    // Adding the dofs of the neighbouring nodes
    for (IndexType i = 0; i < 6; ++i) {
        if (HasNeighbour(i, p_neighbour_nodes[i])) {
            rElementalDofList.push_back(p_neighbour_nodes[i].pGetDof(DISPLACEMENT_X));
            rElementalDofList.push_back(p_neighbour_nodes[i].pGetDof(DISPLACEMENT_Y));
            rElementalDofList.push_back(p_neighbour_nodes[i].pGetDof(DISPLACEMENT_Z));
        }
    }

    KRATOS_CATCH("");
}

/******************************** DISPLACEMENT **************************************/
/************************************************************************************/

void SolidShellElementSprism3D6N::GetValuesVector(
    Vector& rValues,
    int Step
    )
{
    const WeakPointerVectorNodesType& p_neighbour_nodes = this->GetValue(NEIGHBOUR_NODES);
    const SizeType number_of_nodes = GetGeometry().size() + NumberOfActiveNeighbours(p_neighbour_nodes);

    const SizeType mat_size = number_of_nodes * 3;
    if (rValues.size() != mat_size)
        rValues.resize(mat_size, false);

    IndexType index = 0;

    // Nodes of the central element
    for (IndexType i = 0; i < 6; ++i) {
        const array_1d<double, 3 > & disp = GetGeometry()[i].FastGetSolutionStepValue(DISPLACEMENT, Step);
        for (IndexType j = 0; j < 3; ++j)
            rValues[index + j] = disp[j];
        index += 3;
    }

    // Neighbour nodes
    for (int i = 0; i < 6; ++i) {
        if (HasNeighbour(i, p_neighbour_nodes[i])) {
            const array_1d<double, 3 > & disp = p_neighbour_nodes[i].FastGetSolutionStepValue(DISPLACEMENT, Step);
            for (IndexType j = 0; j < 3; ++j)
                rValues[index + j] = disp[j];
            index += 3;
        }
    }
}

/********************************** VELOCITY ****************************************/
/************************************************************************************/

void SolidShellElementSprism3D6N::GetFirstDerivativesVector(
    Vector& rValues,
    int Step
    )
{
    const WeakPointerVectorNodesType& p_neighbour_nodes = this->GetValue(NEIGHBOUR_NODES);
    const SizeType number_of_nodes = GetGeometry().size() + NumberOfActiveNeighbours(p_neighbour_nodes);

    const SizeType mat_size = number_of_nodes * 3;
    if (rValues.size() != mat_size)
        rValues.resize(mat_size, false);

    IndexType index = 0;

    // Nodes of the central element
    for (IndexType i = 0; i < 6; ++i) {
        const array_1d<double, 3 > & vel = GetGeometry()[i].FastGetSolutionStepValue(VELOCITY, Step);
        for (IndexType j = 0; j < 3; ++j)
            rValues[index + j] = vel[j];
        index += 3;
    }

    // Neighbour nodes
    for (int i = 0; i < 6; ++i) {
        if (HasNeighbour(i, p_neighbour_nodes[i])) {
            const array_1d<double, 3 > & vel = p_neighbour_nodes[i].FastGetSolutionStepValue(VELOCITY, Step);
            for (IndexType j = 0; j < 3; ++j)
                rValues[index + j] = vel[j];
            index += 3;
        }
    }
}

/******************************** ACCELERATION **************************************/
/************************************************************************************/

void SolidShellElementSprism3D6N::GetSecondDerivativesVector(
    Vector& rValues,
    int Step
    )
{
    const WeakPointerVectorNodesType& p_neighbour_nodes = this->GetValue(NEIGHBOUR_NODES);
    const SizeType number_of_nodes = GetGeometry().size() + NumberOfActiveNeighbours(p_neighbour_nodes);

    const SizeType mat_size = number_of_nodes * 3;
    if (rValues.size() != mat_size)
        rValues.resize(mat_size, false);

    IndexType index = 0;

    // Nodes of the central element
    for (IndexType i = 0; i < 6; ++i) {
        const array_1d<double, 3 > & acc = GetGeometry()[i].FastGetSolutionStepValue(ACCELERATION, Step);
        for (IndexType j = 0; j < 3; ++j)
            rValues[index + j] = acc[j];
        index += 3;
    }

    // Neighbour nodes
    for (int i = 0; i < 6; ++i) {
        if (HasNeighbour(i, p_neighbour_nodes[i])) {
            const array_1d<double, 3 > & acc = p_neighbour_nodes[i].FastGetSolutionStepValue(ACCELERATION, Step);
            for (IndexType j = 0; j < 3; ++j)
                rValues[index + j] = acc[j];
            index += 3;
        }
    }
}

//****************************** COMPUTING METHODS ********************************//
/***********************************************************************************/
/***********************************************************************************/

void SolidShellElementSprism3D6N::CalculateRightHandSide(
    VectorType& rRightHandSideVector,
    ProcessInfo& rCurrentProcessInfo
    )
{
    KRATOS_TRY;

    /* Create local system components */
    LocalSystemComponents local_system;

    /* Calculation flags */
    local_system.CalculationFlags.Set(SolidShellElementSprism3D6N::COMPUTE_RHS_VECTOR);

    MatrixType left_hand_side_matrix = Matrix();

    //Initialize sizes for the system components:
    this->InitializeSystemMatrices( left_hand_side_matrix, rRightHandSideVector, local_system.CalculationFlags );

    //Set general_variables to Local system components
    local_system.SetLeftHandSideMatrix(left_hand_side_matrix);
    local_system.SetRightHandSideVector(rRightHandSideVector);

    /* Calculate elemental system */
    CalculateElementalSystem( local_system, rCurrentProcessInfo );

    KRATOS_CATCH("");
}

/***********************************************************************************/
/***********************************************************************************/

void SolidShellElementSprism3D6N::CalculateRightHandSide(
    std::vector< VectorType >& rRightHandSideVectors,
    const std::vector< Variable< VectorType > >& rRHSVariables,
    ProcessInfo& rCurrentProcessInfo
    )
{
    KRATOS_TRY;

    /* Create local system components */
    LocalSystemComponents local_system;

    /* Calculation flags */
    local_system.CalculationFlags.Set(SolidShellElementSprism3D6N::COMPUTE_RHS_VECTOR);
    local_system.CalculationFlags.Set(SolidShellElementSprism3D6N::COMPUTE_RHS_VECTOR_WITH_COMPONENTS);

    MatrixType left_hand_side_matrix = Matrix();

    /* Initialize sizes for the system components: */
    if( rRHSVariables.size() != rRightHandSideVectors.size() ) {
        rRightHandSideVectors.resize(rRHSVariables.size());
    }

    for( IndexType i = 0; i < rRightHandSideVectors.size(); ++i ) {
        this->InitializeSystemMatrices( left_hand_side_matrix, rRightHandSideVectors[i], local_system.CalculationFlags );
    }

    /* Set general_variables to Local system components */
    local_system.SetLeftHandSideMatrix(left_hand_side_matrix);
    local_system.SetRightHandSideVectors(rRightHandSideVectors);

    local_system.SetRightHandSideVariables(rRHSVariables);

    /* Calculate elemental system */
    CalculateElementalSystem( local_system, rCurrentProcessInfo );

    KRATOS_CATCH("");
}

/***********************************************************************************/
/***********************************************************************************/

void SolidShellElementSprism3D6N::CalculateLeftHandSide(
    MatrixType& rLeftHandSideMatrix,
    ProcessInfo& rCurrentProcessInfo
    )
{
    KRATOS_TRY;

    /* Create local system components */
    LocalSystemComponents local_system;

    /* Calculation flags */
    local_system.CalculationFlags.Set(SolidShellElementSprism3D6N::COMPUTE_LHS_MATRIX, true);
    local_system.CalculationFlags.Set(SolidShellElementSprism3D6N::COMPUTE_RHS_VECTOR, false);

    VectorType right_hand_side_vector = Vector();

    /* Initialize sizes for the system components: */
    this->InitializeSystemMatrices( rLeftHandSideMatrix, right_hand_side_vector, local_system.CalculationFlags );

    /* Set general_variables to Local system components */
    local_system.SetLeftHandSideMatrix(rLeftHandSideMatrix);
    local_system.SetRightHandSideVector(right_hand_side_vector);

    /* Calculate elemental system */
    CalculateElementalSystem( local_system, rCurrentProcessInfo );

    KRATOS_CATCH("");
}

/***********************************************************************************/
/***********************************************************************************/

void SolidShellElementSprism3D6N::CalculateLocalSystem(
    MatrixType& rLeftHandSideMatrix,
    VectorType& rRightHandSideVector,
    ProcessInfo& rCurrentProcessInfo
    )
{
    KRATOS_TRY;

    /* Create local system components */
    LocalSystemComponents local_system;

    /* Calculation flags */
    local_system.CalculationFlags.Set(SolidShellElementSprism3D6N::COMPUTE_LHS_MATRIX, true);
    local_system.CalculationFlags.Set(SolidShellElementSprism3D6N::COMPUTE_RHS_VECTOR, true);

    /* Initialize sizes for the system components: */
    this->InitializeSystemMatrices( rLeftHandSideMatrix, rRightHandSideVector, local_system.CalculationFlags );

    /* Set general_variables to Local system components */
    local_system.SetLeftHandSideMatrix(rLeftHandSideMatrix);
    local_system.SetRightHandSideVector(rRightHandSideVector);

    /* Calculate elemental system */
    CalculateElementalSystem( local_system, rCurrentProcessInfo );

    KRATOS_CATCH("");
}

/***********************************************************************************/
/***********************************************************************************/

void SolidShellElementSprism3D6N::CalculateLocalSystem(
    std::vector< MatrixType >& rLeftHandSideMatrices,
    const std::vector< Variable< MatrixType > >& rLHSVariables,
    std::vector< VectorType >& rRightHandSideVectors,
    const std::vector< Variable< VectorType > >& rRHSVariables,
    ProcessInfo& rCurrentProcessInfo
    )
{
    KRATOS_TRY;

    /* Create local system components */
    LocalSystemComponents local_system;

    /* Calculation flags*/
    local_system.CalculationFlags.Set(SolidShellElementSprism3D6N::COMPUTE_LHS_MATRIX_WITH_COMPONENTS);
    local_system.CalculationFlags.Set(SolidShellElementSprism3D6N::COMPUTE_RHS_VECTOR_WITH_COMPONENTS);

    /* Initialize sizes for the system components: */
    if( rLHSVariables.size() != rLeftHandSideMatrices.size() ) {
        rLeftHandSideMatrices.resize(rLHSVariables.size());
    }

    if( rRHSVariables.size() != rRightHandSideVectors.size() ) {
        rRightHandSideVectors.resize(rRHSVariables.size());
    }

    local_system.CalculationFlags.Set(SolidShellElementSprism3D6N::COMPUTE_LHS_MATRIX);
    for( IndexType i = 0; i < rLeftHandSideMatrices.size(); ++i ) {
        this->InitializeSystemMatrices( rLeftHandSideMatrices[i], rRightHandSideVectors[0], local_system.CalculationFlags );
    }

    local_system.CalculationFlags.Set(SolidShellElementSprism3D6N::COMPUTE_RHS_VECTOR, true);
    local_system.CalculationFlags.Set(SolidShellElementSprism3D6N::COMPUTE_LHS_MATRIX, false);

    for( IndexType i = 0; i < rRightHandSideVectors.size(); ++i ) {
        this->InitializeSystemMatrices( rLeftHandSideMatrices[0], rRightHandSideVectors[i], local_system.CalculationFlags );
    }

    local_system.CalculationFlags.Set(SolidShellElementSprism3D6N::COMPUTE_LHS_MATRIX, true);

    /* Set general_variables to Local system components */
    local_system.SetLeftHandSideMatrices(rLeftHandSideMatrices);
    local_system.SetRightHandSideVectors(rRightHandSideVectors);

    local_system.SetLeftHandSideVariables(rLHSVariables);
    local_system.SetRightHandSideVariables(rRHSVariables);

    /* Calculate elemental system */
    CalculateElementalSystem( local_system, rCurrentProcessInfo );

    KRATOS_CATCH("");
}

/***********************************************************************************/
/***********************************************************************************/

void SolidShellElementSprism3D6N::CalculateMassMatrix(
    MatrixType& rMassMatrix,
    ProcessInfo& rCurrentProcessInfo
    )
{
    KRATOS_TRY;

    const WeakPointerVectorNodesType& p_neighbour_nodes = this->GetValue(NEIGHBOUR_NODES);

    const SizeType number_of_nodes = GetGeometry().size() + NumberOfActiveNeighbours(p_neighbour_nodes);
    const SizeType mat_size = number_of_nodes * 3;

    if (rMassMatrix.size1() != mat_size) {
        rMassMatrix.resize(mat_size, mat_size, false);
    }

    noalias(rMassMatrix) = ZeroMatrix(mat_size, mat_size);

    Matrix aux_matrix;
    const SizeType aux_mat_size = GetGeometry().size() * 3;
    BaseType::CalculateMassMatrix(aux_matrix, rCurrentProcessInfo);
    noalias(subrange(rMassMatrix, 0, aux_mat_size, 0, aux_mat_size)) = aux_matrix;

    KRATOS_CATCH("");
}

/***********************************************************************************/
/***********************************************************************************/

void SolidShellElementSprism3D6N::CalculateDampingMatrix(
    MatrixType& rDampingMatrix,
    ProcessInfo& rCurrentProcessInfo
    )
{
<<<<<<< HEAD
    WeakPointerVectorNodesType& p_neighbour_nodes = this->GetValue(NEIGHBOUR_NODES);
=======
    const WeakPointerVectorNodesType& p_neighbour_nodes = this->GetValue(NEIGHBOUR_NODES);
>>>>>>> 54c2fd17
    const IndexType mat_size = GetGeometry().size() + NumberOfActiveNeighbours(p_neighbour_nodes) * 3;

    StructuralMechanicsElementUtilities::CalculateRayleighDampingMatrix(
        *this,
        rDampingMatrix,
        rCurrentProcessInfo,
        mat_size);
}

/***********************************************************************************/
/***********************************************************************************/

void SolidShellElementSprism3D6N::CalculateDampingMatrix(
    MatrixType& rDampingMatrix,
    const MatrixType& rStiffnessMatrix,
    const MatrixType& rMassMatrix,
    ProcessInfo& rCurrentProcessInfo
    )
{
    KRATOS_TRY;

    const WeakPointerVectorNodesType& p_neighbour_nodes = this->GetValue(NEIGHBOUR_NODES);

    // 0.-Initialize the DampingMatrix:
    const SizeType number_of_nodes = GetGeometry().size() + NumberOfActiveNeighbours(p_neighbour_nodes);

    // Resizing as needed the LHS
    const SizeType mat_size = number_of_nodes * 3;

    if ( rDampingMatrix.size1() != mat_size )
        rDampingMatrix.resize( mat_size, mat_size, false );

    noalias( rDampingMatrix ) = ZeroMatrix( mat_size, mat_size );

    // 1.-Get Damping Coeffitients (RAYLEIGH_ALPHA, RAYLEIGH_BETA)
    double alpha = 0.0;
    if( GetProperties().Has(RAYLEIGH_ALPHA) ) {
        alpha = GetProperties()[RAYLEIGH_ALPHA];
    } else if( rCurrentProcessInfo.Has(RAYLEIGH_ALPHA) ) {
        alpha = rCurrentProcessInfo[RAYLEIGH_ALPHA];
    }

    double beta  = 0.0;
    if( GetProperties().Has(RAYLEIGH_BETA) ) {
        beta = GetProperties()[RAYLEIGH_BETA];
    } else if( rCurrentProcessInfo.Has(RAYLEIGH_BETA) ) {
        beta = rCurrentProcessInfo[RAYLEIGH_BETA];
    }

    // 2.-Compose the Damping Matrix:

    // Rayleigh Damping Matrix: alpha*M + beta*K
    noalias( rDampingMatrix ) += alpha * rMassMatrix;
    noalias( rDampingMatrix ) += beta  * rStiffnessMatrix;

    KRATOS_CATCH( "" );
}

/***********************************************************************************/
/***********************************************************************************/

void SolidShellElementSprism3D6N::CalculateOnIntegrationPoints(
    const Variable<bool>& rVariable,
    std::vector<bool>& rOutput,
    const ProcessInfo& rCurrentProcessInfo
    )
{
    KRATOS_TRY;

    const IndexType integration_point_number = GetGeometry().IntegrationPointsNumber( this->GetIntegrationMethod() );

    if ( rOutput.size() != integration_point_number )
        rOutput.resize( integration_point_number );

    if (mConstitutiveLawVector[0]->Has( rVariable)) {
        for ( IndexType ii = 0; ii < integration_point_number; ++ii ) {
            bool aux_bool;
            aux_bool = mConstitutiveLawVector[ii]->GetValue( rVariable, aux_bool);
            rOutput[ii] = aux_bool;
        }
    } else {
        /* Create and initialize element variables: */
        GeneralVariables general_variables;
        this->InitializeGeneralVariables(general_variables);

        /* Create constitutive law parameters: */
        ConstitutiveLaw::Parameters Values(GetGeometry(),GetProperties(),rCurrentProcessInfo);

        /* Set constitutive law flags: */
        Flags &ConstitutiveLawOptions = Values.GetOptions();

        ConstitutiveLawOptions.Set(ConstitutiveLaw::USE_ELEMENT_PROVIDED_STRAIN, false);
        ConstitutiveLawOptions.Set(ConstitutiveLaw::COMPUTE_STRESS);

        /* Reading integration points */
        const GeometryType::IntegrationPointsArrayType& integration_points = GetGeometry().IntegrationPoints( this->GetIntegrationMethod() );

        double& alpha_eas = this->GetValue(ALPHA_EAS);

        /* Calculate the cartesian derivatives */
        CartesianDerivatives this_cartesian_derivatives;
        this->CalculateCartesianDerivatives(this_cartesian_derivatives);

        /* Calculate common components (B, C) */
        CommonComponents common_components;
        common_components.clear();
        this->CalculateCommonComponents(common_components, this_cartesian_derivatives);

        // Reading integration points
        for ( IndexType point_number = 0; point_number < integration_points.size(); ++point_number ) {
            const double zeta_gauss = 2.0 * integration_points[point_number].Z() - 1.0;

            // Compute element kinematics C, F ...
            this->CalculateKinematics(general_variables, common_components, integration_points, point_number, alpha_eas, zeta_gauss);

            // To take in account previous step writing
            if( mFinalizedStep )
                this->GetHistoricalVariables(general_variables,point_number);

            // Set general variables to constitutivelaw parameters
            this->SetGeneralVariables(general_variables,Values,point_number);

            bool aux_bool;
            aux_bool = mConstitutiveLawVector[point_number]->CalculateValue( Values, rVariable, aux_bool );
            rOutput[point_number] = aux_bool;
        }
    }

    if ( rOutput.size() != 6 ) {
        std::vector<bool> r_output_aux;
        r_output_aux = rOutput;

        rOutput.resize( 6 );
        Matrix interpol = StructuralMechanicsMathUtilities::InterpolPrismGiD(integration_point_number);

        for (IndexType iii = 0; iii < 6; ++iii) {
            rOutput[iii] = false;

            for (IndexType i_gp = 0; i_gp < integration_point_number; i_gp++)
                if (r_output_aux[i_gp])
                    rOutput[iii] = true;
        }
    }

    KRATOS_CATCH( "" );
}

/***********************************************************************************/
/***********************************************************************************/

void SolidShellElementSprism3D6N::CalculateOnIntegrationPoints(
    const Variable<int>& rVariable,
    std::vector<int>& rOutput,
    const ProcessInfo& rCurrentProcessInfo
    )
{
    KRATOS_TRY;

    const IndexType integration_point_number = GetGeometry().IntegrationPointsNumber( this->GetIntegrationMethod() );

    if ( rOutput.size() != integration_point_number )
        rOutput.resize( integration_point_number );

    if (mConstitutiveLawVector[0]->Has( rVariable)) {
        GetValueOnConstitutiveLaw(rVariable, rOutput);
    } else {
        CalculateOnConstitutiveLaw(rVariable, rOutput, rCurrentProcessInfo);
    }

    if ( rOutput.size() != 6 ) {
        std::vector<int> r_output_aux;
        r_output_aux = rOutput;

        rOutput.resize( 6 );
        Matrix interpol = StructuralMechanicsMathUtilities::InterpolPrismGiD(integration_point_number);

        for (IndexType iii = 0; iii < 6; ++iii) {
            rOutput[iii] = 0;

            for (IndexType i_gp = 0; i_gp < integration_point_number; i_gp++)
                rOutput[iii] += interpol(i_gp, iii) * r_output_aux[i_gp];
        }
    }

    KRATOS_CATCH( "" );
}

/***********************************************************************************/
/***********************************************************************************/

void SolidShellElementSprism3D6N::CalculateOnIntegrationPoints(
    const Variable<double>& rVariable,
    std::vector<double>& rOutput,
    const ProcessInfo& rCurrentProcessInfo
    )
{
    KRATOS_TRY;

    const IndexType integration_point_number = GetGeometry().IntegrationPointsNumber( this->GetIntegrationMethod() );

    if ( rOutput.size() != integration_point_number )
        rOutput.resize( integration_point_number );

    if ( rVariable == VON_MISES_STRESS ) {
        /* Create and initialize element variables: */
        GeneralVariables general_variables;
        this->InitializeGeneralVariables(general_variables);

        /* Create constitutive law parameters: */
        ConstitutiveLaw::Parameters Values(GetGeometry(),GetProperties(),rCurrentProcessInfo);

        /* Set constitutive law flags: */
        Flags &ConstitutiveLawOptions = Values.GetOptions();

        ConstitutiveLawOptions.Set(ConstitutiveLaw::USE_ELEMENT_PROVIDED_STRAIN, false);
        ConstitutiveLawOptions.Set(ConstitutiveLaw::COMPUTE_STRESS);

        /* Reading integration points */
        const GeometryType::IntegrationPointsArrayType& integration_points = GetGeometry().IntegrationPoints( this->GetIntegrationMethod() );

        double& alpha_eas = this->GetValue(ALPHA_EAS);

        /* Calculate the cartesian derivatives */
        CartesianDerivatives this_cartesian_derivatives;
        this->CalculateCartesianDerivatives(this_cartesian_derivatives);

        /* Calculate common components (B, C) */
        CommonComponents common_components;
        common_components.clear();
        this->CalculateCommonComponents(common_components, this_cartesian_derivatives);

        // Reading integration points
        for ( IndexType point_number = 0; point_number < integration_points.size(); ++point_number ) {
            const double zeta_gauss = 2.0 * integration_points[point_number].Z() - 1.0;

            // Compute element kinematics C, F ...
            this->CalculateKinematics(general_variables, common_components, integration_points, point_number, alpha_eas, zeta_gauss);

            // To take in account previous step writing
            if( mFinalizedStep )
                this->GetHistoricalVariables(general_variables,point_number);

            // Set general variables to constitutivelaw parameters
            this->SetGeneralVariables(general_variables,Values,point_number);

            // Call the constitutive law to update material variables
            mConstitutiveLawVector[point_number]->CalculateMaterialResponseCauchy (Values);

            const Matrix& stress_tensor = MathUtils<double>::StressVectorToTensor(general_variables.StressVector); //reduced dimension stress tensor


            // In general coordinates:
            double sigma_equivalent =  (0.5)*((stress_tensor(0,0)-stress_tensor(1,1))*((stress_tensor(0,0)-stress_tensor(1,1)))+
                                              (stress_tensor(1,1)-stress_tensor(2,2))*((stress_tensor(1,1)-stress_tensor(2,2)))+
                                              (stress_tensor(2,2)-stress_tensor(0,0))*((stress_tensor(2,2)-stress_tensor(0,0)))+
                                            6*(stress_tensor(0,1)*stress_tensor(1,0)+stress_tensor(1,2)*stress_tensor(2,1)+stress_tensor(2,0)*stress_tensor(0,2)));

            if( sigma_equivalent < 0 )
                sigma_equivalent = 0;

            sigma_equivalent = std::sqrt(sigma_equivalent);

            rOutput[point_number] =  sigma_equivalent;
        }
    } else if ( rVariable == NORM_ISOCHORIC_STRESS ) {
        // Create and initialize element variables:
        GeneralVariables general_variables;
        this->InitializeGeneralVariables(general_variables);

        // Create constitutive law parameters:
        ConstitutiveLaw::Parameters Values(GetGeometry(),GetProperties(),rCurrentProcessInfo);

        // Set constitutive law flags:
        Flags &ConstitutiveLawOptions=Values.GetOptions();

        ConstitutiveLawOptions.Set(ConstitutiveLaw::USE_ELEMENT_PROVIDED_STRAIN, false);
        ConstitutiveLawOptions.Set(ConstitutiveLaw::COMPUTE_STRESS, true);
        ConstitutiveLawOptions.Set(ConstitutiveLaw::ISOCHORIC_TENSOR_ONLY, true);

        /* Reading integration points */
        const GeometryType::IntegrationPointsArrayType& integration_points = GetGeometry().IntegrationPoints( this->GetIntegrationMethod() );

        double& alpha_eas = this->GetValue(ALPHA_EAS);

        /* Calculate the cartesian derivatives */
        CartesianDerivatives this_cartesian_derivatives;
        this->CalculateCartesianDerivatives(this_cartesian_derivatives);

        /* Calculate common components (B, C) */
        CommonComponents common_components;
        common_components.clear();
        this->CalculateCommonComponents(common_components, this_cartesian_derivatives);

        // Reading integration points
        for ( IndexType point_number = 0; point_number < integration_points.size(); ++point_number ) {
            const double zeta_gauss = 2.0 * integration_points[point_number].Z() - 1.0;

            // Compute element kinematics C, F ...
            this->CalculateKinematics(general_variables, common_components, integration_points,point_number, alpha_eas, zeta_gauss);

            // To take in account previous step writing
            if( mFinalizedStep )
                this->GetHistoricalVariables(general_variables,point_number);

            // Set general variables to constitutivelaw parameters
            this->SetGeneralVariables(general_variables,Values,point_number);

            // Call the constitutive law to update material variables
            mConstitutiveLawVector[point_number]->CalculateMaterialResponseCauchy (Values);

            const Matrix& stress_tensor  = MathUtils<double>::StressVectorToTensor(general_variables.StressVector); //reduced dimension stress tensor

            double stress_norm =  ((stress_tensor(0,0)*stress_tensor(0,0))+(stress_tensor(1,1)*stress_tensor(1,1))+(stress_tensor(2,2)*stress_tensor(2,2))+
                                   (stress_tensor(0,1)*stress_tensor(0,1))+(stress_tensor(0,2)*stress_tensor(0,2))+(stress_tensor(1,2)*stress_tensor(1,2))+
                                   (stress_tensor(1,0)*stress_tensor(1,0))+(stress_tensor(2,0)*stress_tensor(2,0))+(stress_tensor(2,1)*stress_tensor(2,1)));

            stress_norm = std::sqrt(stress_norm);

            rOutput[point_number] = stress_norm;
        }
    } else if ( rVariable == STRAIN_ENERGY ) {
        // Create and initialize element variables:
        GeneralVariables general_variables;
        this->InitializeGeneralVariables(general_variables);

        // Create constitutive law parameters:
        ConstitutiveLaw::Parameters Values(GetGeometry(),GetProperties(),rCurrentProcessInfo);

        // Set constitutive law flags:
        Flags &ConstitutiveLawOptions=Values.GetOptions();

        ConstitutiveLawOptions.Set(ConstitutiveLaw::USE_ELEMENT_PROVIDED_STRAIN, false);
        ConstitutiveLawOptions.Set(ConstitutiveLaw::COMPUTE_STRESS, true);
        ConstitutiveLawOptions.Set(ConstitutiveLaw::COMPUTE_STRAIN_ENERGY, true);

        /* Reading integration points */
        const GeometryType::IntegrationPointsArrayType& integration_points = GetGeometry().IntegrationPoints( this->GetIntegrationMethod() );

        double& alpha_eas = this->GetValue(ALPHA_EAS);

        /* Calculate the cartesian derivatives */
        CartesianDerivatives this_cartesian_derivatives;
        this->CalculateCartesianDerivatives(this_cartesian_derivatives);

        /* Calculate common components (B, C) */
        CommonComponents common_components;
        common_components.clear();
        this->CalculateCommonComponents(common_components, this_cartesian_derivatives);

        // Reading integration points
        for ( IndexType point_number = 0; point_number < integration_points.size(); ++point_number ) {
            const double ZetaGauss = 2.0 * integration_points[point_number].Z() - 1.0;

            // Compute element kinematics C, F ...
            this->CalculateKinematics(general_variables, common_components, integration_points, point_number, alpha_eas, ZetaGauss);

            // To take in account previous step writing
            if( mFinalizedStep )
                this->GetHistoricalVariables(general_variables,point_number);

            // Set general variables to constitutivelaw parameters
            this->SetGeneralVariables(general_variables,Values,point_number);

            double strain_energy = 0.0;

            // Compute stresses and constitutive parameters
            if ( mELementalFlags.Is(SolidShellElementSprism3D6N::TOTAL_UPDATED_LAGRANGIAN))
                mConstitutiveLawVector[point_number]->CalculateMaterialResponseKirchhoff(Values);
            else
                mConstitutiveLawVector[point_number]->CalculateMaterialResponsePK2(Values);

            mConstitutiveLawVector[point_number]->GetValue(STRAIN_ENERGY, strain_energy);

            rOutput[point_number] = general_variables.detJ * integration_points[point_number].Weight() * strain_energy;  // 1/2 * sigma * epsilon
        }
    } else if (mConstitutiveLawVector[0]->Has( rVariable)) {
        GetValueOnConstitutiveLaw(rVariable, rOutput);
    } else {
       CalculateOnConstitutiveLaw(rVariable, rOutput, rCurrentProcessInfo);
    }

    if ( rOutput.size() != 6 ) {
        std::vector<double> r_output_aux;
        r_output_aux = rOutput;

        rOutput.resize( 6 );
        Matrix interpol = StructuralMechanicsMathUtilities::InterpolPrismGiD(integration_point_number);

        for (IndexType iii = 0; iii < 6; ++iii) {
            rOutput[iii] = 0.0;

            for (IndexType i_gp = 0; i_gp < integration_point_number; i_gp++)
                rOutput[iii] += interpol(i_gp, iii) * r_output_aux[i_gp];
        }
    }

    KRATOS_CATCH( "" );
}

/***********************************************************************************/
/***********************************************************************************/

void SolidShellElementSprism3D6N::CalculateOnIntegrationPoints(
    const Variable<array_1d<double, 3>>& rVariable,
    std::vector<array_1d<double, 3>>& rOutput,
    const ProcessInfo& rCurrentProcessInfo
    )
{
    KRATOS_TRY;

    const IndexType integration_point_number = GetGeometry().IntegrationPointsNumber( this->GetIntegrationMethod() );

    if ( rOutput.size() != integration_point_number )
        rOutput.resize( integration_point_number );

    if (mConstitutiveLawVector[0]->Has( rVariable)) {
        GetValueOnConstitutiveLaw(rVariable, rOutput);
    } else {
        CalculateOnConstitutiveLaw(rVariable, rOutput, rCurrentProcessInfo);
    }

    if ( rOutput.size() != 6 ) {
        std::vector<array_1d<double, 3>> r_output_aux;
        r_output_aux = rOutput;

        rOutput.resize( 6 );
        Matrix interpol = StructuralMechanicsMathUtilities::InterpolPrismGiD(integration_point_number);

        for (IndexType iii = 0; iii < 6; ++iii) {
            rOutput[iii] = ZeroVector(3);

            for (IndexType i_gp = 0; i_gp < integration_point_number; i_gp++)
                rOutput[iii] += interpol(i_gp, iii) * r_output_aux[i_gp];
        }
    }

    KRATOS_CATCH( "" );
}

/***********************************************************************************/
/***********************************************************************************/

void SolidShellElementSprism3D6N::CalculateOnIntegrationPoints(
    const Variable<array_1d<double, 6>>& rVariable,
    std::vector<array_1d<double, 6>>& rOutput,
    const ProcessInfo& rCurrentProcessInfo
    )
{
    KRATOS_TRY;

    const IndexType integration_point_number = GetGeometry().IntegrationPointsNumber( this->GetIntegrationMethod() );

    if ( rOutput.size() != integration_point_number )
        rOutput.resize( integration_point_number );

    if (mConstitutiveLawVector[0]->Has( rVariable)) {
        GetValueOnConstitutiveLaw(rVariable, rOutput);
    } else {
        CalculateOnConstitutiveLaw(rVariable, rOutput, rCurrentProcessInfo);
    }

    if ( rOutput.size() != 6 ) {
        std::vector<array_1d<double, 6>> r_output_aux;
        r_output_aux = rOutput;

        rOutput.resize( 6 );
        Matrix interpol = StructuralMechanicsMathUtilities::InterpolPrismGiD(integration_point_number);

        for (IndexType iii = 0; iii < 6; ++iii) {
            rOutput[iii] = ZeroVector(6);

            for (IndexType i_gp = 0; i_gp < integration_point_number; i_gp++)
                rOutput[iii] += interpol(i_gp, iii) * r_output_aux[i_gp];
        }
    }

    KRATOS_CATCH( "" );
}

/***********************************************************************************/
/***********************************************************************************/

void SolidShellElementSprism3D6N::CalculateOnIntegrationPoints(
    const Variable<Vector>& rVariable,
    std::vector<Vector>& rOutput,
    const ProcessInfo& rCurrentProcessInfo
    )
{
    KRATOS_TRY;

    const IndexType integration_point_number = GetGeometry().IntegrationPointsNumber( this->GetIntegrationMethod() );

    if ( rOutput.size() != integration_point_number )
        rOutput.resize( integration_point_number );

    if ( rVariable == CAUCHY_STRESS_VECTOR || rVariable == PK2_STRESS_VECTOR ) {
        // Create and initialize element variables:
        GeneralVariables general_variables;
        this->InitializeGeneralVariables(general_variables);

        // Create constitutive law parameters:
        ConstitutiveLaw::Parameters Values(GetGeometry(), GetProperties(), rCurrentProcessInfo);

        // Set constitutive law flags:
        Flags &constitutive_laws_options=Values.GetOptions();

        constitutive_laws_options.Set(ConstitutiveLaw::USE_ELEMENT_PROVIDED_STRAIN, false);
        constitutive_laws_options.Set(ConstitutiveLaw::COMPUTE_STRESS, true);

        /* Reading integration points */
        const GeometryType::IntegrationPointsArrayType& integration_points = GetGeometry().IntegrationPoints( this->GetIntegrationMethod() );

        double& alpha_eas = this->GetValue(ALPHA_EAS);

        /* Calculate the cartesian derivatives */
        CartesianDerivatives this_cartesian_derivatives;
        this->CalculateCartesianDerivatives(this_cartesian_derivatives);

        /* Calculate common components (B, C) */
        CommonComponents common_components;
        common_components.clear();
        this->CalculateCommonComponents(common_components, this_cartesian_derivatives);

        // Reading integration points
        for ( IndexType point_number = 0; point_number < integration_points.size(); ++point_number ) {
            const double zeta_gauss = 2.0 * integration_points[point_number].Z() - 1.0;

            // Compute element kinematics C, F ...
            this->CalculateKinematics(general_variables, common_components, integration_points, point_number, alpha_eas, zeta_gauss);

            // To take in account previous step writing
            if( mFinalizedStep )
                this->GetHistoricalVariables(general_variables,point_number);

            // Set general variables to constitutivelaw parameters
            this->SetGeneralVariables(general_variables, Values, point_number);

            // Call the constitutive law to update material variables
            if( rVariable == CAUCHY_STRESS_VECTOR)
                general_variables.StressMeasure = ConstitutiveLaw::StressMeasure_Cauchy;
            else
                general_variables.StressMeasure = ConstitutiveLaw::StressMeasure_PK2;

            mConstitutiveLawVector[point_number]->CalculateMaterialResponse(Values, general_variables.StressMeasure);

            if (rOutput[point_number].size() != general_variables.StressVector.size())
                rOutput[point_number].resize( general_variables.StressVector.size(), false);
            rOutput[point_number] = general_variables.StressVector;
        }
    } else if( rVariable == GREEN_LAGRANGE_STRAIN_VECTOR  || rVariable == ALMANSI_STRAIN_VECTOR || rVariable == HENCKY_STRAIN_VECTOR) {
        // Create and initialize element variables:
        GeneralVariables general_variables;
        this->InitializeGeneralVariables(general_variables);

        /* Create constitutive law parameters: */
        ConstitutiveLaw::Parameters values(GetGeometry(),GetProperties(),rCurrentProcessInfo);

        /* Set constitutive law flags: */
        Flags &ConstitutiveLawOptions=values.GetOptions();

        ConstitutiveLawOptions.Set(ConstitutiveLaw::USE_ELEMENT_PROVIDED_STRAIN, false);
        ConstitutiveLawOptions.Set(ConstitutiveLaw::COMPUTE_STRESS, false);
        ConstitutiveLawOptions.Set(ConstitutiveLaw::COMPUTE_CONSTITUTIVE_TENSOR, false);

        values.SetStrainVector(general_variables.StrainVector);

        /* Reading integration points */
        const GeometryType::IntegrationPointsArrayType& integration_points = GetGeometry().IntegrationPoints( this->GetIntegrationMethod() );

        double& alpha_eas = this->GetValue(ALPHA_EAS);

        /* Calculate the cartesian derivatives */
        CartesianDerivatives this_cartesian_derivatives;
        this->CalculateCartesianDerivatives(this_cartesian_derivatives);

        /* Calculate common components (B, C) */
        CommonComponents common_components;
        common_components.clear();
        this->CalculateCommonComponents(common_components, this_cartesian_derivatives);

        // Reading integration points
        for ( IndexType point_number = 0; point_number < integration_points.size(); ++point_number ) {
            const double zeta_gauss = 2.0 * integration_points[point_number].Z() - 1.0;

            // Compute element kinematics C, F ...
            this->CalculateKinematics(general_variables, common_components, integration_points, point_number, alpha_eas, zeta_gauss);

            // To take in account previous step writing
            if( mFinalizedStep )
                this->GetHistoricalVariables(general_variables,point_number);

            // Set general variables to constitutivelaw parameters
            this->SetGeneralVariables(general_variables, values, point_number);

            // Compute Green-Lagrange Strain
            if( rVariable == GREEN_LAGRANGE_STRAIN_VECTOR ) {
                mConstitutiveLawVector[point_number]->CalculateMaterialResponse(values, ConstitutiveLaw::StressMeasure_PK2);
            } else if( rVariable == ALMANSI_STRAIN_VECTOR ) {
                mConstitutiveLawVector[point_number]->CalculateMaterialResponse(values, ConstitutiveLaw::StressMeasure_Cauchy);
            } else if( rVariable == HENCKY_STRAIN_VECTOR ) {
                mConstitutiveLawVector[point_number]->CalculateValue(values, HENCKY_STRAIN_VECTOR, general_variables.StrainVector);
            }

            if (rOutput[point_number].size() != general_variables.StrainVector.size())
                rOutput[point_number].resize( general_variables.StrainVector.size(), false );

            rOutput[point_number] = general_variables.StrainVector;
        }
    } else if (mConstitutiveLawVector[0]->Has( rVariable)) {
        GetValueOnConstitutiveLaw(rVariable, rOutput);
    } else {
        CalculateOnConstitutiveLaw(rVariable, rOutput, rCurrentProcessInfo);
    }

    if ( rOutput.size() != 6 ) {
        std::vector<Vector> rOutput_aux;
        rOutput_aux = rOutput;

        rOutput.resize( 6 );
        Matrix interpol = StructuralMechanicsMathUtilities::InterpolPrismGiD(integration_point_number);

        for (IndexType iii = 0; iii < 6; ++iii) {
            rOutput[iii] = ZeroVector(rOutput[0].size());

            for (IndexType i_gp = 0; i_gp < integration_point_number; i_gp++)
                rOutput[iii] += interpol(i_gp, iii) * rOutput_aux[i_gp];
        }
    }

    KRATOS_CATCH( "" );
}

/***********************************************************************************/
/***********************************************************************************/

void SolidShellElementSprism3D6N::CalculateOnIntegrationPoints(
    const Variable<Matrix >& rVariable,
    std::vector< Matrix >& rOutput,
    const ProcessInfo& rCurrentProcessInfo
    )
{
    KRATOS_TRY;

    const IndexType integration_point_number = GetGeometry().IntegrationPointsNumber( this->GetIntegrationMethod() );

    if ( rOutput.size() != integration_point_number )
        rOutput.resize( integration_point_number );

    if ( rVariable == CAUCHY_STRESS_TENSOR || rVariable == PK2_STRESS_TENSOR ) {
        std::vector<Vector> stress_vector;
        if( rVariable == CAUCHY_STRESS_TENSOR )
            this->CalculateOnIntegrationPoints( CAUCHY_STRESS_VECTOR, stress_vector, rCurrentProcessInfo );
        else
            this->CalculateOnIntegrationPoints( PK2_STRESS_VECTOR, stress_vector, rCurrentProcessInfo );

        // Loop integration points
        if ( rOutput.size() != stress_vector.size() )
            rOutput.resize( stress_vector.size() );

        for ( IndexType point_number = 0; point_number < rOutput.size(); ++point_number ) {
            if (rOutput[point_number].size2() != 3)
                rOutput[point_number].resize(3, 3, false);
            rOutput[point_number] = MathUtils<double>::StressVectorToTensor(stress_vector[point_number]);
        }
    }
    else if ( rVariable == GREEN_LAGRANGE_STRAIN_TENSOR  || rVariable == ALMANSI_STRAIN_TENSOR || rVariable == HENCKY_STRAIN_TENSOR) {
        std::vector<Vector> StrainVector;
        if( rVariable == GREEN_LAGRANGE_STRAIN_TENSOR )
            CalculateOnIntegrationPoints( GREEN_LAGRANGE_STRAIN_VECTOR, StrainVector, rCurrentProcessInfo );
        else if ( rVariable == ALMANSI_STRAIN_TENSOR )
            CalculateOnIntegrationPoints( ALMANSI_STRAIN_VECTOR, StrainVector, rCurrentProcessInfo );
        else if ( rVariable == HENCKY_STRAIN_TENSOR )
            CalculateOnIntegrationPoints( HENCKY_STRAIN_VECTOR, StrainVector, rCurrentProcessInfo );

        // Loop integration points
        if ( rOutput.size() != StrainVector.size() )
            rOutput.resize( StrainVector.size() );

        for ( IndexType point_number = 0; point_number < rOutput.size(); ++point_number ) {
            if (rOutput[point_number].size2() != 3)
                rOutput[point_number].resize(3, 3, false);

            rOutput[point_number] = MathUtils<double>::StrainVectorToTensor(StrainVector[point_number]);
        }
    } else if ( rVariable == CONSTITUTIVE_MATRIX ) {
        // Create and initialize element variables:
        GeneralVariables general_variables;
        this->InitializeGeneralVariables(general_variables);

        // Create constitutive law parameters:
        ConstitutiveLaw::Parameters Values(GetGeometry(),GetProperties(),rCurrentProcessInfo);

        // Set constitutive law flags:
        Flags &constitutive_laws_options=Values.GetOptions();
        constitutive_laws_options.Set(ConstitutiveLaw::COMPUTE_CONSTITUTIVE_TENSOR, true);

        /* Reading integration points */
        const GeometryType::IntegrationPointsArrayType& integration_points = GetGeometry().IntegrationPoints( this->GetIntegrationMethod() );

        double& alpha_eas = this->GetValue(ALPHA_EAS);

        /* Calculate the cartesian derivatives */
        CartesianDerivatives this_cartesian_derivatives;
        this->CalculateCartesianDerivatives(this_cartesian_derivatives);

        /* Calculate common components (B, C) */
        CommonComponents common_components;
        common_components.clear();
        this->CalculateCommonComponents(common_components, this_cartesian_derivatives);

        // Reading integration points
        for ( IndexType point_number = 0; point_number < integration_points.size(); ++point_number ) {
            const double zeta_gauss = 2.0 * integration_points[point_number].Z() - 1.0;

            // Compute element kinematics C, F ...
            this->CalculateKinematics(general_variables, common_components, integration_points, point_number, alpha_eas, zeta_gauss);

            // Set general variables to constitutivelaw parameters
            this->SetGeneralVariables(general_variables,Values,point_number);

            // Call the constitutive law to update material variables
            mConstitutiveLawVector[point_number]->CalculateMaterialResponseCauchy(Values);

            if( rOutput[point_number].size2() != general_variables.ConstitutiveMatrix.size2() ) {
                rOutput[point_number].resize( general_variables.ConstitutiveMatrix.size1() , general_variables.ConstitutiveMatrix.size2() , false );
            }
            rOutput[point_number] = general_variables.ConstitutiveMatrix;
        }
    } else if ( rVariable == DEFORMATION_GRADIENT ) {
        // Create and initialize element variables:
        GeneralVariables general_variables;
        this->InitializeGeneralVariables(general_variables);

        /* Reading integration points */
        const GeometryType::IntegrationPointsArrayType& integration_points = GetGeometry().IntegrationPoints( this->GetIntegrationMethod() );

        double& alpha_eas = this->GetValue(ALPHA_EAS);

        /* Calculate the cartesian derivatives */
        CartesianDerivatives this_cartesian_derivatives;
        this->CalculateCartesianDerivatives(this_cartesian_derivatives);

        /* Calculate common components (B, C) */
        CommonComponents common_components;
        common_components.clear();
        this->CalculateCommonComponents(common_components, this_cartesian_derivatives);

        // Reading integration points
        for ( IndexType point_number = 0; point_number < integration_points.size(); ++point_number ) {
            const double zeta_gauss = 2.0 * integration_points[point_number].Z() - 1.0;

            // Compute element kinematics C, F ...
            this->CalculateKinematics(general_variables, common_components, integration_points, point_number, alpha_eas, zeta_gauss);

            if( rOutput[point_number].size2() != general_variables.F.size2() )
                rOutput[point_number].resize( general_variables.F.size1() , general_variables.F.size2() , false );
            rOutput[point_number] = general_variables.F;
        }
    } else if (mConstitutiveLawVector[0]->Has( rVariable)) {
        GetValueOnConstitutiveLaw(rVariable, rOutput);
    } else {
        CalculateOnConstitutiveLaw(rVariable, rOutput, rCurrentProcessInfo);
    }

    if ( rOutput.size() != 6 ) {
        std::vector<Matrix> rOutput_aux;
        rOutput_aux = rOutput;

        rOutput.resize( 6 );
        Matrix interpol = StructuralMechanicsMathUtilities::InterpolPrismGiD(integration_point_number);

        for (IndexType iii = 0; iii < 6; ++iii) {
            rOutput[iii] = ZeroMatrix(rOutput[0].size1(), rOutput[0].size2());

            for (IndexType Gauss_Point = 0; Gauss_Point < integration_point_number; Gauss_Point++)
                rOutput[iii] += interpol(Gauss_Point, iii) * rOutput_aux[Gauss_Point];
        }
    }

    KRATOS_CATCH( "" );
}

//**************************** ON INTEGRATION POINTS ******************************//
/******************************** SET DOUBLE VALUE *********************************/
/***********************************************************************************/

void SolidShellElementSprism3D6N::SetValueOnIntegrationPoints(
    const Variable<double>& rVariable,
    std::vector<double>& rValues,
    const ProcessInfo& rCurrentProcessInfo
    )
{
    BaseType::SetValueOnIntegrationPoints(rVariable, rValues, rCurrentProcessInfo);
}

/******************************** SET VECTOR VALUE *********************************/
/***********************************************************************************/

void SolidShellElementSprism3D6N::SetValueOnIntegrationPoints(
    const Variable<Vector>& rVariable,
    std::vector<Vector>& rValues,
    const ProcessInfo& rCurrentProcessInfo
    )
{
    BaseType::SetValueOnIntegrationPoints(rVariable, rValues, rCurrentProcessInfo);
}

/******************************** SET MATRIX VALUE *********************************/
/***********************************************************************************/

void SolidShellElementSprism3D6N::SetValueOnIntegrationPoints(
    const Variable<Matrix>& rVariable,
    std::vector<Matrix>& rValues,
    const ProcessInfo& rCurrentProcessInfo
    )
{
    BaseType::SetValueOnIntegrationPoints(rVariable, rValues, rCurrentProcessInfo);
}

/****************************** SET CONSTITUTIVE VALUE *****************************/
/***********************************************************************************/

void SolidShellElementSprism3D6N::SetValueOnIntegrationPoints(
    const Variable<ConstitutiveLaw::Pointer>& rVariable,
    std::vector<ConstitutiveLaw::Pointer>& rValues,
    const ProcessInfo& rCurrentProcessInfo
    )
{
    BaseType::SetValueOnIntegrationPoints(rVariable, rValues, rCurrentProcessInfo);
}

/******************************** GET DOUBLE VALUE *********************************/
/***********************************************************************************/

void SolidShellElementSprism3D6N::GetValueOnIntegrationPoints(
    const Variable<double>& rVariable,
    std::vector<double>& rValues,
    const ProcessInfo& rCurrentProcessInfo
    )
{
    CalculateOnIntegrationPoints( rVariable, rValues, rCurrentProcessInfo );
}

/********************************** GET VECTOR VALUE *******************************/
/***********************************************************************************/

void SolidShellElementSprism3D6N::GetValueOnIntegrationPoints(
    const Variable<array_1d<double, 3>>& rVariable,
    std::vector<array_1d<double, 3>>& rValues,
    const ProcessInfo& rCurrentProcessInfo
    )
{
    CalculateOnIntegrationPoints( rVariable, rValues, rCurrentProcessInfo );
}

/*********************************** GET MATRIX VALUE ******************************/
/***********************************************************************************/

void SolidShellElementSprism3D6N::GetValueOnIntegrationPoints(
    const Variable<array_1d<double, 6>>& rVariable,
    std::vector<array_1d<double, 6>>& rValues,
    const ProcessInfo& rCurrentProcessInfo
    )
{
    CalculateOnIntegrationPoints( rVariable, rValues, rCurrentProcessInfo );
}

/********************************** GET VECTOR VALUE *******************************/
/***********************************************************************************/

void SolidShellElementSprism3D6N::GetValueOnIntegrationPoints(
    const Variable<Vector>& rVariable,
    std::vector<Vector>& rValues,
    const ProcessInfo& rCurrentProcessInfo
    )
{
    CalculateOnIntegrationPoints( rVariable, rValues, rCurrentProcessInfo );
}

/*********************************** GET MATRIX VALUE ******************************/
/***********************************************************************************/

void SolidShellElementSprism3D6N::GetValueOnIntegrationPoints(
    const Variable<Matrix>& rVariable,
    std::vector<Matrix>& rValues,
    const ProcessInfo& rCurrentProcessInfo
    )
{
    CalculateOnIntegrationPoints( rVariable, rValues, rCurrentProcessInfo );
}

/******************************** GET CONSTITUTIVE VALUE ***************************/
/***********************************************************************************/

void SolidShellElementSprism3D6N::GetValueOnIntegrationPoints(
    const Variable<ConstitutiveLaw::Pointer>& rVariable,
    std::vector<ConstitutiveLaw::Pointer>& rValues,
    const ProcessInfo& rCurrentProcessInfo
    )
{
    BaseType::GetValueOnIntegrationPoints(rVariable, rValues, rCurrentProcessInfo);
}

//********************************* CHECK VALUES **********************************//
/***********************************************************************************/
/***********************************************************************************/

int  SolidShellElementSprism3D6N::Check(const ProcessInfo& rCurrentProcessInfo)
{
    KRATOS_TRY;

    /* Check the neighbours have been calculated */
    // Neighbour elements
    const WeakPointerVector< Element >& p_neighbour_elements = this->GetValue(NEIGHBOUR_ELEMENTS);
    KRATOS_ERROR_IF(p_neighbour_elements.size() == 0) << "The neighbour elements are not calculated" << std::endl;

    // Neighbour nodes
    const WeakPointerVectorNodesType& p_neighbour_nodes = this->GetValue(NEIGHBOUR_NODES);
    KRATOS_ERROR_IF(p_neighbour_nodes.size() == 0) << "The neighbour nodes are not calculated" << std::endl;

    const int check = BaseType::Check(rCurrentProcessInfo);

    // Verify that nodal variables are correctly initialized
    KRATOS_CHECK_VARIABLE_KEY(VON_MISES_STRESS)
    KRATOS_CHECK_VARIABLE_KEY(NORM_ISOCHORIC_STRESS)
    KRATOS_CHECK_VARIABLE_KEY(CAUCHY_STRESS_TENSOR)
    KRATOS_CHECK_VARIABLE_KEY(CAUCHY_STRESS_VECTOR)
    KRATOS_CHECK_VARIABLE_KEY(PK2_STRESS_TENSOR)
    KRATOS_CHECK_VARIABLE_KEY(PK2_STRESS_VECTOR)
    KRATOS_CHECK_VARIABLE_KEY(GREEN_LAGRANGE_STRAIN_TENSOR)
    KRATOS_CHECK_VARIABLE_KEY(GREEN_LAGRANGE_STRAIN_VECTOR)
    KRATOS_CHECK_VARIABLE_KEY(ALMANSI_STRAIN_TENSOR)
    KRATOS_CHECK_VARIABLE_KEY(ALMANSI_STRAIN_VECTOR)
    KRATOS_CHECK_VARIABLE_KEY(HENCKY_STRAIN_TENSOR)
    KRATOS_CHECK_VARIABLE_KEY(HENCKY_STRAIN_VECTOR)
    KRATOS_CHECK_VARIABLE_KEY(CONSTITUTIVE_MATRIX)
    KRATOS_CHECK_VARIABLE_KEY(DEFORMATION_GRADIENT)

    /* Verify compatibility with the constitutive law */
    ConstitutiveLaw::Features law_features;
    this->GetProperties().GetValue(CONSTITUTIVE_LAW)->GetLawFeatures(law_features);

    // Check strain measure
    bool correct_strain_measure = false;
    for(IndexType i = 0; i < law_features.mStrainMeasures.size(); ++i)
        if (law_features.mStrainMeasures[i] == ConstitutiveLaw::StrainMeasure_Deformation_Gradient ||
            law_features.mStrainMeasures[i] == ConstitutiveLaw::StrainMeasure_Infinitesimal) {
            correct_strain_measure = true;
        }

    KRATOS_ERROR_IF_NOT(correct_strain_measure) << "Constitutive law is not compatible with the element type SolidShellElementSprism3D6N" << std::endl;

    return check;

    KRATOS_CATCH( "" );
}

//************************** STARTING - ENDING  METHODS ***************************//
/***********************************************************************************/
/***********************************************************************************/

void SolidShellElementSprism3D6N::InitializeSolutionStep(ProcessInfo& rCurrentProcessInfo)
{
    /* Create and initialize element variables: */
    GeneralVariables general_variables;
    this->InitializeGeneralVariables(general_variables);

    /* Create constitutive law parameters: */
    ConstitutiveLaw::Parameters Values(GetGeometry(),GetProperties(),rCurrentProcessInfo);

    /* Set constitutive law flags: */
    Flags &ConstitutiveLawOptions = Values.GetOptions();

    ConstitutiveLawOptions.Set(ConstitutiveLaw::USE_ELEMENT_PROVIDED_STRAIN, false);
    ConstitutiveLawOptions.Set(ConstitutiveLaw::COMPUTE_STRESS);
    ConstitutiveLawOptions.Set(ConstitutiveLaw::COMPUTE_CONSTITUTIVE_TENSOR, false);

    /* Reading integration points */
    const GeometryType::IntegrationPointsArrayType& integration_points = GetGeometry().IntegrationPoints( this->GetIntegrationMethod() );

    double& alpha_eas = this->GetValue(ALPHA_EAS);

    /* Calculate the cartesian derivatives */
    CartesianDerivatives this_cartesian_derivatives;
    this->CalculateCartesianDerivatives(this_cartesian_derivatives);

    /* Calculate common components (B, C) */
    CommonComponents common_components;
    common_components.clear();
    this->CalculateCommonComponents(common_components, this_cartesian_derivatives);

    // Reading integration points
    const GeometryType& r_geometry = GetGeometry();
    const Properties& r_properties = GetProperties();
    const auto& N_values = r_geometry.ShapeFunctionsValues(mThisIntegrationMethod);
    for ( IndexType point_number = 0; point_number < integration_points.size(); ++point_number ) {
        const double zeta_gauss = 2.0 * integration_points[point_number].Z() - 1.0;

        // Compute element kinematics C, F ...
        this->CalculateKinematics(general_variables, common_components, integration_points, point_number, alpha_eas, zeta_gauss);

        // To take in account previous step writing
        if( mFinalizedStep )
            this->GetHistoricalVariables(general_variables,point_number);

        // Set general variables to constitutivelaw parameters
        this->SetGeneralVariables(general_variables,Values,point_number);

        // Call the constitutive law to update material variables
        mConstitutiveLawVector[point_number]->InitializeMaterialResponse(Values, GetStressMeasure());

        // TODO: Deprecated, remove this
        mConstitutiveLawVector[point_number]->InitializeSolutionStep( r_properties, r_geometry, row( N_values, point_number ), rCurrentProcessInfo);
    }

    mFinalizedStep = false;
}

/***********************************************************************************/
/***********************************************************************************/

void SolidShellElementSprism3D6N::FinalizeSolutionStep(ProcessInfo& rCurrentProcessInfo)
{
    KRATOS_TRY;

    // Create and initialize element variables:
    GeneralVariables general_variables;
    this->InitializeGeneralVariables(general_variables);

    // Create constitutive law parameters:
    ConstitutiveLaw::Parameters Values(GetGeometry(),GetProperties(),rCurrentProcessInfo);

    // Get constitutive law flags:
    Flags &ConstitutiveLawOptions=Values.GetOptions();

    ConstitutiveLawOptions.Set(ConstitutiveLaw::USE_ELEMENT_PROVIDED_STRAIN, false);
    ConstitutiveLawOptions.Set(ConstitutiveLaw::COMPUTE_STRESS, true);

    const GeometryType::IntegrationPointsArrayType& integration_points = GetGeometry().IntegrationPoints( this->GetIntegrationMethod() );

    double& alpha_eas = this->GetValue(ALPHA_EAS);

    /* Calculate the cartesian derivatives */
    CartesianDerivatives this_cartesian_derivatives;
    this->CalculateCartesianDerivatives(this_cartesian_derivatives);

    /* Calculate common components (B, C) */
    CommonComponents common_components;
    common_components.clear();
    this->CalculateCommonComponents(common_components, this_cartesian_derivatives);

    // Reading integration points
    const GeometryType& r_geometry = GetGeometry();
    const Properties& r_properties = GetProperties();
    const auto& N_values = r_geometry.ShapeFunctionsValues(mThisIntegrationMethod);
    for ( IndexType point_number = 0; point_number < integration_points.size(); ++point_number ) {
        const double zeta_gauss = 2.0 * integration_points[point_number].Z() - 1.0;

        // Compute element kinematics C, F ...
        this->CalculateKinematics(general_variables, common_components,integration_points, point_number, alpha_eas, zeta_gauss);

        // Set general variables to constitutivelaw parameters
        this->SetGeneralVariables(general_variables,Values,point_number);

        // Call the constitutive law to update material variables
        mConstitutiveLawVector[point_number]->FinalizeMaterialResponse(Values, general_variables.StressMeasure);

        // Call the constitutive law to finalize the solution step
        mConstitutiveLawVector[point_number]->FinalizeSolutionStep( r_properties, r_geometry, row( N_values, point_number ), rCurrentProcessInfo);

        // Call the element internal variables update
        this->FinalizeStepVariables(general_variables, point_number);
    }

    mFinalizedStep = true;

    KRATOS_CATCH( "" );
}

/***********************************************************************************/
/***********************************************************************************/

void SolidShellElementSprism3D6N::InitializeNonLinearIteration( ProcessInfo& rCurrentProcessInfo )
{
    BaseType::InitializeNonLinearIteration(rCurrentProcessInfo);
}

/***********************************************************************************/
/***********************************************************************************/

void SolidShellElementSprism3D6N::FinalizeNonLinearIteration( ProcessInfo& rCurrentProcessInfo )
{
    BaseType::FinalizeNonLinearIteration(rCurrentProcessInfo);

    /* Create and initialize element variables: */
    GeneralVariables general_variables;
    this->InitializeGeneralVariables(general_variables);

    /* Create constitutive law parameters: */
    ConstitutiveLaw::Parameters values(GetGeometry(),GetProperties(),rCurrentProcessInfo);

    /* Set constitutive law flags: */
    Flags &ConstitutiveLawOptions=values.GetOptions();

    ConstitutiveLawOptions.Set(ConstitutiveLaw::USE_ELEMENT_PROVIDED_STRAIN, false);
    ConstitutiveLawOptions.Set(ConstitutiveLaw::COMPUTE_STRESS, true);
    if ( mELementalFlags.IsNot(SolidShellElementSprism3D6N::EXPLICIT_RHS_COMPUTATION) ) { // Implicit calculation of the RHS
        ConstitutiveLawOptions.Set(ConstitutiveLaw::COMPUTE_CONSTITUTIVE_TENSOR, true);
    } else {
        ConstitutiveLawOptions.Set(ConstitutiveLaw::COMPUTE_CONSTITUTIVE_TENSOR, false);
    }

    /* Reading integration points */
    const GeometryType::IntegrationPointsArrayType& integration_points = GetGeometry().IntegrationPoints( this->GetIntegrationMethod() );

    /* Getting the alpha parameter of the EAS improvement */
    double& alpha_eas = this->GetValue(ALPHA_EAS);

    /* Calculate the cartesian derivatives */
    CartesianDerivatives this_cartesian_derivatives;
    this->CalculateCartesianDerivatives(this_cartesian_derivatives);

    /* Calculate common components (B, C) */
    CommonComponents common_components;
    common_components.clear();
    this->CalculateCommonComponents(common_components, this_cartesian_derivatives);

    /* Reset the EAS integrated components */
    EASComponents EAS;
    EAS.clear();

    // Reading integration points
    for ( IndexType point_number = 0; point_number < integration_points.size(); ++point_number ) {
        const double zeta_gauss = 2.0 * integration_points[point_number].Z() - 1.0;

        /* Assemble B */
        this->CalculateDeformationMatrix(general_variables.B, common_components, zeta_gauss, alpha_eas);

        // Compute element kinematics C, F ...
        this->CalculateKinematics(general_variables, common_components, integration_points, point_number, alpha_eas, zeta_gauss);

        // Set general variables to constitutivelaw parameters
        this->SetGeneralVariables(general_variables, values, point_number);

        // Compute stresses and constitutive parameters
        mConstitutiveLawVector[point_number]->CalculateMaterialResponse(values, general_variables.StressMeasure);

        // Calculating weights for integration on the "reference configuration"
        const double integration_weight = integration_points[point_number].Weight() * general_variables.detJ;

        /* Integrate in Zeta */
        // EAS components
        IntegrateEASInZeta(general_variables, EAS, zeta_gauss, integration_weight);
    }

    /* Getting the increase of displacements */
    BoundedMatrix<double, 36, 1 > delta_disp;

    delta_disp = GetVectorCurrentPosition() - GetVectorPreviousPosition(); // Calculates the increase of displacements

    /* Update alpha EAS */
    if (EAS.mStiffAlpha > std::numeric_limits<double>::epsilon()) // Avoid division by zero
        alpha_eas -= prod(EAS.mHEAS, delta_disp)(0, 0) / EAS.mStiffAlpha;
}

/***********************************************************************************/
/***********************************************************************************/

void SolidShellElementSprism3D6N::Initialize()
{
    KRATOS_TRY;

    mFinalizedStep = true; // the creation is out of the time step, it must be true

    // Getting properties
    const Properties& r_properties = GetProperties();

    // Checking integration order
    if( r_properties.Has(INTEGRATION_ORDER) ) {
        const SizeType integration_order = r_properties.GetValue(INTEGRATION_ORDER);
        switch ( integration_order )
        {
        case 1:
            mThisIntegrationMethod = GeometryData::GI_EXTENDED_GAUSS_1;
            break;
        case 2:
            mThisIntegrationMethod = GeometryData::GI_EXTENDED_GAUSS_2;
            break;
        case 3:
            mThisIntegrationMethod = GeometryData::GI_EXTENDED_GAUSS_3;
            break;
        case 4:
            mThisIntegrationMethod = GeometryData::GI_EXTENDED_GAUSS_4;
            break;
        case 5:
            mThisIntegrationMethod = GeometryData::GI_EXTENDED_GAUSS_5;
            break;
        default:
            KRATOS_WARNING("SolidShellElementSprism3D6N") << "Integration order " << integration_order << " is not available, using default integration order for the geometry" << std::endl;
            mThisIntegrationMethod = GeometryData::GI_EXTENDED_GAUSS_1;
        }
    } else {
        mThisIntegrationMethod = GeometryData::GI_EXTENDED_GAUSS_1;
    }

    const GeometryType::IntegrationPointsArrayType& integration_points = GetGeometry().IntegrationPoints( this->GetIntegrationMethod() );

    /* Constitutive Law initialisation */
    if ( mConstitutiveLawVector.size() != integration_points.size() )
        mConstitutiveLawVector.resize( integration_points.size() );

    /* Implicit or explicit EAS update */
    if( r_properties.Has(CONSIDER_IMPLICIT_EAS_SPRISM_ELEMENT) )
        mELementalFlags.Set(SolidShellElementSprism3D6N::EAS_IMPLICIT_EXPLICIT, r_properties.GetValue(CONSIDER_IMPLICIT_EAS_SPRISM_ELEMENT));
    else
        mELementalFlags.Set(SolidShellElementSprism3D6N::EAS_IMPLICIT_EXPLICIT, true);

    /* Total or updated lagrangian */
    if( r_properties.Has(CONSIDER_TOTAL_LAGRANGIAN_SPRISM_ELEMENT) )
        mELementalFlags.Set(SolidShellElementSprism3D6N::TOTAL_UPDATED_LAGRANGIAN, r_properties.GetValue(CONSIDER_TOTAL_LAGRANGIAN_SPRISM_ELEMENT));
    else
        mELementalFlags.Set(SolidShellElementSprism3D6N::TOTAL_UPDATED_LAGRANGIAN, true);

    /* Quadratic or linear element */
    if( r_properties.Has(CONSIDER_QUADRATIC_SPRISM_ELEMENT) )
        mELementalFlags.Set(SolidShellElementSprism3D6N::QUADRATIC_ELEMENT, r_properties.GetValue(CONSIDER_QUADRATIC_SPRISM_ELEMENT));
    else
        mELementalFlags.Set(SolidShellElementSprism3D6N::QUADRATIC_ELEMENT, true);

    /* Explicit RHS computation */
    if( r_properties.Has(PURE_EXPLICIT_RHS_COMPUTATION) )
        mELementalFlags.Set(SolidShellElementSprism3D6N::EXPLICIT_RHS_COMPUTATION, r_properties.GetValue(PURE_EXPLICIT_RHS_COMPUTATION));
    else
        mELementalFlags.Set(SolidShellElementSprism3D6N::EXPLICIT_RHS_COMPUTATION, false);

    // Resizing the containers
    mAuxContainer.resize( integration_points.size() );

    if ( mELementalFlags.Is(SolidShellElementSprism3D6N::TOTAL_UPDATED_LAGRANGIAN)) { // Jacobian inverses
        // Compute jacobian inverses and set the domain initial size:
        GeometryType::JacobiansType J0;
        J0 = GetGeometry().Jacobian(J0, this->GetIntegrationMethod());

        /* Calculating the inverse J0 */
        for ( IndexType point_number = 0; point_number < integration_points.size(); ++point_number ) {
            // Calculating and storing inverse of the jacobian and the parameters needed
            double aux_detJ;
            MathUtils<double>::InvertMatrix( J0[point_number], mAuxContainer[point_number], aux_detJ );
        }
    } else { // Historic deformation gradient
        for ( IndexType point_number = 0; point_number < integration_points.size(); ++point_number ) {
            mAuxContainer[point_number] = IdentityMatrix(3);
        }
    }

    /* Initialize AlphaEAS */
    this->SetValue(ALPHA_EAS, 0.0);

    /* Material initialisation */
    InitializeMaterial();

    KRATOS_CATCH("");
}

/***********************************PROTECTED***************************************/
/***********************************************************************************/

void SolidShellElementSprism3D6N::CalculateElementalSystem(
    LocalSystemComponents& rLocalSystem,
    const ProcessInfo& rCurrentProcessInfo
    )
{
    KRATOS_TRY;

    /* Create and initialize element variables: */
    GeneralVariables general_variables;
    this->InitializeGeneralVariables(general_variables);

    /* Create constitutive law parameters: */
    ConstitutiveLaw::Parameters values(GetGeometry(),GetProperties(),rCurrentProcessInfo);

    /* Set constitutive law flags: */
    Flags &ConstitutiveLawOptions=values.GetOptions();

    ConstitutiveLawOptions.Set(ConstitutiveLaw::USE_ELEMENT_PROVIDED_STRAIN, false);
    ConstitutiveLawOptions.Set(ConstitutiveLaw::COMPUTE_STRESS, true);

    if ( rLocalSystem.CalculationFlags.IsNot(SolidShellElementSprism3D6N::COMPUTE_LHS_MATRIX) &&
         mELementalFlags.Is(SolidShellElementSprism3D6N::EXPLICIT_RHS_COMPUTATION) ) { // Explicit calculation of the RHS and calculation of the matrix is required
        ConstitutiveLawOptions.Set(ConstitutiveLaw::COMPUTE_CONSTITUTIVE_TENSOR, false);
    } else {
        ConstitutiveLawOptions.Set(ConstitutiveLaw::COMPUTE_CONSTITUTIVE_TENSOR, true);
    }

    /* Reading integration points */
    const GeometryType::IntegrationPointsArrayType& integration_points = GetGeometry().IntegrationPoints( this->GetIntegrationMethod() );

    /* Getting the alpha parameter of the EAS improvement */
    double& alpha_eas = this->GetValue(ALPHA_EAS);

    /* Calculate the cartesian derivatives */
    CartesianDerivatives this_cartesian_derivatives;
    this->CalculateCartesianDerivatives(this_cartesian_derivatives);

    /* Calculate common components (B, C) */
    CommonComponents common_components;
    common_components.clear();
    this->CalculateCommonComponents(common_components, this_cartesian_derivatives);

    /* Reset the integrated stress components */
    StressIntegratedComponents rIntegratedStress;
    rIntegratedStress.clear();

    /* Reset the EAS integrated components */
    EASComponents EAS;
    EAS.clear();

    /* Auxiliary terms: Allocating the VolumeForce*/
    Vector volume_force = ZeroVector(3);

    // Reading integration points
    for ( IndexType point_number = 0; point_number < integration_points.size(); ++point_number ) {
        const double zeta_gauss = 2.0 * integration_points[point_number].Z() - 1.0;

        /* Assemble B */
        this->CalculateDeformationMatrix(general_variables.B, common_components, zeta_gauss, alpha_eas);

        // Compute element kinematics C, F ...
        this->CalculateKinematics(general_variables, common_components, integration_points, point_number, alpha_eas, zeta_gauss);

        // Set general variables to constitutivelaw parameters
        this->SetGeneralVariables(general_variables, values, point_number);

        // Compute stresses and constitutive parameters
        mConstitutiveLawVector[point_number]->CalculateMaterialResponse(values, general_variables.StressMeasure);

        // Calculating weights for integration on the "reference configuration"
        const double integration_weight = integration_points[point_number].Weight() * general_variables.detJ;

        /* Integrate in Zeta */
        // Stresses
        IntegrateStressesInZeta(general_variables, rIntegratedStress, alpha_eas, zeta_gauss, integration_weight);
        // EAS components
        IntegrateEASInZeta(general_variables, EAS, zeta_gauss, integration_weight);

        if ( rLocalSystem.CalculationFlags.Is(SolidShellElementSprism3D6N::COMPUTE_RHS_VECTOR) ) { // Calculation of the vector is required
            /* Volume forces */
            this->CalculateVolumeForce( volume_force, general_variables, integration_weight );
        }
    }

    /* Calculate the RHS */
    if ( rLocalSystem.CalculationFlags.Is(SolidShellElementSprism3D6N::COMPUTE_RHS_VECTOR) ) { // Calculation of the vector is required
        /* Contribution to external and internal forces */
        this->CalculateAndAddRHS ( rLocalSystem, general_variables, volume_force, rIntegratedStress, common_components, EAS, alpha_eas );
    }

    if ( rLocalSystem.CalculationFlags.Is(SolidShellElementSprism3D6N::COMPUTE_LHS_MATRIX) ) { // Calculation of the matrix is required
        /* Contribution to the tangent stiffness matrix */
        this->CalculateAndAddLHS( rLocalSystem, general_variables, values, rIntegratedStress, common_components, this_cartesian_derivatives, EAS, alpha_eas );
    }

    KRATOS_CATCH("");
}

/***********************************************************************************/
/***********************************************************************************/

void SolidShellElementSprism3D6N::PrintElementCalculation(
    LocalSystemComponents& rLocalSystem,
    GeneralVariables& rVariables
    )
{
    KRATOS_TRY;

    KRATOS_INFO("SolidShellElementSprism3D6N") << " Element: " << this->Id() << std::endl;

    const WeakPointerVectorNodesType& NeighbourNodes = this->GetValue(NEIGHBOUR_NODES);
    const IndexType number_of_neighbours = NumberOfActiveNeighbours(NeighbourNodes);

    for ( IndexType i = 0; i < 6; ++i ) {
        const array_1d<double, 3> &current_position  = GetGeometry()[i].Coordinates();
        const array_1d<double, 3 > & current_displacement  = GetGeometry()[i].FastGetSolutionStepValue(DISPLACEMENT);
        const array_1d<double, 3 > & previous_displacement = GetGeometry()[i].FastGetSolutionStepValue(DISPLACEMENT,1);
        const array_1d<double, 3> previous_position  = current_position - (current_displacement-previous_displacement);
        KRATOS_INFO("SolidShellElementSprism3D6N") << " Previous  Position  node[" << GetGeometry()[i].Id() << "]: "<<previous_position << std::endl;
    }

    for ( IndexType i = 0; i < number_of_neighbours; ++i ) {
        const array_1d<double, 3> &current_position  = NeighbourNodes[i].Coordinates();
        const array_1d<double, 3 > & current_displacement  = NeighbourNodes[i].FastGetSolutionStepValue(DISPLACEMENT);
        const array_1d<double, 3 > & previous_displacement = NeighbourNodes[i].FastGetSolutionStepValue(DISPLACEMENT,1);
        const array_1d<double, 3> previous_position  = current_position - (current_displacement-previous_displacement);
        KRATOS_INFO("SolidShellElementSprism3D6N") << " Previous  Position  neighbour node[" << NeighbourNodes[i].Id() << "]: "<<previous_position << std::endl;
    }

    for ( IndexType i = 0; i < 6; ++i ) {
        const array_1d<double, 3> & current_position  = GetGeometry()[i].Coordinates();
        KRATOS_INFO("SolidShellElementSprism3D6N") << " Current  Position  node[" << GetGeometry()[i].Id()<<"]: " << current_position << std::endl;
    }

    for ( IndexType i = 0; i < number_of_neighbours; ++i ) {
        const array_1d<double, 3> & current_position  = NeighbourNodes[i].Coordinates();
        KRATOS_INFO("SolidShellElementSprism3D6N") << " Current  Position neighbour node[" << NeighbourNodes[i].Id()<<"]: " << current_position << std::endl;
    }

    for ( IndexType i = 0; i < 6; ++i ) {
        const array_1d<double, 3 > & previous_displacement = GetGeometry()[i].FastGetSolutionStepValue(DISPLACEMENT,1);
        KRATOS_INFO("SolidShellElementSprism3D6N") << " Previous Displacement node[" << GetGeometry()[i].Id() << "]: " << previous_displacement << std::endl;
    }

    for ( IndexType i = 0; i < number_of_neighbours; ++i ) {
        const array_1d<double, 3 > & previous_displacement = NeighbourNodes[i].FastGetSolutionStepValue(DISPLACEMENT,1);
        KRATOS_INFO("SolidShellElementSprism3D6N") << " Previous Displacement neighbour node[" << NeighbourNodes[i].Id() << "]: " << previous_displacement << std::endl;
    }

    for ( IndexType i = 0; i < 6; ++i ) {
        const array_1d<double, 3 > & current_displacement  = GetGeometry()[i].FastGetSolutionStepValue(DISPLACEMENT);
        KRATOS_INFO("SolidShellElementSprism3D6N") << " Current  Displacement  node[" << GetGeometry()[i].Id() << "]: " << current_displacement << std::endl;
    }

    for ( IndexType i = 0; i < number_of_neighbours; ++i ) {
        const array_1d<double, 3 > & current_displacement  = NeighbourNodes[i].FastGetSolutionStepValue(DISPLACEMENT);
        KRATOS_INFO("SolidShellElementSprism3D6N") << " Current  Displacement  node[" << NeighbourNodes[i].Id() << "]: " << current_displacement << std::endl;
    }

    KRATOS_INFO("SolidShellElementSprism3D6N") << " Stress " << rVariables.StressVector << std::endl;
    KRATOS_INFO("SolidShellElementSprism3D6N") << " Strain " << rVariables.StrainVector << std::endl;
    KRATOS_INFO("SolidShellElementSprism3D6N") << " F  " << rVariables.F<<std::endl;
    KRATOS_INFO("SolidShellElementSprism3D6N") << " ConstitutiveMatrix " <<rVariables.ConstitutiveMatrix << std::endl;
    KRATOS_INFO("SolidShellElementSprism3D6N") << " K " << rLocalSystem.GetLeftHandSideMatrix() << std::endl;
    KRATOS_INFO("SolidShellElementSprism3D6N") << " f " << rLocalSystem.GetRightHandSideVector() << std::endl;

    KRATOS_CATCH( "" );
}

/***********************************************************************************/
/***********************************************************************************/

bool SolidShellElementSprism3D6N::HasNeighbour(
    const IndexType Index,
    const NodeType& NeighbourNode
    ) const
{
    if (NeighbourNode.Id() == GetGeometry()[Index].Id()) {
        return false;
    } else {
        if ( mELementalFlags.Is(SolidShellElementSprism3D6N::QUADRATIC_ELEMENT))
            return true;
        else
            return false;
    }
}

/***********************************************************************************/
/***********************************************************************************/

std::size_t SolidShellElementSprism3D6N::NumberOfActiveNeighbours(const WeakPointerVectorNodesType& pNeighbourNodes) const
{
    std::size_t active_neighbours = 0;
    for (IndexType i = 0; i < pNeighbourNodes.size(); ++i) {
        if (HasNeighbour(i, pNeighbourNodes[i]))
           ++active_neighbours;
    }
    return active_neighbours;
}

/***********************************************************************************/
/***********************************************************************************/

void SolidShellElementSprism3D6N::GetNodalCoordinates(
    BoundedMatrix<double, 12, 3 > & NodesCoord,
    const WeakPointerVectorNodesType& NeighbourNodes,
    const Configuration ThisConfiguration
    ) const
{
     NodesCoord = ZeroMatrix(12, 3);
     const IndexType number_of_neighbours = NumberOfActiveNeighbours(NeighbourNodes);

     if (ThisConfiguration == Configuration::INITIAL) {
         /* Fill the aux matrix of coordinates */
         for (IndexType i = 0; i < 6; ++i) {
             const array_1d<double, 3> &initial_position = GetGeometry()[i].GetInitialPosition().Coordinates();
             for (IndexType j = 0; j < 3; ++j)
                 NodesCoord(i, j) = initial_position[j];
         }

         if (number_of_neighbours == 6) { // All the possible neighbours
             for (IndexType i = 0; i < 6; ++i) {
                 const array_1d<double, 3> &initial_position = NeighbourNodes[i].GetInitialPosition().Coordinates();
                 for (IndexType j = 0; j < 3; ++j)
                    NodesCoord(i + 6, j) = initial_position[j];
             }
         } else {
             for (IndexType i = 0; i < 6; ++i) {
                 if (HasNeighbour(i, NeighbourNodes[i])) {
                     const array_1d<double, 3> &initial_position = NeighbourNodes[i].GetInitialPosition().Coordinates();

                     for (IndexType j = 0; j < 3; ++j)
                        NodesCoord(i + 6, j) = initial_position[j];

                 } else {
                     for (IndexType j = 0; j < 3; ++j)
                        NodesCoord(i + 6, j) = 0.0;
                 }
             }
         }
     } else if (ThisConfiguration == Configuration::CURRENT) {
         /* Fill the aux matrix of coordinates */
         for (IndexType i = 0; i < 6; ++i) {
             const array_1d<double, 3>& current_position  = GetGeometry()[i].Coordinates();
             for (IndexType j = 0; j < 3; ++j)
                NodesCoord(i, j) = current_position[j];
         }

         if (number_of_neighbours == 6) { // All the possible neighours
             for (IndexType i = 0; i < 6; ++i) {
                 const array_1d<double, 3>& current_position  = NeighbourNodes[i].Coordinates();
                 for (IndexType j = 0; j < 3; ++j)
                    NodesCoord(i + 6, j) = current_position[j];
             }
         } else {
             for (IndexType i = 0; i < 6; ++i) {
                 if (HasNeighbour(i, NeighbourNodes[i])) {
                     const array_1d<double, 3>& current_position  = NeighbourNodes[i].Coordinates();
                     for (IndexType j = 0; j < 3; ++j)
                        NodesCoord(i + 6, j) = current_position[j];
                 } else {
                     for (IndexType j = 0; j < 3; ++j)
                        NodesCoord(i + 6, j) = 0.0;
                 }
             }
         }
     } else {
         const std::string& config = (ThisConfiguration == Configuration::INITIAL) ? "Initial" : "Current";
         KRATOS_ERROR << " The configuration is not possible, the posibilities are Current and Initial: " << config << std::endl;
     }
}

/***********************************************************************************/
/***********************************************************************************/

void SolidShellElementSprism3D6N::CalculateCartesianDerivatives(CartesianDerivatives& rCartesianDerivatives)
{
    BoundedMatrix<double, 12, 3 > nodes_coord; // Coordinates of the nodes
    const WeakPointerVectorNodesType& neighbour_nodes = this->GetValue(NEIGHBOUR_NODES);
    if ( mELementalFlags.Is(SolidShellElementSprism3D6N::TOTAL_UPDATED_LAGRANGIAN)) {
        this->GetNodalCoordinates(nodes_coord, neighbour_nodes, Configuration::INITIAL);
    } else {
        this->GetNodalCoordinates(nodes_coord, neighbour_nodes, Configuration::CURRENT);
    }

    /* Calculate local system of coordinates of the element */
    const double ang_rot = GetProperties().Has(ANG_ROT) ? GetProperties()[ANG_ROT] : 0.0; // TODO: Change to consider multiple plies
    OrthogonalBase this_orthogonal_base;
    this->CalculateLocalCoordinateSystem(this_orthogonal_base, OrthogonalBaseApproach::Z, ang_rot);

    //******************************** CENTRAL POINT ******************************
    // Calculate cartesian derivatives
    BoundedMatrix<double, 2, 4 > cartesian_derivatives_center_lower,  cartesian_derivatives_center_upper;

    // Lower face
    CalculateCartesianDerivativesOnCenterPlane(cartesian_derivatives_center_lower, this_orthogonal_base, GeometricLevel::LOWER);
    // Upperr face
    CalculateCartesianDerivativesOnCenterPlane(cartesian_derivatives_center_upper, this_orthogonal_base, GeometricLevel::UPPER );

    /* Transversal derivative */
    CalculateCartesianDerOnCenterTrans(rCartesianDerivatives, nodes_coord, this_orthogonal_base, GeometricLevel::CENTER); // Center
    CalculateCartesianDerOnCenterTrans(rCartesianDerivatives, nodes_coord, this_orthogonal_base, GeometricLevel::LOWER);  // Lower part
    CalculateCartesianDerOnCenterTrans(rCartesianDerivatives, nodes_coord, this_orthogonal_base, GeometricLevel::UPPER);  // Upper part

    //******************************** GAUSS POINTS *******************************

    array_1d<double, 3> local_coordinates;
    local_coordinates[0] = 0.5;
    local_coordinates[1] = 0.5;
    local_coordinates[2] = -1.0;

    /* Transversal derivatives */
    CalculateCartesianDerOnGaussTrans(rCartesianDerivatives.TransversalCartesianDerivativesGauss[0], nodes_coord, this_orthogonal_base, local_coordinates);
    local_coordinates[2] = 1.0;
    CalculateCartesianDerOnGaussTrans(rCartesianDerivatives.TransversalCartesianDerivativesGauss[3], nodes_coord, this_orthogonal_base, local_coordinates);
    local_coordinates[0] = 0.0;
    local_coordinates[2] = -1.0;
    CalculateCartesianDerOnGaussTrans(rCartesianDerivatives.TransversalCartesianDerivativesGauss[1], nodes_coord, this_orthogonal_base, local_coordinates);
    local_coordinates[2] = 1.0;
    CalculateCartesianDerOnGaussTrans(rCartesianDerivatives.TransversalCartesianDerivativesGauss[4], nodes_coord, this_orthogonal_base, local_coordinates);
    local_coordinates[0] = 0.5;
    local_coordinates[1] = 0.0;
    local_coordinates[2] = -1.0;
    CalculateCartesianDerOnGaussTrans(rCartesianDerivatives.TransversalCartesianDerivativesGauss[2], nodes_coord, this_orthogonal_base, local_coordinates);
    local_coordinates[2] = 1.0;
    CalculateCartesianDerOnGaussTrans(rCartesianDerivatives.TransversalCartesianDerivativesGauss[5], nodes_coord, this_orthogonal_base, local_coordinates);

    /* In-plane derivative */
    for (IndexType i = 0; i < 3 ;++i) {
        if (HasNeighbour(i, neighbour_nodes[i])) { // Assuming that if the upper element has neighbours the lower has too
            CalculateCartesianDerOnGaussPlane(rCartesianDerivatives.InPlaneCartesianDerivativesGauss[i    ], nodes_coord, this_orthogonal_base, i, GeometricLevel::LOWER);
            CalculateCartesianDerOnGaussPlane(rCartesianDerivatives.InPlaneCartesianDerivativesGauss[i + 3], nodes_coord, this_orthogonal_base, i, GeometricLevel::UPPER);
        } else {
            noalias(rCartesianDerivatives.InPlaneCartesianDerivativesGauss[i    ]) = cartesian_derivatives_center_lower;
            noalias(rCartesianDerivatives.InPlaneCartesianDerivativesGauss[i + 3]) = cartesian_derivatives_center_upper;
        }
    }
}

/***********************************************************************************/
/***********************************************************************************/

void SolidShellElementSprism3D6N::CalculateCommonComponents(
    CommonComponents& rCommonComponents,
    const CartesianDerivatives& rCartesianDerivatives
    )
{
    KRATOS_TRY;

    BoundedMatrix<double, 12, 3 > NodesCoord; // Coordinates of the nodes
    const WeakPointerVectorNodesType& NeighbourNodes = this->GetValue(NEIGHBOUR_NODES);
    this->GetNodalCoordinates(NodesCoord, NeighbourNodes, Configuration::CURRENT);

    /* Declare deformation Gradient F components */
    // In plane components
    BoundedMatrix<double, 3, 2 > in_plane_gradient_F_gauss;
    // Transversal components
    TransverseGradient transverse_gradient;

    //*****************************************************************************

    /* COMPUTATION OF B TANGENTS MATRIX */

    /* MEMBRANE CONTRIBUTION */
    /* Calculating the membrane strain-displacement matrix */
    // Lower face
    for (IndexType i = 0; i < 3; ++i) {
        CalculateInPlaneGradientFGauss(in_plane_gradient_F_gauss, rCartesianDerivatives.InPlaneCartesianDerivativesGauss[i], NodesCoord, i, GeometricLevel::LOWER);
        CalculateAndAddBMembrane(rCommonComponents.BMembraneLower, rCommonComponents.CMembraneLower, rCartesianDerivatives.InPlaneCartesianDerivativesGauss[i], in_plane_gradient_F_gauss, i);
    }

    rCommonComponents.BMembraneLower *= 1.0/3.0;
    rCommonComponents.CMembraneLower *= 1.0/3.0;

    // Upper face
    for (IndexType i = 0; i < 3; ++i) {
        CalculateInPlaneGradientFGauss(in_plane_gradient_F_gauss, rCartesianDerivatives.InPlaneCartesianDerivativesGauss[i + 3], NodesCoord, i, GeometricLevel::UPPER);
        CalculateAndAddBMembrane(rCommonComponents.BMembraneUpper, rCommonComponents.CMembraneUpper, rCartesianDerivatives.InPlaneCartesianDerivativesGauss[i + 3], in_plane_gradient_F_gauss, i);
    }

    rCommonComponents.BMembraneUpper *= 1.0/3.0;
    rCommonComponents.CMembraneUpper *= 1.0/3.0;

    /* SHEAR CONTRIBUTION */
    /* Calculating the shear strain-displacement matrix */

    // Declaring the isoparametric transverse gradient variables
    TransverseGradientIsoParametric transverse_gradient_isoparametric;

    // Lower face

    /* Calculate f components in the face */
    CalculateTransverseGradientFinP(transverse_gradient_isoparametric, NodesCoord, GeometricLevel::LOWER);

    /* Calculate f transverse components */
    CalculateTransverseGradientF(transverse_gradient.F0, rCartesianDerivatives.TransversalCartesianDerivativesGauss[0], NodesCoord);
    CalculateTransverseGradientF(transverse_gradient.F1, rCartesianDerivatives.TransversalCartesianDerivativesGauss[1], NodesCoord);
    CalculateTransverseGradientF(transverse_gradient.F2, rCartesianDerivatives.TransversalCartesianDerivativesGauss[2], NodesCoord);

    /* Shear contribution to the deformation matrix */
    CalculateAndAddBShear(rCommonComponents.BShearLower, rCommonComponents.CShearLower, rCartesianDerivatives, transverse_gradient, transverse_gradient_isoparametric, GeometricLevel::LOWER);

    // Upper face

    /* Calculate f components in the face */
    CalculateTransverseGradientFinP(transverse_gradient_isoparametric, NodesCoord, GeometricLevel::UPPER);

    /* Calculate f transverse components */
    CalculateTransverseGradientF(transverse_gradient.F0, rCartesianDerivatives.TransversalCartesianDerivativesGauss[3], NodesCoord);
    CalculateTransverseGradientF(transverse_gradient.F1, rCartesianDerivatives.TransversalCartesianDerivativesGauss[4], NodesCoord);
    CalculateTransverseGradientF(transverse_gradient.F2, rCartesianDerivatives.TransversalCartesianDerivativesGauss[5], NodesCoord);

    /* Shear contribution to the deformation matrix */
    CalculateAndAddBShear(rCommonComponents.BShearUpper, rCommonComponents.CShearUpper, rCartesianDerivatives, transverse_gradient, transverse_gradient_isoparametric, GeometricLevel::UPPER);

    /* NORMAL TRANSVERSE */
    /* Calculate f normal components */
    array_1d<double, 3 > F3;
    CalculateTransverseGradientF(F3, rCartesianDerivatives.TransversalCartesianDerivativesCenter, NodesCoord);

    /* Calculating the normal transverse strain-displacement matrix */
    CalculateAndAddBNormal(rCommonComponents.BNormal, rCommonComponents.CNormal, rCartesianDerivatives.TransversalCartesianDerivativesCenter, F3);

    KRATOS_CATCH("");
}

/***********************************************************************************/
/***********************************************************************************/

void SolidShellElementSprism3D6N::CalculateLocalCoordinateSystem(
    OrthogonalBase& ThisOrthogonalBase,
    const OrthogonalBaseApproach ThisOrthogonalBaseApproach,
    const double ThisAngle
    )
{
    KRATOS_TRY;

    /* Mid-surface vectors */
    double norm; // TODO: Use the geometry normal when avalaible
    array_1d<double, 3 > vxe, vye;
    if ( mELementalFlags.Is(SolidShellElementSprism3D6N::TOTAL_UPDATED_LAGRANGIAN)) {
        vxe[0] = 0.5 * ((GetGeometry()[2].X0() + GetGeometry()[5].X0()) - (GetGeometry()[1].X0() + GetGeometry()[4].X0()));
        vxe[1] = 0.5 * ((GetGeometry()[2].Y0() + GetGeometry()[5].Y0()) - (GetGeometry()[1].Y0() + GetGeometry()[4].Y0()));
        vxe[2] = 0.5 * ((GetGeometry()[2].Z0() + GetGeometry()[5].Z0()) - (GetGeometry()[1].Z0() + GetGeometry()[4].Z0()));

        vye[0] = 0.5 * ((GetGeometry()[0].X0() + GetGeometry()[3].X0()) - (GetGeometry()[2].X0() + GetGeometry()[5].X0()));
        vye[1] = 0.5 * ((GetGeometry()[0].Y0() + GetGeometry()[3].Y0()) - (GetGeometry()[2].Y0() + GetGeometry()[5].Y0()));
        vye[2] = 0.5 * ((GetGeometry()[0].Z0() + GetGeometry()[3].Z0()) - (GetGeometry()[2].Z0() + GetGeometry()[5].Z0()));
    } else {
        vxe[0] = 0.5 * ((GetGeometry()[2].X() + GetGeometry()[5].X()) - (GetGeometry()[1].X() + GetGeometry()[4].X()));
        vxe[1] = 0.5 * ((GetGeometry()[2].Y() + GetGeometry()[5].Y()) - (GetGeometry()[1].Y() + GetGeometry()[4].Y()));
        vxe[2] = 0.5 * ((GetGeometry()[2].Z() + GetGeometry()[5].Z()) - (GetGeometry()[1].Z() + GetGeometry()[4].Z()));

        vye[0] = 0.5 * ((GetGeometry()[0].X() + GetGeometry()[3].X()) - (GetGeometry()[2].X() + GetGeometry()[5].X()));
        vye[1] = 0.5 * ((GetGeometry()[0].Y() + GetGeometry()[3].Y()) - (GetGeometry()[2].Y() + GetGeometry()[5].Y()));
        vye[2] = 0.5 * ((GetGeometry()[0].Z() + GetGeometry()[3].Z()) - (GetGeometry()[2].Z() + GetGeometry()[5].Z()));
    }

    MathUtils<double>::CrossProduct(ThisOrthogonalBase.Vzeta, vxe, vye);
    norm = norm_2(ThisOrthogonalBase.Vzeta);
    ThisOrthogonalBase.Vzeta /= norm;

    const double threshold = std::numeric_limits<double>::epsilon();
    double ortho_comp;

    /* Performing the calculation */
    // 0- If X is the prefered normal vector
    // 1- If Y is the prefered normal vector
    // 2- If Z is the prefered normal vector

    if (ThisOrthogonalBaseApproach == OrthogonalBaseApproach::X) {
        ortho_comp = ThisOrthogonalBase.Vzeta[1] * ThisOrthogonalBase.Vzeta[1] + ThisOrthogonalBase.Vzeta[2] * ThisOrthogonalBase.Vzeta[2]; // Component in th Y-Z plane
        if (ortho_comp < threshold) { // If ThisOrthogonalBase.Vzeta is almost orthogonal to  Y-Z plane
            ThisOrthogonalBase.Veta[0] = - ThisOrthogonalBase.Vzeta[2]; // Choose ThisOrthogonalBase.Vxi orthogonal to global Y direction
            ThisOrthogonalBase.Veta[1] = 0.0;
            ThisOrthogonalBase.Veta[2] = ThisOrthogonalBase.Vzeta[0];

            norm = norm_2(ThisOrthogonalBase.Vxi);
            ThisOrthogonalBase.Vxi /= norm;
            MathUtils<double>::CrossProduct(ThisOrthogonalBase.Vxi, ThisOrthogonalBase.Veta, ThisOrthogonalBase.Vzeta);
        } else { // SELECT local y=ThisOrthogonalBase.Vxi in the global YZ plane
            ThisOrthogonalBase.Vxi[0] = 0.0;
            ThisOrthogonalBase.Vxi[1] = ThisOrthogonalBase.Vzeta[2];
            ThisOrthogonalBase.Vxi[2] = - ThisOrthogonalBase.Vzeta[1];

            norm = norm_2(ThisOrthogonalBase.Vxi);
            ThisOrthogonalBase.Vxi /= norm;

            ThisOrthogonalBase.Veta[0] = ortho_comp; // Choose ThisOrthogonalBase.Vxi orthogonal to global X direction
            ThisOrthogonalBase.Veta[1] = - ThisOrthogonalBase.Vzeta[0] * ThisOrthogonalBase.Vzeta[1];
            ThisOrthogonalBase.Veta[2] = - ThisOrthogonalBase.Vzeta[0] * ThisOrthogonalBase.Vzeta[2];

            norm = norm_2(ThisOrthogonalBase.Veta);
            ThisOrthogonalBase.Veta /= norm;
        }
    } else if (ThisOrthogonalBaseApproach == OrthogonalBaseApproach::Y) {
        ortho_comp = ThisOrthogonalBase.Vzeta[0] * ThisOrthogonalBase.Vzeta[0] + ThisOrthogonalBase.Vzeta[2] * ThisOrthogonalBase.Vzeta[2]; // Component in th Z-X plane
        if (ortho_comp < threshold) { // If vze is almost orthogonal to  Z-X plane
            ThisOrthogonalBase.Veta[0] =       0.0; // Choose ThisOrthogonalBase.Vxi orthogonal to global X direction
            ThisOrthogonalBase.Veta[1] =   ThisOrthogonalBase.Vzeta[2];
            ThisOrthogonalBase.Veta[2] = - ThisOrthogonalBase.Vzeta[1];

            norm = norm_2(ThisOrthogonalBase.Veta);
            ThisOrthogonalBase.Veta /= norm;
            MathUtils<double>::CrossProduct(ThisOrthogonalBase.Vxi, ThisOrthogonalBase.Veta, ThisOrthogonalBase.Vzeta);
        } else { // SELECT local z=ThisOrthogonalBase.Vxi in the global ZX plane
            ThisOrthogonalBase.Vxi[0] = - ThisOrthogonalBase.Vzeta[2]; // Choose ThisOrthogonalBase.Vxi orthogonal to global Y direction
            ThisOrthogonalBase.Vxi[1] = 0.0;
            ThisOrthogonalBase.Vxi[2] = - ThisOrthogonalBase.Vzeta[0];

            norm = norm_2(ThisOrthogonalBase.Vxi);
            ThisOrthogonalBase.Vxi /= norm;

            ThisOrthogonalBase.Veta[0] = - ThisOrthogonalBase.Vzeta[0] * ThisOrthogonalBase.Vzeta[1];
            ThisOrthogonalBase.Veta[1] = ortho_comp;
            ThisOrthogonalBase.Veta[2] = - ThisOrthogonalBase.Vzeta[2] * ThisOrthogonalBase.Vzeta[1];

            norm = norm_2(ThisOrthogonalBase.Veta);
            ThisOrthogonalBase.Veta /= norm;
        }
    } else if (ThisOrthogonalBaseApproach == OrthogonalBaseApproach::Z) {
        ortho_comp = ThisOrthogonalBase.Vzeta[0] * ThisOrthogonalBase.Vzeta[0] + ThisOrthogonalBase.Vzeta[1] * ThisOrthogonalBase.Vzeta[1]; // Component in th X-Y plane
        if (ortho_comp < threshold) { // If vze is almost orthogonal to  X-Y plane
            ThisOrthogonalBase.Veta[0] = 0.0; // Choose ThisOrthogonalBase.Vxi orthogonal to global X direction
            ThisOrthogonalBase.Veta[1] = ThisOrthogonalBase.Vzeta[2];
            ThisOrthogonalBase.Veta[2] = - ThisOrthogonalBase.Vzeta[1];

            norm = norm_2(ThisOrthogonalBase.Veta);
            ThisOrthogonalBase.Veta /= norm;
            MathUtils<double>::CrossProduct(ThisOrthogonalBase.Vxi, ThisOrthogonalBase.Veta, ThisOrthogonalBase.Vzeta);
        } else { // SELECT local x=ThisOrthogonalBase.Vxi in the global XY plane
            ThisOrthogonalBase.Vxi[0] = - ThisOrthogonalBase.Vzeta[1];
            ThisOrthogonalBase.Vxi[1] = ThisOrthogonalBase.Vzeta[0];
            ThisOrthogonalBase.Vxi[2] = 0.0;

            norm = norm_2(ThisOrthogonalBase.Vxi);
            ThisOrthogonalBase.Vxi /= norm;

            ThisOrthogonalBase.Veta[0] = - ThisOrthogonalBase.Vzeta[0] * ThisOrthogonalBase.Vzeta[2]; // Choose ThisOrthogonalBase.Vxi orthogonal to global Z direction
            ThisOrthogonalBase.Veta[1] = - ThisOrthogonalBase.Vzeta[1] * ThisOrthogonalBase.Vzeta[2];
            ThisOrthogonalBase.Veta[2] = ortho_comp;

            norm = norm_2(ThisOrthogonalBase.Veta);
            ThisOrthogonalBase.Veta /= norm;
        }
    } else {
        ThisOrthogonalBase.Vxi[0] = 1.0;
        ThisOrthogonalBase.Vxi[1] = 0.0;
        ThisOrthogonalBase.Vxi[2] = 0.0;

        ThisOrthogonalBase.Veta[0] = 0.0;
        ThisOrthogonalBase.Veta[1] = 1.0;
        ThisOrthogonalBase.Veta[2] = 0.0;
    }

    if (ThisAngle != 0.0) {
        // Compute angle between local system ThisOrthogonalBase.Vxi-ThisOrthogonalBase.Veta and L1
        const double cosa = std::cos(ThisAngle);
        const double sina = std::sin(ThisAngle);
        // Rotate local system ThisOrthogonalBase.Vxi-ThisOrthogonalBase.Veta to best fit L1-L2
        ThisOrthogonalBase.Vzeta = ThisOrthogonalBase.Vxi; // Reusing as auxiliar value
        ThisOrthogonalBase.Vxi =   cosa * ThisOrthogonalBase.Vxi + sina * ThisOrthogonalBase.Veta;
        ThisOrthogonalBase.Veta = - sina * ThisOrthogonalBase.Vzeta  + cosa * ThisOrthogonalBase.Veta;
    }

    KRATOS_CATCH("");
}

/***********************************************************************************/
/***********************************************************************************/

void SolidShellElementSprism3D6N::CalculateIdVector(array_1d<IndexType, 18 >& rIdVector)
{
    KRATOS_TRY;

    const WeakPointerVectorNodesType& p_neighbour_nodes = this->GetValue(NEIGHBOUR_NODES);

    /* Compute ID vector */ // TODO: Optimize this
    IndexType index = 18;
    for (IndexType i = 0; i < 6; ++i) {
        if (HasNeighbour(i, p_neighbour_nodes[i])) {
            for (IndexType j = 0; j < 3; ++j) {
                rIdVector[i * 3 + j] = index;
                ++index;
            }
        } else {
            for (IndexType j = 0; j < 3; ++j) {
                rIdVector[i * 3 + j] = 36;
            }
        }
    }

    KRATOS_CATCH("");
}

/***********************************************************************************/
/***********************************************************************************/

void SolidShellElementSprism3D6N::ComputeLocalDerivatives(
    BoundedMatrix<double, 6, 3 > & LocalDerivativePatch,
    const array_1d<double, 3>& rLocalCoordinates
    )
{
    const double L_1 = 0.5 * (1.0 - rLocalCoordinates[2]);
    const double L_2 = 0.5 * (1.0 + rLocalCoordinates[2]);
//     const double zzeta = 1.0 - rLocalCoordinates[0] - rLocalCoordinates[1];

    /* Derivative in direction nu and xi */
    // Lower face
    LocalDerivativePatch(0, 0) = - L_1;
    LocalDerivativePatch(1, 0) =   L_1;
    LocalDerivativePatch(2, 0) =   0.0;

    LocalDerivativePatch(0, 1) = - L_1;
    LocalDerivativePatch(1, 1) =   0.0;
    LocalDerivativePatch(2, 1) =   L_1;

    // Upper face
    LocalDerivativePatch(3, 0) = - L_2;
    LocalDerivativePatch(4, 0) =   L_2;
    LocalDerivativePatch(5, 0) =   0.0;

    LocalDerivativePatch(3, 1) = - L_2;
    LocalDerivativePatch(4, 1) =   0.0;
    LocalDerivativePatch(5, 1) =   L_2;

//     /* Derivative in direction zeta */
//     LocalDerivativePatch(0, 2) = - zzeta/2.0;
//     LocalDerivativePatch(1, 2) = - rLocalCoordinates[0]/2.0;
//     LocalDerivativePatch(2, 2) = - rLocalCoordinates[1]/2.0;
//     LocalDerivativePatch(3, 2) =   zzeta/2.0;
//     LocalDerivativePatch(4, 2) =   rLocalCoordinates[0]/2.0;
//     LocalDerivativePatch(5, 2) =   rLocalCoordinates[1]/2.0;

    /* Derivative in direction zeta */
    LocalDerivativePatch(0, 2) = - 1.0 + rLocalCoordinates[1] + rLocalCoordinates[0];
    LocalDerivativePatch(1, 2) = - rLocalCoordinates[0];
    LocalDerivativePatch(2, 2) = - rLocalCoordinates[1];
    LocalDerivativePatch(3, 2) =   1.0 - rLocalCoordinates[1] - rLocalCoordinates[0];
    LocalDerivativePatch(4, 2) =   rLocalCoordinates[0];
    LocalDerivativePatch(5, 2) =   rLocalCoordinates[1];
}

/***********************************************************************************/
/***********************************************************************************/

void SolidShellElementSprism3D6N::ComputeLocalDerivativesQuadratic(
    BoundedMatrix<double, 4, 2 >& rLocalDerivativePatch,
    const IndexType NodeGauss
    )
{
    /* Local coordinates */
    double xi  = 0.0;
    double eta = 0.0;

    if (NodeGauss == 0) {
        xi  = 0.5;
        eta = 0.5;
    } else if (NodeGauss == 1) {
        xi  = 0.0;
        eta = 0.5;
    } else if (NodeGauss == 2) {
        xi  = 0.5;
        eta = 0.0;
    }

    /* Derivative in main nodes */
    rLocalDerivativePatch(0, 0) = - 1.0 + eta;
    rLocalDerivativePatch(0, 1) = - 1.0 + xi;
    rLocalDerivativePatch(1, 0) =   1.0 - eta;
    rLocalDerivativePatch(1, 1) =   1.0 - xi - 2.0 * eta;
    rLocalDerivativePatch(2, 0) =   1.0 - 2.0 * xi - eta;
    rLocalDerivativePatch(2, 1) =   1.0 - xi;

    /* Derivative in neighbour nodes */
    if (NodeGauss == 0) {
        rLocalDerivativePatch(3, 0) = xi + eta - 0.5;
        rLocalDerivativePatch(3, 1) = xi + eta - 0.5;
    } else if (NodeGauss == 1) {
        rLocalDerivativePatch(3, 0) = xi - 0.5;
        rLocalDerivativePatch(3, 1) = 0.0;
    } else if (NodeGauss == 2) {
        rLocalDerivativePatch(3, 0) = 0.0;
        rLocalDerivativePatch(3, 1) = eta - 0.5;
    }
}

/***********************************************************************************/
/***********************************************************************************/

void SolidShellElementSprism3D6N::CalculateJacobianCenterGauss(
    GeometryType::JacobiansType& J,
    std::vector< Matrix >& Jinv,
    Vector& detJ,
    const IndexType rPointNumber,
    const double ZetaGauss
    )
{
    /* Fill the aux matrix of coordinates */
    BoundedMatrix<double, 3, 6 > nodes_coord;
    for (IndexType i = 0; i < 6; ++i) {
        const array_1d<double, 3> &current_position  = GetGeometry()[i].Coordinates();
        for (IndexType j = 0; j < 3; ++j)
            nodes_coord(j, i) = current_position[j];
    }

    array_1d<double, 3> local_coordinates;
    local_coordinates[0] = 1.0/3.0;
    local_coordinates[1] = 1.0/3.0;
    local_coordinates[2] = ZetaGauss;

    /* Local derivatives patch */
    BoundedMatrix<double, 6, 3 > LocalDerivativePatch;
    ComputeLocalDerivatives(LocalDerivativePatch, local_coordinates);

    /* Compute Jacobian */
    noalias(J[rPointNumber]) = prod(nodes_coord, LocalDerivativePatch);

    /* Compute inverse of the Jaccobian */
    MathUtils<double>::InvertMatrix( J[rPointNumber], Jinv[rPointNumber], detJ[rPointNumber] );
}

/***********************************************************************************/
/***********************************************************************************/

void SolidShellElementSprism3D6N::CalculateJacobian(
    double & detJ,
    BoundedMatrix<double, 3, 3 > & J,
    BoundedMatrix<double, 6, 3 > & LocalDerivativePatch,
    const BoundedMatrix<double, 12, 3 > & NodesCoord,
    const array_1d<double, 3>& rLocalCoordinates
    )
{
    /* Auxiliar coordinates of the nodes */
    BoundedMatrix<double, 3, 6 > nodes_coord_aux;

    for (IndexType i = 0; i < 6; ++i)
        for (IndexType j = 0; j < 3; ++j)
            nodes_coord_aux(j, i) = NodesCoord(i, j);

    /* Local derivatives patch */
    ComputeLocalDerivatives(LocalDerivativePatch, rLocalCoordinates);

    /* Compute Jacobian */
    noalias(J) = prod(nodes_coord_aux, LocalDerivativePatch);

    /* Compute determinant */
    detJ = MathUtils<double>::Det3(J);
}

/***********************************************************************************/
/***********************************************************************************/

void SolidShellElementSprism3D6N::CalculateJacobianAndInv(
    BoundedMatrix<double, 3, 3 >& J,
    BoundedMatrix<double, 3, 3 >& Jinv,
    BoundedMatrix<double, 6, 3 >& LocalDerivativePatch,
    const BoundedMatrix<double, 3, 6 >& NodesCoord,
    const array_1d<double, 3>& rLocalCoordinates
    )
{
    /* Local derivatives patch */
    ComputeLocalDerivatives(LocalDerivativePatch, rLocalCoordinates);

    /* Compute Jacobian */
    noalias(J) = prod(NodesCoord, LocalDerivativePatch);

    /* Compute inverse of the Jaccobian */
    double detJ;
    Jinv = MathUtils<double>::InvertMatrix<3>(J, detJ);
}

/***********************************************************************************/
/***********************************************************************************/

void SolidShellElementSprism3D6N::CalculateJacobianAndInv(
    BoundedMatrix<double, 3, 3 > & J,
    BoundedMatrix<double, 3, 3 > & Jinv,
    const BoundedMatrix<double, 3, 6 > & NodesCoord,
    const array_1d<double, 3>& rLocalCoordinates
    )
{
    /* Local derivatives patch */
    BoundedMatrix<double, 6, 3 > local_derivative_patch;
    ComputeLocalDerivatives(local_derivative_patch, rLocalCoordinates);

    /* Compute Jacobian */
    noalias(J) = prod(NodesCoord, local_derivative_patch);

    /* Compute inverse of the Jaccobian */
    double detJ;
    Jinv = MathUtils<double>::InvertMatrix<3>(J, detJ);
}

/***********************************************************************************/
/***********************************************************************************/

void SolidShellElementSprism3D6N::CalculateCartesianDerivativesOnCenterPlane(
    BoundedMatrix<double, 2, 4 >& CartesianDerivativesCenter,
    const OrthogonalBase& ThisOrthogonalBase,
    const GeometricLevel Part
    )
{
    const IndexType index = Part == GeometricLevel::UPPER ? 3 : 0;

    double norm0, norm;
    array_1d<double, 3 > vxe, vye;
    if ( mELementalFlags.Is(SolidShellElementSprism3D6N::TOTAL_UPDATED_LAGRANGIAN)) {
        vxe[0] = GetGeometry()[2 + index].X0() - GetGeometry()[1 + index].X0();
        vxe[1] = GetGeometry()[2 + index].Y0() - GetGeometry()[1 + index].Y0();
        vxe[2] = GetGeometry()[2 + index].Z0() - GetGeometry()[1 + index].Z0();

        vye[0] = GetGeometry()[0 + index].X0() - GetGeometry()[2 + index].X0();
        vye[1] = GetGeometry()[0 + index].Y0() - GetGeometry()[2 + index].Y0();
        vye[2] = GetGeometry()[0 + index].Z0() - GetGeometry()[2 + index].Z0();
    } else {
        vxe[0] = GetGeometry()[2 + index].X() - GetGeometry()[1 + index].X();
        vxe[1] = GetGeometry()[2 + index].Y() - GetGeometry()[1 + index].Y();
        vxe[2] = GetGeometry()[2 + index].Z() - GetGeometry()[1 + index].Z();

        vye[0] = GetGeometry()[0 + index].X() - GetGeometry()[2 + index].X();
        vye[1] = GetGeometry()[0 + index].Y() - GetGeometry()[2 + index].Y();
        vye[2] = GetGeometry()[0 + index].Z() - GetGeometry()[2 + index].Z();
    }

    array_1d<double, 3 > t1g, t2g, t3g;
    MathUtils<double>::CrossProduct(t3g, vxe, vye);
    norm0 = norm_2(t3g);
    t3g /= norm0;

    MathUtils<double>::CrossProduct(t2g, t3g, ThisOrthogonalBase.Vxi);
    norm = norm_2(t2g);
    t2g /= norm;

    MathUtils<double>::CrossProduct(t1g, t2g, t3g);
    norm = norm_2(t1g);
    t1g /= norm;

    array_1d<double, 3 > a, b;

    a[0] = inner_prod(vxe, t1g)/norm0;
    a[1] = inner_prod(vye, t1g)/norm0;
    a[2] = -(a[0] + a[1]);
    b[0] = inner_prod(vxe, t2g)/norm0;
    b[1] = inner_prod(vye, t2g)/norm0;
    b[2] = -(b[0] + b[1]);

    CartesianDerivativesCenter = ZeroMatrix(2, 4);
    for (IndexType i = 0; i < 3; ++i) {
       CartesianDerivativesCenter(0, i) = - b[i];
       CartesianDerivativesCenter(1, i) =   a[i];
    }
}

/***********************************************************************************/
/***********************************************************************************/

void SolidShellElementSprism3D6N::CalculateCartesianDerOnGaussPlane(
    BoundedMatrix<double, 2, 4 > & InPlaneCartesianDerivativesGauss,
    const BoundedMatrix<double, 12, 3 > & NodesCoord,
    const OrthogonalBase& ThisOrthogonalBase,
    const IndexType NodeGauss,
    const GeometricLevel Part
    )
{
    const IndexType index = Part == GeometricLevel::UPPER ? 3 : 0;

    /* Local derivatives patch */
    BoundedMatrix<double, 4, 2 > local_derivative_patch;
    ComputeLocalDerivativesQuadratic(local_derivative_patch,NodeGauss);

    /* Auxiliar coordinates of the nodes */
    BoundedMatrix<double, 3, 4 > nodes_coord_aux;

    for (IndexType i = 0; i < 3; ++i) {
        for (IndexType j = 0; j < 3; ++j) {
            nodes_coord_aux(j, i) = NodesCoord(i + index, j);
        }
    }

    for (IndexType j = 0; j < 3; ++j)
        nodes_coord_aux(j, 3) = NodesCoord(NodeGauss + 6 + index, j);

    /* Compute local derivatives */
    const BoundedMatrix<double, 3, 2 > Xd = prod(nodes_coord_aux, local_derivative_patch);

    /* Split local derivatives */
    array_1d<double, 3 > Xdxi, Xdeta;
    Xdxi[0]  = Xd(0, 0);
    Xdxi[1]  = Xd(1, 0);
    Xdxi[2]  = Xd(2, 0);
    Xdeta[0] = Xd(0, 1);
    Xdeta[1] = Xd(1, 1);
    Xdeta[2] = Xd(2, 1);

    /* Compute orthonormal vectors */
    array_1d<double, 3 > t1g, t2g, t3g;
    StructuralMechanicsMathUtilities::Comp_Orthonor_Base(t1g, t2g, t3g, ThisOrthogonalBase.Vxi, Xdxi, Xdeta);

    /* Compute Jacobian */
    BoundedMatrix<double, 2, 2 > jac;
    jac(0, 0) = inner_prod(Xdxi,  t1g);
    jac(0, 1) = inner_prod(Xdxi,  t2g);
    jac(1, 0) = inner_prod(Xdeta, t1g);
    jac(1, 1) = inner_prod(Xdeta, t2g);

    /* Compute the inverse of the Jacobian */
    double aux_det;
    const BoundedMatrix<double, 2, 2 > JinvPlane = MathUtils<double>::InvertMatrix<2>(jac, aux_det);

    /* Compute the Cartesian derivatives */
    noalias(InPlaneCartesianDerivativesGauss) = prod(JinvPlane, trans(local_derivative_patch));
}

/***********************************************************************************/
/***********************************************************************************/

void SolidShellElementSprism3D6N::CalculateCartesianDerOnGaussTrans(
    BoundedMatrix<double, 6, 1 > & TransversalCartesianDerivativesGauss,
    const BoundedMatrix<double, 12, 3 > & NodesCoord,
    const OrthogonalBase& ThisOrthogonalBase,
    const array_1d<double, 3>& rLocalCoordinates
    )
{
    /* Compute local derivatives */
    double det;
    BoundedMatrix<double, 3, 3 > Xd;
    BoundedMatrix<double, 6, 3 > local_derivatives_patch;
    CalculateJacobian(det, Xd, local_derivatives_patch, NodesCoord, rLocalCoordinates);

    /* Split local derivatives */
    array_1d<double, 3 > Xdxi, Xdeta;
    Xdxi[0]  = Xd(0, 0);
    Xdxi[1]  = Xd(1, 0);
    Xdxi[2]  = Xd(2, 0);
    Xdeta[0] = Xd(0, 1);
    Xdeta[1] = Xd(1, 1);
    Xdeta[2] = Xd(2, 1);

    /* Compute orthonormal vectors */
    BoundedMatrix<double, 3, 3 > t;
    StructuralMechanicsMathUtilities::Comp_Orthonor_Base(t, ThisOrthogonalBase.Vxi, Xdxi, Xdeta);

    /* Compute Jacobian */
    const BoundedMatrix<double, 3, 3 > jac = prod(t, Xd);

    /* Compute inverse of the Jaccobian (just third column) */
    BoundedMatrix<double, 3 ,1> JinvTrans;
    JinvTrans(0, 0) =   (jac(0, 1) * jac(1, 2) - jac(0, 2) * jac(1, 1)) / det;
    JinvTrans(1, 0) = - (jac(0, 0) * jac(1, 2) - jac(0, 2) * jac(1, 0)) / det;
    JinvTrans(2, 0) =   (jac(0, 0) * jac(1, 1) - jac(1, 0) * jac(0, 1)) / det;

    /* Compute Cartesian derivatives */
    noalias(TransversalCartesianDerivativesGauss) = prod(local_derivatives_patch, JinvTrans);
}

/***********************************************************************************/
/***********************************************************************************/

void SolidShellElementSprism3D6N::CalculateCartesianDerOnCenterTrans(
    CartesianDerivatives& rCartesianDerivatives,
    const BoundedMatrix<double, 12, 3 >& NodesCoord,
    const OrthogonalBase& ThisOrthogonalBase,
    const GeometricLevel Part
    )
{
    array_1d<double, 3> local_coordinates;
    local_coordinates[0] = 1.0/3.0;
    local_coordinates[1] = 1.0/3.0;

    if (Part == GeometricLevel::CENTER)
        local_coordinates[2] =   0.0;
    else if (Part == GeometricLevel::LOWER)
        local_coordinates[2] = - 1.0;
    else if (Part == GeometricLevel::UPPER)
        local_coordinates[2] =   1.0;

    /* Auxiliar coordinates of the nodes */
    BoundedMatrix<double, 3, 6 > nodes_coord_aux;
    for (IndexType i = 0; i < 6; ++i)
        for (IndexType j = 0; j < 3; ++j)
            nodes_coord_aux(j, i) = NodesCoord(i, j);

    /* Auxiliar components to calculate the Jacobian and his inverse */
    BoundedMatrix<double, 3, 3 > J, Jinv;

    if (Part == GeometricLevel::CENTER) {
        /* Calculate the Jacobian and his inverse */
        BoundedMatrix<double, 6, 3 > local_derivatives_patch;
        CalculateJacobianAndInv(J, Jinv, local_derivatives_patch, nodes_coord_aux, local_coordinates);

        // Compute cartesian (y3) derivatives of the shape functions necessary to compute f_3
        /* Compute Cartesian derivatives */
        const BoundedMatrix<double, 6, 3 > transverse_cartesian_derivatives_gauss_aux = prod(local_derivatives_patch, Jinv);

        for (IndexType i = 0; i < 6 ; ++i)
            rCartesianDerivatives.TransversalCartesianDerivativesCenter(i, 0) = inner_prod(ThisOrthogonalBase.Vzeta, row(transverse_cartesian_derivatives_gauss_aux, i));
     } else {
        /* Calculate the Jacobian and his inverse */
        CalculateJacobianAndInv(J, Jinv, nodes_coord_aux, local_coordinates);

         /* Split local derivatives */
         array_1d<double, 3 > Xdxi, Xdeta;
         Xdxi[0]   = Jinv(0, 0);
         Xdxi[1]   = Jinv(0, 1);
         Xdxi[2]   = Jinv(0, 2);
         Xdeta[0]  = Jinv(1, 0);
         Xdeta[1]  = Jinv(1, 1);
         Xdeta[2]  = Jinv(1, 2);

         /* Compute inverse of the Jaccobian (just in plane components)*/
         if (Part == GeometricLevel::LOWER) {
             rCartesianDerivatives.JInvPlaneLower(0, 0) = inner_prod(Xdxi,  ThisOrthogonalBase.Vxi);
             rCartesianDerivatives.JInvPlaneLower(0, 1) = inner_prod(Xdeta, ThisOrthogonalBase.Vxi);
             rCartesianDerivatives.JInvPlaneLower(1, 0) = inner_prod(Xdxi,  ThisOrthogonalBase.Veta);
             rCartesianDerivatives.JInvPlaneLower(1, 1) = inner_prod(Xdeta, ThisOrthogonalBase.Veta);
         } else if (Part == GeometricLevel::UPPER) {
             rCartesianDerivatives.JInvPlaneUpper(0, 0) = inner_prod(Xdxi,  ThisOrthogonalBase.Vxi);
             rCartesianDerivatives.JInvPlaneUpper(0, 1) = inner_prod(Xdeta, ThisOrthogonalBase.Vxi);
             rCartesianDerivatives.JInvPlaneUpper(1, 0) = inner_prod(Xdxi,  ThisOrthogonalBase.Veta);
             rCartesianDerivatives.JInvPlaneUpper(1, 1) = inner_prod(Xdeta, ThisOrthogonalBase.Veta);
         }
     }
}

/***********************************************************************************/
/***********************************************************************************/

void SolidShellElementSprism3D6N::CalculateInPlaneGradientFGauss(
    BoundedMatrix<double, 3, 2>& InPlaneGradientFGauss,
    const BoundedMatrix<double, 2, 4>& InPlaneCartesianDerivativesGauss,
    const BoundedMatrix<double, 12, 3>& NodesCoord,
    const IndexType NodeGauss,
    const GeometricLevel Part
    )
{
    /* Auxiliar operators */
    const IndexType index = Part == GeometricLevel::UPPER ? 3 : 0;
    BoundedMatrix<double, 3, 3 > nodes_coord_aux;
    BoundedMatrix<double, 3, 2 > in_plane_cartesian_derivatives_gauss_aux;

    for (IndexType i = 0; i < 3; ++i) {
        for (IndexType j = 0; j < 3; ++j)
            nodes_coord_aux(j, i) = NodesCoord(i + index, j);

        in_plane_cartesian_derivatives_gauss_aux(i, 0) = InPlaneCartesianDerivativesGauss(0, i);
        in_plane_cartesian_derivatives_gauss_aux(i, 1) = InPlaneCartesianDerivativesGauss(1, i);
    }

    noalias(InPlaneGradientFGauss) = prod(nodes_coord_aux, in_plane_cartesian_derivatives_gauss_aux);

    const WeakPointerVectorNodesType& p_neighbour_nodes = this->GetValue(NEIGHBOUR_NODES);
    if (HasNeighbour(NodeGauss, p_neighbour_nodes[NodeGauss])) {
        for (IndexType j = 0; j < 3 ; ++j) {
            InPlaneGradientFGauss(j, 0) += NodesCoord(NodeGauss + 6 + index, j) * InPlaneCartesianDerivativesGauss(0, 3);
            InPlaneGradientFGauss(j, 1) += NodesCoord(NodeGauss + 6 + index, j) * InPlaneCartesianDerivativesGauss(1, 3);
        }
    }
}

/***********************************************************************************/
/***********************************************************************************/

void SolidShellElementSprism3D6N::CalculateTransverseGradientF(
    array_1d<double, 3 >& TransverseGradientF,
    const BoundedMatrix<double, 6, 1 >& TransversalCartesianDerivativesGauss,
    const BoundedMatrix<double, 12, 3 >& NodesCoord
    )
{
    for (IndexType j = 0; j < 3; ++j) {
        TransverseGradientF[j] = 0.0;
    }

    for (IndexType i = 0; i < 6; ++i) {
        for (IndexType j = 0; j < 3; ++j) {
            TransverseGradientF[j] += TransversalCartesianDerivativesGauss(i, 0) * NodesCoord(i, j);
        }
    }
}

/***********************************************************************************/
/***********************************************************************************/

void SolidShellElementSprism3D6N::CalculateTransverseGradientFinP(
    TransverseGradientIsoParametric& TransverseGradientIsoParametric,
    const BoundedMatrix<double, 12, 3 > & NodesCoord,
    const GeometricLevel Part
    )
{
    const IndexType index = Part == GeometricLevel::UPPER ? 3 : 0;

    for (IndexType i = 0; i < 3; ++i) {
        TransverseGradientIsoParametric.Ft[i]   = NodesCoord(2 + index, i) - NodesCoord(1 + index, i);
        TransverseGradientIsoParametric.Fxi[i]  = NodesCoord(0 + index, i) - NodesCoord(2 + index, i);
        TransverseGradientIsoParametric.Feta[i] = NodesCoord(1 + index, i) - NodesCoord(0 + index, i);
    }
}

/***********************************************************************************/
/***********************************************************************************/

void SolidShellElementSprism3D6N::CalculateAndAddBMembrane(
    BoundedMatrix<double, 3, 18 >& BMembrane,
    BoundedMatrix<double, 3, 1  >& CMembrane,
    const BoundedMatrix<double, 2, 4 >& InPlaneCartesianDerivativesGauss,
    const BoundedMatrix<double, 3, 2 >& InPlaneGradientFGauss,
    const IndexType NodeGauss
    )
{
    for (IndexType i = 0; i < 4; ++i) {
        IndexType base = i * 3;
        if (i == 3) {
            base += NodeGauss * 3;
        }
        for (IndexType j = 0; j < 3; ++j) {
            BMembrane(0, base + j) += InPlaneCartesianDerivativesGauss(0, i) * InPlaneGradientFGauss(j, 0);
            BMembrane(1, base + j) += InPlaneCartesianDerivativesGauss(1, i) * InPlaneGradientFGauss(j, 1);
            BMembrane(2, base + j) += InPlaneCartesianDerivativesGauss(1, i) * InPlaneGradientFGauss(j, 0)
                                   +  InPlaneCartesianDerivativesGauss(0, i) * InPlaneGradientFGauss(j, 1);
        }
    }

    /* Calculate de componets of Cauchy tensor */
    // In plane auxiliar components
    array_1d<double, 3 > aux_deformation_gradient_F1, aux_deformation_gradient_F2;

    for (IndexType i = 0; i < 3; ++i) {
        aux_deformation_gradient_F1[i] = InPlaneGradientFGauss(i, 0);
        aux_deformation_gradient_F2[i] = InPlaneGradientFGauss(i, 1);
    }

    CMembrane(0, 0) += inner_prod(aux_deformation_gradient_F1, aux_deformation_gradient_F1);
    CMembrane(1, 0) += inner_prod(aux_deformation_gradient_F2, aux_deformation_gradient_F2);
    CMembrane(2, 0) += inner_prod(aux_deformation_gradient_F1, aux_deformation_gradient_F2);
}

/***********************************************************************************/
/***********************************************************************************/

void SolidShellElementSprism3D6N::CalculateAndAddMembraneKgeometric(
    BoundedMatrix<double, 36, 36 > & Kgeometricmembrane,
    const CartesianDerivatives& rCartesianDerivatives,
    const array_1d<double, 3 > & SMembrane,
    const GeometricLevel Part
    )
{
    const IndexType index = static_cast<IndexType>(Part);
    const IndexType auxiliar_index = Part == GeometricLevel::UPPER ? 3 : 0;

    BoundedMatrix<double, 6, 6 > H = ZeroMatrix(6, 6);

    IndexType ii, jj;
    for (IndexType i = 0; i < 4; ++i) {
        for (IndexType j = 0; j < 4; ++j) {
            // Gauss 1
            ii = i;
            jj = j;
            H(ii, jj) += SMembrane[0] *  rCartesianDerivatives.InPlaneCartesianDerivativesGauss[auxiliar_index + 0](0, i) * rCartesianDerivatives.InPlaneCartesianDerivativesGauss[auxiliar_index + 0](0, j)
                       + SMembrane[1] *  rCartesianDerivatives.InPlaneCartesianDerivativesGauss[auxiliar_index + 0](1, i) * rCartesianDerivatives.InPlaneCartesianDerivativesGauss[auxiliar_index + 0](1, j)
                       + SMembrane[2] * (rCartesianDerivatives.InPlaneCartesianDerivativesGauss[auxiliar_index + 0](0, i) * rCartesianDerivatives.InPlaneCartesianDerivativesGauss[auxiliar_index + 0](1, j)
                                       + rCartesianDerivatives.InPlaneCartesianDerivativesGauss[auxiliar_index + 0](1, i) * rCartesianDerivatives.InPlaneCartesianDerivativesGauss[auxiliar_index + 0](0, j));

            // Gauss 2
            ii = (i ==  3) ? 4 : i;
            jj = (j ==  3) ? 4 : j;

            H(ii, jj) += SMembrane[0] *  rCartesianDerivatives.InPlaneCartesianDerivativesGauss[auxiliar_index + 1](0, i) * rCartesianDerivatives.InPlaneCartesianDerivativesGauss[auxiliar_index + 1](0, j)
                       + SMembrane[1] *  rCartesianDerivatives.InPlaneCartesianDerivativesGauss[auxiliar_index + 1](1, i) * rCartesianDerivatives.InPlaneCartesianDerivativesGauss[auxiliar_index + 1](1, j)
                       + SMembrane[2] * (rCartesianDerivatives.InPlaneCartesianDerivativesGauss[auxiliar_index + 1](0, i) * rCartesianDerivatives.InPlaneCartesianDerivativesGauss[auxiliar_index + 1](1, j)
                                       + rCartesianDerivatives.InPlaneCartesianDerivativesGauss[auxiliar_index + 1](1, i) * rCartesianDerivatives.InPlaneCartesianDerivativesGauss[auxiliar_index + 1](0, j));

            // Gauss 3
            ii = (i ==  3) ? 5 : i;
            jj = (j ==  3) ? 5 : j;

            H(ii, jj) += SMembrane[0] *  rCartesianDerivatives.InPlaneCartesianDerivativesGauss[auxiliar_index + 2](0, i) * rCartesianDerivatives.InPlaneCartesianDerivativesGauss[auxiliar_index + 2](0, j)
                       + SMembrane[1] *  rCartesianDerivatives.InPlaneCartesianDerivativesGauss[auxiliar_index + 2](1, i) * rCartesianDerivatives.InPlaneCartesianDerivativesGauss[auxiliar_index + 2](1, j)
                       + SMembrane[2] * (rCartesianDerivatives.InPlaneCartesianDerivativesGauss[auxiliar_index + 2](0, i) * rCartesianDerivatives.InPlaneCartesianDerivativesGauss[auxiliar_index + 2](1, j)
                                       + rCartesianDerivatives.InPlaneCartesianDerivativesGauss[auxiliar_index + 2](1, i) * rCartesianDerivatives.InPlaneCartesianDerivativesGauss[auxiliar_index + 2](0, j));
        }
    }

    H *= 1.0/3.0;

    // Assembling in Kgeometricmembrane
    IndexType rowindex, colindex;
    for (IndexType i = 0; i < 6; ++i) {
        rowindex = (i < 3) ? i * 3 + index : i * 3 + index + 9;
        for (IndexType j = i; j < 6; ++j) {
            colindex = (j < 3) ? j * 3 + index : j * 3 + index + 9;
            for(IndexType ii = 0; ii < 3; ++ii) {
                Kgeometricmembrane(rowindex + ii,colindex + ii) += H (i, j);
                if (rowindex != colindex) { // Skip diagonal
                    Kgeometricmembrane(colindex + ii, rowindex + ii) += H (i, j); // Symmetric part
                }
            }
        }
    }
}

/***********************************************************************************/
/***********************************************************************************/

void SolidShellElementSprism3D6N::CalculateAndAddBShear(
    BoundedMatrix<double, 2, 18 >& BShear,
    BoundedMatrix<double, 2, 1 >& CShear,
    const CartesianDerivatives& rCartesianDerivatives,
    const TransverseGradient& rTransverseGradient,
    const TransverseGradientIsoParametric& rTransverseGradientIsoParametric,
    const GeometricLevel Part
    )
{
    const IndexType index = static_cast<IndexType>(Part);
    const IndexType auxiliar_index = Part == GeometricLevel::UPPER ? 3 : 0;

    const BoundedMatrix<double, 2, 2 >& JInvPlane = Part == GeometricLevel::UPPER ? rCartesianDerivatives.JInvPlaneUpper : rCartesianDerivatives.JInvPlaneLower;

    // Considering the Gauss point in the middle of the element
    const double eta_p = 1.0/3.0;
    const double xi_p  = 1.0/3.0;
    BoundedMatrix<double, 2, 3 > Pa;
    Pa(0, 0) = - xi_p;
    Pa(0, 1) = - xi_p;
    Pa(0, 2) = 1.0 - xi_p;
    Pa(1, 0) = eta_p;
    Pa(1, 1) = eta_p - 1.0;
    Pa(1, 2) = eta_p;

    BoundedMatrix<double, 3, 18 > aux_b_shear = ZeroMatrix(3, 18);

    /* First contribution*/
    for (IndexType i = 0; i < 6; ++i) {
        IndexType base = i * 3;
        for (IndexType j = 0; j < 3; ++j) {
            aux_b_shear(0, base + j) += rCartesianDerivatives.TransversalCartesianDerivativesGauss[auxiliar_index + 0](i, 0) * rTransverseGradientIsoParametric.Ft[j];
            aux_b_shear(1, base + j) += rCartesianDerivatives.TransversalCartesianDerivativesGauss[auxiliar_index + 1](i, 0) * rTransverseGradientIsoParametric.Fxi[j];
            aux_b_shear(2, base + j) += rCartesianDerivatives.TransversalCartesianDerivativesGauss[auxiliar_index + 2](i, 0) * rTransverseGradientIsoParametric.Feta[j];
        }
    }

    /* Second contibution */
    for (IndexType i = 0; i < 3; ++i) {
        /* First row */
        aux_b_shear(0, i + index + 3) -= rTransverseGradient.F0[i];
        aux_b_shear(0, i + index + 6) += rTransverseGradient.F0[i];

        /* Second row */
        aux_b_shear(1, i + index)     += rTransverseGradient.F1[i];
        aux_b_shear(1, i + index + 6) -= rTransverseGradient.F1[i];

        /* Third row */
        aux_b_shear(2, i + index)     -= rTransverseGradient.F2[i];
        aux_b_shear(2, i + index + 3) += rTransverseGradient.F2[i];
    }

    const BoundedMatrix<double, 2, 3 > aux_prod = prod(JInvPlane, Pa);
    noalias(BShear) = prod(aux_prod, aux_b_shear);

    // Calculating the components of C
    BoundedMatrix<double, 3, 1 > aux_c_shear;
    aux_c_shear(0, 0) = inner_prod(rTransverseGradientIsoParametric.Ft  , rTransverseGradient.F0);
    aux_c_shear(1, 0) = inner_prod(rTransverseGradientIsoParametric.Fxi , rTransverseGradient.F1);
    aux_c_shear(2, 0) = inner_prod(rTransverseGradientIsoParametric.Feta, rTransverseGradient.F2);

    noalias(CShear) = prod(aux_prod, aux_c_shear);
}

/***********************************************************************************/
/***********************************************************************************/

void SolidShellElementSprism3D6N::CalculateAndAddShearKgeometric(
    BoundedMatrix<double, 36, 36 > & Kgeometricshear,
    const CartesianDerivatives& rCartesianDerivatives,
    const array_1d<double, 2 > & SShear,
    const GeometricLevel Part
    )
{
//     const IndexType index = static_cast<IndexType>(Part);
    const IndexType auxiliar_index = Part == GeometricLevel::UPPER ? 3 : 0;

    const BoundedMatrix<double, 2, 2 >& JInvPlane = Part == GeometricLevel::UPPER ? rCartesianDerivatives.JInvPlaneUpper : rCartesianDerivatives.JInvPlaneLower;

    const double Q1 = 1.0/3.0 * (SShear[0] * JInvPlane(0, 0) + SShear[1] * JInvPlane(0, 1));
    const double Q2 = 1.0/3.0 * (SShear[0] * JInvPlane(1, 0) + SShear[1] * JInvPlane(1, 1));

//    array_1d<double, 3 > q;
//    q[0] = -Q1 + Q2;
//    q[1] = -(Q1 + 2.0 * Q2);
//    q[2] = (2.0 * Q1 + Q2);

//    int delta;
//    if (index == 9)
//        delta = 3;
//    else
//        delta = 0;

//    for (IndexType i = 0; i < 3; ++i) { // For each DOF
//        /* First assembling */
//        Kgeometricshear(i + index + 3, i + index + 3) -= q[0] * rCartesianDerivatives.TransversalCartesianDerivativesGauss[0 + auxiliar_index](1 + delta, 0);
//        Kgeometricshear(i + index + 6, i + index + 6) += q[0] * rCartesianDerivatives.TransversalCartesianDerivativesGauss[0 + auxiliar_index](2 + delta, 0);

//        /* Second assembling */
//        Kgeometricshear(i + index, i + index)         += q[1] * rCartesianDerivatives.TransversalCartesianDerivativesGauss[1 + auxiliar_index](0 + delta, 0);
//        Kgeometricshear(i + index + 6, i + index + 6) -= q[1] * rCartesianDerivatives.TransversalCartesianDerivativesGauss[1 + auxiliar_index](2 + delta, 0);
//        /* Third assembling */
//        Kgeometricshear(i + index, i + index)         -= q[2] * rCartesianDerivatives.TransversalCartesianDerivativesGauss[2 + auxiliar_index](0 + delta, 0);
//        Kgeometricshear(i + index + 3, i + index + 3) += q[2] * rCartesianDerivatives.TransversalCartesianDerivativesGauss[2 + auxiliar_index](1 + delta, 0);
//    }

    array_1d<double, 3 > n1; // Side node with + contribution (previous DOF position)
    array_1d<double, 3 > n2; // Side node with - contribution (previous DOF position)

//    if (Part == GeometricLevel::LOWER) {
//        n1[0] = 6;
//        n1[1] = 3;
//        n1[2] = 0;

//        n2[0] = 6;
//        n2[1] = 3;
//        n2[2] = 0;
//    } else {
//        n1[0] = 15;
//        n1[1] = 12;
//        n1[2] = 9;

//        n2[0] = 15;
//        n2[1] = 12;
//        n2[2] = 9;
//    }

    // Note: Technically this is the correct one
    if (Part == GeometricLevel::LOWER) {
        n1[0] = 6;
        n1[1] = 0;
        n1[2] = 3;

        n2[0] = 3;
        n2[1] = 6;
        n2[2] = 0;
    } else {
        n1[0] = 15;
        n1[1] = 9;
        n1[2] = 12;

        n2[0] = 12;
        n2[1] = 15;
        n2[2] = 9;
    }

    double value = 0.0;
    for (IndexType k = 0; k < 3; k++) {
        IndexType l = 0; // Initializes DOF associated to N_3
        for (IndexType i = 0; i < 6; ++i) { //  For each node
            if (k == 0)
                value = (-Q1 + Q2) *  rCartesianDerivatives.TransversalCartesianDerivativesGauss[0 + auxiliar_index](i, 0);
            else if (k == 1)
                value = -(Q1 + 2.0 * Q2) * rCartesianDerivatives.TransversalCartesianDerivativesGauss[1 + auxiliar_index](i, 0);
            else if (k == 2)
                value = (2.0 * Q1 + Q2) * rCartesianDerivatives.TransversalCartesianDerivativesGauss[2 + auxiliar_index](i, 0);

            for (IndexType j = 0; j < 3; ++j) { // For each DOF (diagonal only)
                Kgeometricshear(n1[k] + j, l + j) += value;
                Kgeometricshear(l + j, n1[k] + j) += value;
            }

            for (IndexType j = 0; j < 3; ++j) { // For each DOF (diagonal only)
                Kgeometricshear(n2[k] + j, l + j) -= value;
                Kgeometricshear(l + j, n2[k] + j) -= value;
            }

            l += 3; // Increment DOF position I
        }
    }
}

/***********************************************************************************/
/***********************************************************************************/

void SolidShellElementSprism3D6N::CalculateAndAddBNormal(
    BoundedMatrix<double, 1, 18 >& BNormal,
    double& CNormal,
    const BoundedMatrix<double, 6, 1 >& TransversalCartesianDerivativesCenter,
    const array_1d<double, 3 >& TransversalDeformationGradientF
    )
{
    IndexType base;
    for (IndexType i = 0; i < 6; ++i) {
        base = i * 3;
        for (IndexType j = 0; j < 3; ++j) {
            BNormal(0, base + j) = TransversalCartesianDerivativesCenter(i, 0) * TransversalDeformationGradientF[j];
        }
    }

    CNormal = inner_prod(TransversalDeformationGradientF, TransversalDeformationGradientF);
}

/***********************************************************************************/
/***********************************************************************************/

void SolidShellElementSprism3D6N::CalculateAndAddNormalKgeometric(
    BoundedMatrix<double, 36, 36 >& Kgeometricnormal,
    const BoundedMatrix<double, 6, 1 >& TransversalCartesianDerivativesCenter,
    const double SNormal
    )
{
    BoundedMatrix<double, 6, 6 > H = ZeroMatrix(6, 6);
    for (IndexType i = 0; i < 6; ++i) {
        const double aux = SNormal * TransversalCartesianDerivativesCenter(i, 0);
        for (IndexType j = 0; j < 6; ++j) {
            H(i, j) =  aux * TransversalCartesianDerivativesCenter(j, 0);
        }
    }

    noalias(H) = SNormal * prod(TransversalCartesianDerivativesCenter, trans(TransversalCartesianDerivativesCenter));

    IndexType rowindex, colindex;
    for (IndexType i = 0; i < 6; ++i) {
        rowindex = i * 3;
        for (IndexType j = 0; j < 6; ++j) {
            colindex = j * 3;
            for(IndexType ii = 0; ii < 3; ++ii) {
                Kgeometricnormal(rowindex + ii,colindex + ii) += H(i, j);
            }
        }
    }
}

/***********************************************************************************/
/***********************************************************************************/

BoundedMatrix<double, 36, 1 > SolidShellElementSprism3D6N::GetVectorCurrentPosition()
{
    KRATOS_TRY;

    BoundedMatrix<double, 36, 1 > vector_current_position;

    const WeakPointerVectorNodesType& p_neighbour_nodes = this->GetValue(NEIGHBOUR_NODES);

    /* Element nodes */
    for (IndexType index = 0; index < 6; ++index) {
        const array_1d<double,3>& current_position = GetGeometry()[index].Coordinates();
        for (IndexType j = 0; j < 3; ++j)
            vector_current_position(index * 3 + j, 0) = current_position[j];
    }

    /* Neighbour nodes */
    const SizeType number_of_neighbours = NumberOfActiveNeighbours(p_neighbour_nodes);

    if (number_of_neighbours == 6) { // All the possible neighbours
        for (IndexType index = 0; index < 6; ++index) {
            const array_1d<double,3>& current_position = p_neighbour_nodes[index].Coordinates();
            for (IndexType j = 0; j < 3; ++j)
                vector_current_position(18 + index * 3 + j, 0) = current_position[j];
        }
    } else {
        for (IndexType index = 0; index < 6; ++index) {
            if (HasNeighbour(index, p_neighbour_nodes[index])) {
                const array_1d<double,3>& current_position = p_neighbour_nodes[index].Coordinates();
                for (IndexType j = 0; j < 3; ++j)
                    vector_current_position(18 + index * 3 + j, 0) = current_position[j];
            } else {
                for (IndexType j = 0; j < 3; ++j)
                    vector_current_position(18 + index * 3 + j, 0) = 0.0;
            }
        }
    }

    return vector_current_position;

    KRATOS_CATCH( "" );
}

/***********************************************************************************/
/***********************************************************************************/

BoundedMatrix<double, 36, 1 > SolidShellElementSprism3D6N::GetVectorPreviousPosition()
{
    KRATOS_TRY;

    BoundedMatrix<double, 36, 1 > vector_current_position;

    const WeakPointerVectorNodesType& p_neighbour_nodes = this->GetValue(NEIGHBOUR_NODES);

    /* Element nodes */
    for (IndexType index = 0; index < 6; ++index) {
        const array_1d<double,3>& previous_position = GetGeometry()[index].GetInitialPosition().Coordinates()
                                                    + GetGeometry()[index].FastGetSolutionStepValue(DISPLACEMENT, 1);
        for (IndexType j = 0; j < 3; ++j)
            vector_current_position(index * 3 + j, 0) = previous_position[j];
    }

    /* Neighbour nodes */
    const SizeType number_of_neighbours = NumberOfActiveNeighbours(p_neighbour_nodes);

    if (number_of_neighbours == 6) { // All the possible neighbours
        for (IndexType index = 0; index < 6; ++index) {
            const array_1d<double,3>& previous_position = p_neighbour_nodes[index].GetInitialPosition().Coordinates()
                                                 + p_neighbour_nodes[index].FastGetSolutionStepValue(DISPLACEMENT, 1);

            for (IndexType j = 0; j < 3; ++j)
                vector_current_position(18 + index * 3 + j, 0) = previous_position[j];
        }
    } else {
        for (IndexType index = 0; index < 6; ++index) {
            if (HasNeighbour(index, p_neighbour_nodes[index])) {
                const array_1d<double,3>& previous_position = p_neighbour_nodes[index].GetInitialPosition().Coordinates()
                                                     + p_neighbour_nodes[index].FastGetSolutionStepValue(DISPLACEMENT, 1);
                for (IndexType j = 0; j < 3; ++j)
                    vector_current_position(18 + index * 3 + j, 0) = previous_position[j];
            } else {
                for (IndexType j = 0; j < 3; ++j)
                    vector_current_position(18 + index * 3 + j, 0) = 0.0;
            }
        }
    }

    return vector_current_position;

    KRATOS_CATCH( "" );
}

/***********************************************************************************/
/***********************************************************************************/

void SolidShellElementSprism3D6N::IntegrateStressesInZeta(
    GeneralVariables& rVariables,
    StressIntegratedComponents& rIntegratedStress,
    const double AlphaEAS,
    const double ZetaGauss,
    const double IntegrationWeight
    )
{
    KRATOS_TRY;

    const double L1 = 0.5 * (1.0 - ZetaGauss);
    const double L2 = 0.5 * (1.0 + ZetaGauss);

    const double factor_eas = std::exp(2.0 * AlphaEAS * ZetaGauss);

    /* INTEGRATE PK2 IN ZETA */
    // Integrate stresses in the reference configuration
    /* In plane stresses */
    // Lower
    rIntegratedStress.SMembraneLower(0) +=  L1 * IntegrationWeight * rVariables.StressVector[0]; // xx
    rIntegratedStress.SMembraneLower(1) +=  L1 * IntegrationWeight * rVariables.StressVector[1]; // yy
    rIntegratedStress.SMembraneLower(2) +=  L1 * IntegrationWeight * rVariables.StressVector[3]; // xy
    // Upper
    rIntegratedStress.SMembraneUpper(0) +=  L2 * IntegrationWeight * rVariables.StressVector[0]; // xx
    rIntegratedStress.SMembraneUpper(1) +=  L2 * IntegrationWeight * rVariables.StressVector[1]; // yy
    rIntegratedStress.SMembraneUpper(2) +=  L2 * IntegrationWeight * rVariables.StressVector[3]; // xy

    /* Transversal stresses */ // Note: Order according to the Voigt Notation in the Wiki
    // Lower face
    rIntegratedStress.SShearLower(0)    +=  L1 * IntegrationWeight * rVariables.StressVector[5]; // xz
    rIntegratedStress.SShearLower(1)    +=  L1 * IntegrationWeight * rVariables.StressVector[4]; // yz
    // Upper face
    rIntegratedStress.SShearUpper(0)    +=  L2 * IntegrationWeight * rVariables.StressVector[5]; // xz
    rIntegratedStress.SShearUpper(1)    +=  L2 * IntegrationWeight * rVariables.StressVector[4]; // yz

    /* Normal stress */
    rIntegratedStress.SNormal           +=  factor_eas * IntegrationWeight * rVariables.StressVector[2]; // zz

    KRATOS_CATCH( "" );
}

/***********************************************************************************/
/***********************************************************************************/

void SolidShellElementSprism3D6N::IntegrateEASInZeta(
    GeneralVariables& rVariables,
    EASComponents& rEAS,
    const double ZetaGauss,
    const double IntegrationWeight
    )
{
    KRATOS_TRY;

    /* INTEGRATE EAS IN ZETA */
    // Calculate EAS residual
    rEAS.mRHSAlpha += IntegrationWeight * ZetaGauss * rVariables.StressVector[2] * rVariables.C[2];

    // Auxiliar values
    BoundedMatrix<double, 1, 36 > B3;
    BoundedMatrix<double, 1,  6 > D3;

    if ( mELementalFlags.Is(SolidShellElementSprism3D6N::EXPLICIT_RHS_COMPUTATION) ) { // Explicit calculation of the RHS
        // Kirchoff PK2 tangent tensor
        const Properties& r_properties = GetProperties();
        const double young_modulus = r_properties[YOUNG_MODULUS];
        const double poisson_ratio = r_properties[POISSON_RATIO];
        const double c1 = young_modulus / (( 1.0 + poisson_ratio ) * ( 1.0 - 2.0 * poisson_ratio ) );
        const double c2 = c1 * ( 1 - poisson_ratio );
        const double c3 = c1 * poisson_ratio;

        // Calculate EAS stiffness
        rEAS.mStiffAlpha += IntegrationWeight * ZetaGauss * ZetaGauss * rVariables.C[2] * (c2 * rVariables.C[2] + 2.0 * rVariables.StressVector[2]);

        // Assign D3
        D3(0, 0) = c3;
        D3(0, 1) = c3;
        D3(0, 2) = c2;
        D3(0, 3) = 0.0;
        D3(0, 4) = 0.0;
        D3(0, 5) = 0.0;

    } else { // Implicit solution uses the tangent tensor
        // Calculate EAS stiffness
        rEAS.mStiffAlpha += IntegrationWeight * ZetaGauss * ZetaGauss * rVariables.C[2] * (rVariables.ConstitutiveMatrix(2, 2) * rVariables.C[2] + 2.0 * rVariables.StressVector[2]);

        // Assign D3
        for (IndexType i = 0; i < 6; ++i) {
            D3(0, i) = rVariables.ConstitutiveMatrix(2, i);
        }
    }
    for (IndexType i = 0; i < 36; ++i) {
        B3(0, i) = rVariables.B(2, i);
    }

    // Calculate H operator
    noalias(rEAS.mHEAS) += IntegrationWeight * ZetaGauss * (rVariables.C[2] * prod(D3, rVariables.B) + 2.0 * rVariables.StressVector[2] * B3);

    KRATOS_CATCH( "" );
}

/***********************************************************************************/
/***********************************************************************************/

void SolidShellElementSprism3D6N::CalculateAndAddLHS(
    LocalSystemComponents& rLocalSystem,
    GeneralVariables& rVariables,
    ConstitutiveLaw::Parameters& rValues,
    const StressIntegratedComponents& rIntegratedStress,
    const CommonComponents& rCommonComponents,
    const CartesianDerivatives& rCartesianDerivatives,
    const EASComponents& rEAS,
    double& AlphaEAS
    )
{
    /* Contributions of the stiffness matrix calculated on the reference configuration */
    if( rLocalSystem.CalculationFlags.Is( SolidShellElementSprism3D6N::COMPUTE_LHS_MATRIX_WITH_COMPONENTS ) ) {
        std::vector<MatrixType>& rLeftHandSideMatrices = rLocalSystem.GetLeftHandSideMatrices();
        const std::vector< Variable< MatrixType > >& rLeftHandSideVariables = rLocalSystem.GetLeftHandSideVariables();

        for( IndexType i = 0; i < rLeftHandSideVariables.size(); ++i ) {
            bool calculated = false;
            /* Calculate the Material Stiffness Matrix */
            if( rLeftHandSideVariables[i] == MATERIAL_STIFFNESS_MATRIX ) {
                /* Reading integration points */
                const GeometryType::IntegrationPointsArrayType& integration_points = GetGeometry().IntegrationPoints( this->GetIntegrationMethod() );

                for ( IndexType point_number = 0; point_number < integration_points.size(); ++point_number ) {
                    const double zeta_gauss = 2.0 * integration_points[point_number].Z() - 1.0;

                    /* Assemble B */
                    this->CalculateDeformationMatrix(rVariables.B, rCommonComponents, zeta_gauss, AlphaEAS);

                    // Compute element kinematics C, F ...
                    this->CalculateKinematics(rVariables, rCommonComponents, integration_points, point_number, AlphaEAS, zeta_gauss);

                    // Set general variables to constitutivelaw parameters
                    this->SetGeneralVariables(rVariables, rValues, point_number);

                    // Compute stresses and constitutive parameters
                    mConstitutiveLawVector[point_number]->CalculateMaterialResponse(rValues, rVariables.StressMeasure);

                    // Calculating weights for integration on the "reference configuration"
                    const double integration_weight = integration_points[point_number].Weight() * rVariables.detJ;

                    /* Operation performed: add Km to the LefsHandSideMatrix */
                    this->CalculateAndAddKuum( rLeftHandSideMatrices[i], rVariables, integration_weight);
                }
                calculated = true;
            }

            /* Calculate the Geometric Stiffness Matrix */
            if( rLeftHandSideVariables[i] == GEOMETRIC_STIFFNESS_MATRIX ) {
                /* Operation performed: add Kg to the LefsHandSideMatrix */
                this->CalculateAndAddKuug( rLeftHandSideMatrices[i], rIntegratedStress, rCartesianDerivatives );
                calculated = true;
            }

            /* Implicit or explicit EAS update*/
            if ( mELementalFlags.Is(SolidShellElementSprism3D6N::EAS_IMPLICIT_EXPLICIT)) {
                /* Apply EAS stabilization */
                ApplyEASLHS(rLeftHandSideMatrices[i], rEAS);
            }

            KRATOS_ERROR_IF_NOT(calculated) << " ELEMENT can not supply the required local system variable: " << rLeftHandSideVariables[i] << std::endl;
        }
    } else {
        MatrixType& LeftHandSideMatrix = rLocalSystem.GetLeftHandSideMatrix();

        /* Reading integration points */
        const GeometryType::IntegrationPointsArrayType& integration_points = GetGeometry().IntegrationPoints( this->GetIntegrationMethod() );

        /* Calculate the Material Stiffness Matrix */
        for ( IndexType point_number = 0; point_number < integration_points.size(); ++point_number ) {
            const double zeta_gauss = 2.0 * integration_points[point_number].Z() - 1.0;

            /* Assemble B */
            this->CalculateDeformationMatrix(rVariables.B, rCommonComponents, zeta_gauss, AlphaEAS);

            // Compute element kinematics C, F ...
            this->CalculateKinematics(rVariables, rCommonComponents, integration_points, point_number, AlphaEAS, zeta_gauss);

            // Set general variables to constitutivelaw parameters
            this->SetGeneralVariables(rVariables, rValues, point_number);

            // Compute stresses and constitutive parameters
            mConstitutiveLawVector[point_number]->CalculateMaterialResponse(rValues, rVariables.StressMeasure);

            // Calculating weights for integration on the "reference configuration"
            const double integration_weight = integration_points[point_number].Weight() * rVariables.detJ;

            /* Operation performed: add Km to the LefsHandSideMatrix */
            this->CalculateAndAddKuum( LeftHandSideMatrix, rVariables, integration_weight);
        }

        /* Calculate the Geometric Stiffness Matrix */
        /* Operation performed: add Kg to the LefsHandSideMatrix */
        this->CalculateAndAddKuug( LeftHandSideMatrix, rIntegratedStress, rCartesianDerivatives );

        /* Implicit or explicit EAS update*/
        if ( mELementalFlags.Is(SolidShellElementSprism3D6N::EAS_IMPLICIT_EXPLICIT)) {
            /* Apply EAS stabilization */
            ApplyEASLHS(LeftHandSideMatrix, rEAS);
        }
    }
}

/***********************************************************************************/
/***********************************************************************************/

void SolidShellElementSprism3D6N::CalculateAndAddRHS(
    LocalSystemComponents& rLocalSystem,
    GeneralVariables& rVariables,
    Vector& rVolumeForce,
    const StressIntegratedComponents& rIntegratedStress,
    const CommonComponents& rCommonComponents,
    const EASComponents& rEAS,
    double& AlphaEAS
    )
{
    /* Contribution of the internal and external forces */
    if( rLocalSystem.CalculationFlags.Is( SolidShellElementSprism3D6N::COMPUTE_RHS_VECTOR_WITH_COMPONENTS ) ) {
        std::vector<VectorType>& RightHandSideVectors = rLocalSystem.GetRightHandSideVectors();
        const std::vector< Variable< VectorType > >& rRightHandSideVariables = rLocalSystem.GetRightHandSideVariables();
        for( IndexType i = 0; i < rRightHandSideVariables.size(); ++i ) {
            bool calculated = false;
            if( rRightHandSideVariables[i] == EXTERNAL_FORCES_VECTOR ) {
                /* Operation performed: RightHandSideVector += ExtForce */
                this->CalculateAndAddExternalForces( RightHandSideVectors[i], rVariables, rVolumeForce );
                calculated = true;
            }

            if( rRightHandSideVariables[i] == INTERNAL_FORCES_VECTOR ) {
                /* Operation performed: RightHandSideVector -= IntForce */
                this->CalculateAndAddInternalForces( RightHandSideVectors[i], rIntegratedStress, rCommonComponents, rEAS, AlphaEAS );
                calculated = true;
            }

            KRATOS_ERROR_IF_NOT(calculated) << " ELEMENT can not supply the required local system variable: " << rRightHandSideVariables[i] << std::endl;
        }
    } else {
        VectorType& RightHandSideVector = rLocalSystem.GetRightHandSideVector();

        /* Operation performed: RightHandSideVector += ExtForce */
        this->CalculateAndAddExternalForces( RightHandSideVector, rVariables, rVolumeForce );

        /* Operation performed: RightHandSideVector -= IntForce */
        this->CalculateAndAddInternalForces( RightHandSideVector, rIntegratedStress, rCommonComponents, rEAS, AlphaEAS );
    }
}

/***********************************************************************************/
/***********************************************************************************/

void SolidShellElementSprism3D6N::CalculateAndAddKuum(
    MatrixType& rLeftHandSideMatrix,
    GeneralVariables& rVariables,
    const double IntegrationWeight
    )
{
    KRATOS_TRY;

    /* Calculate K */
    typedef BoundedMatrix<double,  6, 36 > temp_type;
    const BoundedMatrix<double, 36, 36 > K = IntegrationWeight * prod(trans(rVariables.B), prod<temp_type>(rVariables.ConstitutiveMatrix, rVariables.B));

    // Compute vector of IDs
    array_1d<IndexType, 18> id_vector;
    CalculateIdVector(id_vector);

    IndexType index_i, index_j;

    for (IndexType i = 0; i < 36; ++i) {
        index_i = i < 18 ? i : id_vector[i - 18];
        if (index_i < 36) {
            for (IndexType j = 0; j < 36; ++j) {
                index_j = j < 18 ? j : id_vector[j - 18];
                if (index_j < 36) {
                    rLeftHandSideMatrix(index_i, index_j) += K(i, j);
                }
            }
        }
    }

    KRATOS_CATCH( "" );
}

/***********************************************************************************/
/***********************************************************************************/

void SolidShellElementSprism3D6N::CalculateAndAddKuug(
    MatrixType& rLeftHandSideMatrix,
    const StressIntegratedComponents& rIntegratedStress,
    const CartesianDerivatives& rCartesianDerivatives
    )
{
    KRATOS_TRY;

    /* The stress is already integrated, we just calculate it once */

    /* Auxiliar stiffness matrix */
    BoundedMatrix<double, 36, 36 > K = ZeroMatrix(36, 36); // Stiffness matrix

    /* COMPUTATION OF GEOMETRIC STIFFNESS MATRIX */

    /* MEMBRANE CONTRIBUTION */
    /* Adding the geometric membrane stiffness */
    // Lower face
    CalculateAndAddMembraneKgeometric(K, rCartesianDerivatives, rIntegratedStress.SMembraneLower, GeometricLevel::LOWER);
    // Upper face
    CalculateAndAddMembraneKgeometric(K, rCartesianDerivatives, rIntegratedStress.SMembraneUpper, GeometricLevel::UPPER);

//    /* SHEAR CONTRIBUTION */
//    /* Adding the geometric shear stiffness */
//    // Lower face
//    CalculateAndAddShearKgeometric(K, rCartesianDerivatives, rIntegratedStress.SShearLower, GeometricLevel::LOWER);
//    // Upper face
//    CalculateAndAddShearKgeometric(K, rCartesianDerivatives, rIntegratedStress.SShearUpper, GeometricLevel::UPPER);

    /* NORMAL TRANSVERSE */
    /* Adding the geometric normal stiffness */
    CalculateAndAddNormalKgeometric(K, rCartesianDerivatives.TransversalCartesianDerivativesCenter, rIntegratedStress.SNormal);

    // Compute vector of IDs
    array_1d<IndexType, 18> id_vector;
    CalculateIdVector(id_vector);

    IndexType index_i, index_j;
    for (IndexType i = 0; i < 36; ++i) {
        index_i = i < 18 ? i : id_vector[i - 18];
        if (index_i < 36) {
            for (IndexType j = 0; j < 36; ++j) {
                index_j = j < 18 ? j : id_vector[j - 18];
                if (index_j < 36) {
                    rLeftHandSideMatrix(index_i, index_j) += K(i, j);
                }
            }
        }
    }

    KRATOS_CATCH( "" );
}

/***********************************************************************************/
/***********************************************************************************/

void SolidShellElementSprism3D6N::ApplyEASLHS(
    MatrixType& rLeftHandSideMatrix,
    const EASComponents& rEAS
    )
{
    KRATOS_TRY;

    const BoundedMatrix<double, 36, 36 > lhs_aux = - prod(trans(rEAS.mHEAS), rEAS.mHEAS) / rEAS.mStiffAlpha;

    // Compute vector of IDs
    array_1d<IndexType, 18> id_vector;
    CalculateIdVector(id_vector);

    // Note: IntegrationWeight already considered in the integration
    IndexType index_i, index_j;
    for (IndexType i = 0; i < 36; ++i) {
        index_i = i < 18 ? i : id_vector[i - 18];
        if (index_i < 36) {
            for (IndexType j = 0; j < 36; ++j) {
                index_j = j < 18 ? j : id_vector[j - 18];
                if (index_j < 36) {
                    rLeftHandSideMatrix(index_i, index_j) += lhs_aux(i, j);
                }
            }
        }
    }

    KRATOS_CATCH( "" );
}

/***********************************************************************************/
/***********************************************************************************/

void SolidShellElementSprism3D6N::ApplyEASRHS(
    BoundedMatrix<double, 36, 1 >& rRHSFull,
    const EASComponents& rEAS,
    double& AlphaEAS
    )
{
    KRATOS_TRY;

    /* Calculate the RHS */
    noalias(rRHSFull) -= trans(rEAS.mHEAS) * rEAS.mRHSAlpha / rEAS.mStiffAlpha;

    /* Update ALPHA_EAS */
    AlphaEAS -= rEAS.mRHSAlpha / rEAS.mStiffAlpha;

    KRATOS_CATCH( "" );
}

/***********************************************************************************/
/***********************************************************************************/

void SolidShellElementSprism3D6N::CalculateAndAddExternalForces(
    VectorType& rRightHandSideVector,
    GeneralVariables& rVariables,
    Vector& rVolumeForce
    )
{
    KRATOS_TRY;

    const IndexType number_of_nodes = GetGeometry().PointsNumber();

    IndexType index;
    for ( IndexType i = 0; i < number_of_nodes; ++i ) {
        index = 3 * i;
        for ( IndexType j = 0; j < 3; ++j ) {
            rRightHandSideVector[index + j] += rVolumeForce[j]/static_cast<double>(number_of_nodes);
        }
    }

    KRATOS_CATCH("");
}

/***********************************************************************************/
/***********************************************************************************/

void SolidShellElementSprism3D6N::CalculateAndAddInternalForces(
    VectorType& rRightHandSideVector,
    const StressIntegratedComponents& rIntegratedStress,
    const CommonComponents& rCommonComponents,
    const EASComponents& rEAS,
    double& AlphaEAS
    )
{
    KRATOS_TRY;

    BoundedMatrix<double, 36, 1 > rhs_full = ZeroMatrix(36, 1);

    IndexType aux_index = 0;
    for (IndexType i = 0; i < 18; ++i) {
        if (i == 9) aux_index += 9;

        /* Calculate residual forces */
        /* Apply membrane stress, adding the in-plane nodal force contribution */
        /* Nodes 1-3  and 7-9 */
        rhs_full(aux_index + i, 0)     += rIntegratedStress.SMembraneLower[0] * rCommonComponents.BMembraneLower(0, i); // xx
        rhs_full(aux_index + i, 0)     += rIntegratedStress.SMembraneLower[1] * rCommonComponents.BMembraneLower(1, i); // yy
        rhs_full(aux_index + i, 0)     += rIntegratedStress.SMembraneLower[2] * rCommonComponents.BMembraneLower(2, i); // xy

        /* Nodes 4-6  and 10-12 */
        rhs_full(aux_index + i + 9, 0) += rIntegratedStress.SMembraneUpper[0] * rCommonComponents.BMembraneUpper(0, i); // xx
        rhs_full(aux_index + i + 9, 0) += rIntegratedStress.SMembraneUpper[1] * rCommonComponents.BMembraneUpper(1, i); // yy
        rhs_full(aux_index + i + 9, 0) += rIntegratedStress.SMembraneUpper[2] * rCommonComponents.BMembraneUpper(2, i); // xy

        /* Apply transversal forces */
        /* Apply shear stress, adding the transverse nodal force contribution */
        rhs_full(i, 0) += rIntegratedStress.SShearLower[0] * rCommonComponents.BShearLower(0, i); // xz
        rhs_full(i, 0) += rIntegratedStress.SShearLower[1] * rCommonComponents.BShearLower(1, i); // yz
        rhs_full(i, 0) += rIntegratedStress.SShearUpper[0] * rCommonComponents.BShearUpper(0, i); // xz
        rhs_full(i, 0) += rIntegratedStress.SShearUpper[1] * rCommonComponents.BShearUpper(1, i); // yz

        /* Apply normal transverse stress */
        rhs_full(i, 0) += rIntegratedStress.SNormal * rCommonComponents.BNormal(0, i); // zz
    }

    /* Apply EAS stabilization */
    ApplyEASRHS(rhs_full, rEAS, AlphaEAS);

    // Compute vector of IDs
    array_1d<IndexType, 18> id_vector;
    CalculateIdVector(id_vector);

    IndexType index_i;
    for (IndexType i = 0; i < 36; ++i) {
        index_i = i < 18 ? i : id_vector[i - 18];
        if (index_i < 36) {
            rRightHandSideVector[index_i] -= rhs_full(i, 0);
        }
    }

    KRATOS_CATCH( "" );
}

/***********************************************************************************/
/***********************************************************************************/

void SolidShellElementSprism3D6N::SetGeneralVariables(
    GeneralVariables& rVariables,
    ConstitutiveLaw::Parameters& rValues,
    const IndexType rPointNumber
    )
{
    KRATOS_ERROR_IF(rVariables.detF < 0) << "SPRISM ELEMENT: " << this->Id() << "INVERTED: |F| < 0  detF = " << rVariables.detF << std::endl;

    // Compute total F: FT
    rVariables.detFT = rVariables.detF * rVariables.detF0;
    rVariables.FT    = prod( rVariables.F, rVariables.F0 );

    rValues.SetDeterminantF(rVariables.detFT);
    rValues.SetDeformationGradientF(rVariables.FT);
    rValues.SetStrainVector(rVariables.StrainVector);
    rValues.SetStressVector(rVariables.StressVector);
    rValues.SetConstitutiveMatrix(rVariables.ConstitutiveMatrix);

    // Adding the standard prism shape functions
    rValues.SetShapeFunctionsValues(rVariables.N);
    rValues.SetShapeFunctionsDerivatives(rVariables.DN_DX);
}

/***********************************************************************************/
/***********************************************************************************/

void SolidShellElementSprism3D6N::InitializeSystemMatrices(
    MatrixType& rLeftHandSideMatrix,
    VectorType& rRightHandSideVector,
    Flags& rCalculationFlags
    )
{
    // Resizing as needed the LHS
    const WeakPointerVectorNodesType& p_neighbour_nodes = this->GetValue(NEIGHBOUR_NODES);
    const IndexType number_of_nodes = GetGeometry().size() + NumberOfActiveNeighbours(p_neighbour_nodes);
    const IndexType mat_size = number_of_nodes * 3;

    if ( rCalculationFlags.Is(SolidShellElementSprism3D6N::COMPUTE_LHS_MATRIX) ) {// Calculation of the matrix is required
        if ( rLeftHandSideMatrix.size1() != mat_size )
            rLeftHandSideMatrix.resize( mat_size, mat_size, false );

        noalias( rLeftHandSideMatrix ) = ZeroMatrix( mat_size, mat_size ); // Resetting LHS
    }

    // Resizing as needed the RHS
    if ( rCalculationFlags.Is(SolidShellElementSprism3D6N::COMPUTE_RHS_VECTOR) ) { // Calculation of the matrix is required
        if ( rRightHandSideVector.size() != mat_size )
            rRightHandSideVector.resize( mat_size, false );

        rRightHandSideVector = ZeroVector( mat_size ); // Resetting RHS
    }
}

/******************************* COMPUTE KINEMATICS ********************************/
/***********************************************************************************/

void SolidShellElementSprism3D6N::CalculateKinematics(
    GeneralVariables& rVariables,
    const CommonComponents& rCommonComponents,
    const GeometryType::IntegrationPointsArrayType& rIntegrationPoints,
    const IndexType rPointNumber,
    const double AlphaEAS,
    const double ZetaGauss
    )
{
    KRATOS_TRY;

    const double L_1 = 0.5 * (1.0 - ZetaGauss);
    const double L_2 = 0.5 * (1.0 + ZetaGauss);

    const double factor_eas = std::exp(2.0 * AlphaEAS * ZetaGauss);  // EAS factor

    /* Assemble C */
    rVariables.C[0] = L_1 * rCommonComponents.CMembraneLower(0, 0) + L_2 * rCommonComponents.CMembraneUpper(0, 0); // xx
    rVariables.C[1] = L_1 * rCommonComponents.CMembraneLower(1, 0) + L_2 * rCommonComponents.CMembraneUpper(1, 0); // yy
    rVariables.C[2] = factor_eas * rCommonComponents.CNormal;                                            // zz
    rVariables.C[3] = L_1 * rCommonComponents.CMembraneLower(2, 0) + L_2 * rCommonComponents.CMembraneUpper(2, 0); // xy
    rVariables.C[4] = L_1 * rCommonComponents.CShearLower(1, 0)    + L_2 * rCommonComponents.CShearUpper(1, 0);    // yz
    rVariables.C[5] = L_1 * rCommonComponents.CShearLower(0, 0)    + L_2 * rCommonComponents.CShearUpper(0, 0);    // xz

    rVariables.detF = rVariables.C[0] * rVariables.C[1] * rVariables.C[2] + 2 * rVariables.C[3] * rVariables.C[4] * rVariables.C[5]
                    - rVariables.C[5] * rVariables.C[5] * rVariables.C[1] -     rVariables.C[4] * rVariables.C[4] * rVariables.C[0]
                    - rVariables.C[3] * rVariables.C[3] * rVariables.C[2];


    KRATOS_ERROR_IF(rVariables.detF < std::numeric_limits<double>::epsilon()) << "The determinant of C is zero or negative.  det(C): " << rVariables.detF << std::endl;

    rVariables.detF = std::sqrt(rVariables.detF);

    if ( mELementalFlags.Is(SolidShellElementSprism3D6N::TOTAL_UPDATED_LAGRANGIAN)) {
        // PK2 stress measure
        rVariables.StressMeasure = ConstitutiveLaw::StressMeasure_PK2;

        // Jacobian Determinant for the isoparametric and numerical integration
        Matrix J0;
        GeometryUtils::JacobianOnInitialConfiguration(GetGeometry(), rIntegrationPoints[rPointNumber], J0);
        rVariables.detJ = MathUtils<double>::DetMat(J0);
    } else {
        // Cauchy stress measure
        rVariables.StressMeasure = ConstitutiveLaw::StressMeasure_Cauchy;

        //Determinant of the Deformation Gradient F0
        rVariables.detF0 = MathUtils<double>::Det3(mAuxContainer[rPointNumber]);
        rVariables.F0    = mAuxContainer[rPointNumber];
    }

    this->CbartoFbar(rVariables, rPointNumber);

    // Get the shape functions for the order of the integration method [N]
    const Matrix& N_container = rVariables.GetShapeFunctions();

    // Set Shape Functions Values for this integration point
    rVariables.N = row( N_container, rPointNumber);

    KRATOS_CATCH( "" );
}

/***************************** COMPUTE DELTA POSITION ******************************/
/***********************************************************************************/

void SolidShellElementSprism3D6N::CalculateDeltaPosition(Matrix & rDeltaPosition)
{
    KRATOS_TRY;

    for ( IndexType i = 0; i < 6; ++i ) {
        const array_1d<double, 3 > & current_displacement  = GetGeometry()[i].FastGetSolutionStepValue(DISPLACEMENT);
        const array_1d<double, 3 > & previous_displacement = GetGeometry()[i].FastGetSolutionStepValue(DISPLACEMENT, 1);

        for ( IndexType j = 0; j < 3; ++j )
            rDeltaPosition(i,j) = current_displacement[j] - previous_displacement[j];
    }

    KRATOS_CATCH( "" );
}


/***********************************************************************************/
/***********************************************************************************/

void SolidShellElementSprism3D6N::CbartoFbar(
    GeneralVariables& rVariables,
    const int rPointNumber
    )
{
    KRATOS_TRY;

    /* We perform a polar decomposition of the CBar and F(regular) to obtain F_bar */

    /* Decompose C_bar */
    BoundedMatrix<double, 3, 3> eigen_vector_matrix,  eigen_values_matrix;

    // Assemble matrix C_bar
    const Matrix C_bar = MathUtils<double>::VectorToSymmetricTensor(rVariables.C);

    // Decompose matrix C_bar
    MathUtils<double>::EigenSystem<3>(C_bar, eigen_vector_matrix, eigen_values_matrix, 1e-24, 100);

    for (IndexType i = 0; i < 3; ++i)
        eigen_values_matrix(i, i) = std::sqrt(eigen_values_matrix(i, i));

    const Matrix U_bar = prod( eigen_values_matrix, eigen_vector_matrix );

    /* Decompose F */
    Matrix F = ZeroMatrix(3, 3);
    if ( mELementalFlags.Is(SolidShellElementSprism3D6N::TOTAL_UPDATED_LAGRANGIAN)) {
        // Deformation Gradient F [dx_n+1/dx_n]
        noalias(F) = prod( rVariables.j[rPointNumber], mAuxContainer[rPointNumber] );
    } else {
        // Calculating the inverse of the jacobian and the parameters needed [d£/dx_n]
        Matrix InvJ(3, 3);
        MathUtils<double>::InvertMatrix( rVariables.J[rPointNumber], InvJ, rVariables.detJ);

        // Deformation Gradient F [dx_n+1/dx_n]
        noalias(F) = prod( rVariables.j[rPointNumber], InvJ );
    }

    // Compute R
    Matrix R(3, 3);
    Matrix U(3, 3);
    ConstitutiveLawUtilities<6>::PolarDecomposition(F, R, U);

    /* Calculate F_bar */
    noalias(rVariables.F) = prod(R, U_bar);

    KRATOS_CATCH( "" );
}

/***********************************************************************************/
/***********************************************************************************/

void SolidShellElementSprism3D6N::CalculateDeformationMatrix(
    Matrix& rB,
    const CommonComponents& rCommonComponents,
    const double ZetaGauss,
    const double AlphaEAS
    )
{
    KRATOS_TRY;

    rB.clear(); // Set all components to zero

    const double L1 = 0.5 * (1.0 - ZetaGauss);
    const double L2 = 0.5 * (1.0 + ZetaGauss);

    const double factor_eas = std::exp(2.0 * AlphaEAS * ZetaGauss); // EAS factor

    for (IndexType index = 0; index < 9; ++index) {
        /* Element nodes */ // Note: It's important to consider the Voigt notation order considered in Kratos
        // Lower face
        rB(0, index)      = L1 * rCommonComponents.BMembraneLower(0, index);  // xx
        rB(1, index)      = L1 * rCommonComponents.BMembraneLower(1, index);  // yy
        rB(2, index)      = factor_eas * rCommonComponents.BNormal(0, index);     // zz
        rB(3, index)      = L1 * rCommonComponents.BMembraneLower(2, index);  // xy
        rB(4, index)      = L1 * rCommonComponents.BShearLower(1, index) + L2 * rCommonComponents.BShearUpper(1, index); // yz
        rB(5, index)      = L1 * rCommonComponents.BShearLower(0, index) + L2 * rCommonComponents.BShearUpper(0, index); // xz
        // Upper face
        rB(0, index + 9)  = L2 * rCommonComponents.BMembraneUpper(0, index);  // xx
        rB(1, index + 9)  = L2 * rCommonComponents.BMembraneUpper(1, index);  // yy
        rB(2, index + 9)  = factor_eas * rCommonComponents.BNormal(0, index + 9); // zz
        rB(3, index + 9)  = L2 * rCommonComponents.BMembraneUpper(2, index);  // xy
        rB(4, index + 9)  = L1 * rCommonComponents.BShearLower(1, index + 9) + L2 * rCommonComponents.BShearUpper(1, index + 9); // yz
        rB(5, index + 9)  = L1 * rCommonComponents.BShearLower(0, index + 9) + L2 * rCommonComponents.BShearUpper(0, index + 9); // xz

        /* Neighbour nodes */
        // Lower face
        rB(0, index + 18) = L1 * rCommonComponents.BMembraneLower(0, index + 9); // xx
        rB(1, index + 18) = L1 * rCommonComponents.BMembraneLower(1, index + 9); // yy
        rB(3, index + 18) = L1 * rCommonComponents.BMembraneLower(2, index + 9); // xy
        // Upper face
        rB(0, index + 27) = L2 * rCommonComponents.BMembraneUpper(0, index + 9); // xx
        rB(1, index + 27) = L2 * rCommonComponents.BMembraneUpper(1, index + 9); // yy
        rB(3, index + 27) = L2 * rCommonComponents.BMembraneUpper(2, index + 9); // xy
    }

    KRATOS_CATCH( "" );
}

/***********************************************************************************/
/***********************************************************************************/

void SolidShellElementSprism3D6N::InitializeGeneralVariables(GeneralVariables& rVariables)
{
    // StressMeasure_PK1             //stress related to reference configuration non-symmetric
    // StressMeasure_PK2             //stress related to reference configuration
    // StressMeasure_Kirchhoff       //stress related to current   configuration
    // StressMeasure_Cauchy          //stress related to current   configuration

    // StressMeasure
    if ( mELementalFlags.Is(SolidShellElementSprism3D6N::TOTAL_UPDATED_LAGRANGIAN))
        rVariables.StressMeasure = ConstitutiveLaw::StressMeasure_PK2;
    else
        rVariables.StressMeasure = ConstitutiveLaw::StressMeasure_Cauchy;

    // Doubles
    rVariables.detF  = 1.0;
    rVariables.detF0 = 1.0;
    rVariables.detFT = 1.0;
    rVariables.detJ  = 1.0;

    // Vectors
    rVariables.StrainVector = ZeroVector(6);
    rVariables.StressVector = ZeroVector(6);
    rVariables.C = ZeroVector(6);
    rVariables.N = ZeroVector(6);

    // Matrices
    rVariables.F  = IdentityMatrix(3);
    rVariables.F0 = IdentityMatrix(3);
    rVariables.FT = IdentityMatrix(3);
    rVariables.B  = ZeroMatrix(6, 36);

    rVariables.DN_DX = ZeroMatrix(6, 3);
    rVariables.ConstitutiveMatrix = ZeroMatrix(6, 6);

    // Reading shape functions
    rVariables.SetShapeFunctions(GetGeometry().ShapeFunctionsValues( this->GetIntegrationMethod() ));

    // Jacobians
    rVariables.J.resize(1, false);
    rVariables.j.resize(1, false);
    rVariables.J[0] = ZeroMatrix(1, 1);
    rVariables.j[0] = ZeroMatrix(1, 1);

    // Calculating the current jacobian from cartesian coordinates to parent coordinates for all integration points [dx_n+1/d£]
    rVariables.j = GetGeometry().Jacobian( rVariables.j, this->GetIntegrationMethod() );

    if ( mELementalFlags.Is(SolidShellElementSprism3D6N::TOTAL_UPDATED_LAGRANGIAN) == false ) {
        //Calculate Delta Position
        Matrix delta_position( 6 , 3);
        this->CalculateDeltaPosition(delta_position);
        rVariables.J = GetGeometry().Jacobian( rVariables.J, this->GetIntegrationMethod(), delta_position);
    }

    // Computing gradient
    const IndexType integration_point_number = GetGeometry().IntegrationPointsNumber( this->GetIntegrationMethod() );
    GeometryType::ShapeFunctionsGradientsType DN_DX(integration_point_number, ZeroMatrix(6, 3));
    const GeometryType::ShapeFunctionsGradientsType& DN_De = GetGeometry().ShapeFunctionsLocalGradients(this->GetIntegrationMethod());
    double detJ;
    Matrix inv_j;
    for (IndexType i_point = 0; i_point < integration_point_number; ++i_point) {
        MathUtils<double>::InvertMatrix( rVariables.j[i_point], inv_j, detJ );
        noalias(DN_DX[i_point]) = prod(DN_De[i_point], inv_j);
    }
    rVariables.SetShapeFunctionsGradients(DN_DX);
}

/***********************************************************************************/
/***********************************************************************************/

void SolidShellElementSprism3D6N::FinalizeStepVariables(
    GeneralVariables & rVariables,
    const IndexType rPointNumber
    )
{
    if ( mELementalFlags.Is(SolidShellElementSprism3D6N::TOTAL_UPDATED_LAGRANGIAN) == false ) {
        // Update internal (historical) variables
        mAuxContainer[rPointNumber] = prod(rVariables.F, rVariables.F0);
    }
}

/***********************************************************************************/
/***********************************************************************************/

void SolidShellElementSprism3D6N::GetHistoricalVariables(
    GeneralVariables& rVariables,
    const IndexType rPointNumber
    )
{
    /* Deformation Gradient F ( set to identity ) */
    const IndexType size =  rVariables.F.size1();

    rVariables.detF  = 1.0;
    rVariables.F     = IdentityMatrix(size);
}

/**************************** CALCULATE VOLUME CHANGE ******************************/
/***********************************************************************************/

void SolidShellElementSprism3D6N::CalculateVolumeChange( double& rVolumeChange, GeneralVariables& rVariables )
{
    KRATOS_TRY;

    if ( mELementalFlags.Is(SolidShellElementSprism3D6N::TOTAL_UPDATED_LAGRANGIAN) == true )
        rVolumeChange = 1.0;
    else
        rVolumeChange = 1.0 / (rVariables.detF * rVariables.detF0);

    KRATOS_CATCH( "" );
}

/************************* CALCULATE VOLUME ACCELERATION ***************************/
/***********************************************************************************/

void SolidShellElementSprism3D6N::CalculateVolumeForce(
    Vector& rVolumeForce,
    GeneralVariables& rVariables,
    const double IntegrationWeight
    )
{
    KRATOS_TRY;

    array_1d<double,3> volume_acceleration = ZeroVector(3);
    if (GetProperties().Has( VOLUME_ACCELERATION ))
        volume_acceleration = GetProperties()[VOLUME_ACCELERATION];
    else if( GetGeometry()[0].SolutionStepsDataHas(VOLUME_ACCELERATION) ) {
        for (unsigned int i_node = 0; i_node < this->GetGeometry().size(); ++i_node)
            volume_acceleration += rVariables.N[i_node] * GetGeometry()[i_node].FastGetSolutionStepValue(VOLUME_ACCELERATION);
    }

    // Compute volume change
    double volume_change;
    this->CalculateVolumeChange( volume_change, rVariables );

    rVolumeForce += volume_acceleration * IntegrationWeight * volume_change * GetProperties()[DENSITY];

    KRATOS_CATCH( "" );
}

/***********************************************************************************/
/***********************************************************************************/

void SolidShellElementSprism3D6N::save( Serializer& rSerializer ) const
{
    KRATOS_SERIALIZE_SAVE_BASE_CLASS(rSerializer, BaseSolidElement);
    rSerializer.save("FinalizedStep",mFinalizedStep);
    rSerializer.save("HistoricalF0",mAuxContainer);
}

/***********************************************************************************/
/***********************************************************************************/

void SolidShellElementSprism3D6N::load( Serializer& rSerializer )
{
    KRATOS_SERIALIZE_LOAD_BASE_CLASS(rSerializer, BaseSolidElement);
    rSerializer.load("FinalizedStep",mFinalizedStep);
    rSerializer.load("HistoricalF0",mAuxContainer);
}

} // Namespace Kratos.<|MERGE_RESOLUTION|>--- conflicted
+++ resolved
@@ -564,11 +564,7 @@
     ProcessInfo& rCurrentProcessInfo
     )
 {
-<<<<<<< HEAD
-    WeakPointerVectorNodesType& p_neighbour_nodes = this->GetValue(NEIGHBOUR_NODES);
-=======
     const WeakPointerVectorNodesType& p_neighbour_nodes = this->GetValue(NEIGHBOUR_NODES);
->>>>>>> 54c2fd17
     const IndexType mat_size = GetGeometry().size() + NumberOfActiveNeighbours(p_neighbour_nodes) * 3;
 
     StructuralMechanicsElementUtilities::CalculateRayleighDampingMatrix(
