// KRATOS  ___|  |                   |                   |
//       \___ \  __|  __| |   |  __| __| |   |  __| _` | |
//             | |   |    |   | (    |   |   | |   (   | |
//       _____/ \__|_|   \__,_|\___|\__|\__,_|_|  \__,_|_| MECHANICS
//
//  License:		 BSD License
//					 license: structural_mechanics_application/license.txt
//
//  Main authors:    Riccardo Rossi
//                   Vicente Mataix Ferrándiz
//

// System includes

// External includes


// Project includes
#include "includes/define.h"
#include "custom_elements/total_lagrangian.h"
#include "utilities/math_utils.h"
#include "includes/constitutive_law.h"
#include "structural_mechanics_application_variables.h"
#include "custom_utilities/structural_mechanics_math_utilities.hpp"

namespace Kratos
{

    TotalLagrangian::TotalLagrangian( IndexType NewId, GeometryType::Pointer pGeometry )
            : BaseSolidElement( NewId, pGeometry )
    {
        //DO NOT ADD DOFS HERE!!!
    }

    //************************************************************************************
    //************************************************************************************

    TotalLagrangian::TotalLagrangian( IndexType NewId, GeometryType::Pointer pGeometry, PropertiesType::Pointer pProperties )
            : BaseSolidElement( NewId, pGeometry, pProperties )
    {
    }

    Element::Pointer TotalLagrangian::Create( IndexType NewId, NodesArrayType const& ThisNodes, PropertiesType::Pointer pProperties ) const
    {
        return Element::Pointer( new TotalLagrangian( NewId, GetGeometry().Create( ThisNodes ), pProperties ) );
    }

    TotalLagrangian::~TotalLagrangian()
    {
    }

    //************************************************************************************
    //************************************************************************************

    void TotalLagrangian::CalculateAll( 
        MatrixType& rLeftHandSideMatrix,
        VectorType& rRightHandSideVector,
        ProcessInfo& rCurrentProcessInfo,
        const bool CalculateStiffnessMatrixFlag,
        const bool CalculateResidualVectorFlag 
        )
    {
        KRATOS_TRY;

        const unsigned int number_of_nodes = GetGeometry().size();
        const unsigned int dimension = GetGeometry().WorkingSpaceDimension();
        const unsigned int strain_size = GetProperties().GetValue( CONSTITUTIVE_LAW )->GetStrainSize();

        KinematicVariables this_kinematic_variables(strain_size, dimension, number_of_nodes);
        ConstitutiveVariables this_constitutive_variables(strain_size);
        
        // Resizing as needed the LHS
        const unsigned int mat_size = number_of_nodes * dimension;

        if ( CalculateStiffnessMatrixFlag == true ) //calculation of the matrix is required
        {
            if ( rLeftHandSideMatrix.size1() != mat_size )
            {
                rLeftHandSideMatrix.resize( mat_size, mat_size, false );
            }

            noalias( rLeftHandSideMatrix ) = ZeroMatrix( mat_size, mat_size ); //resetting LHS
        }

        // Resizing as needed the RHS
        if ( CalculateResidualVectorFlag == true ) //calculation of the matrix is required
        {
            if ( rRightHandSideVector.size() != mat_size )
            {
                rRightHandSideVector.resize( mat_size, false );
            }

            rRightHandSideVector = ZeroVector( mat_size ); //resetting RHS
        }

        // Reading integration points
        const GeometryType::IntegrationPointsArrayType& integration_points = GetGeometry().IntegrationPoints(  );
<<<<<<< HEAD

        // Auxiliary terms
        Vector body_force = ZeroVector(3);
=======
>>>>>>> fd5a890c
        
        ConstitutiveLaw::Parameters Values(GetGeometry(),GetProperties(),rCurrentProcessInfo);
        
        // Set constitutive law flags:
        Flags& ConstitutiveLawOptions=Values.GetOptions();
        ConstitutiveLawOptions.Set(ConstitutiveLaw::COMPUTE_STRAIN, false);
        ConstitutiveLawOptions.Set(ConstitutiveLaw::COMPUTE_STRESS, true);
        ConstitutiveLawOptions.Set(ConstitutiveLaw::COMPUTE_CONSTITUTIVE_TENSOR, true);
        
        // If strain has to be computed inside of the constitutive law with PK2
        Values.SetStrainVector(this_constitutive_variables.StrainVector); //this is the input  parameter

        // Contribution to external forces
        const Vector body_force = this->GetBodyForce();
        
        for ( unsigned int point_number = 0; point_number < integration_points.size(); point_number++ )
        {
            // Compute element kinematics B, F, DN_DX ...
            CalculateKinematicVariables(this_kinematic_variables, point_number, integration_points);
            
            // Compute material reponse
<<<<<<< HEAD
            CalculateConstitutiveVariables(this_kinematic_variables, this_constitutive_variables, Values, point_number, integration_points);

            // Calculating weights for integration on the reference configuration
            double IntToReferenceWeight = GetIntegrationWeight(integration_points, point_number, this_kinematic_variables.detJ0); 
=======
            CalculateConstitutiveVariables(this_kinematic_variables, this_constitutive_variables, Values, point_number, integration_points, GetStressMeasure());

            // Calculating weights for integration on the reference configuration
            double int_to_reference_weight = GetIntegrationWeight(integration_points, point_number, this_kinematic_variables.detJ0); 
>>>>>>> fd5a890c

            if ( dimension == 2 && GetProperties().Has( THICKNESS )) 
            {
                int_to_reference_weight *= GetProperties()[THICKNESS];
            }

            if ( CalculateStiffnessMatrixFlag == true ) //calculation of the matrix is required
            {
                // Contributions to stiffness matrix calculated on the reference config
                /* Material stiffness matrix */
<<<<<<< HEAD
                Matrix temp = prod(this_constitutive_variables.D, this_kinematic_variables.B);
                noalias( rLeftHandSideMatrix ) += IntToReferenceWeight *prod( trans( this_kinematic_variables.B ), temp);
                
                /* Geometric stiffness matrix */
                CalculateAndAddKg( rLeftHandSideMatrix, this_kinematic_variables.DN_DX, this_constitutive_variables.StressVector, IntToReferenceWeight );
=======
                this->CalculateAndAddKm( rLeftHandSideMatrix, this_kinematic_variables.B, this_constitutive_variables.D, int_to_reference_weight );

                /* Geometric stiffness matrix */
                this->CalculateAndAddKg( rLeftHandSideMatrix, this_kinematic_variables.DN_DX, this_constitutive_variables.StressVector, int_to_reference_weight );
>>>>>>> fd5a890c
            }

            if ( CalculateResidualVectorFlag == true ) //calculation of the matrix is required
            {
<<<<<<< HEAD
                // Contribution to external forces
                if (GetProperties().Has( VOLUME_ACCELERATION ) == true)
                {
                    body_force += GetProperties()[VOLUME_ACCELERATION];
                }
                if( GetGeometry()[0].SolutionStepsDataHas(VOLUME_ACCELERATION) )
                {
                    body_force += GetGeometry()[0].FastGetSolutionStepValue(VOLUME_ACCELERATION);
                }

                // Operation performed: rRightHandSideVector += ExtForce*IntToReferenceWeight
                CalculateAndAdd_ExtForceContribution( this_kinematic_variables.N, rCurrentProcessInfo, body_force, rRightHandSideVector, IntToReferenceWeight );

                // Operation performed: rRightHandSideVector -= IntForce*IntToReferenceWeight
                noalias( rRightHandSideVector ) -= IntToReferenceWeight * prod( trans( this_kinematic_variables.B ), this_constitutive_variables.StressVector );
=======
                this->CalculateAndAddResidualVector(rRightHandSideVector, this_kinematic_variables, rCurrentProcessInfo, body_force, this_constitutive_variables.StressVector, int_to_reference_weight);
>>>>>>> fd5a890c
            }
        }

        KRATOS_CATCH( "" )
    }

    //************************************************************************************
    //************************************************************************************
    
    void TotalLagrangian::CalculateKinematicVariables(
        KinematicVariables& rThisKinematicVariables,
        const unsigned int PointNumber,
        const GeometryType::IntegrationPointsArrayType& IntegrationPoints
        )
    {
<<<<<<< HEAD
        // Shape functions
        rThisKinematicVariables.N = GetGeometry().ShapeFunctionsValues(rThisKinematicVariables.N, IntegrationPoints[PointNumber].Coordinates());

        // Calculating actual jacobian
        Matrix J;
        J = GetGeometry().Jacobian( J, PointNumber );
    
        rThisKinematicVariables.detJ0 = CalculateDerivativesOnReference(rThisKinematicVariables.J0, rThisKinematicVariables.InvJ0, rThisKinematicVariables.DN_DX, PointNumber, GetGeometry().GetDefaultIntegrationMethod());

        // Deformation gradient
        noalias( rThisKinematicVariables.F ) = prod( J, rThisKinematicVariables.InvJ0 );

        // Calculating operator B
        const unsigned int strain_size = (rThisKinematicVariables.B).size1();
        CalculateB( rThisKinematicVariables.B, rThisKinematicVariables.F, rThisKinematicVariables.DN_DX, strain_size, IntegrationPoints, PointNumber );
    }

    //************************************************************************************
    //************************************************************************************
    
    void TotalLagrangian::CalculateConstitutiveVariables(
        KinematicVariables& rThisKinematicVariables, 
        ConstitutiveVariables& rThisConstitutiveVariables, 
        ConstitutiveLaw::Parameters& rValues,
        const unsigned int PointNumber,
        const GeometryType::IntegrationPointsArrayType& IntegrationPoints,
        const Vector Displacements
        )
    {
        // Axisymmetric case
        if (rThisConstitutiveVariables.StrainVector.size() == 4)
        {
            rThisKinematicVariables.F.resize(3, 3); // We keep the old values
            for (unsigned int index = 0; index < 1; index++)
            {
                rThisKinematicVariables.F(index, 2) = 0.0;
                rThisKinematicVariables.F(2, index) = 0.0;
            }

            rThisKinematicVariables.N = GetGeometry().ShapeFunctionsValues( rThisKinematicVariables.N, IntegrationPoints[PointNumber].Coordinates() );
            const double current_radius = StructuralMechanicsMathUtilities::CalculateRadius(rThisKinematicVariables.N, GetGeometry(), Current);
            const double initial_radius = StructuralMechanicsMathUtilities::CalculateRadius(rThisKinematicVariables.N, GetGeometry(), Initial);
            rThisKinematicVariables.F(2, 2) = current_radius/initial_radius;
        }
        
        // Here we essentially set the input parameters
        rThisKinematicVariables.detF = MathUtils<double>::Det(rThisKinematicVariables.F);
        rValues.SetDeterminantF(rThisKinematicVariables.detF); //assuming the determinant is computed somewhere else
        rValues.SetDeformationGradientF(rThisKinematicVariables.F); //F computed somewhere else
        
        // Here we set the space on which the results shall be written
        rValues.SetConstitutiveMatrix(rThisConstitutiveVariables.D); //assuming the determinant is computed somewhere else
        rValues.SetStressVector(rThisConstitutiveVariables.StressVector); //F computed somewhere else
        
        // Actually do the computations in the ConstitutiveLaw    
        mConstitutiveLawVector[PointNumber]->CalculateMaterialResponsePK2(rValues); //here the calculations are actually done 
    }

    //************************************************************************************
    //************************************************************************************

    inline void TotalLagrangian::CalculateAndAdd_ExtForceContribution(
        const Vector& N,
        const ProcessInfo& CurrentProcessInfo,
        Vector& body_force,
        VectorType& rRightHandSideVector,
        double weight
    )
    {
        KRATOS_TRY
=======
        const IntegrationMethod this_integration_method = GetGeometry().GetDefaultIntegrationMethod();
        
        // Shape functions
        rThisKinematicVariables.N = GetGeometry().ShapeFunctionsValues(rThisKinematicVariables.N, IntegrationPoints[PointNumber].Coordinates());

        // Calculating jacobian
        Matrix J;
        J = GetGeometry().Jacobian( J, PointNumber, this_integration_method );
        
        rThisKinematicVariables.detJ0 = CalculateDerivativesOnReferenceConfiguration(rThisKinematicVariables.J0, rThisKinematicVariables.InvJ0, rThisKinematicVariables.DN_DX, PointNumber, this_integration_method);
        
        if (rThisKinematicVariables.detJ0 < 0.0)
        {
            KRATOS_ERROR << "WARNING:: ELEMENT ID: " << this->Id() << " INVERTED. DETJ0: " << rThisKinematicVariables.detJ0 << std::endl;
        }
>>>>>>> fd5a890c
        
        // Deformation gradient
        noalias( rThisKinematicVariables.F ) = prod( J, rThisKinematicVariables.InvJ0 );

        // Axisymmetric case
        const unsigned int strain_size = (rThisKinematicVariables.B).size1();
        if (strain_size == 4)
        {
            rThisKinematicVariables.F.resize(3, 3); // We keep the old values
            for (unsigned int index = 0; index < 1; index++)
            {
                rThisKinematicVariables.F(index, 2) = 0.0;
                rThisKinematicVariables.F(2, index) = 0.0;
            }

            rThisKinematicVariables.N = GetGeometry().ShapeFunctionsValues( rThisKinematicVariables.N, IntegrationPoints[PointNumber].Coordinates() );
            const double current_radius = StructuralMechanicsMathUtilities::CalculateRadius(rThisKinematicVariables.N, GetGeometry(), Current);
            const double initial_radius = StructuralMechanicsMathUtilities::CalculateRadius(rThisKinematicVariables.N, GetGeometry(), Initial);
            rThisKinematicVariables.F(2, 2) = current_radius/initial_radius;
        }
        
        rThisKinematicVariables.detF = MathUtils<double>::Det(rThisKinematicVariables.F);
        
        // Calculating operator B
        CalculateB( rThisKinematicVariables.B, rThisKinematicVariables.F, rThisKinematicVariables.DN_DX, strain_size, IntegrationPoints, PointNumber );
    }

    //************************************************************************************
    //************************************************************************************
<<<<<<< HEAD

    void TotalLagrangian::CalculateB(
        Matrix& B,
        Matrix& F,
        Matrix& DN_DX,
        unsigned int StrainSize,
=======
    
    void TotalLagrangian::CalculateConstitutiveVariables(
        KinematicVariables& rThisKinematicVariables, 
        ConstitutiveVariables& rThisConstitutiveVariables, 
        ConstitutiveLaw::Parameters& rValues,
        const unsigned int PointNumber,
        const GeometryType::IntegrationPointsArrayType& IntegrationPoints,
        const ConstitutiveLaw::StressMeasure ThisStressMeasure,
        const Vector Displacements
        )
    {        
        // Here we essentially set the input parameters
        rValues.SetDeterminantF(rThisKinematicVariables.detF); //assuming the determinant is computed somewhere else
        rValues.SetDeformationGradientF(rThisKinematicVariables.F); //F computed somewhere else
        
        // Here we set the space on which the results shall be written
        rValues.SetConstitutiveMatrix(rThisConstitutiveVariables.D); //assuming the determinant is computed somewhere else
        rValues.SetStressVector(rThisConstitutiveVariables.StressVector); //F computed somewhere else
        
        // Actually do the computations in the ConstitutiveLaw    
        mConstitutiveLawVector[PointNumber]->CalculateMaterialResponse(rValues, ThisStressMeasure); //here the calculations are actually done 
    }

    //************************************************************************************
    //************************************************************************************

    void TotalLagrangian::CalculateB(
        Matrix& B,
        const Matrix& F,
        const Matrix& DN_DX,
        const unsigned int StrainSize,
>>>>>>> fd5a890c
        const GeometryType::IntegrationPointsArrayType& IntegrationPoints,
        const unsigned int PointNumber
        )
    {
        KRATOS_TRY
        
        const unsigned int number_of_nodes = GetGeometry().PointsNumber();
        const unsigned int dimension = GetGeometry().WorkingSpaceDimension();

        // For axisymmetric case
        Vector N;
        double Radius = 0.0f;
        
        if ( StrainSize == 4 )
        {
            N = GetGeometry().ShapeFunctionsValues( N, IntegrationPoints[PointNumber].Coordinates() );
            Radius = StructuralMechanicsMathUtilities::CalculateRadius(N, GetGeometry());
        }
        
        for ( unsigned int i = 0; i < number_of_nodes; i++ )
        {
            const unsigned int index = dimension * i;

            if ( StrainSize == 3 )
            {
                B( 0, index + 0 ) = F( 0, 0 ) * DN_DX( i, 0 );
                B( 0, index + 1 ) = F( 1, 0 ) * DN_DX( i, 0 );
                B( 1, index + 0 ) = F( 0, 1 ) * DN_DX( i, 1 );
                B( 1, index + 1 ) = F( 1, 1 ) * DN_DX( i, 1 );
                B( 2, index + 0 ) = F( 0, 0 ) * DN_DX( i, 1 ) + F( 0, 1 ) * DN_DX( i, 0 );
                B( 2, index + 1 ) = F( 1, 0 ) * DN_DX( i, 1 ) + F( 1, 1 ) * DN_DX( i, 0 );
            }
            else if ( StrainSize == 4 )
            {
                B( 0, index + 0 ) = F( 0, 0 ) * DN_DX( i, 0 );
                B( 0, index + 1 ) = F( 1, 0 ) * DN_DX( i, 0 );
                B( 1, index + 1 ) = F( 0, 1 ) * DN_DX( i, 1 );
                B( 1, index + 1 ) = F( 1, 1 ) * DN_DX( i, 1 );
                B( 2, index + 0 ) = N[i]/Radius;
                B( 3, index + 0 ) = F( 0, 0 ) * DN_DX( i, 1 ) + F( 0, 1 ) * DN_DX( i, 0 );
                B( 3, index + 1 ) = F( 1, 0 ) * DN_DX( i, 1 ) + F( 1, 1 ) * DN_DX( i, 0 );
            }
            else
            {
                B( 0, index + 0 ) = F( 0, 0 ) * DN_DX( i, 0 );
                B( 0, index + 1 ) = F( 1, 0 ) * DN_DX( i, 0 );
                B( 0, index + 2 ) = F( 2, 0 ) * DN_DX( i, 0 );
                B( 1, index + 0 ) = F( 0, 1 ) * DN_DX( i, 1 );
                B( 1, index + 1 ) = F( 1, 1 ) * DN_DX( i, 1 );
                B( 1, index + 2 ) = F( 2, 1 ) * DN_DX( i, 1 );
                B( 2, index + 0 ) = F( 0, 2 ) * DN_DX( i, 2 );
                B( 2, index + 1 ) = F( 1, 2 ) * DN_DX( i, 2 );
                B( 2, index + 2 ) = F( 2, 2 ) * DN_DX( i, 2 );
                B( 3, index + 0 ) = F( 0, 0 ) * DN_DX( i, 1 ) + F( 0, 1 ) * DN_DX( i, 0 );
                B( 3, index + 1 ) = F( 1, 0 ) * DN_DX( i, 1 ) + F( 1, 1 ) * DN_DX( i, 0 );
                B( 3, index + 2 ) = F( 2, 0 ) * DN_DX( i, 1 ) + F( 2, 1 ) * DN_DX( i, 0 );
                B( 4, index + 0 ) = F( 0, 1 ) * DN_DX( i, 2 ) + F( 0, 2 ) * DN_DX( i, 1 );
                B( 4, index + 1 ) = F( 1, 1 ) * DN_DX( i, 2 ) + F( 1, 2 ) * DN_DX( i, 1 );
                B( 4, index + 2 ) = F( 2, 1 ) * DN_DX( i, 2 ) + F( 2, 2 ) * DN_DX( i, 1 );
                B( 5, index + 0 ) = F( 0, 2 ) * DN_DX( i, 0 ) + F( 0, 0 ) * DN_DX( i, 2 );
                B( 5, index + 1 ) = F( 1, 2 ) * DN_DX( i, 0 ) + F( 1, 0 ) * DN_DX( i, 2 );
                B( 5, index + 2 ) = F( 2, 2 ) * DN_DX( i, 0 ) + F( 2, 0 ) * DN_DX( i, 2 );
            }
        }

        KRATOS_CATCH( "" )
    }

    //************************************************************************************
    //************************************************************************************

    int  TotalLagrangian::Check( const ProcessInfo& rCurrentProcessInfo )
    {
        KRATOS_TRY

        const unsigned int dimension = this->GetGeometry().WorkingSpaceDimension();

        // Verify that the variables are correctly initialized

        if ( VELOCITY.Key() == 0 )
        {
            KRATOS_ERROR << "VELOCITY has Key zero! (check if the application is correctly registered"<< std::endl;
        }

        if ( DISPLACEMENT.Key() == 0 )
        {
            KRATOS_ERROR << "DISPLACEMENT has Key zero! (check if the application is correctly registered"<< std::endl;
        }

        if ( ACCELERATION.Key() == 0 )
        {
            KRATOS_ERROR << "ACCELERATION has Key zero! (check if the application is correctly registered"<< std::endl;
        }

        if ( DENSITY.Key() == 0 )
        {
            KRATOS_ERROR << "DENSITY has Key zero! (check if the application is correctly registered"<< std::endl;
        }

        if ( VOLUME_ACCELERATION.Key() == 0 )
        {
            KRATOS_ERROR << "VOLUME_ACCELERATION has Key zero! (check if the application is correctly registered"<< std::endl;
        }

        if ( THICKNESS.Key() == 0 )
        {
            KRATOS_ERROR << "THICKNESS has Key zero! (check if the application is correctly registered"<< std::endl;
        }

        //verify that the dofs exist
        for ( unsigned int i = 0; i < this->GetGeometry().size(); i++ )
        {
            if ( this->GetGeometry()[i].SolutionStepsDataHas( DISPLACEMENT ) == false )
            {
                KRATOS_ERROR << "Missing variable DISPLACEMENT on node " << this->GetGeometry()[i].Id() << std::endl;
            }

            if ( this->GetGeometry()[i].HasDofFor( DISPLACEMENT_X ) == false || this->GetGeometry()[i].HasDofFor( DISPLACEMENT_Y ) == false || this->GetGeometry()[i].HasDofFor( DISPLACEMENT_Z ) == false )
            {
                KRATOS_ERROR << "missing one of the dofs for the variable DISPLACEMENT on node " << GetGeometry()[i].Id() << std::endl;
            }
        }

        //verify that the constitutive law exists
        if ( this->GetProperties().Has( CONSTITUTIVE_LAW ) == false )
        {
            KRATOS_ERROR << "Constitutive law not provided for property " << this->GetProperties().Id() << std::endl;
        }

        //verify that the constitutive law has the correct dimension
        if ( dimension == 2 )
        {
//             if ( this->GetProperties().Has( THICKNESS ) == false ) // NOTE: Not mandatory
//             {
//                 KRATOS_ERROR << "THICKNESS not provided for element " << this->Id() << std::endl;
//             }

            if ( this->GetProperties().GetValue( CONSTITUTIVE_LAW )->GetStrainSize() < 3 || this->GetProperties().GetValue( CONSTITUTIVE_LAW )->GetStrainSize() > 4)
            {
                KRATOS_ERROR << "Wrong constitutive law used. This is a 2D element! expected strain size is 3 or 4 (el id = ) " << this->Id() << std::endl;
            }
        }
        else
        {
            if ( this->GetProperties().GetValue( CONSTITUTIVE_LAW )->GetStrainSize() != 6 )
            {
                KRATOS_ERROR << "Wrong constitutive law used. This is a 3D element! expected strain size is 6 (el id = ) "<<  this->Id() << std::endl;
            }
        }

        //check constitutive law
        for ( unsigned int i = 0; i < mConstitutiveLawVector.size(); i++ )
        {
            return mConstitutiveLawVector[i]->Check( GetProperties(), GetGeometry(), rCurrentProcessInfo );
        }

        //check if it is in the XY plane for 2D case


        return 0;

        KRATOS_CATCH( "" );
    }

    //************************************************************************************
    //************************************************************************************

    void TotalLagrangian::save( Serializer& rSerializer ) const
    {
        rSerializer.save( "Name", "TotalLagrangian" );
        KRATOS_SERIALIZE_SAVE_BASE_CLASS( rSerializer, BaseSolidElement );
    }
    
    //************************************************************************************
    //************************************************************************************
    
    void TotalLagrangian::load( Serializer& rSerializer )
    {
        KRATOS_SERIALIZE_LOAD_BASE_CLASS( rSerializer, BaseSolidElement );
    }

} // Namespace Kratos

<|MERGE_RESOLUTION|>--- conflicted
+++ resolved
@@ -95,12 +95,6 @@
 
         // Reading integration points
         const GeometryType::IntegrationPointsArrayType& integration_points = GetGeometry().IntegrationPoints(  );
-<<<<<<< HEAD
-
-        // Auxiliary terms
-        Vector body_force = ZeroVector(3);
-=======
->>>>>>> fd5a890c
         
         ConstitutiveLaw::Parameters Values(GetGeometry(),GetProperties(),rCurrentProcessInfo);
         
@@ -122,17 +116,10 @@
             CalculateKinematicVariables(this_kinematic_variables, point_number, integration_points);
             
             // Compute material reponse
-<<<<<<< HEAD
-            CalculateConstitutiveVariables(this_kinematic_variables, this_constitutive_variables, Values, point_number, integration_points);
-
-            // Calculating weights for integration on the reference configuration
-            double IntToReferenceWeight = GetIntegrationWeight(integration_points, point_number, this_kinematic_variables.detJ0); 
-=======
             CalculateConstitutiveVariables(this_kinematic_variables, this_constitutive_variables, Values, point_number, integration_points, GetStressMeasure());
 
             // Calculating weights for integration on the reference configuration
             double int_to_reference_weight = GetIntegrationWeight(integration_points, point_number, this_kinematic_variables.detJ0); 
->>>>>>> fd5a890c
 
             if ( dimension == 2 && GetProperties().Has( THICKNESS )) 
             {
@@ -143,41 +130,15 @@
             {
                 // Contributions to stiffness matrix calculated on the reference config
                 /* Material stiffness matrix */
-<<<<<<< HEAD
-                Matrix temp = prod(this_constitutive_variables.D, this_kinematic_variables.B);
-                noalias( rLeftHandSideMatrix ) += IntToReferenceWeight *prod( trans( this_kinematic_variables.B ), temp);
-                
-                /* Geometric stiffness matrix */
-                CalculateAndAddKg( rLeftHandSideMatrix, this_kinematic_variables.DN_DX, this_constitutive_variables.StressVector, IntToReferenceWeight );
-=======
                 this->CalculateAndAddKm( rLeftHandSideMatrix, this_kinematic_variables.B, this_constitutive_variables.D, int_to_reference_weight );
 
                 /* Geometric stiffness matrix */
                 this->CalculateAndAddKg( rLeftHandSideMatrix, this_kinematic_variables.DN_DX, this_constitutive_variables.StressVector, int_to_reference_weight );
->>>>>>> fd5a890c
             }
 
             if ( CalculateResidualVectorFlag == true ) //calculation of the matrix is required
             {
-<<<<<<< HEAD
-                // Contribution to external forces
-                if (GetProperties().Has( VOLUME_ACCELERATION ) == true)
-                {
-                    body_force += GetProperties()[VOLUME_ACCELERATION];
-                }
-                if( GetGeometry()[0].SolutionStepsDataHas(VOLUME_ACCELERATION) )
-                {
-                    body_force += GetGeometry()[0].FastGetSolutionStepValue(VOLUME_ACCELERATION);
-                }
-
-                // Operation performed: rRightHandSideVector += ExtForce*IntToReferenceWeight
-                CalculateAndAdd_ExtForceContribution( this_kinematic_variables.N, rCurrentProcessInfo, body_force, rRightHandSideVector, IntToReferenceWeight );
-
-                // Operation performed: rRightHandSideVector -= IntForce*IntToReferenceWeight
-                noalias( rRightHandSideVector ) -= IntToReferenceWeight * prod( trans( this_kinematic_variables.B ), this_constitutive_variables.StressVector );
-=======
                 this->CalculateAndAddResidualVector(rRightHandSideVector, this_kinematic_variables, rCurrentProcessInfo, body_force, this_constitutive_variables.StressVector, int_to_reference_weight);
->>>>>>> fd5a890c
             }
         }
 
@@ -193,38 +154,28 @@
         const GeometryType::IntegrationPointsArrayType& IntegrationPoints
         )
     {
-<<<<<<< HEAD
+        const IntegrationMethod this_integration_method = GetGeometry().GetDefaultIntegrationMethod();
+        
         // Shape functions
         rThisKinematicVariables.N = GetGeometry().ShapeFunctionsValues(rThisKinematicVariables.N, IntegrationPoints[PointNumber].Coordinates());
 
-        // Calculating actual jacobian
+        // Calculating jacobian
         Matrix J;
-        J = GetGeometry().Jacobian( J, PointNumber );
-    
-        rThisKinematicVariables.detJ0 = CalculateDerivativesOnReference(rThisKinematicVariables.J0, rThisKinematicVariables.InvJ0, rThisKinematicVariables.DN_DX, PointNumber, GetGeometry().GetDefaultIntegrationMethod());
-
+        J = GetGeometry().Jacobian( J, PointNumber, this_integration_method );
+        
+        rThisKinematicVariables.detJ0 = CalculateDerivativesOnReferenceConfiguration(rThisKinematicVariables.J0, rThisKinematicVariables.InvJ0, rThisKinematicVariables.DN_DX, PointNumber, this_integration_method);
+        
+        if (rThisKinematicVariables.detJ0 < 0.0)
+        {
+            KRATOS_ERROR << "WARNING:: ELEMENT ID: " << this->Id() << " INVERTED. DETJ0: " << rThisKinematicVariables.detJ0 << std::endl;
+        }
+        
         // Deformation gradient
         noalias( rThisKinematicVariables.F ) = prod( J, rThisKinematicVariables.InvJ0 );
 
-        // Calculating operator B
+        // Axisymmetric case
         const unsigned int strain_size = (rThisKinematicVariables.B).size1();
-        CalculateB( rThisKinematicVariables.B, rThisKinematicVariables.F, rThisKinematicVariables.DN_DX, strain_size, IntegrationPoints, PointNumber );
-    }
-
-    //************************************************************************************
-    //************************************************************************************
-    
-    void TotalLagrangian::CalculateConstitutiveVariables(
-        KinematicVariables& rThisKinematicVariables, 
-        ConstitutiveVariables& rThisConstitutiveVariables, 
-        ConstitutiveLaw::Parameters& rValues,
-        const unsigned int PointNumber,
-        const GeometryType::IntegrationPointsArrayType& IntegrationPoints,
-        const Vector Displacements
-        )
-    {
-        // Axisymmetric case
-        if (rThisConstitutiveVariables.StrainVector.size() == 4)
+        if (strain_size == 4)
         {
             rThisKinematicVariables.F.resize(3, 3); // We keep the old values
             for (unsigned int index = 0; index < 1; index++)
@@ -239,69 +190,6 @@
             rThisKinematicVariables.F(2, 2) = current_radius/initial_radius;
         }
         
-        // Here we essentially set the input parameters
-        rThisKinematicVariables.detF = MathUtils<double>::Det(rThisKinematicVariables.F);
-        rValues.SetDeterminantF(rThisKinematicVariables.detF); //assuming the determinant is computed somewhere else
-        rValues.SetDeformationGradientF(rThisKinematicVariables.F); //F computed somewhere else
-        
-        // Here we set the space on which the results shall be written
-        rValues.SetConstitutiveMatrix(rThisConstitutiveVariables.D); //assuming the determinant is computed somewhere else
-        rValues.SetStressVector(rThisConstitutiveVariables.StressVector); //F computed somewhere else
-        
-        // Actually do the computations in the ConstitutiveLaw    
-        mConstitutiveLawVector[PointNumber]->CalculateMaterialResponsePK2(rValues); //here the calculations are actually done 
-    }
-
-    //************************************************************************************
-    //************************************************************************************
-
-    inline void TotalLagrangian::CalculateAndAdd_ExtForceContribution(
-        const Vector& N,
-        const ProcessInfo& CurrentProcessInfo,
-        Vector& body_force,
-        VectorType& rRightHandSideVector,
-        double weight
-    )
-    {
-        KRATOS_TRY
-=======
-        const IntegrationMethod this_integration_method = GetGeometry().GetDefaultIntegrationMethod();
-        
-        // Shape functions
-        rThisKinematicVariables.N = GetGeometry().ShapeFunctionsValues(rThisKinematicVariables.N, IntegrationPoints[PointNumber].Coordinates());
-
-        // Calculating jacobian
-        Matrix J;
-        J = GetGeometry().Jacobian( J, PointNumber, this_integration_method );
-        
-        rThisKinematicVariables.detJ0 = CalculateDerivativesOnReferenceConfiguration(rThisKinematicVariables.J0, rThisKinematicVariables.InvJ0, rThisKinematicVariables.DN_DX, PointNumber, this_integration_method);
-        
-        if (rThisKinematicVariables.detJ0 < 0.0)
-        {
-            KRATOS_ERROR << "WARNING:: ELEMENT ID: " << this->Id() << " INVERTED. DETJ0: " << rThisKinematicVariables.detJ0 << std::endl;
-        }
->>>>>>> fd5a890c
-        
-        // Deformation gradient
-        noalias( rThisKinematicVariables.F ) = prod( J, rThisKinematicVariables.InvJ0 );
-
-        // Axisymmetric case
-        const unsigned int strain_size = (rThisKinematicVariables.B).size1();
-        if (strain_size == 4)
-        {
-            rThisKinematicVariables.F.resize(3, 3); // We keep the old values
-            for (unsigned int index = 0; index < 1; index++)
-            {
-                rThisKinematicVariables.F(index, 2) = 0.0;
-                rThisKinematicVariables.F(2, index) = 0.0;
-            }
-
-            rThisKinematicVariables.N = GetGeometry().ShapeFunctionsValues( rThisKinematicVariables.N, IntegrationPoints[PointNumber].Coordinates() );
-            const double current_radius = StructuralMechanicsMathUtilities::CalculateRadius(rThisKinematicVariables.N, GetGeometry(), Current);
-            const double initial_radius = StructuralMechanicsMathUtilities::CalculateRadius(rThisKinematicVariables.N, GetGeometry(), Initial);
-            rThisKinematicVariables.F(2, 2) = current_radius/initial_radius;
-        }
-        
         rThisKinematicVariables.detF = MathUtils<double>::Det(rThisKinematicVariables.F);
         
         // Calculating operator B
@@ -310,14 +198,6 @@
 
     //************************************************************************************
     //************************************************************************************
-<<<<<<< HEAD
-
-    void TotalLagrangian::CalculateB(
-        Matrix& B,
-        Matrix& F,
-        Matrix& DN_DX,
-        unsigned int StrainSize,
-=======
     
     void TotalLagrangian::CalculateConstitutiveVariables(
         KinematicVariables& rThisKinematicVariables, 
@@ -349,7 +229,6 @@
         const Matrix& F,
         const Matrix& DN_DX,
         const unsigned int StrainSize,
->>>>>>> fd5a890c
         const GeometryType::IntegrationPointsArrayType& IntegrationPoints,
         const unsigned int PointNumber
         )
