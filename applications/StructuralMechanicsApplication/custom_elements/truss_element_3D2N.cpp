--- conflicted
+++ resolved
@@ -427,17 +427,10 @@
     if (rVariable == FORCE) {
         std::vector<Vector> array_output;
         CalculateOnIntegrationPoints(CAUCHY_STRESS_VECTOR,array_output,rCurrentProcessInfo);
-<<<<<<< HEAD
 
         array_1d<double, 3> temp_internal_stresses = ZeroVector(3);
         temp_internal_stresses[0] = array_output[0][0];
 
-=======
-
-        array_1d<double, 3> temp_internal_stresses = ZeroVector(3);
-        temp_internal_stresses[0] = array_output[0][0];
-
->>>>>>> 999f852c
         rOutput[0] = temp_internal_stresses*GetProperties()[CROSS_AREA];
     }
 }
@@ -891,11 +884,7 @@
     KRATOS_CATCH("")
 }
 
-<<<<<<< HEAD
-void TrussElement3D2N::FinalizeSolutionStep(ProcessInfo& rCurrentProcessInfo)
-=======
 void TrussElement3D2N::FinalizeSolutionStep(const ProcessInfo& rCurrentProcessInfo)
->>>>>>> 999f852c
 {
     KRATOS_TRY;
     ProcessInfo temp_process_information;
