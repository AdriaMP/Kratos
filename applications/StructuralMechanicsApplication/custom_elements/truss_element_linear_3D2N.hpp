--- conflicted
+++ resolved
@@ -123,11 +123,7 @@
     void UpdateInternalForces(
         BoundedVector<double,msLocalSize>& rInternalForces) override;
 
-<<<<<<< HEAD
-    void FinalizeSolutionStep(ProcessInfo& rCurrentProcessInfo) override;
-=======
     void FinalizeSolutionStep(const ProcessInfo& rCurrentProcessInfo) override;
->>>>>>> 999f852c
 
 private:
 
