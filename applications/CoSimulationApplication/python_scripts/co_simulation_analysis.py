# Importing the Kratos Library
import KratosMultiphysics as KM
from KratosMultiphysics.analysis_stage import AnalysisStage

# CoSimulation imports
import KratosMultiphysics.CoSimulationApplication.factories.solver_wrapper_factory as solver_wrapper_factory
import KratosMultiphysics.CoSimulationApplication.co_simulation_tools as cs_tools
import KratosMultiphysics.CoSimulationApplication.colors as colors

# Other imports
import sys

class CoSimulationAnalysis(AnalysisStage):
    """AnalysisStage of the CoSimulationApplication.
    It does NOT override the "RunSolutionLoop" method!
    """
    def __init__(self, cosim_settings, models=None):
        # Note: deliberately NOT calling the base-class constructor since arguments are different

        if not isinstance(cosim_settings, KM.Parameters):
            raise Exception("Input is expected to be provided as a Kratos Parameters object")

        self.cosim_settings = cosim_settings
        self.models = models

        # this contains only the optional parameters, not the ones that have to be specified
        problem_data_defaults = KM.Parameters("""{
            "problem_name" : "default_co_simulation",
            "print_colors" : false,
            "echo_level"   : 1
        }""")

        problem_data = cosim_settings["problem_data"]

        problem_data.AddMissingParameters(problem_data_defaults)

        colors.PRINT_COLORS = problem_data["print_colors"].GetBool()
        self.echo_level = problem_data["echo_level"].GetInt()

        self.parallel_type = problem_data["parallel_type"].GetString()
        is_distributed_run = KM.IsDistributedRun()
        if self.parallel_type == "OpenMP":
            if is_distributed_run:
                cs_tools.cs_print_warning("Parallel Type", 'Specified "OpenMP" as "parallel_type", but Kratos is running in "MPI", please check your setup!')
        elif self.parallel_type == "MPI":
            if not is_distributed_run:
                cs_tools.cs_print_warning("Parallel Type", 'Specified "MPI" as "parallel_type", but Kratos is running in "OpenMP", please check your setup!')
        else:
            raise Exception('The "parallel_type" can be either "OpenMP" or "MPI"')

        if problem_data.Has("flush_stdout"):
            self.flush_stdout = problem_data["flush_stdout"].GetBool()
        else:
            # flush by default only in OpenMP, can decrease performance in MPI
            self.flush_stdout = (self.parallel_type == "OpenMP")

        self._GetSolver() # this creates the solver

    def Initialize(self):
        self._GetSolver().Initialize()
        self._GetSolver().InitializeCouplingInterfaceData()
        self._GetSolver().Check()

        if self.echo_level > 0:
            self._GetSolver().PrintInfo()

        ## Stepping and time settings
        self.end_time = self.cosim_settings["problem_data"]["end_time"].GetDouble()
        self.time = self.cosim_settings["problem_data"]["start_time"].GetDouble()
        self.step = 0

        if self.flush_stdout:
            CoSimulationAnalysis.Flush()

    def Finalize(self):
        self._GetSolver().Finalize()

    def InitializeSolutionStep(self):
        self.step += 1
        cs_tools.cs_print_info(colors.bold("\ntime={0:.12g}".format(self.time)+ " | step="+ str(self.step)))

        self._GetSolver().InitializeSolutionStep()

    def FinalizeSolutionStep(self):
        self._GetSolver().FinalizeSolutionStep()

    def OutputSolutionStep(self):
        self._GetSolver().OutputSolutionStep()

        if self.flush_stdout:
            CoSimulationAnalysis.Flush()

    def _GetSolver(self, solver_name=""):
<<<<<<< HEAD
        solver = super(CoSimulationAnalysis, self)._GetSolver()
=======
        solver = super()._GetSolver()
>>>>>>> 999f852c
        if solver_name == "":
            return solver
        else:
            return solver._GetSolver(solver_name)

    @staticmethod
    def Flush():
        sys.stdout.flush()
        KM.Logger.Flush()

    def _CreateSolver(self):
        """Create the solver
        """
        problem_name = self.cosim_settings["problem_data"]["problem_name"].GetString()
        return solver_wrapper_factory.CreateSolverWrapper(self.cosim_settings["solver_settings"], self.models, problem_name)

if __name__ == '__main__':
    if len(sys.argv) != 2:
        err_msg  = 'Wrong number of input arguments!\n'
        err_msg += 'Use this script in the following way:\n'
        err_msg += '    "python co_simulation_analysis.py <cosim-parameter-file>.json"\n'
        raise Exception(err_msg)

    parameter_file_name = sys.argv[1]

    with open(parameter_file_name,'r') as parameter_file:
        parameters = KM.Parameters(parameter_file.read())

    simulation = CoSimulationAnalysis(parameters)
    simulation.Run()<|MERGE_RESOLUTION|>--- conflicted
+++ resolved
@@ -91,11 +91,7 @@
             CoSimulationAnalysis.Flush()
 
     def _GetSolver(self, solver_name=""):
-<<<<<<< HEAD
-        solver = super(CoSimulationAnalysis, self)._GetSolver()
-=======
         solver = super()._GetSolver()
->>>>>>> 999f852c
         if solver_name == "":
             return solver
         else:
