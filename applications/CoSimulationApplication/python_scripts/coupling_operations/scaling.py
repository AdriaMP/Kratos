--- conflicted
+++ resolved
@@ -29,11 +29,7 @@
         # removing since the type of "scaling_factor" can be double or string and hence would fail in the validation
         settings.RemoveValue("scaling_factor")
 
-<<<<<<< HEAD
-        super(ScalingOperation, self).__init__(settings, process_info)
-=======
         super().__init__(settings, process_info)
->>>>>>> 2691b8ec
 
         solver_name = self.settings["solver"].GetString()
         data_name = self.settings["data_name"].GetString()
