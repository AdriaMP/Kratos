--- conflicted
+++ resolved
@@ -79,17 +79,12 @@
                         cs_tools.cs_print_warning('CouplingInterfaceData', '"DOMAIN_SIZE" ({}) of ModelPart "{}" does not match dimension ({})'.format(domain_size, self.model_part_name, self.dimension))
 
         if self.location == "node_historical":
-<<<<<<< HEAD
-            if not self.GetModelPart().HasNodalSolutionStepVariable(self.variable):
-                raise Exception('"{}" is missing as SolutionStepVariable in ModelPart "{}"'.format(self.variable.Name(), self.model_part_name))
-=======
             if self.variable_type == "Component":
                 var_to_check = self.variable.GetSourceVariable()
             else:
                 var_to_check = self.variable
             if not self.GetModelPart().HasNodalSolutionStepVariable(var_to_check):
                 raise Exception('"{}" is missing as SolutionStepVariable in ModelPart "{}"'.format(var_to_check.Name(), self.model_part_name))
->>>>>>> f25f45ec
 
     def __str__(self):
         self_str =  'CouplingInterfaceData:\n'
