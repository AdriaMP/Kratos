--- conflicted
+++ resolved
@@ -210,8 +210,6 @@
         with self.assertRaisesRegex(Exception, exp_error):
             coupling_data.Initialize()
 
-<<<<<<< HEAD
-=======
     def test_wrong_input_missing_solutionstepvar_component(self):
         settings = KM.Parameters("""{
             "model_part_name" : "mp_4_test",
@@ -224,7 +222,6 @@
         with self.assertRaisesRegex(Exception, exp_error):
             coupling_data.Initialize()
 
->>>>>>> f25f45ec
     def test_GetHistoricalVariableDict(self):
         settings = KM.Parameters("""{
             "model_part_name" : "mp_4_test",
@@ -239,7 +236,6 @@
 
         self.assertEqual(len(exp_dict), len(dict_res))
         self.assertEqual(exp_dict["mp_4_test"].Name(), dict_res["mp_4_test"].Name())
-<<<<<<< HEAD
 
         # this should not give anything since there are no historical variables in this case
         settings_2 = KM.Parameters("""{
@@ -254,22 +250,6 @@
 
         dict_res_2 = coupling_data_2.GetHistoricalVariableDict()
 
-=======
-
-        # this should not give anything since there are no historical variables in this case
-        settings_2 = KM.Parameters("""{
-            "model_part_name" : "mp_4_test",
-            "variable_name"   : "PRESSURE",
-            "location"        : "element"
-        }""")
-
-        coupling_data_2 = CouplingInterfaceData(settings_2, self.model)
-
-        exp_dict_2 = {}
-
-        dict_res_2 = coupling_data_2.GetHistoricalVariableDict()
-
->>>>>>> f25f45ec
         self.assertEqual(len(exp_dict_2), len(dict_res_2))
 
     def test_GetSetNodalHistoricalData(self):
