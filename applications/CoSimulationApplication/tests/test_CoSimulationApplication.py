# Import Kratos "wrapper" for unittests
import KratosMultiphysics
import KratosMultiphysics.KratosUnittest as KratosUnittest

from KratosMultiphysics.CoSimulationApplication.co_simulation_tools import UsingPyKratos
using_pykratos = UsingPyKratos()

try:
    import numpy
    numpy_available = True
except:
    numpy_available = False

from co_simulation_test_factory import TestSmallCoSimulationCases
from co_simulation_test_factory import TestCoSimulationCases
from test_mok_fsi import TestMokFSI
from test_function_callback_utility import TestGenericCallFunction
from test_ping_pong_coupling import TestPingPong
<<<<<<< HEAD
from test_co_sim_io_dummy_solvers import TestCoSimIODummySolvers
=======

>>>>>>> 895f4736
if numpy_available:
    from test_coupling_interface_data import TestCouplingInterfaceData
    from test_data_transfer_operators import TestDataTransferOperators
    from test_coupling_operations import TestScalingOperation
    from test_flower_coupling import TestFLOWerCoupling
    from test_sdof_solver import TestSdofSolver
    from test_convergence_criteria import TestConvergenceCriteria
    from test_convergence_criteria import TestConvergenceCriteriaWrapper
    from test_convergence_accelerators import TestConvergenceAcceleratorWrapper

if not using_pykratos:
    from test_cosim_EMPIRE_API import TestCoSim_EMPIRE_API
    from test_co_sim_io_kratos_python_exposure import TestCoSimIOKratosPythonExposure
    import run_cpp_unit_tests


def AssembleTestSuites():
    ''' Populates the test suites to run.

    Populates the test suites to run. At least, it should populate the suites:
    "small", "nighlty" and "all"

    Return
    ------

    suites: A dictionary of suites
        The set of suites with its test_cases added.
    '''
    suites = KratosUnittest.KratosSuites
    ################################################################################
    smallSuite = suites['small'] # These tests are executed by the continuous integration tool
    smallSuite.addTests(KratosUnittest.TestLoader().loadTestsFromTestCases([TestGenericCallFunction]))
    if numpy_available:
        smallSuite.addTests(KratosUnittest.TestLoader().loadTestsFromTestCases([TestCouplingInterfaceData]))
        smallSuite.addTests(KratosUnittest.TestLoader().loadTestsFromTestCases([TestDataTransferOperators]))
        smallSuite.addTests(KratosUnittest.TestLoader().loadTestsFromTestCases([TestScalingOperation]))
        smallSuite.addTests(KratosUnittest.TestLoader().loadTestsFromTestCases([TestSdofSolver]))
        smallSuite.addTests(KratosUnittest.TestLoader().loadTestsFromTestCases([TestConvergenceCriteria]))
        smallSuite.addTests(KratosUnittest.TestLoader().loadTestsFromTestCases([TestConvergenceCriteriaWrapper]))
    if not using_pykratos:
        smallSuite.addTests(KratosUnittest.TestLoader().loadTestsFromTestCases([TestCoSim_EMPIRE_API]))
<<<<<<< HEAD
        smallSuite.addTests(KratosUnittest.TestLoader().loadTestsFromTestCases([TestCoSimIOKratosPythonExposure]))
=======
    if not using_pykratos and numpy_available:
>>>>>>> 895f4736
        smallSuite.addTests(KratosUnittest.TestLoader().loadTestsFromTestCases([TestPingPong]))
        smallSuite.addTests(KratosUnittest.TestLoader().loadTestsFromTestCases([TestConvergenceAcceleratorWrapper]))


    ################################################################################
    nightSuite = suites['nightly'] # These tests are executed in the nightly build
    nightSuite.addTest(TestMokFSI('test_mok_fsi_mvqn'))
    nightSuite.addTest(TestMokFSI('test_mok_fsi_aitken'))
    nightSuite.addTests(KratosUnittest.TestLoader().loadTestsFromTestCases([TestSmallCoSimulationCases]))

    nightSuite.addTests(smallSuite)

    ################################################################################
    # For very long tests that should not be in nighly and you can use to validate
    validationSuite = suites['validation']
    validationSuite.addTests(KratosUnittest.TestLoader().loadTestsFromTestCases([TestCoSimulationCases]))
    validationSuite.addTest(TestMokFSI('test_mok_fsi_mvqn_external_structure'))
    if not using_pykratos and numpy_available:
        validationSuite.addTests(KratosUnittest.TestLoader().loadTestsFromTestCases([TestFLOWerCoupling]))
        validationSuite.addTests(KratosUnittest.TestLoader().loadTestsFromTestCases([TestCoSimIODummySolvers]))

    ################################################################################
    # Create a test suit that contains all the tests:
    allSuite = suites['all']
    allSuite.addTests(nightSuite) # already contains the smallSuite
    allSuite.addTests(validationSuite)

    return suites


if __name__ == '__main__':
    if not using_pykratos:
        KratosMultiphysics.Logger.PrintInfo("Unittests", "\nRunning cpp unit tests ...")
        run_cpp_unit_tests.run()
        KratosMultiphysics.Logger.PrintInfo("Unittests", "Finished running cpp unit tests!")

    KratosMultiphysics.Logger.PrintInfo("Unittests", "\nRunning python tests ...")
    KratosUnittest.runTests(AssembleTestSuites())
    KratosMultiphysics.Logger.PrintInfo("Unittests", "Finished python tests!")<|MERGE_RESOLUTION|>--- conflicted
+++ resolved
@@ -16,11 +16,8 @@
 from test_mok_fsi import TestMokFSI
 from test_function_callback_utility import TestGenericCallFunction
 from test_ping_pong_coupling import TestPingPong
-<<<<<<< HEAD
 from test_co_sim_io_dummy_solvers import TestCoSimIODummySolvers
-=======
 
->>>>>>> 895f4736
 if numpy_available:
     from test_coupling_interface_data import TestCouplingInterfaceData
     from test_data_transfer_operators import TestDataTransferOperators
@@ -62,11 +59,8 @@
         smallSuite.addTests(KratosUnittest.TestLoader().loadTestsFromTestCases([TestConvergenceCriteriaWrapper]))
     if not using_pykratos:
         smallSuite.addTests(KratosUnittest.TestLoader().loadTestsFromTestCases([TestCoSim_EMPIRE_API]))
-<<<<<<< HEAD
+    if not using_pykratos and numpy_available:
         smallSuite.addTests(KratosUnittest.TestLoader().loadTestsFromTestCases([TestCoSimIOKratosPythonExposure]))
-=======
-    if not using_pykratos and numpy_available:
->>>>>>> 895f4736
         smallSuite.addTests(KratosUnittest.TestLoader().loadTestsFromTestCases([TestPingPong]))
         smallSuite.addTests(KratosUnittest.TestLoader().loadTestsFromTestCases([TestConvergenceAcceleratorWrapper]))
 
