--- conflicted
+++ resolved
@@ -35,11 +35,7 @@
         },
         "pressure_dofs"                      : false,
         "linear_solver_settings"             :{
-<<<<<<< HEAD
-            "solver_type"   : "EigenSolversApplication.sparse_qr",
-=======
             "solver_type"   : "LinearSolversApplication.sparse_qr",
->>>>>>> 999f852c
             "scaling": false
         }
     },
