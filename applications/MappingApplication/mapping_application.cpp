//    |  /           |
//    ' /   __| _` | __|  _ \   __|
//    . \  |   (   | |   (   |\__ `
//   _|\_\_|  \__,_|\__|\___/ ____/
//                   Multi-Physics
//
//  License:		 BSD License
//					 Kratos default license: kratos/license.txt
//
//  Main authors:    Philipp Bucher, Jordi Cotela
//
// See Master-Thesis P.Bucher
// "Development and Implementation of a Parallel
//  Framework for Non-Matching Grid Mapping"


// System includes


// External includes


// Project includes
#include "containers/model.h"

#include "mapping_application.h"
#include "mapping_application_variables.h"

#include "custom_utilities/mapper_typedefs.h"

#include "geometries/point_3d.h"
#include "geometries/tetrahedra_3d_4.h"
#include "geometries/prism_3d_6.h"
#include "geometries/hexahedra_3d_8.h"

#include "custom_utilities/mapper_factory.h"

#include "custom_mappers/nearest_neighbor_mapper.h"
#include "custom_mappers/nearest_element_mapper.h"
#include "custom_mappers/coupling_geometry_mapper.h"

// Macro to register the mapper WITHOUT MPI
#define KRATOS_REGISTER_MAPPER_SERIAL(MapperType, MapperName)                                         \
    {                                                                                                 \
    Model current_model;                                                                              \
    ModelPart& dummy_model_part = current_model.CreateModelPart("dummy");                             \
    MapperFactory::Register<MapperDefinitions::SparseSpaceType, MapperDefinitions::DenseSpaceType>    \
        (MapperName, Kratos::make_shared<MapperType<                                                  \
        MapperDefinitions::SparseSpaceType,MapperDefinitions::DenseSpaceType>>                        \
        (dummy_model_part, dummy_model_part));                                                        \
    }

#ifdef KRATOS_USING_MPI // mpi-parallel compilation
    // Macro to register the mapper WITH MPI
    #define KRATOS_REGISTER_MAPPER_MPI(MapperType, MapperName)                                            \
        {                                                                                                 \
        Model current_model;                                                                              \
        ModelPart& dummy_model_part = current_model.CreateModelPart("dummy");                             \
        MapperFactory::Register<MapperDefinitions::MPISparseSpaceType, MapperDefinitions::DenseSpaceType> \
            (MapperName, Kratos::make_shared<MapperType<                                                  \
            MapperDefinitions::MPISparseSpaceType,MapperDefinitions::DenseSpaceType>>                     \
            (dummy_model_part, dummy_model_part));                                                        \
        }
    // Macro to register the mapper WITH and WITHOUT MPI
    #define KRATOS_REGISTER_MAPPER(MapperType, MapperName)                                            \
        KRATOS_REGISTER_MAPPER_SERIAL(MapperType, MapperName)                                         \
        KRATOS_REGISTER_MAPPER_MPI(MapperType, MapperName)
    #else
    // Macro to register the mapper WITH and WITHOUT MPI
    #define KRATOS_REGISTER_MAPPER(MapperType, MapperName)                                            \
        KRATOS_REGISTER_MAPPER_SERIAL(MapperType, MapperName)
#endif

namespace Kratos
{

KratosMappingApplication::KratosMappingApplication() :
    KratosApplication("MappingApplication"),
    mInterfaceObject(array_1d<double, 3>(0.0)),
    mInterfaceNode(),
    mInterfaceGeometryObject()
{}

void KratosMappingApplication::Register()
{
    KRATOS_INFO("") << "    KRATOS ______  ___                      _____\n"
                    << "           ___   |/  /_____ ___________________(_)_____________ _\n"
                    << "           __  /|_/ /_  __ `/__  __ \\__  __ \\_  /__  __ \\_  __ `/\n"
                    << "           _  /  / / / /_/ /__  /_/ /_  /_/ /  / _  / / /  /_/ /\n"
                    << "           /_/  /_/  \\__,_/ _  .___/_  .___//_/  /_/ /_/_\\__, /\n"
                    << "                            /_/     /_/                 /____/\n"
                    << "Initializing KratosMappingApplication..." << std::endl;

    KRATOS_REGISTER_MAPPER(NearestNeighborMapper, "nearest_neighbor");
    KRATOS_REGISTER_MAPPER(NearestElementMapper,  "nearest_element");
    KRATOS_REGISTER_MAPPER_SERIAL(CouplingGeometryMapper,  "coupling_geometry");
<<<<<<< HEAD
=======

>>>>>>> 3a124250
    KRATOS_REGISTER_MODELER("MappingGeometriesModeler", mMappingGeometriesModeler);

    KRATOS_REGISTER_VARIABLE( INTERFACE_EQUATION_ID )
    KRATOS_REGISTER_VARIABLE( PAIRING_STATUS )
<<<<<<< HEAD
    KRATOS_REGISTER_VARIABLE( IS_PROJECTED_LOCAL_SYSTEM)
    KRATOS_REGISTER_VARIABLE( IS_DUAL_MORTAR)
    KRATOS_REGISTER_VARIABLE( IS_CONSISTENT_MORTAR)
=======
    KRATOS_REGISTER_VARIABLE( CURRENT_COORDINATES )
    KRATOS_REGISTER_VARIABLE( IS_PROJECTED_LOCAL_SYSTEM)
    KRATOS_REGISTER_VARIABLE( IS_DUAL_MORTAR)
>>>>>>> 3a124250
}
}  // namespace Kratos.<|MERGE_RESOLUTION|>--- conflicted
+++ resolved
@@ -94,22 +94,13 @@
     KRATOS_REGISTER_MAPPER(NearestNeighborMapper, "nearest_neighbor");
     KRATOS_REGISTER_MAPPER(NearestElementMapper,  "nearest_element");
     KRATOS_REGISTER_MAPPER_SERIAL(CouplingGeometryMapper,  "coupling_geometry");
-<<<<<<< HEAD
-=======
-
->>>>>>> 3a124250
     KRATOS_REGISTER_MODELER("MappingGeometriesModeler", mMappingGeometriesModeler);
 
     KRATOS_REGISTER_VARIABLE( INTERFACE_EQUATION_ID )
     KRATOS_REGISTER_VARIABLE( PAIRING_STATUS )
-<<<<<<< HEAD
+    KRATOS_REGISTER_VARIABLE( CURRENT_COORDINATES )
     KRATOS_REGISTER_VARIABLE( IS_PROJECTED_LOCAL_SYSTEM)
     KRATOS_REGISTER_VARIABLE( IS_DUAL_MORTAR)
     KRATOS_REGISTER_VARIABLE( IS_CONSISTENT_MORTAR)
-=======
-    KRATOS_REGISTER_VARIABLE( CURRENT_COORDINATES )
-    KRATOS_REGISTER_VARIABLE( IS_PROJECTED_LOCAL_SYSTEM)
-    KRATOS_REGISTER_VARIABLE( IS_DUAL_MORTAR)
->>>>>>> 3a124250
 }
 }  // namespace Kratos.