--- conflicted
+++ resolved
@@ -41,11 +41,7 @@
             "input_filename" : "01_Mesh_Test_2D3N"
         },
         "linear_solver_settings"        : {
-<<<<<<< HEAD
-        "solver_type" : "EigenSolversApplication.sparse_lu"
-=======
         "solver_type" : "LinearSolversApplication.sparse_lu"
->>>>>>> 999f852c
         },
         "computing_model_part_name"       : "Parts_Fluid",
         "time_stepping"          : {
