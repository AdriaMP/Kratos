--- conflicted
+++ resolved
@@ -277,11 +277,7 @@
   /*@} */
   /**@name Member Variables */
   /*@{ */
-<<<<<<< HEAD
   ModelPart* mpmesh_model_part;
-=======
-  std::unique_ptr<ModelPart> mpmesh_model_part;
->>>>>>> 245c8829
 
   typename BaseType::Pointer mstrategy_x;
   typename BaseType::Pointer mstrategy_y;
