--- conflicted
+++ resolved
@@ -607,12 +607,7 @@
     }
 }
 
-<<<<<<< HEAD
-proc ::wkcf::WriteBoundingBoxDefaults {fileid} {
-	
-=======
 proc ::wkcf::WriteBoundingBoxDefaults {fileid} {	
->>>>>>> 1a5b0a12
 	global KPriv
 
 	if {$KPriv(what_dempack_package) eq "C-DEMPack"} {
