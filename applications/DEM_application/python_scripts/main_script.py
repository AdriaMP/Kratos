from __future__ import print_function, absolute_import, division #makes KratosMultiphysics backward compatible with python 2.6 and 2.7
import time as timer
import os
import sys
from KratosMultiphysics import *
from KratosMultiphysics.DEMApplication import *
sys.path.insert(0, '')

# Import MPI modules if needed. This way to do this is only valid when using OpenMPI. For other implementations of MPI it will not work.
if "OMPI_COMM_WORLD_SIZE" in os.environ or "I_MPI_INFO_NUMA_NODE_NUM" in os.environ:
    if "DO_NOT_PARTITION_DOMAIN" in os.environ:
        Logger.Print("Running under MPI...........",label="DEM")
        from KratosMultiphysics.mpi import *
        import DEM_procedures_mpi_no_partitions as DEM_procedures
        import DEM_material_test_script
    else:
        Logger.Print("Running under OpenMP........",label="DEM")
        from KratosMultiphysics.MetisApplication import *
        from KratosMultiphysics.MPISearchApplication import *
        from KratosMultiphysics.mpi import *
        import DEM_procedures_mpi as DEM_procedures
        import DEM_material_test_script_mpi as DEM_material_test_script
else:
    Logger.Print("Running under OpenMP........",label="DEM")
    import DEM_procedures
    import DEM_material_test_script

class Solution(object):

    def GetParametersFileName(self):
        return "ProjectParametersDEM.json"

    def GetInputParameters(self):
        parameters_file_name = self.GetParametersFileName()
        parameters_file = open(parameters_file_name, 'r')
        return Parameters(parameters_file.read())

    def LoadParametersFile(self):
        self.DEM_parameters = self.GetInputParameters()
        default_input_parameters = self.GetDefaultInputParameters()
        self.DEM_parameters.ValidateAndAssignDefaults(default_input_parameters)

    @classmethod
    def GetDefaultInputParameters(self):
        import dem_default_input_parameters
        return dem_default_input_parameters.GetDefaultInputParameters()

    @classmethod
    def model_part_reader(self, modelpart, nodeid=0, elemid=0, condid=0):
        return ReorderConsecutiveFromGivenIdsModelPartIO(modelpart, nodeid, elemid, condid)

    @classmethod
    def GetMainPath(self):
        return os.getcwd()

    def __init__(self):

        self.main_path = self.GetMainPath()
        self.LoadParametersFile()
        self.solver_strategy = self.SetSolverStrategy()
        self.creator_destructor = self.SetParticleCreatorDestructor()
        self.dem_fem_search = self.SetDemFemSearch()
        self.procedures = self.SetProcedures()
        self.SetAnalyticParticleWatcher()
        self.PreUtilities = PreUtilities()
        self.aux = AuxiliaryUtilities()


        # Set the print function TO_DO: do this better...
        self.KRATOSprint = self.procedures.KRATOSprint

        # Creating necessary directories:
        self.problem_name = self.GetProblemTypeFilename()
        [self.post_path, self.data_and_results, self.graphs_path, MPI_results] = self.procedures.CreateDirectories(str(self.main_path), str(self.problem_name))

        self.SetGraphicalOutput()
        self.report = DEM_procedures.Report()
        self.parallelutils = DEM_procedures.ParallelUtils()
        self.materialTest = DEM_procedures.MaterialTest()
        self.translational_scheme = self.SetTranslationalScheme()
        self.rotational_scheme = self.SetRotationalScheme()

        # Define control variables
        self.p_frequency = 100   # activate every 100 steps
        self.step_count = 0
        self.p_count = self.p_frequency

        # Prepare modelparts
        self.CreateModelParts()

        self.solver = self.SetSolver()
        #self.final_time = DEM_parameters.FinalTime
        #self.dt = DEM_parameters.MaxTimeStep
        self.Setdt()
        self.SetFinalTime()

    def CreateModelParts(self):
        self.spheres_model_part = ModelPart("SpheresPart")
        self.rigid_face_model_part = ModelPart("RigidFacePart")
        self.cluster_model_part = ModelPart("ClusterPart")
        self.DEM_inlet_model_part = ModelPart("DEMInletPart")
        self.mapping_model_part = ModelPart("MappingPart")
        self.contact_model_part = ModelPart("ContactPart")

        mp_list = []
        mp_list.append(self.spheres_model_part)
        mp_list.append(self.rigid_face_model_part)
        mp_list.append(self.cluster_model_part)
        mp_list.append(self.DEM_inlet_model_part)
        mp_list.append(self.mapping_model_part)
        mp_list.append(self.contact_model_part)

        self.all_model_parts = DEM_procedures.SetOfModelParts(mp_list)

    def IsCountStep(self):
        self.step_count += 1
        if self.step_count == self.p_count:
           self.p_count += self.p_frequency
           return True

        return False

    def SetAnalyticParticleWatcher(self):
        from analytic_tools import analytic_data_procedures
        self.particle_watcher = AnalyticParticleWatcher()

        # is this being used? TODO
        self.particle_watcher_analyser = analytic_data_procedures.ParticleWatcherAnalyzer(analytic_particle_watcher=self.particle_watcher, path=self.main_path)


    def SetAnalyticFaceWatcher(self):
        from analytic_tools import analytic_data_procedures
        self.FaceAnalyzerClass = analytic_data_procedures.FaceWatcherAnalyzer
        self.face_watcher_dict = dict()
        self.face_watcher_analysers = dict()
        for sub_part in self.rigid_face_model_part.SubModelParts:
            if sub_part[IS_GHOST] == True:
                name = sub_part.Name
                self.face_watcher_dict[sub_part.Name] = AnalyticFaceWatcher(sub_part)
                self.face_watcher_analysers[sub_part.Name] = analytic_data_procedures.FaceWatcherAnalyzer(name=name, analytic_face_watcher=self.face_watcher_dict[sub_part.Name], path=self.main_path)

    def MakeAnalyticsMeasurements(self):
        for face_watcher in self.face_watcher_dict.values():
            face_watcher.MakeMeasurements()

    def SetFinalTime(self):
        self.final_time = self.DEM_parameters["FinalTime"].GetDouble()

    def Setdt(self):
        self.dt = self.DEM_parameters["MaxTimeStep"].GetDouble()

    def SetProcedures(self):
        return DEM_procedures.Procedures(self.DEM_parameters)

    @classmethod
    def SetDemFemSearch(self):
        return DEM_FEM_Search()

    @classmethod
    def GetParticleHistoryWatcher(self):
        return None

    def SetParticleCreatorDestructor(self):

        self.watcher = self.GetParticleHistoryWatcher()

        if self.watcher is None:
            return ParticleCreatorDestructor()
        return ParticleCreatorDestructor(self.watcher)

    def SelectTranslationalScheme(self):
        if self.DEM_parameters["TranslationalIntegrationScheme"].GetString() == 'Forward_Euler':
            return ForwardEulerScheme()
        elif self.DEM_parameters["TranslationalIntegrationScheme"].GetString() == 'Symplectic_Euler':
            return SymplecticEulerScheme()
        elif self.DEM_parameters["TranslationalIntegrationScheme"].GetString() == 'Taylor_Scheme':
            return TaylorScheme()
        elif self.DEM_parameters["TranslationalIntegrationScheme"].GetString() == 'Velocity_Verlet':
            return VelocityVerletScheme()

        return None

    def SelectRotationalScheme(self):
        if self.DEM_parameters["RotationalIntegrationScheme"].GetString() == 'Direct_Integration':
            return self.SelectTranslationalScheme()
        elif self.DEM_parameters["RotationalIntegrationScheme"].GetString() == 'Runge_Kutta':
            return RungeKuttaScheme()
        elif self.DEM_parameters["RotationalIntegrationScheme"].GetString() == 'Quaternion_Integration':
            return QuaternionIntegrationScheme()

        return None

    def SetTranslationalScheme(self):
        translational_scheme = self.SelectTranslationalScheme()

        if translational_scheme is None:
            self.KRATOSprint('Error: selected translational integration scheme not defined. Please select a different scheme')
            sys.exit("\nExecution was aborted.\n")
        return translational_scheme

    def SetRotationalScheme(self):
        rotational_scheme = self.SelectRotationalScheme()

        if rotational_scheme is None:
            self.KRATOSprint('Error: selected rotational integration scheme not defined. Please select a different scheme')
            sys.exit("\nExecution was aborted.\n")
        return rotational_scheme

    def SetSolverStrategy(self):

        # TODO: Ugly fix. Change it. I don't like this to be in the main...
        # Strategy object
        if self.DEM_parameters["ElementType"].GetString() == "SphericPartDEMElement3D" or self.DEM_parameters["ElementType"].GetString() == "CylinderPartDEMElement2D":
            import sphere_strategy as SolverStrategy
        elif self.DEM_parameters["ElementType"].GetString() == "SphericContPartDEMElement3D" or self.DEM_parameters["ElementType"].GetString() == "CylinderContPartDEMElement2D":
            import continuum_sphere_strategy as SolverStrategy
        elif self.DEM_parameters["ElementType"].GetString() == "ThermalSphericContPartDEMElement3D":
            import thermal_continuum_sphere_strategy as SolverStrategy
        elif self.DEM_parameters["ElementType"].GetString() == "ThermalSphericPartDEMElement3D":
            import thermal_sphere_strategy as SolverStrategy
        elif self.DEM_parameters["ElementType"].GetString() == "SinteringSphericConPartDEMElement3D":
            import thermal_continuum_sphere_strategy as SolverStrategy
        elif self.DEM_parameters["ElementType"].GetString() == "IceContPartDEMElement3D":
            import ice_continuum_sphere_strategy as SolverStrategy
        else:
            self.KRATOSprint('Error: Strategy unavailable. Select a different scheme-element')

        return SolverStrategy

    def SetSolver(self):
        return self.solver_strategy.ExplicitStrategy(self.all_model_parts,
                                                     self.creator_destructor,
                                                     self.dem_fem_search,
                                                     self.DEM_parameters,
                                                     self.procedures)

    def Run(self):
        self.Initialize()

        self.RunMainTemporalLoop()

        self.Finalize()

        self.CleanUpOperations()

    def AddVariables(self):
        self.procedures.AddAllVariablesInAllModelParts(self.solver, self.translational_scheme, self.rotational_scheme, self.all_model_parts, self.DEM_parameters)

    def FillAnalyticSubModelParts(self):
        if not self.spheres_model_part.HasSubModelPart("AnalyticParticlesPart"):
            self.spheres_model_part.CreateSubModelPart('AnalyticParticlesPart')
        self.analytic_model_part = self.spheres_model_part.GetSubModelPart('AnalyticParticlesPart')
        analytic_particle_ids = [elem.Id for elem in self.spheres_model_part.Elements]
        self.analytic_model_part.AddElements(analytic_particle_ids)

    def FillAnalyticSubModelPartsWithNewParticles(self):
        self.analytic_model_part = self.spheres_model_part.GetSubModelPart('AnalyticParticlesPart')
        self.PreUtilities.FillAnalyticSubModelPartUtility(self.spheres_model_part, self.analytic_model_part)
        #analytic_particle_ids = [elem.Id for elem in self.spheres_model_part.Elements]
        #self.analytic_model_part.AddElements(analytic_particle_ids)

    def Initialize(self):

        self.AddVariables()

        self.ReadModelParts()

        self.SetAnalyticFaceWatcher()  # TODO check order

        self.post_normal_impact_velocity_option = False
        if "PostNormalImpactVelocity" in self.DEM_parameters.keys():
            if self.DEM_parameters["PostNormalImpactVelocity"].GetBool():
                self.post_normal_impact_velocity_option = True
                self.FillAnalyticSubModelParts()

        # Setting up the buffer size
        self.procedures.SetUpBufferSizeInAllModelParts(self.spheres_model_part, 1, self.cluster_model_part, 1, self.DEM_inlet_model_part, 1, self.rigid_face_model_part, 1)
        # Adding dofs
        self.AddAllDofs()

        os.chdir(self.main_path)
        self.KRATOSprint("Initializing Problem...")

        self.GraphicalOutputInitialize()

        # Perform a partition to balance the problem
        self.SetSearchStrategy()

        self.SolverBeforeInitialize()

        self.parallelutils.Repart(self.spheres_model_part)

        #Setting up the BoundingBox
        self.bounding_box_time_limits = self.procedures.SetBoundingBoxLimits(self.all_model_parts, self.creator_destructor)

        #Finding the max id of the nodes... (it is necessary for anything that will add spheres to the self.spheres_model_part, for instance, the INLETS and the CLUSTERS read from mdpa file.z
        max_Id = self.procedures.FindMaxNodeIdAccrossModelParts(self.creator_destructor, self.all_model_parts)

        self.creator_destructor.SetMaxNodeId(self.all_model_parts.MaxNodeId)

        #Strategy Initialization
        os.chdir(self.main_path)

        self.SolverInitialize()

        #Constructing a model part for the DEM inlet. It contains the DEM elements to be released during the simulation
        #Initializing the DEM solver must be done before creating the DEM Inlet, because the Inlet configures itself according to some options of the DEM model part
        self.SetInlet()

        self.SetInitialNodalValues()

        self.DEMFEMProcedures = DEM_procedures.DEMFEMProcedures(self.DEM_parameters, self.graphs_path, self.spheres_model_part, self.rigid_face_model_part)

        os.chdir(self.graphs_path)
        self.DEMEnergyCalculator = DEM_procedures.DEMEnergyCalculator(self.DEM_parameters, self.spheres_model_part, self.cluster_model_part, "EnergyPlot.grf")

        self.materialTest.Initialize(self.DEM_parameters, self.procedures, self.solver, self.graphs_path, self.post_path, self.spheres_model_part, self.rigid_face_model_part)

        self.KRATOSprint("Initialization Complete")

        self.report.Prepare(timer, self.DEM_parameters["ControlTime"].GetDouble())

        #self.procedures.ModelData(self.spheres_model_part, self.solver) #check link with ModelDataInfo = "OFF"

        self.materialTest.PrintChart()
        self.materialTest.PrepareDataForGraph()

        self.post_utils = DEM_procedures.PostUtils(self.DEM_parameters, self.spheres_model_part)
        self.report.total_steps_expected = int(self.final_time / self.dt)
        self.KRATOSprint(self.report.BeginReport(timer))
        os.chdir(self.main_path)

    def AddAllDofs(self):
        self.solver.AddDofs(self.spheres_model_part)
        self.solver.AddDofs(self.cluster_model_part)
        self.solver.AddDofs(self.DEM_inlet_model_part)

    def SetSearchStrategy(self):
        self.solver.search_strategy = self.parallelutils.GetSearchStrategy(self.solver, self.spheres_model_part)

    def SolverBeforeInitialize(self):
        self.solver.BeforeInitialize()

    def SolverInitialize(self):
        self.solver.Initialize() # Possible modifications of number of elements and number of nodes

    def GetProblemNameWithPath(self):
        return self.DEM_parameters["problem_name"].GetString()

    def GetMpFilename(self):
        return self.GetProblemNameWithPath() + "DEM"

    def GetInletFilename(self):
        return self.GetProblemNameWithPath() + "DEM_Inlet"

    def GetFemFilename(self):
        return self.GetProblemNameWithPath() + "DEM_FEM_boundary"

    def GetClusterFilename(self):
        return self.GetProblemNameWithPath() + "DEM_Clusters"

    def GetProblemTypeFilename(self):
        return self.DEM_parameters["problem_name"].GetString()

    def ReadModelParts(self, max_node_Id=0, max_elem_Id=0, max_cond_Id=0):
        os.chdir(self.main_path)

        # Reading the model_part
        spheres_mp_filename = self.GetMpFilename()
        model_part_io_spheres = self.model_part_reader(spheres_mp_filename, max_node_Id, max_elem_Id, max_cond_Id)

        if "do_not_perform_initial_partition" in self.DEM_parameters.keys() and self.DEM_parameters["do_not_perform_initial_partition"].GetBool():
            pass
        else:
            self.parallelutils.PerformInitialPartition(model_part_io_spheres)

        os.chdir(self.main_path)
        [model_part_io_spheres, self.spheres_model_part, MPICommSetup] = self.parallelutils.SetCommunicator(self.spheres_model_part, model_part_io_spheres, spheres_mp_filename)
        model_part_io_spheres.ReadModelPart(self.spheres_model_part)

        max_node_Id += self.creator_destructor.FindMaxNodeIdInModelPart(self.spheres_model_part)
        max_elem_Id += self.creator_destructor.FindMaxElementIdInModelPart(self.spheres_model_part)
        old_max_elem_Id_spheres = max_elem_Id
        max_cond_Id += self.creator_destructor.FindMaxConditionIdInModelPart(self.spheres_model_part)
        rigidFace_mp_filename = self.GetFemFilename()
        model_part_io_fem = self.model_part_reader(rigidFace_mp_filename, max_node_Id + 1, max_elem_Id + 1, max_cond_Id + 1)
        model_part_io_fem.ReadModelPart(self.rigid_face_model_part)

        max_node_Id = self.creator_destructor.FindMaxNodeIdInModelPart(self.rigid_face_model_part)
        max_elem_Id = self.creator_destructor.FindMaxElementIdInModelPart(self.rigid_face_model_part)
        max_cond_Id = self.creator_destructor.FindMaxConditionIdInModelPart(self.rigid_face_model_part)
        clusters_mp_filename = self.GetClusterFilename()
        model_part_io_clusters = self.model_part_reader(clusters_mp_filename, max_node_Id + 1, max_elem_Id + 1, max_cond_Id + 1)
        model_part_io_clusters.ReadModelPart(self.cluster_model_part)
        max_elem_Id = self.creator_destructor.FindMaxElementIdInModelPart(self.spheres_model_part)
        if max_elem_Id != old_max_elem_Id_spheres:
            self.creator_destructor.RenumberElementIdsFromGivenValue(self.cluster_model_part, max_elem_Id)

        max_node_Id = self.creator_destructor.FindMaxNodeIdInModelPart(self.cluster_model_part)
        max_elem_Id = self.creator_destructor.FindMaxElementIdInModelPart(self.cluster_model_part)
        max_cond_Id = self.creator_destructor.FindMaxConditionIdInModelPart(self.cluster_model_part)
        DEM_Inlet_filename = self.GetInletFilename()
        model_part_io_demInlet = self.model_part_reader(DEM_Inlet_filename, max_node_Id + 1, max_elem_Id + 1, max_cond_Id + 1)
        model_part_io_demInlet.ReadModelPart(self.DEM_inlet_model_part)

        self.model_parts_have_been_read = True
        self.all_model_parts.ComputeMaxIds()



    def RunMainTemporalLoop(self):

        self.step = 0
        self.time = 0.0
        self.time_old_print = 0.0
        while self.time < self.final_time:

            self.InitializeTimeStep()
            self.time = self.time + self.dt
            self.step += 1

            self.DEMFEMProcedures.UpdateTimeInModelParts(self.all_model_parts, self.time, self.dt, self.step)

            self.BeforeSolveOperations(self.time)

            self.SolverSolve()

            self.AfterSolveOperations()

            self.DEMFEMProcedures.MoveAllMeshes(self.all_model_parts, self.time, self.dt)
            #DEMFEMProcedures.MoveAllMeshesUsingATable(rigid_face_model_part, time, dt)

            ##### adding DEM elements by the inlet ######
            if self.DEM_parameters["dem_inlet_option"].GetBool():
                self.DEM_inlet.CreateElementsFromInletMesh(self.spheres_model_part, self.cluster_model_part, self.creator_destructor)  # After solving, to make sure that neighbours are already set.

            stepinfo = self.report.StepiReport(timer, self.time, self.step)
            if stepinfo:
                self.KRATOSprint(stepinfo)

            #### PRINTING GRAPHS ####
            os.chdir(self.graphs_path)
            self.post_utils.ComputeMeanVelocitiesInTrap("Average_Velocity.txt", self.time)

            self.materialTest.MeasureForcesAndPressure()
            self.materialTest.PrintGraph(self.time)

            self.DEMFEMProcedures.PrintGraph(self.time)
            self.DEMFEMProcedures.PrintBallsGraph(self.time)

            self.DEMEnergyCalculator.CalculateEnergyAndPlot(self.time)

            self.BeforePrintingOperations(self.time)

            self.PrintResults()


            self.FinalizeTimeStep(self.time)

<<<<<<< HEAD

    def ReturnDeltaTime(self):
        return self.dt

    def SetDeltaTime(self,new_dt,**kwargs):
        if kwargs.get("reset"):
            self.Setdt()
        else:
            if kwargs.get("multiply"):
                self.Setdt()
                self.dt = self.dt*kwargs.get("multiply")
            else:
                self.dt = new_dt

    def InitializeTime(self):
        self.step = 0
        self.time = 0.0
        self.time_old_print = 0.0    

    def UpdateTimeParameters(self):
        self.InitializeTimeStep()
        self.time = self.time + self.dt
        self.step += 1

        self.DEMFEMProcedures.UpdateTimeInModelParts(self.all_model_parts, self.time, self.dt, self.step)
        
    def SolveSingleTemporalLoop(self):

        self.BeforeSolveOperations(self.time)

        self.SolverSolve()

        self.AfterSolveOperations()

    def FinalizeSingleTimeStep(self):
        self.DEMFEMProcedures.MoveAllMeshes(self.all_model_parts, self.time, self.dt)
        #DEMFEMProcedures.MoveAllMeshesUsingATable(rigid_face_model_part, time, dt)

        ##### adding DEM elements by the inlet ######
        if self.DEM_parameters["dem_inlet_option"].GetBool():
            self.DEM_inlet.CreateElementsFromInletMesh(self.spheres_model_part, self.cluster_model_part, self.creator_destructor)  # After solving, to make sure that neighbours are already set.

        stepinfo = self.report.StepiReport(timer, self.time, self.step)
        if stepinfo:
            self.KRATOSprint(stepinfo)


    def OutputSingleTimeLoop(self):
        #### PRINTING GRAPHS ####
        os.chdir(self.graphs_path)
        self.post_utils.ComputeMeanVelocitiesInTrap("Average_Velocity.txt", self.time)

        self.materialTest.MeasureForcesAndPressure()
        self.materialTest.PrintGraph(self.time)

        self.DEMFEMProcedures.PrintGraph(self.time)
        self.DEMFEMProcedures.PrintBallsGraph(self.time)

        self.DEMEnergyCalculator.CalculateEnergyAndPlot(self.time)

        self.BeforePrintingOperations(self.time)

        #### GiD IO ##########################################
        time_to_print = self.time - self.time_old_print

        if self.DEM_parameters["OutputTimeStep"].GetDouble() - time_to_print < 1e-2 * self.dt:

            self.PrintResultsForGid(self.time)
            self.time_old_print = self.time

        self.FinalizeTimeStep(self.time)
        

    def IsTimeToPrintPostProcess(self):
        return self.DEM_parameters["OutputTimeStep"].GetDouble() - (self.time - self.time_old_print) < 1e-2 * self.dt
=======
    def RunAnalytics(self, time, is_time_to_print=True):
        for sp in (sp for sp in self.rigid_face_model_part.SubModelParts if sp[IS_GHOST]):
            self.MakeAnalyticsMeasurements()
            if is_time_to_print:
                self.FaceAnalyzerClass.CreateNewFile()
                for sp in (sp for sp in self.rigid_face_model_part.SubModelParts if sp[IS_GHOST]):
                    self.face_watcher_analysers[sp.Name].UpdateDataFiles(time)
                self.FaceAnalyzerClass.RemoveOldFile()

    def IsTimeToPrintPostProcess(self, time):
        return self.DEM_parameters["OutputTimeStep"].GetDouble() - (time - self.time_old_print) < 1e-2 * self.dt

    def PrintResults(self):
        #### GiD IO ##########################################
        if self.IsTimeToPrintPostProcess(self.time):
            self.PrintResultsForGid(self.time)
            self.time_old_print = self.time

>>>>>>> 4aba41cf

    def SolverSolve(self):
        self.solver.Solve()

    def SetInlet(self):
        if self.DEM_parameters["dem_inlet_option"].GetBool():
            #Constructing the inlet and initializing it (must be done AFTER the self.spheres_model_part Initialize)
            self.DEM_inlet = DEM_Inlet(self.DEM_inlet_model_part)
            self.DEM_inlet.InitializeDEM_Inlet(self.spheres_model_part, self.creator_destructor, self.solver.continuum_type)

    def SetInitialNodalValues(self):
        self.procedures.SetInitialNodalValues(self.spheres_model_part, self.cluster_model_part, self.DEM_inlet_model_part, self.rigid_face_model_part)

    def InitializeTimeStep(self):
        pass

    def BeforeSolveOperations(self, time):
        if self.post_normal_impact_velocity_option:
            if self.IsCountStep():
                #time_to_print = self.time - self.time_old_print    # add new particles to analytic mp each time an output is generated
                #if (self.DEM_parameters["OutputTimeStep"].GetDouble() - time_to_print < 1e-2 * self.dt):
                self.FillAnalyticSubModelPartsWithNewParticles()

    def BeforePrintingOperations(self, time):
        pass

    def AfterSolveOperations(self):
        if self.post_normal_impact_velocity_option:
            self.particle_watcher.MakeMeasurements(self.analytic_model_part)
            if self.IsTimeToPrintPostProcess(self.time):
                self.particle_watcher.SetNodalMaxImpactVelocities(self.analytic_model_part)
                self.particle_watcher.SetNodalMaxFaceImpactVelocities(self.analytic_model_part)

        #Phantom Walls
        self.RunAnalytics(self.time, self.IsTimeToPrintPostProcess(self.time))

    def FinalizeTimeStep(self, time):
        pass

    def Finalize(self):

        self.KRATOSprint("Finalizing execution...")

        self.GraphicalOutputFinalize()

        self.materialTest.FinalizeGraphs()
        self.DEMFEMProcedures.FinalizeGraphs(self.rigid_face_model_part)
        self.DEMFEMProcedures.FinalizeBallsGraphs(self.spheres_model_part)
        self.DEMEnergyCalculator.FinalizeEnergyPlot()

        os.chdir(self.main_path)

    def CleanUpOperations(self):

        objects_to_destroy = [self.demio, self.procedures, self.creator_destructor, self.dem_fem_search, self.solver, self.DEMFEMProcedures, self.post_utils,
                              self.cluster_model_part, self.rigid_face_model_part, self.spheres_model_part, self.DEM_inlet_model_part, self.mapping_model_part]

        if self.DEM_parameters["dem_inlet_option"].GetBool():
            objects_to_destroy.append(self.DEM_inlet)

        for obj in objects_to_destroy:
            del obj

        self.procedures.DeleteFiles()

        self.KRATOSprint(self.report.FinalReport(timer))

    def SetGraphicalOutput(self):
        self.demio = DEM_procedures.DEMIo(self.DEM_parameters, self.post_path)

    def GraphicalOutputInitialize(self):
        self.demio.Initialize(self.DEM_parameters)

        os.chdir(self.post_path)
        self.demio.InitializeMesh(self.all_model_parts)

    def PrintResultsForGid(self, time):
        if self.solver.poisson_ratio_option:
            self.DEMFEMProcedures.PrintPoisson(self.spheres_model_part, self.DEM_parameters, "Poisson_ratio.txt", time)

        if self.DEM_parameters["PostEulerAngles"].GetBool():
            self.post_utils.PrintEulerAngles(self.spheres_model_part, self.cluster_model_part)

        self.demio.ShowPrintingResultsOnScreen(self.all_model_parts)

        os.chdir(self.data_and_results)
        self.demio.PrintMultifileLists(time, self.post_path)
        os.chdir(self.post_path)

        self.solver.PrepareElementsForPrinting()
        if self.DEM_parameters["ContactMeshOption"].GetBool():
            self.solver.PrepareContactElementsForPrinting()

        self.demio.PrintResults(self.all_model_parts, self.creator_destructor, self.dem_fem_search, time, self.bounding_box_time_limits)
        os.chdir(self.main_path)

    def GraphicalOutputFinalize(self):
        self.demio.FinalizeMesh()
        self.demio.CloseMultifiles()


if __name__ == "__main__":
    Solution().Run()<|MERGE_RESOLUTION|>--- conflicted
+++ resolved
@@ -457,7 +457,14 @@
 
             self.FinalizeTimeStep(self.time)
 
-<<<<<<< HEAD
+    def RunAnalytics(self, time, is_time_to_print=True):
+        for sp in (sp for sp in self.rigid_face_model_part.SubModelParts if sp[IS_GHOST]):
+            self.MakeAnalyticsMeasurements()
+            if is_time_to_print:
+                self.FaceAnalyzerClass.CreateNewFile()
+                for sp in (sp for sp in self.rigid_face_model_part.SubModelParts if sp[IS_GHOST]):
+                    self.face_watcher_analysers[sp.Name].UpdateDataFiles(time)
+                self.FaceAnalyzerClass.RemoveOldFile()
 
     def ReturnDeltaTime(self):
         return self.dt
@@ -533,15 +540,6 @@
 
     def IsTimeToPrintPostProcess(self):
         return self.DEM_parameters["OutputTimeStep"].GetDouble() - (self.time - self.time_old_print) < 1e-2 * self.dt
-=======
-    def RunAnalytics(self, time, is_time_to_print=True):
-        for sp in (sp for sp in self.rigid_face_model_part.SubModelParts if sp[IS_GHOST]):
-            self.MakeAnalyticsMeasurements()
-            if is_time_to_print:
-                self.FaceAnalyzerClass.CreateNewFile()
-                for sp in (sp for sp in self.rigid_face_model_part.SubModelParts if sp[IS_GHOST]):
-                    self.face_watcher_analysers[sp.Name].UpdateDataFiles(time)
-                self.FaceAnalyzerClass.RemoveOldFile()
 
     def IsTimeToPrintPostProcess(self, time):
         return self.DEM_parameters["OutputTimeStep"].GetDouble() - (time - self.time_old_print) < 1e-2 * self.dt
@@ -552,7 +550,6 @@
             self.PrintResultsForGid(self.time)
             self.time_old_print = self.time
 
->>>>>>> 4aba41cf
 
     def SolverSolve(self):
         self.solver.Solve()
