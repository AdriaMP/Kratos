--- conflicted
+++ resolved
@@ -453,18 +453,12 @@
             self.BeforePrintingOperations(self.time)
 
             self.PrintResults()
-<<<<<<< HEAD
-
-=======
->>>>>>> edcf2ca8
+
 
             self.FinalizeTimeStep(self.time)
 
     def RunAnalytics(self, time, is_time_to_print=True):
-<<<<<<< HEAD
-
-=======
->>>>>>> edcf2ca8
+
         self.MakeAnalyticsMeasurements()
         if is_time_to_print:
             self.FaceAnalyzerClass.CreateNewFile()
@@ -481,10 +475,7 @@
         if self.IsTimeToPrintPostProcess(self.time):
             self.PrintResultsForGid(self.time)
             self.time_old_print = self.time
-<<<<<<< HEAD
-
-=======
->>>>>>> edcf2ca8
+
 
     def SolverSolve(self):
         self.solver.Solve()
