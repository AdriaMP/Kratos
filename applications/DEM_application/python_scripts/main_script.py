from __future__ import print_function, absolute_import, division #makes KratosMultiphysics backward compatible with python 2.6 and 2.7
import time as timer
import os
import sys
import shutil
from KratosMultiphysics import *
from KratosMultiphysics.DEMApplication import *
sys.path.insert(0,'')
import DEM_explicit_solver_var as DEM_parameters

# Import MPI modules if needed. This way to do this is only valid when using OpenMPI. For other implementations of MPI it will not work.
if "OMPI_COMM_WORLD_SIZE" in os.environ or "I_MPI_INFO_NUMA_NODE_NUM" in os.environ:
    print("Running under MPI...........")
    from KratosMultiphysics.MetisApplication import *
    from KratosMultiphysics.MPISearchApplication import *
    from KratosMultiphysics.mpi import *
    import DEM_procedures_mpi as DEM_procedures
    import DEM_material_test_script_mpi as DEM_material_test_script
else:
    print("Running under OpenMP........")
    import DEM_procedures
    import DEM_material_test_script

class Solution(object):

    def __init__(self, DEM_parameters):
        print("entering _init_ main_script")
        if "OMPI_COMM_WORLD_SIZE" in os.environ or "I_MPI_INFO_NUMA_NODE_NUM" in os.environ:
            def model_part_reader(modelpart, nodeid=0, elemid=0, condid=0):
                return ReorderConsecutiveFromGivenIdsModelPartIO(modelpart, nodeid, elemid, condid)
        else:
            def model_part_reader(modelpart, nodeid=0, elemid=0, condid=0):
                #return ModelPartIO(modelpart)                
                return ReorderConsecutiveFromGivenIdsModelPartIO(modelpart, nodeid, elemid, condid)

        self.solver_strategy = self.SetSolverStrategy()
        self.creator_destructor = self.SetParticleCreatorDestructor()
        self.dem_fem_search = self.SetDemFemSearch()
        self.procedures = self.SetProcedures()       
        #self.SetAnalyticParticleWatcher()
        self.procedures.CheckInputParameters(DEM_parameters)
<<<<<<< HEAD
        self.PreUtilities = PreUtilities()
=======
        
>>>>>>> 2dec116b

        # Creating necessary directories:
        self.main_path = os.getcwd()
        problem_name = self.GetProblemTypeFilename()
        [self.post_path, self.data_and_results, self.graphs_path, MPI_results] = self.procedures.CreateDirectories(str(self.main_path), str(problem_name))

        self.SetGraphicalOutput()
        self.report        = DEM_procedures.Report()
        self.parallelutils = DEM_procedures.ParallelUtils()
        self.materialTest  = DEM_procedures.MaterialTest()
        self.scheme = self.SetScheme()

        # Set the print function TO_DO: do this better...
        self.KRATOSprint   = self.procedures.KRATOSprint

        # Prepare modelparts
        self.spheres_model_part    = ModelPart("SpheresPart")
        self.rigid_face_model_part = ModelPart("RigidFacePart")
        self.cluster_model_part    = ModelPart("ClusterPart")
        self.DEM_inlet_model_part  = ModelPart("DEMInletPart")
        self.mapping_model_part    = ModelPart("MappingPart")
        self.contact_model_part    = ModelPart("ContactPart")

        mp_list = []
        mp_list.append(self.spheres_model_part)
        mp_list.append(self.rigid_face_model_part)
        mp_list.append(self.cluster_model_part)
        mp_list.append(self.DEM_inlet_model_part)
        mp_list.append(self.mapping_model_part)
        mp_list.append(self.contact_model_part)

        self.all_model_parts = DEM_procedures.SetOfModelParts(mp_list)
        self.solver = self.SetSolver()
        #self.final_time = DEM_parameters.FinalTime
        #self.dt = DEM_parameters.MaxTimeStep
        self.Setdt()
        self.SetFinalTime()

    def SetAnalyticParticleWatcher(self):
        self.main_path = os.getcwd()  #revisar
        from analytic_tools import analytic_data_procedures
        self.particle_watcher = AnalyticParticleWatcher()
        self.particle_watcher_analyser = analytic_data_procedures.ParticleWatcherAnalyzer(analytic_particle_watcher = self.particle_watcher, path = self.main_path)

    def SetFinalTime(self):
        self.final_time = DEM_parameters.FinalTime
        #return final_time

    def Setdt(self):
        self.dt = DEM_parameters.MaxTimeStep
        #return dt

    def SetProcedures(self):
        return DEM_procedures.Procedures(DEM_parameters)

    def SetDemFemSearch(self):
        return DEM_FEM_Search()

    def SetParticleCreatorDestructor(self):
        return ParticleCreatorDestructor()

    def SelectScheme(self):
        if (DEM_parameters.IntegrationScheme == 'Forward_Euler'):
            return ForwardEulerScheme()
        elif (DEM_parameters.IntegrationScheme == 'Symplectic_Euler'):
            return SymplecticEulerScheme()
        elif (DEM_parameters.IntegrationScheme == 'Taylor_Scheme'):
            return TaylorScheme()
        elif (DEM_parameters.IntegrationScheme == 'Newmark_Beta_Method'):
            return NewmarkBetaScheme(0.5, 0.25)
        elif (DEM_parameters.IntegrationScheme == 'Verlet_Velocity'):
            return VerletVelocityScheme()
        else:
            return None

    def SetScheme(self):
        scheme = self.SelectScheme()

        if scheme == None:
            self.KRATOSprint('Error: selected scheme not defined. Please select a different scheme')
            sys.exit("\nExecution was aborted.\n")
        return scheme

    def SetSolverStrategy(self):
        # TODO: Ugly fix. Change it. I don't like this to be in the main...
        # Strategy object
        if (DEM_parameters.ElementType == "SphericPartDEMElement3D" or DEM_parameters.ElementType == "CylinderPartDEMElement2D"):
            import sphere_strategy as SolverStrategy
        elif (DEM_parameters.ElementType == "SphericContPartDEMElement3D" or DEM_parameters.ElementType == "CylinderContPartDEMElement2D"):
            import continuum_sphere_strategy as SolverStrategy
        elif (DEM_parameters.ElementType == "ThermalSphericContPartDEMElement3D"):
            import thermal_continuum_sphere_strategy as SolverStrategy
        elif (DEM_parameters.ElementType == "ThermalSphericPartDEMElement3D"):
            import thermal_sphere_strategy as SolverStrategy
        elif (DEM_parameters.ElementType == "SinteringSphericConPartDEMElement3D"):
            import thermal_continuum_sphere_strategy as SolverStrategy
        elif (DEM_parameters.ElementType == "IceContPartDEMElement3D"):
            import ice_continuum_sphere_strategy as SolverStrategy
        else:
            self.KRATOSprint('Error: Strategy unavailable. Select a different scheme-element')

        return SolverStrategy


    def SetSolver(self):
        return self.solver_strategy.ExplicitStrategy(self.all_model_parts, self.creator_destructor, self.dem_fem_search, self.scheme, DEM_parameters, self.procedures)


    def Run(self):
        self.Initialize()

        self.RunMainTemporalLoop()

        self.Finalize()

        self.CleanUpOperations()

    def AddVariables(self):
        self.procedures.AddAllVariablesInAllModelParts(self.solver, self.scheme, self.all_model_parts, DEM_parameters)

    def FillAnalyticSubModelParts(self):
        if not self.spheres_model_part.HasSubModelPart("AnalyticParticlesPart"):
            self.spheres_model_part.CreateSubModelPart('AnalyticParticlesPart')
        self.analytic_model_part = self.spheres_model_part.GetSubModelPart('AnalyticParticlesPart')
        analytic_particle_ids = [elem.Id for elem in self.spheres_model_part.Elements]
        self.analytic_model_part.AddElements(analytic_particle_ids)

    def FillAnalyticSubModelPartsWithNewParticles(self):
        self.analytic_model_part = self.spheres_model_part.GetSubModelPart('AnalyticParticlesPart')
        self.PreUtilities.FillAnalyticSubModelPartUtility(self.spheres_model_part, self.analytic_model_part)
        #analytic_particle_ids = [elem.Id for elem in self.spheres_model_part.Elements]
        #self.analytic_model_part.AddElements(analytic_particle_ids)

    def Initialize(self):
        self.AddVariables()

        self.ReadModelParts()
    
        self.FillAnalyticSubModelParts()

        # Setting up the buffer size
        self.procedures.SetUpBufferSizeInAllModelParts(self.spheres_model_part, 1, self.cluster_model_part, 1, self.DEM_inlet_model_part, 1, self.rigid_face_model_part, 1)
        # Adding dofs
        self.solver.AddDofs(self.spheres_model_part)
        self.solver.AddDofs(self.cluster_model_part)
        self.solver.AddDofs(self.DEM_inlet_model_part)

        os.chdir(self.main_path)

        self.KRATOSprint("\nInitializing Problem...")
        
        self.GraphicalOutputInitialize()
       
        # Perform a partition to balance the problem
        self.solver.search_strategy = self.parallelutils.GetSearchStrategy(self.solver, self.spheres_model_part)
        self.solver.BeforeInitialize()
        self.parallelutils.Repart(self.spheres_model_part)

        #Setting up the BoundingBox
        self.bounding_box_time_limits = self.procedures.SetBoundingBoxLimits(self.all_model_parts, self.creator_destructor)

        #Finding the max id of the nodes... (it is necessary for anything that will add spheres to the self.spheres_model_part, for instance, the INLETS and the CLUSTERS read from mdpa file.z
        max_Id = self.procedures.FindMaxNodeIdAccrossModelParts(self.creator_destructor, self.all_model_parts)

        self.creator_destructor.SetMaxNodeId(self.all_model_parts.MaxNodeId)

        #Strategy Initialization
        os.chdir(self.main_path)
        self.solver.Initialize() # Possible modifications of number of elements and number of nodes
        #self.dt = min(DEM_parameters.MaxTimeStep, self.spheres_model_part.ProcessInfo.GetValue(DELTA_TIME)) # under revision. linked to automatic timestep? Possible modifications of DELTA_TIME
        
        #Constructing a model part for the DEM inlet. It contains the DEM elements to be released during the simulation
        #Initializing the DEM solver must be done before creating the DEM Inlet, because the Inlet configures itself according to some options of the DEM model part
        self.SetInlet()

        self.SetInitialNodalValues()

        self.DEMFEMProcedures = DEM_procedures.DEMFEMProcedures(DEM_parameters, self.graphs_path, self.spheres_model_part, self.rigid_face_model_part)

        os.chdir(self.graphs_path)
        self.DEMEnergyCalculator = DEM_procedures.DEMEnergyCalculator(DEM_parameters, self.spheres_model_part, self.cluster_model_part, "EnergyPlot.grf")

        self.materialTest.Initialize(DEM_parameters, self.procedures, self.solver, self.graphs_path, self.post_path, self.spheres_model_part, self.rigid_face_model_part)

        self.KRATOSprint("Initialization Complete" + "\n")

        self.report.Prepare(timer, DEM_parameters.ControlTime)

        #self.procedures.ModelData(self.spheres_model_part, self.solver) #check link with ModelDataInfo = "OFF"

        self.materialTest.PrintChart()
        self.materialTest.PrepareDataForGraph()

        self.post_utils = DEM_procedures.PostUtils(DEM_parameters, self.spheres_model_part)
       
        #self.SetFinalTime()
        #self.Setdt()
        self.report.total_steps_expected = int(self.final_time / self.dt)
        print("main script1 - self.dt, self.final_time,", self.dt, self.final_time)  
        self.KRATOSprint(self.report.BeginReport(timer))

    def GetMpFilename(self):               
        return DEM_parameters.problem_name + "DEM"
    
    def GetInletFilename(self):
        return DEM_parameters.problem_name + "DEM_Inlet"   

    def GetFemFilename(self):
        return DEM_parameters.problem_name + "DEM_FEM_boundary"   

    def GetClusterFilename(self):
        return DEM_parameters.problem_name + "DEM_Clusters"  
    
    def GetProblemTypeFilename(self):
        return DEM_parameters.problem_name

    def ReadModelParts(self, max_node_Id = 0, max_elem_Id = 0, max_cond_Id = 0):        
        os.chdir(self.main_path)

        # Reading the model_part
        spheres_mp_filename   = self.GetMpFilename()        
        model_part_io_spheres = self.model_part_reader(spheres_mp_filename, max_node_Id, max_elem_Id, max_cond_Id)

        if (hasattr(DEM_parameters, "do_not_perform_initial_partition") and DEM_parameters.do_not_perform_initial_partition == 1):
            pass
        else:
            self.parallelutils.PerformInitialPartition(model_part_io_spheres)

        os.chdir(self.main_path)
        [model_part_io_spheres, self.spheres_model_part, MPICommSetup] = self.parallelutils.SetCommunicator(self.spheres_model_part, model_part_io_spheres, spheres_mp_filename)        
        model_part_io_spheres.ReadModelPart(self.spheres_model_part)

        max_node_Id += self.creator_destructor.FindMaxNodeIdInModelPart(self.spheres_model_part)
        max_elem_Id += self.creator_destructor.FindMaxElementIdInModelPart(self.spheres_model_part)
        old_max_elem_Id_spheres = max_elem_Id
        max_cond_Id += self.creator_destructor.FindMaxConditionIdInModelPart(self.spheres_model_part)
        rigidFace_mp_filename   = self.GetFemFilename()  
        #rigidFace_mp_filename = DEM_parameters.problem_name + "DEM_FEM_boundary"
        model_part_io_fem = self.model_part_reader(rigidFace_mp_filename,max_node_Id+1, max_elem_Id+1, max_cond_Id+1)
        model_part_io_fem.ReadModelPart(self.rigid_face_model_part)

        max_node_Id = self.creator_destructor.FindMaxNodeIdInModelPart(self.rigid_face_model_part)
        max_elem_Id = self.creator_destructor.FindMaxElementIdInModelPart(self.rigid_face_model_part)
        max_cond_Id = self.creator_destructor.FindMaxConditionIdInModelPart(self.rigid_face_model_part)

        clusters_mp_filename   = self.GetClusterFilename()  
        #clusters_mp_filename = DEM_parameters.problem_name + "DEM_Clusters"
        model_part_io_clusters = self.model_part_reader(clusters_mp_filename,max_node_Id+1, max_elem_Id+1, max_cond_Id+1)
        model_part_io_clusters.ReadModelPart(self.cluster_model_part)
        max_elem_Id = self.creator_destructor.FindMaxElementIdInModelPart(self.spheres_model_part)
        if (max_elem_Id != old_max_elem_Id_spheres):
            self.creator_destructor.RenumberElementIdsFromGivenValue(self.cluster_model_part, max_elem_Id)

        max_node_Id = self.creator_destructor.FindMaxNodeIdInModelPart(self.cluster_model_part)
        max_elem_Id = self.creator_destructor.FindMaxElementIdInModelPart(self.cluster_model_part)
        max_cond_Id = self.creator_destructor.FindMaxConditionIdInModelPart(self.cluster_model_part)
        
        DEM_Inlet_filename = self.GetInletFilename()
        model_part_io_demInlet = self.model_part_reader(DEM_Inlet_filename,max_node_Id+1, max_elem_Id+1, max_cond_Id+1)
        model_part_io_demInlet.ReadModelPart(self.DEM_inlet_model_part)

        self.model_parts_have_been_read = True

        self.all_model_parts.ComputeMaxIds()


    def RunMainTemporalLoop(self):

        self.step           = 0
        self.time           = 0.0
        self.time_old_print = 0.0                       
        while (self.time < self.final_time):

            self.InitializeTimeStep()
            self.time  = self.time + self.dt
            self.step += 1

            self.DEMFEMProcedures.UpdateTimeInModelParts(self.all_model_parts, self.time,self.dt,self.step)

            self.BeforeSolveOperations(self.time)

            #### SOLVE #########################################
            self.solver.Solve()
            ####################################################

            self.AfterSolveOperations()

            self.DEMFEMProcedures.MoveAllMeshes(self.all_model_parts, self.time, self.dt)
            #DEMFEMProcedures.MoveAllMeshesUsingATable(rigid_face_model_part, time, dt)

            ##### adding DEM elements by the inlet ######
            if (DEM_parameters.dem_inlet_option):
                self.DEM_inlet.CreateElementsFromInletMesh(self.spheres_model_part, self.cluster_model_part, self.creator_destructor)  # After solving, to make sure that neighbours are already set.

            stepinfo = self.report.StepiReport(timer,self.time,self.step)
            if stepinfo:
                self.KRATOSprint(stepinfo)

            #### PRINTING GRAPHS ####
            os.chdir(self.graphs_path)
            self.post_utils.ComputeMeanVelocitiesinTrap("Average_Velocity.txt", self.time)

            self.materialTest.MeasureForcesAndPressure()
            self.materialTest.PrintGraph(self.time)

            self.DEMFEMProcedures.PrintGraph(self.time)
            self.DEMFEMProcedures.PrintBallsGraph(self.time)

            self.DEMEnergyCalculator.CalculateEnergyAndPlot(self.time)

            self.BeforePrintingOperations(self.time)

            #### GiD IO ##########################################
            time_to_print = self.time - self.time_old_print

            if (DEM_parameters.OutputTimeStep - time_to_print < 1e-2 * self.dt):

                self.PrintResultsForGid(self.time)
                self.time_old_print = self.time

            self.FinalizeTimeStep(self.time)


    def SetInlet(self):
        if DEM_parameters.dem_inlet_option:
            #Constructing the inlet and initializing it (must be done AFTER the self.spheres_model_part Initialize)
            self.DEM_inlet = DEM_Inlet(self.DEM_inlet_model_part)
            self.DEM_inlet.InitializeDEM_Inlet(self.spheres_model_part, self.creator_destructor, self.solver.continuum_type)

    def SetInitialNodalValues(self):
        self.procedures.SetInitialNodalValues(self.spheres_model_part, self.cluster_model_part, self.DEM_inlet_model_part, self.rigid_face_model_part)

    def InitializeTimeStep(self):
        pass

<<<<<<< HEAD
    def BeforeSolveOperations(self):
        if (hasattr(DEM_parameters, "PostNormalImpactVelocity")):
            if (DEM_parameters.PostNormalImpactVelocity):
                self.FillAnalyticSubModelPartsWithNewParticles()
=======
    def BeforeSolveOperations(self, time):
        pass
>>>>>>> 2dec116b

    def BeforePrintingOperations(self, time):
        pass    

    def AfterSolveOperations(self):
<<<<<<< HEAD
        if (hasattr(DEM_parameters, "PostNormalImpactVelocity")):
            if (DEM_parameters.PostNormalImpactVelocity):
=======
        if (hasattr(DEM_parameters, "AnalyticParticle")):
            #self.Setdt()
            if (DEM_parameters.AnalyticParticle):
>>>>>>> 2dec116b
                self.particle_watcher.MakeMeasurements(self.analytic_model_part)
                time_to_print = self.time - self.time_old_print
                if (DEM_parameters.OutputTimeStep - time_to_print < 1e-2 * self.dt):
                    self.particle_watcher.SetNodalMaxImpactVelocities(self.analytic_model_part)
                    #self.particle_watcher.MakeMeasurements(self.all_model_parts.Get('AnalyticParticlesPart'))

    def FinalizeTimeStep(self, time):
        pass

    def Finalize(self):

        self.KRATOSprint("Finalizing execution...")

        self.GraphicalOutputFinalize()
        
        self.materialTest.FinalizeGraphs()
        self.DEMFEMProcedures.FinalizeGraphs(self.rigid_face_model_part)
        self.DEMFEMProcedures.FinalizeBallsGraphs(self.spheres_model_part)
        self.DEMEnergyCalculator.FinalizeEnergyPlot()
        

        os.chdir(self.main_path)
    
    def CleanUpOperations(self):

        objects_to_destroy = [self.demio, self.procedures, self.creator_destructor, self.dem_fem_search, self.solver, self.DEMFEMProcedures, self.post_utils,
                              self.cluster_model_part, self.rigid_face_model_part, self.spheres_model_part, self.DEM_inlet_model_part, self.mapping_model_part]

        if (DEM_parameters.dem_inlet_option):
            objects_to_destroy.append(self.DEM_inlet)

        for obj in objects_to_destroy:
            del obj

        self.procedures.DeleteFiles()

        self.KRATOSprint(self.report.FinalReport(timer))       
    
    def SetGraphicalOutput(self):
        self.demio         = DEM_procedures.DEMIo(DEM_parameters, self.post_path)
        
    def GraphicalOutputInitialize(self):
        self.demio.Initialize(DEM_parameters)

        os.chdir(self.post_path)
        self.demio.InitializeMesh(self.all_model_parts)
        
    def PrintResultsForGid(self, time):
        if self.solver.poisson_ratio_option:
            self.DEMFEMProcedures.PrintPoisson(self.spheres_model_part, DEM_parameters, "Poisson_ratio.txt", time)

        if DEM_parameters.PostEulerAngles:
            self.post_utils.PrintEulerAngles(self.spheres_model_part, self.cluster_model_part)

        self.demio.ShowPrintingResultsOnScreen(self.all_model_parts)

        os.chdir(self.data_and_results)
        self.demio.PrintMultifileLists(time, self.post_path)
        os.chdir(self.post_path)

        self.solver.PrepareElementsForPrinting()
        if (DEM_parameters.ContactMeshOption == "ON"):
            self.solver.PrepareContactElementsForPrinting()

        self.demio.PrintResults(self.all_model_parts, self.creator_destructor, self.dem_fem_search, time, self.bounding_box_time_limits)
        os.chdir(self.main_path)
        
    def GraphicalOutputFinalize(self):
        self.demio.FinalizeMesh()
        self.demio.CloseMultifiles()

if __name__ == "__main__":
    Solution().Run()
    <|MERGE_RESOLUTION|>--- conflicted
+++ resolved
@@ -39,11 +39,7 @@
         self.procedures = self.SetProcedures()       
         #self.SetAnalyticParticleWatcher()
         self.procedures.CheckInputParameters(DEM_parameters)
-<<<<<<< HEAD
         self.PreUtilities = PreUtilities()
-=======
-        
->>>>>>> 2dec116b
 
         # Creating necessary directories:
         self.main_path = os.getcwd()
@@ -379,28 +375,17 @@
     def InitializeTimeStep(self):
         pass
 
-<<<<<<< HEAD
     def BeforeSolveOperations(self):
         if (hasattr(DEM_parameters, "PostNormalImpactVelocity")):
             if (DEM_parameters.PostNormalImpactVelocity):
                 self.FillAnalyticSubModelPartsWithNewParticles()
-=======
-    def BeforeSolveOperations(self, time):
-        pass
->>>>>>> 2dec116b
 
     def BeforePrintingOperations(self, time):
         pass    
 
     def AfterSolveOperations(self):
-<<<<<<< HEAD
         if (hasattr(DEM_parameters, "PostNormalImpactVelocity")):
             if (DEM_parameters.PostNormalImpactVelocity):
-=======
-        if (hasattr(DEM_parameters, "AnalyticParticle")):
-            #self.Setdt()
-            if (DEM_parameters.AnalyticParticle):
->>>>>>> 2dec116b
                 self.particle_watcher.MakeMeasurements(self.analytic_model_part)
                 time_to_print = self.time - self.time_old_print
                 if (DEM_parameters.OutputTimeStep - time_to_print < 1e-2 * self.dt):
