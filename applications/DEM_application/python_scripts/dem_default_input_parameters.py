from __future__ import print_function, absolute_import, division  # makes KratosMultiphysics backward compatible with python 2.6 and 2.7
import KratosMultiphysics
KratosMultiphysics.CheckForPreviousImport()

def GetDefaultInputParameters():
    
    default_settings = KratosMultiphysics.Parameters("""
        {
            "Dimension"                        : 3,
            "PeriodicDomainOption"             : false,
            "BoundingBoxOption"                : false,
            "AutomaticBoundingBoxOption"       : false,
            "BoundingBoxEnlargementFactor"     : 1.0,
            "BoundingBoxStartTime"             : 0.0,
            "BoundingBoxStopTime"              : 1000.0,
            "BoundingBoxMaxX"                  : 10.0,
            "BoundingBoxMaxY"                  : 10.0,
            "BoundingBoxMaxZ"                  : 10.0,
            "BoundingBoxMinX"                  : -10.0,
            "BoundingBoxMinY"                  : -10.0,
            "BoundingBoxMinZ"                  : -10.0,

            "dem_inlet_option"                 : true,
            "GravityX"                         : 0.0,
            "GravityY"                         : 0.0,
            "GravityZ"                         : -9.81,

            "EnergyCalculationOption"          : false,
            "PotentialEnergyReferencePointX"   : 0.0,
            "PotentialEnergyReferencePointY"   : 0.0,
            "PotentialEnergyReferencePointZ"   : 0.0,
           
            "VelocityTrapOption"               : false,
            "VelocityTrapMaxX"                 : 0.0,
            "VelocityTrapMaxY"                 : 0.0,
            "VelocityTrapMaxZ"                 : 0.0,
            "VelocityTrapMinX"                 : 0.0,
            "VelocityTrapMinY"                 : 0.0,
            "VelocityTrapMinZ"                 : 0.0,
            "RotationOption"                   : true,
            "CleanIndentationsOption"          : false,
            "RemoveBallsInEmbeddedOption"      : false,

            "DeltaOption"                      : "Absolute",
            "SearchTolerance"                  : 0.0,
            "CoordinationNumber"               : 10,
            "AmplifiedSearchRadiusExtension"   : 0.0,
            "MaxAmplificationRatioOfSearchRadius" : 10,
            "ModelDataInfo"                    : false,
            "VirtualMassCoefficient"           : 1.0,
            "RollingFrictionOption"            : false,
            "ComputeStressTensorOption"        : false,
            "GlobalDamping"                    : 0.0,
            "PoissonEffectOption"              : true,
            "ShearStrainParallelToBondOption"  : true,
            "DontSearchUntilFailure"           : false,
            "ContactMeshOption"                : false,
            "OutputFileType"                   : "Binary",
            "Multifile"                        : "multiple_files",
            "TestType"                         : "None",
            "ElementType"                      : "SphericPartDEMElement3D",

            "TranslationalIntegrationScheme"   : "Symplectic_Euler",
            "RotationalIntegrationScheme"      : "Direct_Integration",
            "AutomaticTimestep"                : false,
            "DeltaTimeSafetyFactor"            : 1.0,
            "MaxTimeStep"                      : 5e-5,
            "FinalTime"                        : 0.05,
            "ControlTime"                      : 4.0,
            "NeighbourSearchFrequency"         : 50,
            "virtual_sea_surface_settings"     : {
                "print_sea_surface"            : false,
                "PostVirtualSeaSurfaceX1"      : 0.0,
                "PostVirtualSeaSurfaceY1"      : 0.0,
                "PostVirtualSeaSurfaceX2"      : 0.0,
                "PostVirtualSeaSurfaceY2"      : 0.0,
                "PostVirtualSeaSurfaceX3"      : 0.0,
                "PostVirtualSeaSurfaceY3"      : 0.0,
                "PostVirtualSeaSurfaceX4"      : 0.0,
                "PostVirtualSeaSurfaceY4"      : 0.0
            },
            
            "TestType"                         : false,
            "ConfinementPressure"              : 0.0,
            "LoadingVelocityTop"               : -0.10,
            "LoadingVelocityBot"               : 0.0,
            "MeshType"                         : "1",
            "MeshPath"                         : "0",
            "SpecimenLength"                   : 0.3,
            "SpecimenDiameter"                 : 0.15,
            "MeasuringSurface"                 : 0.01767145867644375,                                             

            "GraphExportFreq"                  : 1e-3,
            "VelTrapGraphExportFreq"           : 1e-3,
            "OutputTimeStep"                   : 1e-2,
            "PostBoundingBox"                  : false,
            "PostDisplacement"                 : false,
            "PostVelocity"                     : true,
            "PostTotalForces"                  : false,
            "PostRigidElementForces"           : false,
            "PostSkinSphere"                   : false,
            "PostPoissonRatio"                 : false,
            "PostRadius"                       : false,
            "PostAngularVelocity"              : false,
            "PostParticleMoment"               : false,
            "PostEulerAngles"                  : false,
            "PostRollingResistanceMoment"      : false,
            "PostCharacteristicLength"         : false,
            "PostElasticForces"                : false,
            "PostContactForces"                : false,
            "PostTangentialElasticForces"      : false,
            "PostShearStress"                  : false,
            "PostReactions"                    : false,
            "PostPressure"                     : false,
            "PostNonDimensionalVolumeWear"     : false,
            "PostNodalArea"                    : false,
            "PostStressStrainOption"           : false,
            "PostContactSigma"                 : false,
            "PostContactTau"                   : false,
            "PostLocalContactForce"            : false,
            "PostFailureCriterionState"        : false,
            "PostContactFailureId"             : false,
            "PostMeanContactArea"              : false,
            "PostRHS"                          : false,
            "PostDampForces"                   : false,
            "PostAppliedForces"                : false,
            "PostGroupId"                      : false,
            "PostExportId"                     : false,
            "PostNormalImpactVelocity"         : false,
            "PostTangentialImpactVelocity"     : false,
            "PostFaceNormalImpactVelocity"     : false,
            "PostFaceTangentialImpactVelocity" : false,
<<<<<<< HEAD
                      
=======
            "post_vtk_option"                  : false,

>>>>>>> e2bbc9b6
            "IntegrationScheme"                : "deprecated_key_since_6_december_2017",
            
            "problem_name" : "dummy_name.Provide_a_real_one"
            }""")
            
    return default_settings<|MERGE_RESOLUTION|>--- conflicted
+++ resolved
@@ -3,7 +3,7 @@
 KratosMultiphysics.CheckForPreviousImport()
 
 def GetDefaultInputParameters():
-    
+
     default_settings = KratosMultiphysics.Parameters("""
         {
             "Dimension"                        : 3,
@@ -29,7 +29,7 @@
             "PotentialEnergyReferencePointX"   : 0.0,
             "PotentialEnergyReferencePointY"   : 0.0,
             "PotentialEnergyReferencePointZ"   : 0.0,
-           
+
             "VelocityTrapOption"               : false,
             "VelocityTrapMaxX"                 : 0.0,
             "VelocityTrapMaxY"                 : 0.0,
@@ -79,16 +79,15 @@
                 "PostVirtualSeaSurfaceX4"      : 0.0,
                 "PostVirtualSeaSurfaceY4"      : 0.0
             },
-            
+
             "TestType"                         : false,
             "ConfinementPressure"              : 0.0,
-            "LoadingVelocityTop"               : -0.10,
-            "LoadingVelocityBot"               : 0.0,
+            "LoadingVelocity"                  : -0.10,
             "MeshType"                         : "1",
             "MeshPath"                         : "0",
             "SpecimenLength"                   : 0.3,
             "SpecimenDiameter"                 : 0.15,
-            "MeasuringSurface"                 : 0.01767145867644375,                                             
+            "MeasuringSurface"                 : 0.01767145867644375,
 
             "GraphExportFreq"                  : 1e-3,
             "VelTrapGraphExportFreq"           : 1e-3,
@@ -130,15 +129,13 @@
             "PostTangentialImpactVelocity"     : false,
             "PostFaceNormalImpactVelocity"     : false,
             "PostFaceTangentialImpactVelocity" : false,
-<<<<<<< HEAD
-                      
-=======
             "post_vtk_option"                  : false,
 
->>>>>>> e2bbc9b6
             "IntegrationScheme"                : "deprecated_key_since_6_december_2017",
-            
+            "LoadingVelocityTop"               : 0.0,
+            "LoadingVelocityBot"               : 0.0,
+
             "problem_name" : "dummy_name.Provide_a_real_one"
             }""")
-            
+
     return default_settings