--- conflicted
+++ resolved
@@ -1011,11 +1011,6 @@
     double InverseOfWallBrinellHardness = 1.0 / (wall->GetProperties()[BRINELL_HARDNESS]);
     double Sliding_0 = tangential_vel[0] * mTimeStep;
     double Sliding_1 = tangential_vel[1] * mTimeStep;
-<<<<<<< HEAD
-    double non_dim_impact_wear = WallImpactSeverityOfWear * InverseOfWallBrinellHardness * GetDensity() * mRadius * std::abs(local_rel_vel[2]);
-
-    if (sliding) non_dim_volume_wear = WallSeverityOfWear * InverseOfWallBrinellHardness * std::abs(LocalElasticContactForce) * sqrt(Sliding_0 * Sliding_0 + Sliding_1 * Sliding_1);
-=======
     
     double impact_wear = WallImpactSeverityOfWear * InverseOfWallBrinellHardness * GetDensity() * mRadius * std::abs(local_rel_vel[2]);
     if (sliding) volume_wear = WallSeverityOfWear * InverseOfWallBrinellHardness * std::abs(LocalElasticContactForce) * sqrt(Sliding_0 * Sliding_0 + Sliding_1 * Sliding_1);
@@ -1027,7 +1022,6 @@
         volume_wear /= element_area;
     }
     //COMPUTING THE PROJECTED POINT
->>>>>>> 4cd6483b
 
     array_1d<double, 3> normal_to_wall;
 
