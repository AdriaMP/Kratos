//    |  /           |
//    ' /   __| _` | __|  _ \   __|
//    . \  |   (   | |   (   |\__ \.
//   _|\_\_|  \__,_|\__|\___/ ____/
//                   Multi-Physics
//
//  License:		 BSD License
//					 Kratos default license: kratos/license.txt
//
//  Main authors:    Riccardo Rossi
//                   Jordi Cotela
//

#if !defined(KRATOS_TWO_FLUID_VMS_H_INCLUDED )
#define  KRATOS_TWO_FLUID_VMS_H_INCLUDED
// System includes
#include <string>
#include <iostream>
// External includes
// Project includes
#include "containers/array_1d.h"
#include "includes/define.h"
#include "custom_elements/vms.h"
#include "includes/serializer.h"
#include "utilities/geometry_utilities.h"
#include "utilities/math_utils.h"
#include "utilities/split_tetrahedra.h"
// #include "utilities/enrichment_utilities.h"
#include "utilities/enrichment_utilities_duplicate_dofs.h"
// Application includes
#include "fluid_dynamics_application_variables.h"
#include "vms.h"

namespace Kratos
{

/**The "TwoFluidVMS" element is an element based on the Variation Multiscale Stabilization technique (VMS)
 * which is designed for the solution of a two fluid problem.
 *
 * A distinctive feature of the element is the use of 4 LOCAL enrichment functions, which allows to model
 * a discontinuity in both the pressure field and in its gradient.
 * The enrichment functions are obtained by duplicating all of the degrees of freedom of the element.
 * Since the enrichment is performed elementwise, a purely local static condensation
 * step is performed.
 *
 * Since a jump in the pressure can be considered, the element shall be able to habdle moderate changes of the viscosity
 * between the two fluids to be considered
 *
 * WARNING: From the implementation point of view, the element hard codes a BDF2 scheme within the element
 * this is different from the VMS base element which supports the use of an arbitrary time integrator.
 * In the practice this implies that the element can ONLY be used in conjunction with the scheme implemented
 * in "residualbased_predictorcorrector_velocity_bdf_scheme_turbulent.h"
 *
 * a buffer size of dimension 3 is needed since the current step and two steps in the past need to be stored.
 *
 * TODO: so far only ASGS stabilization is implemented. OSS stabilization is possible but has not yet been implemented
 *
 *
 *
 */
///@addtogroup FluidDynamicsApplication
///@{
///@name Kratos Globals
///@{
///@}
///@name Type Definitions
///@{
///@}
///@name  Enum's
///@{
///@}
///@name  Functions
///@{
///@}
///@name Kratos Classes
///@{
template< unsigned int TDim,
          unsigned int TNumNodes = TDim + 1 >
class TwoFluidVMS : public VMS<TDim, TNumNodes>
{
public:
    ///@name Type Definitions
    ///@{
    /// Pointer definition of TwoFluidVMS
    KRATOS_CLASS_POINTER_DEFINITION(TwoFluidVMS);
    ///base type: an IndexedObject that automatically has a unique number
    typedef IndexedObject BaseType;
    ///Element from which it is derived
    typedef VMS<TDim, TNumNodes> ElementBaseType;
    ///definition of node type (default is: Node<3>)
    typedef Node < 3 > NodeType;
    /**
     * Properties are used to store any parameters
     * related to the constitutive law
     */
    typedef Properties PropertiesType;
    ///definition of the geometry type with given NodeType
    typedef Geometry<NodeType> GeometryType;
    ///definition of nodes container type, redefined from GeometryType
    typedef Geometry<NodeType>::PointsArrayType NodesArrayType;
    typedef Vector VectorType;
    typedef typename ElementBaseType::MatrixType MatrixType;
    typedef std::size_t IndexType;
    typedef std::size_t SizeType;
    typedef std::vector<std::size_t> EquationIdVectorType;
    typedef std::vector< Dof<double>::Pointer > DofsVectorType;
    typedef PointerVectorSet<Dof<double>, IndexedObject> DofsArrayType;
<<<<<<< HEAD

=======
>>>>>>> a9deaac6
    ///@}
    ///@name Life Cycle
    ///@{
    //Constructors.
    /// Default constuctor.
    /**
     * @param NewId Index number of the new element (optional)
     */
    TwoFluidVMS(IndexType NewId = 0) :
        ElementBaseType(NewId)
    {
    }
    ///Constructor using an array of nodes.
    /**
     * @param NewId Index of the new element
     * @param ThisNodes An array containing the nodes of the new element
     */
    TwoFluidVMS(IndexType NewId, const NodesArrayType& ThisNodes) :
        ElementBaseType(NewId, ThisNodes)
    {
    }
    /// Constructor using a geometry object.
    /**
     * @param NewId Index of the new element
     * @param pGeometry Pointer to a geometry object
     */
    TwoFluidVMS(IndexType NewId, GeometryType::Pointer pGeometry) :
        ElementBaseType(NewId, pGeometry)
    {
    }
    /// Constuctor using geometry and properties.
    /**
     * @param NewId Index of the new element
     * @param pGeometry Pointer to a geometry object
     * @param pProperties Pointer to the element's properties
     */
    TwoFluidVMS(IndexType NewId, GeometryType::Pointer pGeometry, PropertiesType::Pointer pProperties) :
        ElementBaseType(NewId, pGeometry, pProperties)
    {
    }
    /// Destructor.
    ~TwoFluidVMS() override
    {
    }
    ///@}
    ///@name Operators
    ///@{
    ///@}
    ///@name Operations
    ///@{
    /// Create a new element of this type
    /**
     * Returns a pointer to a new TwoFluidVMS element, created using given input
     * @param NewId the ID of the new element
     * @param ThisNodes the nodes of the new element
     * @param pProperties the properties assigned to the new element
     * @return a Pointer to the new element
     */
    Element::Pointer Create(IndexType NewId, NodesArrayType const& ThisNodes,
                            PropertiesType::Pointer pProperties) const override
    {
        return Kratos::make_shared< TwoFluidVMS >(NewId, (this->GetGeometry()).Create(ThisNodes), pProperties);
    }
    Element::Pointer Create(IndexType NewId,
                           GeometryType::Pointer pGeom,
                           PropertiesType::Pointer pProperties) const override
    {
        return Kratos::make_shared< TwoFluidVMS >(NewId, pGeom, pProperties);
    }

    /// Provides local contributions from body forces to the RHS
    /**
     * This is called during the assembly process and provides the RHS terms of the
     * system that are either constant or computed explicitly (from the 'old'
     * iteration variables). In this case this means the body force terms
     * @param rRightHandSideVector Will be filled with the elemental right hand side
     * @param rCurrentProcessInfo ProcessInfo instance from the ModelPart. It is
     * expected to contain values for DYNAMIC_TAU and DELTA_TIME
     */
    void CalculateRightHandSide(VectorType& rRightHandSideVector,
                                        ProcessInfo& rCurrentProcessInfo) override
    {
        const unsigned int local_size = (TDim+1)*(TDim+1);
        Matrix tmp(local_size,local_size);
        CalculateLocalSystem(tmp,rRightHandSideVector,rCurrentProcessInfo);
    }

    /// Computes local contributions to the mass matrix
    /**
     * Provides the local contributions to the mass matrix, which is defined here
     * as the matrix associated to velocity derivatives. Note that the mass
     * matrix implemented here is lumped.
     * @param rMassMatrix Will be filled with the elemental mass matrix
     * @param rCurrentProcessInfo the current process info instance
     */
    void CalculateMassMatrix(MatrixType& rMassMatrix, ProcessInfo& rCurrentProcessInfo) override
    {
        KRATOS_THROW_ERROR(std::logic_error,"MassMatrix function shall not be called when using this type of element","");
    }


    /// Calculate the element's local contribution to the system for the current step.
    /// this function is essentially identical to the one of the father element, to which it only
    /// adds a term in the momentum equation to allow imposing weakly the tangential component of the velocity
    /// on the cut elements
        void CalculateLocalSystem(MatrixType& rLeftHandSideMatrix,
                                          VectorType& rRightHandSideVector,
                                          ProcessInfo& rCurrentProcessInfo) override
    {
        const unsigned int LocalSize = (TDim + 1) * TNumNodes;

        const ProcessInfo& rConstProcessInfo = rCurrentProcessInfo; // Taking const reference for thread safety

        //****************************************************
        // Resize and set to zero the RHS
        if(rRightHandSideVector.size() != LocalSize)
            rRightHandSideVector.resize(LocalSize,false);
        noalias(rRightHandSideVector) = ZeroVector(LocalSize);

        // Resize and set to zero the LHS
        if (rLeftHandSideMatrix.size1() != LocalSize)
            rLeftHandSideMatrix.resize(LocalSize, LocalSize, false);
        noalias(rLeftHandSideMatrix) = ZeroMatrix(LocalSize, LocalSize);

       Matrix MassMatrix = ZeroMatrix(LocalSize, LocalSize);

       //****************************************************
        //Get Vector of BDF coefficients
        const Vector& BDFVector = rConstProcessInfo[BDF_COEFFICIENTS];

       //****************************************************
        // Get this element's geometric properties
        double Area;
        array_1d<double, TNumNodes> N;
        BoundedMatrix<double, TNumNodes, TDim> DN_DX;
        GeometryUtils::CalculateGeometryData(this->GetGeometry(), DN_DX, N, Area);


        //estimate a minimal h
        /*double h=0.0;
        if(TDim == 3) h = pow(6.0*Area, 1.0/3.0);
        else h = sqrt(2.0*Area);*/



        //input data for enrichment function
        Vector distances(TNumNodes);
        Matrix coords(TNumNodes, TDim);

        //output data for enrichment function
        Matrix Nenriched;
        Vector volumes;
        Matrix Ngauss;
        Vector signs(6);
        std::vector< Matrix > gauss_gradients;


        //fill coordinates
        for (unsigned int i = 0; i < TNumNodes; i++)
        {
            const array_1d<double, 3 > & xyz = this->GetGeometry()[i].Coordinates();
//             volumes[i] = 0.0;
            distances[i] = this->GetGeometry()[i].FastGetSolutionStepValue(DISTANCE);
            for (unsigned int j = 0; j < TDim; j++)
                coords(i, j) = xyz[j];
        }

/*        for (unsigned int i = 0; i < 6; i++)
            gauss_gradients[i].resize(1, TDim, false);
*/
//         unsigned int ndivisions = EnrichmentUtilities::CalculateTetrahedraEnrichedShapeFuncions(coords, DN_DX, distances, volumes, Ngauss, signs, gauss_gradients, Nenriched);
         unsigned int ndivisions = EnrichmentUtilitiesDuplicateDofs::CalculateTetrahedraEnrichedShapeFuncions(coords, DN_DX, distances, volumes, Ngauss, signs, gauss_gradients, Nenriched);
        const unsigned int nenrichments = Nenriched.size2();

        Matrix enrichment_terms_vertical   = ZeroMatrix(LocalSize,nenrichments);
        Matrix enrichment_terms_horizontal = ZeroMatrix(nenrichments,LocalSize);

        Matrix enrichment_diagonal = ScalarMatrix(nenrichments,nenrichments,0.0);
        Vector enriched_rhs(nenrichments,0.0);
        array_1d<double,3> bf = ZeroVector(3);

        double positive_volume = 0.0;
        double negative_volume = 0.0;

        if(ndivisions == 1) //compute gauss points for exact integration of a tetra element
        {
            const GeometryType::IntegrationPointsArrayType& IntegrationPoints = this->GetGeometry().IntegrationPoints(GeometryData::GI_GAUSS_2);

            Ngauss = this->GetGeometry().ShapeFunctionsValues(GeometryData::GI_GAUSS_2);

            volumes.resize(IntegrationPoints.size(),false);

            for (unsigned int g = 0; g < this->GetGeometry().IntegrationPointsNumber(GeometryData::GI_GAUSS_2); g++)
	    {
                volumes[g] = 6.0*Area * IntegrationPoints[g].Weight();
		        signs[g] = signs[0];
	    }

        }
//         else
//         {
//             Matrix aux = Ngauss;
//             Ngauss.resize(ndivisions,Ngauss.size2(),false);
//             for(unsigned int i=0; i<ndivisions; i++)
//                 for(unsigned int k=0; k<Ngauss.size2(); k++)
//                     Ngauss(i,k) = aux(i,k);
//         }
/*  KRATOS_WATCH(this->Id());
KRATOS_WATCH(volumes);
KRATOS_WATCH(Ngauss);  */

        for (unsigned int igauss = 0; igauss < Ngauss.size1(); igauss++)
        {
            double wGauss = volumes[igauss];


            if(signs[igauss] > 0) //check positive and negative volume
                positive_volume += wGauss;
            else
                negative_volume += wGauss;
        }


        const double min_area_ratio = 1e-6;
//         if(positive_volume/Area < min_area_ratio)
//         {
//             for (unsigned int igauss = 0; igauss < Ngauss.size1(); igauss++)
//             {
//                  if(signs[igauss] > 0) //check positive and negative volume
//                     volumes[igauss] =0.0;
//             }
//         }
//
//         if(negative_volume/Area < min_area_ratio)
//         {
//             for (unsigned int igauss = 0; igauss < Ngauss.size1(); igauss++)
//             {
//                  if(signs[igauss] < 0) //check positive and negative volume
//                     volumes[igauss] =0.0;
//             }
//         }

        // Porous media losses
        const Properties& r_properties = this->GetProperties();
        const double c1 = r_properties[LIN_DARCY_COEF];
        const double c2 = r_properties[NONLIN_DARCY_COEF];


        //****************************************************
        //compute LHS and RHS + first part of mass computation
        for (unsigned int igauss = 0; igauss < Ngauss.size1(); igauss++)
        {
            //assigning the gauss data
            for (unsigned int k = 0; k < TNumNodes; k++)
                N[k] = Ngauss(igauss, k);
            double wGauss = volumes[igauss];


//             if(signs[igauss] > 0) //check positive and negative volume
//                 positive_volume += wGauss;
//             else
//                 negative_volume += wGauss;

            //****************************************************
            // Calculate this element's fluid properties
            double Density;
            this->EvaluateInPoint(Density, DENSITY, N);

            double ElemSize = this->ElementSize(Area);
            double Viscosity = this->EffectiveViscosity(Density,N,DN_DX,ElemSize,rCurrentProcessInfo);

            //compute RHS contributions
            this->AddMomentumRHS(rRightHandSideVector, Density, N, wGauss);

            // Get Advective velocity
            array_1d<double, 3 > AdvVel;
            this->GetAdvectiveVel(AdvVel, N);
            const double VelNorm = MathUtils<double>::Norm3(AdvVel);

            const double DarcyTerm = this->CalculateDarcyTerm(Density, Viscosity, c1, c2, N);
            // Calculate stabilization parameters
            double TauOne, TauTwo;

            //compute stabilization parameters
            this->CalculateStabilizationTau(TauOne, TauTwo, VelNorm, ElemSize, Density, Viscosity, DarcyTerm, rCurrentProcessInfo);

            this->AddIntegrationPointVelocityContribution(rLeftHandSideMatrix, rRightHandSideVector, Density, Viscosity, AdvVel, DarcyTerm, TauOne, TauTwo, N, DN_DX, wGauss);

            //compute mass matrix - terms related to real mass
            this->AddConsistentMassMatrixContribution(MassMatrix, N, Density, wGauss);


            //****************************************************
            //enrichment variables
            if (ndivisions > 1)
            {
//                 KRATOS_WATCH(Nenriched);
                this->EvaluateInPoint(bf, BODY_FORCE, N);

                //note that here we compute only a part of the acceleration term
                //this is done like this since the velocity*BDFVector[0] is treated implicitly
                array_1d<double,3> OldAcceleration = ZeroVector(3);
                for(unsigned int step=1; step<BDFVector.size(); step++)
                {
                    for(unsigned int jjj=0; jjj<(this->GetGeometry()).size(); jjj++)
                        OldAcceleration += N[jjj] * BDFVector[step] * (this->GetGeometry())[jjj].FastGetSolutionStepValue(VELOCITY,step);
                }

                for(unsigned int enriched_id = 0; enriched_id < nenrichments; enriched_id++)
                {
                    const Matrix& enriched_grad = gauss_gradients[igauss];
//                     KRATOS_WATCH(enriched_grad);


                    //compute enrichment terms contribution
                    for (unsigned int inode = 0; inode < TNumNodes; inode++)
                    {
                        int base_index = (TDim + 1) * inode;
                        array_1d<double,TNumNodes> AGradN = ZeroVector(TNumNodes);
                        this->GetConvectionOperator(AGradN,AdvVel,DN_DX);
                        //momentum term
                        for (unsigned int k = 0; k < TDim; k++)
                        {
                            double convection_stab = wGauss * TauOne * enriched_grad(enriched_id,k)* Density * AGradN[inode];
                            double darcy_stab = wGauss * TauOne * enriched_grad(enriched_id,k) * DarcyTerm * N[inode];

                            //                      enrichment_terms_vertical[base_index + k] += velocity_stab + wGauss*N[inode]*enriched_grad(0, k);
                            enrichment_terms_vertical(base_index + k,enriched_id) += convection_stab - darcy_stab - wGauss * DN_DX(inode, k) * Nenriched(igauss, enriched_id);
                            enrichment_terms_horizontal(enriched_id,base_index + k) += convection_stab + darcy_stab + wGauss * DN_DX(inode, k) * Nenriched(igauss, enriched_id);
    //                             enrichment_terms_vertical[base_index + k] +=wGauss*N[inode]*enriched_grad(0, k); //-= wGauss * DN_DX(inode, k) * Nenriched(igauss, 0);
    //                            enrichment_terms_horizontal[base_index + k] -=Density*wGauss*N[inode]*enriched_grad(0, k); //   += Density*wGauss * DN_DX(inode, k) * Nenriched(igauss, 0);
                        }
                        //pressure term
                        for (unsigned int k = 0; k < TDim; k++)
                        {
                            double temp =  wGauss * TauOne* DN_DX(inode, k) * enriched_grad(enriched_id, k);
                            enrichment_terms_vertical(base_index + TDim,enriched_id) += temp;
                            enrichment_terms_horizontal(enriched_id,base_index + TDim) += temp;
                        }
                        //add acceleration enrichment term
                        for (unsigned int k = 0; k < TDim; k++)
                        {
                            double coeff = wGauss * TauOne *Density *  enriched_grad(enriched_id,k)*N[inode] * BDFVector[0];
                            enrichment_terms_horizontal(enriched_id,base_index + k) += coeff;
                            //i believe this shall not be here!! enriched_rhs += coeff * (old_vnode[k]);
    //                             enrichment_terms_vertical[base_index + k] +=wGauss*N[inode]*gauss_gradients[igauss](0, k); //-= wGauss * DN_DX(inode, k) * Nenriched(igauss, 0);
    //                            enrichment_terms_horizontal[base_index + k] -=Density*wGauss*N[inode]*gauss_gradients[igauss](0, k); //   += Density*wGauss * DN_DX(inode, k) * Nenriched(igauss, 0);
                        }
                    }
                    //compute diagonal enrichment terms

                    for (unsigned int k = 0; k < TDim; k++)
                    {
                        for(unsigned int lll=0; lll<nenrichments; lll++)
                        {
                            enrichment_diagonal(enriched_id,lll) += wGauss  * TauOne * enriched_grad(enriched_id, k) * enriched_grad(lll,k);
                        }


                        enriched_rhs[enriched_id] += wGauss * TauOne *Density * enriched_grad(enriched_id,k)*(bf[k]-OldAcceleration[k]); //changed the sign of the acc term
                    }
                }
            }
        }


//         if (ndivisions > 1)
//         {
//             KRATOS_WATCH(this->Id());
//             KRATOS_WATCH(ndivisions);
//         KRATOS_WATCH( (positive_volume+negative_volume )/Area);
//         }
//    KRATOS_WATCH("line 438");
        //lump mass matrix
        this->LumpMassMatrix(MassMatrix);

        //add mass matrix stabilization contributions
        for (unsigned int igauss = 0; igauss < Ngauss.size1(); igauss++)
        {
            //assigning the gauss data
            for (unsigned int k = 0; k < TNumNodes; k++)
                N[k] = Ngauss(igauss, k);
            double wGauss = volumes[igauss];
            // Calculate this element's fluid properties
            double Density;
            this->EvaluateInPoint(Density, DENSITY, N);

            double ElemSize = this->ElementSize(Area);
            double Viscosity = this->EffectiveViscosity(Density,N,DN_DX,ElemSize,rCurrentProcessInfo);

            // Get Advective velocity
            array_1d<double, 3 > AdvVel;
            this->GetAdvectiveVel(AdvVel, N);
            const double VelNorm = MathUtils<double>::Norm3(AdvVel);

            const double DarcyTerm = this->CalculateDarcyTerm(Density, Viscosity, c1, c2, N);

            double TauOne,TauTwo;
            this->CalculateStabilizationTau(TauOne, TauTwo, VelNorm, ElemSize, Density, Viscosity, DarcyTerm, rCurrentProcessInfo);

            // Add dynamic stabilization terms ( all terms involving a delta(u) )
            this->AddMassStabTerms(MassMatrix, Density, AdvVel, DarcyTerm, TauOne, N, DN_DX, wGauss);

        }

        //****************************************************
        //consider contributions of mass to LHS and RHS
        //add Mass Matrix to the LHS with the correct coefficient
        noalias(rLeftHandSideMatrix) += BDFVector[0]*MassMatrix;

        //do RHS -= MassMatrix*(BDFVector[1]*un + BDFVector[2]*u_(n-1))
        //note that the term related to BDFVector[0] is included in the LHS
        array_1d<double,LocalSize> aaa = ZeroVector(LocalSize);
        for(unsigned int k = 0; k<TNumNodes; k++)
        {
            unsigned int base=k*(TDim+1);
            for(unsigned int step=1; step<BDFVector.size(); step++)
            {
                const array_1d<double,3>& u = this->GetGeometry()[k].FastGetSolutionStepValue(VELOCITY,step);
                const double& bdf_coeff = BDFVector[step];
                aaa[base]   += bdf_coeff*u[0];
                aaa[base+1] += bdf_coeff*u[1];
                aaa[base+2] += bdf_coeff*u[2];
            }
        }
        noalias(rRightHandSideVector) -= prod(MassMatrix,aaa);

        //****************************************************
        //finalize computation of the residual
        // Now calculate an additional contribution to the residual: r -= rLeftHandSideMatrix * (u,p)
        VectorType U = ZeroVector(LocalSize);
        int LocalIndex = 0;
        for (unsigned int iNode = 0; iNode < TNumNodes; ++iNode)
        {
            array_1d< double, 3 > & rVel = this->GetGeometry()[iNode].FastGetSolutionStepValue(VELOCITY);
            for (unsigned int d = 0; d < TDim; ++d) // Velocity Dofs
            {
                U[LocalIndex] = rVel[d];
                ++LocalIndex;
            }
            U[LocalIndex] = this->GetGeometry()[iNode].FastGetSolutionStepValue(PRESSURE); // Pressure Dof
            ++LocalIndex;
        }
        noalias(rRightHandSideVector) -= prod(rLeftHandSideMatrix, U);
//                KRATOS_WATCH("line 517");

        //****************************************************
        //finalize computation of enrichment terms
        //(do static condensation) of enrichment terms
        //note that it each step we assume that the enrichment starts from 0
        if (ndivisions > 1)
        {
                //finalize the computation of the rhs
                noalias(enriched_rhs) -= prod(enrichment_terms_horizontal,U);

                double max_diag = 0.0;
                for(unsigned int k=0; k<TDim+1; k++)
                    if(fabs(enrichment_diagonal(k,k) ) > max_diag) max_diag = fabs(enrichment_diagonal(k,k) );
                if(max_diag == 0) max_diag = 1.0;



                if(positive_volume/Area < min_area_ratio)
                {
//                     KRATOS_WATCH(this->Id());
//                     KRATOS_WATCH(positive_volume/Area)
                    for(unsigned int i=0; i<TDim+1; i++)
                    {
                        if(distances[i] >= 0.0)
                        {
/*
                            for(unsigned int k=0; k<TDim+1; k++)
                            {
                                enrichment_diagonal(i,k) = 0.0;
                                enrichment_diagonal(k,i) = 0.0;
                            }*/
                            enrichment_diagonal(i,i) += 1000.0*max_diag;
//                             enriched_rhs[i] = 0.0;
//
//                             for(unsigned int k=0; k<enrichment_terms_horizontal.size2();k++)
//                             {
//                                 enrichment_terms_horizontal(i,k) = 0.0;
//                                 enrichment_terms_vertical(k,i) = 0.0;
//                             }
                        }
                    }
                }
                 if(negative_volume/Area < min_area_ratio)
                {
//                     KRATOS_WATCH(this->Id());
//                     KRATOS_WATCH(negative_volume/Area)
                    for(unsigned int i=0; i<TDim+1; i++)
                    {
                        if(distances[i] < 0.0)
                        {
                            enrichment_diagonal(i,i) += 1000.0*max_diag;
//                             for(unsigned int k=0; k<TDim+1; k++)
//                             {
//                                 enrichment_diagonal(i,k) = 0.0;
//                                 enrichment_diagonal(k,i) = 0.0;
//                             }
//                             enrichment_diagonal(i,i) = 1.0; //max_diag;
//                             enriched_rhs[i] = 0.0;
//
//
//                             for(unsigned int k=0; k<enrichment_terms_horizontal.size2();k++)
//                             {
//                                 enrichment_terms_horizontal(i,k) = 0.0;
//                                 enrichment_terms_vertical(k,i) = 0.0;
//                             }
                        }
                    }
                }


                //ensure the matrix is invertible
//                 for(unsigned int i=0; i<nenrichments; i++)
//                 {
//                     if(fabs(enrichment_diagonal(i,i)) < 1e-30)
//                     {
//                         enrichment_diagonal(i,i) = 1.0;
//                         enriched_rhs[i] = 0.0;
//                     }
//                 }

                //"weakly" impose continuity
//                 KRATOS_WATCH("line 541");
                for(unsigned int i=0; i<TDim; i++)
                {
                    const double di = fabs(distances[i]);

                    for(unsigned int j=i+1; j<TDim+1; j++)
                    {
                        const double dj =  fabs(distances[j]);

                        if( distances[i]*distances[j] < 0.0) //cut edge
                        {
                            double sum_d = di+dj;
                            double Ni = dj/sum_d;
                            double Nj = di/sum_d;

                            double penalty_coeff = max_diag*0.001; // h/BDFVector[0];
                            enrichment_diagonal(i,i) += penalty_coeff * Ni*Ni;
                            enrichment_diagonal(i,j) -= penalty_coeff * Ni*Nj;
                            enrichment_diagonal(j,i) -= penalty_coeff * Nj*Ni;
                            enrichment_diagonal(j,j) += penalty_coeff * Nj*Nj;

                        }
                    }
                }
//                 KRATOS_WATCH("line 565");


//                 KRATOS_WATCH(enrichment_diagonal);


                //add to LHS enrichment contributions
                Matrix inverse_diag(nenrichments, nenrichments);
                double det;
                MathUtils<double>::InvertMatrix(enrichment_diagonal,inverse_diag,det);

                  //  double inverse_diag_term = 1.0 / ( enrichment_diagonal);
//        KRATOS_WATCH(this->Id());
//        KRATOS_WATCH(enrichment_terms_horizontal);
//        KRATOS_WATCH(enrichment_terms_vertical);
//        KRATOS_WATCH(inverse_diag);
                Matrix tmp = prod(inverse_diag,enrichment_terms_horizontal);
                noalias(rLeftHandSideMatrix) -= prod(enrichment_terms_vertical,tmp);

                Vector tmp2 = prod(inverse_diag,enriched_rhs);
                noalias(rRightHandSideVector) -= prod(enrichment_terms_vertical,tmp2);

/*                for (unsigned int i = 0; i < LocalSize; i++)
                    for (unsigned int j = 0; j < LocalSize; j++)
                        rLeftHandSideMatrix(i, j) -= inverse_diag_term * enrichment_terms_vertical[i] * enrichment_terms_horizontal[j];
                noalias(rRightHandSideVector) -= (inverse_diag_term*enriched_rhs )*enrichment_terms_vertical;
      */      }

//       KRATOS_WATCH("finished elem")
    }

    /** does nothing for this element
     * @param rVariable
     * @param Output
     * @param rCurrentProcessInfo
     */
    void Calculate(const Variable<array_1d<double, 3 > >& rVariable,
                           array_1d<double, 3 > & rOutput,
                           const ProcessInfo& rCurrentProcessInfo) override
    {

    }
    /// Checks the input and that all required Kratos variables have been registered.
    /**
     * This function provides the place to perform checks on the completeness of the input.
     * It is designed to be called only once (or anyway, not often) typically at the beginning
     * of the calculations, so to verify that nothing is missing from the input
     * or that no common error is found.
     * @param rCurrentProcessInfo The ProcessInfo of the ModelPart that contains this element.
     * @return 0 if no errors were found.
     */
    int Check(const ProcessInfo& rCurrentProcessInfo) override
    {
        KRATOS_TRY
        // Perform basic element checks
        int ErrorCode = Kratos::Element::Check(rCurrentProcessInfo);
        if (ErrorCode != 0) return ErrorCode;
        // Check that all required variables have been registered
        if (DISTANCE.Key() == 0)
            KRATOS_THROW_ERROR(std::invalid_argument, "DISTANCE Key is 0. Check if the application was correctly registered.", "");
        if (VELOCITY.Key() == 0)
            KRATOS_THROW_ERROR(std::invalid_argument, "VELOCITY Key is 0. Check if the application was correctly registered.", "");
        if (MESH_VELOCITY.Key() == 0)
            KRATOS_THROW_ERROR(std::invalid_argument, "MESH_VELOCITY Key is 0. Check if the application was correctly registered.", "");
        if (PRESSURE.Key() == 0)
            KRATOS_THROW_ERROR(std::invalid_argument, "PRESSURE Key is 0. Check if the application was correctly registered.", "");
        if (DENSITY.Key() == 0)
            KRATOS_THROW_ERROR(std::invalid_argument, "DENSITY Key is 0. Check if the application was correctly registered.", "");
        if (VISCOSITY.Key() == 0)
            KRATOS_THROW_ERROR(std::invalid_argument, "VISCOSITY Key is 0. Check if the application was correctly registered.", "");
        if (DYNAMIC_TAU.Key() == 0)
            KRATOS_THROW_ERROR(std::invalid_argument, "DYNAMIC_TAU Key is 0. Check if the application was correctly registered.", "");
        if (DELTA_TIME.Key() == 0)
            KRATOS_THROW_ERROR(std::invalid_argument, "DELTA_TIME Key is 0. Check if the application was correctly registered.", "");
//         if (ADVPROJ.Key() == 0)
//             KRATOS_THROW_ERROR(std::invalid_argument, "ADVPROJ Key is 0. Check if the application was correctly registered.", "");
//         if (DIVPROJ.Key() == 0)
//             KRATOS_THROW_ERROR(std::invalid_argument, "DIVPROJ Key is 0. Check if the application was correctly registered.", "");
        if (NODAL_AREA.Key() == 0)
            KRATOS_THROW_ERROR(std::invalid_argument, "NODAL_AREA Key is 0. Check if the application was correctly registered.", "");
        if (C_SMAGORINSKY.Key() == 0)
            KRATOS_THROW_ERROR(std::invalid_argument, "C_SMAGORINSKY Key is 0. Check if the application was correctly registered.", "");
        if (ERROR_RATIO.Key() == 0)
            KRATOS_THROW_ERROR(std::invalid_argument, "ERROR_RATIO Key is 0. Check if the application was correctly registered.", "");
        // Additional variables, only required to print results:
        // SUBSCALE_VELOCITY, SUBSCALE_PRESSURE, TAUONE, TAUTWO, MU, VORTICITY.
        // Checks on nodes
        // Check that the element's nodes contain all required SolutionStepData and Degrees of freedom
        for (unsigned int i = 0; i<this->GetGeometry().size(); ++i)
        {
            if (this->GetGeometry()[i].SolutionStepsDataHas(DISTANCE) == false)
                KRATOS_THROW_ERROR(std::invalid_argument, "missing DISTANCE variable on solution step data for node ", this->GetGeometry()[i].Id());
            if (this->GetGeometry()[i].SolutionStepsDataHas(VELOCITY) == false)
                KRATOS_THROW_ERROR(std::invalid_argument, "missing VELOCITY variable on solution step data for node ", this->GetGeometry()[i].Id());
            if (this->GetGeometry()[i].SolutionStepsDataHas(PRESSURE) == false)
                KRATOS_THROW_ERROR(std::invalid_argument, "missing PRESSURE variable on solution step data for node ", this->GetGeometry()[i].Id());
            if (this->GetGeometry()[i].SolutionStepsDataHas(MESH_VELOCITY) == false)
                KRATOS_THROW_ERROR(std::invalid_argument, "missing MESH_VELOCITY variable on solution step data for node ", this->GetGeometry()[i].Id());
            if (this->GetGeometry()[i].HasDofFor(VELOCITY_X) == false ||
                    this->GetGeometry()[i].HasDofFor(VELOCITY_Y) == false ||
                    this->GetGeometry()[i].HasDofFor(VELOCITY_Z) == false)
                KRATOS_THROW_ERROR(std::invalid_argument, "missing VELOCITY component degree of freedom on node ", this->GetGeometry()[i].Id());
            if (this->GetGeometry()[i].HasDofFor(PRESSURE) == false)
                KRATOS_THROW_ERROR(std::invalid_argument, "missing PRESSURE component degree of freedom on node ", this->GetGeometry()[i].Id());
        }

        // If this is a 2D problem, check that nodes are in XY plane
        if (this->GetGeometry().WorkingSpaceDimension() == 2)
        {
            for (unsigned int i = 0; i<this->GetGeometry().size(); ++i)
            {
                if (this->GetGeometry()[i].Z() != 0.0)
                    KRATOS_THROW_ERROR(std::invalid_argument, "Node with non-zero Z coordinate found. Id: ", this->GetGeometry()[i].Id());
            }
        }
        return 0;
        KRATOS_CATCH("");
    }
    ///@}
    ///@name Access
    ///@{
    ///@}
    ///@name Elemental Data
    ///@{
    ///@}
    ///@name Inquiry
    ///@{
    ///@}
    ///@name Input and output
    ///@{
    /// Turn back information as a string.
    std::string Info() const override
    {
        std::stringstream buffer;
        buffer << "TwoFluidVMS #" << this->Id();
        return buffer.str();
    }
    /// Print information about this object.
    void PrintInfo(std::ostream& rOStream) const override
    {
        rOStream << "TwoFluidVMS" << TDim << "D";
    }
    //        /// Print object's data.
    //        virtual void PrintData(std::ostream& rOStream) const;
    ///@}
    ///@name Friends
    ///@{
    ///@}
protected:
    ///@name Protected static Member Variables
    ///@{
    ///@}
    ///@name Protected member Variables
    ///@{
    ///@}
    ///@name Protected Operators
    ///@{
    ///@}
    ///@name Protected Operations
    ///@{

    /// Add lumped mass matrix
    void LumpMassMatrix(MatrixType& rMassMatrix)
    {
        for (unsigned int i = 0; i < rMassMatrix.size1(); ++i)
        {
            double diag_factor = 0.0;
            for (unsigned int j = 0; j < rMassMatrix.size2(); ++j)
            {
                diag_factor += rMassMatrix(i, j);
                rMassMatrix(i, j) = 0.0;
            }
            rMassMatrix(i, i) = diag_factor;
        }
    }
    /// Add the weighted value of a variable at a point inside the element to a double
    /**
     * Evaluate a scalar variable in the point where the form functions take the
     * values given by rShapeFunc and add the result, weighted by Weight, to
     * rResult. This is an auxiliary function used to compute values in integration
     * points.
     * @param rResult The double where the value will be added to
     * @param rVariable The nodal variable to be read
     * @param rShapeFunc The values of the form functions in the point
     * @param Step The time Step (Defaults to 0 = Current)
     * @param Weight The variable will be weighted by this value before it is added to rResult
     */
    virtual void AddPointContribution(double& rResult,
                                      const Variable< double >& rVariable,
                                      const array_1d< double, TNumNodes >& rShapeFunc,
                                      const double Weight = 1.0)
    {
        double temp = 0.0;
        this->EvaluateInPoint(temp, rVariable, rShapeFunc);
        rResult += Weight*temp;
    }
    /// Write the value of a variable at a point inside the element to a double
    /**
     * Evaluate a scalar variable in the point where the form functions take the
     * values given by rShapeFunc and write the result to rResult.
     * This is an auxiliary function used to compute values in integration points.
     * @param rResult The double where the value will be added to
     * @param rVariable The nodal variable to be read
     * @param rShapeFunc The values of the form functions in the point
     * @param Step The time Step (Defaults to 0 = Current)
     */
    void EvaluateInPoint(double& rResult,
                                 const Variable< double >& rVariable,
                                 const array_1d< double, TNumNodes >& rShapeFunc) override
    {
        //compute sign of distance on gauss point
        double dist = 0.0;
        for (unsigned int i = 0; i < TNumNodes; i++)
            dist += rShapeFunc[i] * this->GetGeometry()[i].FastGetSolutionStepValue(DISTANCE);

        double navg = 0.0;
        double value = 0.0;
        for (unsigned int i = 0; i < TNumNodes; i++)
        {
            if ( (dist * this->GetGeometry()[i].FastGetSolutionStepValue(DISTANCE)) > 0.0)
            {
                navg += 1.0;
                value += this->GetGeometry()[i].FastGetSolutionStepValue(rVariable);
            }
        }
        if(navg != 0)
            value /= navg;
        else
            ElementBaseType::EvaluateInPoint(value,rVariable,rShapeFunc);
        rResult = value;
    }
    /// Add the weighted value of a variable at a point inside the element to a vector
    /**
     * Evaluate a vector variable in the point where the form functions take the
     * values given by rShapeFunc and add the result, weighted by Weight, to
     * rResult. This is an auxiliary function used to compute values in integration
     * points.
     * @param rResult The vector where the value will be added to
     * @param rVariable The nodal variable to be read
     * @param rShapeFunc The values of the form functions in the point
     * @param Weight The variable will be weighted by this value before it is added to rResult
     */
    virtual void AddPointContribution(array_1d< double, 3 > & rResult,
                                      const Variable< array_1d< double, 3 > >& rVariable,
                                      const array_1d< double, TNumNodes>& rShapeFunc,
                                      const double Weight = 1.0)
    {
        array_1d<double, 3 > temp = ZeroVector(3);
        this->EvaluateInPoint(temp, rVariable, rShapeFunc);
        rResult += Weight*temp;
    }

    /// Write the value of a variable at a point inside the element to a double
    /**
     * Evaluate a scalar variable in the point where the form functions take the
     * values given by rShapeFunc and write the result to rResult.
     * This is an auxiliary function used to compute values in integration points.
     * @param rResult The double where the value will be added to
     * @param rVariable The nodal variable to be read
     * @param rShapeFunc The values of the form functions in the point
     */
    void EvaluateInPoint(array_1d< double, 3 > & rResult,
                                 const Variable< array_1d< double, 3 > >& rVariable,
                                 const array_1d< double, TNumNodes >& rShapeFunc) override
    {
        //compute sign of distance on gauss point
        double dist = 0.0;
        for (unsigned int i = 0; i < TNumNodes; i++)
            dist += rShapeFunc[i] * this->GetGeometry()[i].FastGetSolutionStepValue(DISTANCE);
        double navg = 0.0;
        array_1d< double, 3 > value = ZeroVector(3);
        for (unsigned int i = 0; i < TNumNodes; i++)
        {
            if (dist * this->GetGeometry()[i].FastGetSolutionStepValue(DISTANCE) > 0.0)
            {
                navg += 1.0;
                value += this->GetGeometry()[i].FastGetSolutionStepValue(rVariable);
            }
        }
        if(navg != 0)
            value /= navg;
        else
            ElementBaseType::EvaluateInPoint(value,rVariable,rShapeFunc);
        rResult = value;
    }


        /// Add a the contribution from a single integration point to the velocity contribution
    void AddIntegrationPointVelocityContribution(MatrixType& rDampingMatrix,
            VectorType& rDampRHS,
            const double Density,
            const double Viscosity,
            const array_1d< double, 3 > & rAdvVel,
            const double ReactionTerm,
            const double TauOne,
            const double TauTwo,
            const array_1d< double, TNumNodes >& rShapeFunc,
            const BoundedMatrix<double, TNumNodes, TDim >& rShapeDeriv,
            const double Weight)
    {
        const unsigned int BlockSize = TDim + 1;

        // If we want to use more than one Gauss point to integrate the convective term, this has to be evaluated once per integration point
        array_1d<double, TNumNodes> AGradN;
        this->GetConvectionOperator(AGradN, rAdvVel, rShapeDeriv); // Get a * grad(Ni)

        // Build the local matrix and RHS
        unsigned int FirstRow(0), FirstCol(0); // position of the first term of the local matrix that corresponds to each node combination
        double K, PDivV, L, qF; // Temporary results

        array_1d<double,3> BodyForce = ZeroVector(3);
        this->EvaluateInPoint(BodyForce,BODY_FORCE,rShapeFunc);
        BodyForce *= Density;

        array_1d<double, TNumNodes> StabilizationOperator = Density*AGradN;
        noalias(StabilizationOperator) -= ReactionTerm * rShapeFunc;
        StabilizationOperator *= TauOne;

        for (unsigned int i = 0; i < TNumNodes; ++i) // iterate over rows
        {
            for (unsigned int j = 0; j < TNumNodes; ++j) // iterate over columns
            {
                // Convection + Reaction: v *( a*Grad(u) + sigma*u )
                // For Darcy: sigma = A + B|u|
                K = rShapeFunc[i] * ( Density*AGradN[j] + ReactionTerm*rShapeFunc[j] );
                // Stabilization: (a * Grad(v) - sigma * N) * TauOne *( a*Grad(u) + sigma*u )
                K += StabilizationOperator[i] * ( Density*AGradN[j] + ReactionTerm*rShapeFunc[j] );
                K *= Weight;

                // q-p stabilization block (reset result)
                L = 0;

                const array_1d<double,3>& OldVel = this->GetGeometry()[j].FastGetSolutionStepValue(VELOCITY,1);

                for (unsigned int m = 0; m < TDim; ++m) // iterate over v components (vx,vy[,vz])
                {
                    // v-p block (pressure gradient)
                    double div_v_p = rShapeDeriv(i, m) * rShapeFunc[j];
                    double stab_grad_p = StabilizationOperator[i] * rShapeDeriv(j,m);
                    rDampingMatrix(FirstRow + m, FirstCol + TDim) += Weight * (stab_grad_p - div_v_p);

                    // q-u block (velocity divergence)
                    double q_div_u = rShapeFunc[i] * rShapeDeriv(j,m);
                    double stab_div_u = TauOne*rShapeDeriv(i,m)* ( Density*AGradN[j] + ReactionTerm * rShapeFunc[j] );
                    rDampingMatrix(FirstRow + TDim, FirstCol + m) += Weight * ( q_div_u + stab_div_u );

                    PDivV = rShapeDeriv(i, m) * rShapeFunc[j]; // Div(v) * p
                    rDampRHS[FirstCol + TDim] -=  Weight * PDivV*OldVel[m];

                    // q-p stabilization block
                    L += rShapeDeriv(i, m) * rShapeDeriv(j, m); // Stabilization: Grad(q) * TauOne * Grad(p)

                    for (unsigned int n = 0; n < TDim; ++n) // iterate over u components (ux,uy[,uz])
                    {
                        // Velocity block
                        rDampingMatrix(FirstRow + m, FirstCol + n) += Weight * TauTwo * rShapeDeriv(i, m) * rShapeDeriv(j, n); // Stabilization: Div(v) * TauTwo * Div(u)
                    }
                }

                // Write remaining terms to velocity block
                for (unsigned int d = 0; d < TDim; ++d)
                    rDampingMatrix(FirstRow + d, FirstCol + d) += K;

                // Write q-p stabilization block
                rDampingMatrix(FirstRow + TDim, FirstCol + TDim) += Weight * TauOne * L;

                // Update reference column index for next iteration
                FirstCol += BlockSize;
            }

            // Operate on RHS
            qF = 0.0;
            for (unsigned int d = 0; d < TDim; ++d)
            {
                rDampRHS[FirstRow + d] += Weight * StabilizationOperator[i] * BodyForce[d]; // (a * Grad(v) - sigma * N) * TauOne * (Density * BodyForce)
                qF += rShapeDeriv(i, d) * BodyForce[d];
            }
            rDampRHS[FirstRow + TDim] += Weight * TauOne * qF; // Grad(q) * TauOne * (Density * BodyForce)

            // Update reference indices
            FirstRow += BlockSize;
            FirstCol = 0;
        }

        this->AddViscousTerm(rDampingMatrix,rShapeDeriv,Viscosity*Weight);
    }

    void AddMassStabTerms(MatrixType& rLHSMatrix,
                          const double Density,
                          const array_1d<double, 3 > & rAdvVel,
                          const double ReactionTerm,
                          const double TauOne,
                          const array_1d<double, TNumNodes>& rShapeFunc,
                          const BoundedMatrix<double, TNumNodes, TDim>& rShapeDeriv,
                          const double Weight)
    {
        const unsigned int BlockSize = TDim + 1;

        unsigned int FirstRow(0), FirstCol(0);
        double K; // Temporary results

        // If we want to use more than one Gauss point to integrate the convective term, this has to be evaluated once per integration point
        array_1d<double, TNumNodes> AGradN;
        this->GetConvectionOperator(AGradN, rAdvVel, rShapeDeriv); // Get a * grad(Ni)

        array_1d<double, TNumNodes> StabilizationOperator = Density*AGradN;
        noalias(StabilizationOperator) -= ReactionTerm * rShapeFunc;
        StabilizationOperator *= TauOne;

        // Note: Dof order is (vx,vy,[vz,]p) for each node
        for (unsigned int i = 0; i < TNumNodes; ++i)
        {
            // Loop over columns
            for (unsigned int j = 0; j < TNumNodes; ++j)
            {
                // Delta(u) * TauOne * [ AdvVel * Grad(v) - sigma * N ] in velocity block
                K = Weight * StabilizationOperator[i] * Density * rShapeFunc[j];

                for (unsigned int d = 0; d < TDim; ++d) // iterate over dimensions for velocity Dofs in this node combination
                {
                    rLHSMatrix(FirstRow + d, FirstCol + d) += K;
                    // Delta(u) * TauOne * Grad(q) in q * Div(u) block
                    rLHSMatrix(FirstRow + TDim, FirstCol + d) += Weight * TauOne * rShapeDeriv(i, d) * Density * rShapeFunc[j];
                }
                // Update column index
                FirstCol += BlockSize;
            }
            // Update matrix indices
            FirstRow += BlockSize;
            FirstCol = 0;
        }
    }

    void CalculateStabilizationTau(
        double& TauOne,
        double& TauTwo,
        const double VelNorm,
        const double ElemSize,
        const double Density,
        const double DynamicViscosity,
        const double ReactionTerm,
        const ProcessInfo& rCurrentProcessInfo)
    {
        const double DynamicTerm = rCurrentProcessInfo[DYNAMIC_TAU] / rCurrentProcessInfo[DELTA_TIME];
        double InvTau = Density * ( DynamicTerm + 2.0*VelNorm / ElemSize ) + 4.0*DynamicViscosity/ (ElemSize * ElemSize) + ReactionTerm;
        TauOne = 1.0 / InvTau;

        TauTwo = DynamicViscosity + 0.5 * Density * ElemSize * VelNorm;
    }

    virtual double CalculateDarcyTerm(
        const double Density,
        const double DynamicViscosity,
        const double LinearCoefficient,
        const double NonlinearCoefficient,
        const array_1d<double, TNumNodes>& rShapefunctions) {

        array_1d<double,3> velocity;
        this->GetAdvectiveVel(velocity, rShapefunctions);
        const double velocity_norm = MathUtils<double>::Norm3(velocity);

        return DynamicViscosity * LinearCoefficient + Density * NonlinearCoefficient*velocity_norm;
    }

    ///@}
    ///@name Protected  Access
    ///@{
    ///@}
    ///@name Protected Inquiry
    ///@{
    ///@}
    ///@name Protected LifeCycle
    ///@{
    ///@}
private:
    ///@name Static Member Variables
    ///@{
    ///@}
    ///@name Member Variables
    ///@{
    ///@}
    ///@name Serialization
    ///@{
    friend class Serializer;
    void save(Serializer& rSerializer) const override
    {
        KRATOS_SERIALIZE_SAVE_BASE_CLASS(rSerializer, ElementBaseType);
    }
    void load(Serializer& rSerializer) override
    {
        KRATOS_SERIALIZE_LOAD_BASE_CLASS(rSerializer, ElementBaseType);
    }
    ///@}
    ///@name Private Operators
    ///@{
    ///@}
    ///@name Private Operations
    ///@{
    ///@}
    ///@name Private  Access
    ///@{
    ///@}
    ///@name Private Inquiry
    ///@{
    ///@}
    ///@name Un accessible methods
    ///@{
    /// Assignment operator.
    TwoFluidVMS & operator=(TwoFluidVMS const& rOther);
    /// Copy constructor.
    TwoFluidVMS(TwoFluidVMS const& rOther);
    ///@}
}; // Class TwoFluidVMS
///@}
///@name Type Definitions
///@{
///@}
///@name Input and output
///@{
/// input stream function
template< unsigned int TDim,
          unsigned int TNumNodes >
inline std::istream & operator >>(std::istream& rIStream,
                                  TwoFluidVMS<TDim, TNumNodes>& rThis)
{
    return rIStream;
}
/// output stream function
template< unsigned int TDim,
          unsigned int TNumNodes >
inline std::ostream & operator <<(std::ostream& rOStream,
                                  const TwoFluidVMS<TDim, TNumNodes>& rThis)
{
    rThis.PrintInfo(rOStream);
    rOStream << std::endl;
    rThis.PrintData(rOStream);
    return rOStream;
}
///@}
///@} // Fluid Dynamics Application group
} // namespace Kratos.
#endif // KRATOS_TWO_FLUID_VMS_H_INCLUDED  defined<|MERGE_RESOLUTION|>--- conflicted
+++ resolved
@@ -105,10 +105,6 @@
     typedef std::vector<std::size_t> EquationIdVectorType;
     typedef std::vector< Dof<double>::Pointer > DofsVectorType;
     typedef PointerVectorSet<Dof<double>, IndexedObject> DofsArrayType;
-<<<<<<< HEAD
-
-=======
->>>>>>> a9deaac6
     ///@}
     ///@name Life Cycle
     ///@{
