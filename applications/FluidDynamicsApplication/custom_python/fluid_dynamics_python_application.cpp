//    |  /           |
//    ' /   __| _` | __|  _ \   __|
//    . \  |   (   | |   (   |\__ `
//   _|\_\_|  \__,_|\__|\___/ ____/
//                   Multi-Physics
//
//  License:		 BSD License
//					 Kratos default license: kratos/license.txt
//
//  Main authors:    Jordi Cotela
//

// System includes

#if defined(KRATOS_PYTHON)
// External includes
#include <pybind11/pybind11.h>


// Project includes
#include "includes/define_python.h"
#include "fluid_dynamics_application.h"
#include "custom_python/add_custom_strategies_to_python.h"
#include "custom_python/add_custom_utilities_to_python.h"
#include "custom_python/add_custom_processes_to_python.h"
#include "custom_python/add_custom_constitutive_laws_to_python.h"
#include "custom_python/add_custom_response_functions_to_python.h"


namespace Kratos
{

namespace Python
{



PYBIND11_MODULE(KratosFluidDynamicsApplication,m)
{
    namespace py = pybind11;

    py::class_<KratosFluidDynamicsApplication,
           KratosFluidDynamicsApplication::Pointer,
           KratosApplication >(m,"KratosFluidDynamicsApplication")
           .def(py::init<>())
           ;

    AddCustomConstitutiveLawsToPython(m);
    AddCustomStrategiesToPython(m);
    AddCustomUtilitiesToPython(m);
    AddCustomProcessesToPython(m);
    AddCustomResponseFunctionsToPython(m);

    //registering variables in python
    KRATOS_REGISTER_IN_PYTHON_VARIABLE(m,PATCH_INDEX);
    KRATOS_REGISTER_IN_PYTHON_VARIABLE(m,TAUONE);
    KRATOS_REGISTER_IN_PYTHON_VARIABLE(m,TAUTWO);
    KRATOS_REGISTER_IN_PYTHON_VARIABLE(m,PRESSURE_MASSMATRIX_COEFFICIENT);
    KRATOS_REGISTER_IN_PYTHON_VARIABLE(m,Y_WALL);
    KRATOS_REGISTER_IN_PYTHON_VARIABLE(m,SUBSCALE_PRESSURE);
    KRATOS_REGISTER_IN_PYTHON_VARIABLE(m,C_DES);
//        KRATOS_REGISTER_IN_PYTHON_VARIABLE(m,C_SMAGORINSKY);
    KRATOS_REGISTER_IN_PYTHON_VARIABLE(m,CHARACTERISTIC_VELOCITY);
    KRATOS_REGISTER_IN_PYTHON_VARIABLE(m,DIVERGENCE);
<<<<<<< HEAD
    KRATOS_REGISTER_IN_PYTHON_VARIABLE(m,VELOCITY_H1SEMINORM);
=======
    KRATOS_REGISTER_IN_PYTHON_VARIABLE(m,VELOCITY_H1_SEMINORM);
>>>>>>> 5f795abf

    // For Non-Newtonian constitutive relations
    KRATOS_REGISTER_IN_PYTHON_VARIABLE(m,REGULARIZATION_COEFFICIENT);
    KRATOS_REGISTER_IN_PYTHON_VARIABLE(m,BINGHAM_SMOOTHER);
    KRATOS_REGISTER_IN_PYTHON_VARIABLE(m,GEL_STRENGTH);

    KRATOS_REGISTER_IN_PYTHON_3D_VARIABLE_WITH_COMPONENTS(m,SUBSCALE_VELOCITY);
    KRATOS_REGISTER_IN_PYTHON_3D_VARIABLE_WITH_COMPONENTS(m,COARSE_VELOCITY);

    KRATOS_REGISTER_IN_PYTHON_VARIABLE(m,FIC_BETA);

    // Adjoint variables
    KRATOS_REGISTER_IN_PYTHON_3D_VARIABLE_WITH_COMPONENTS(m, ADJOINT_FLUID_VECTOR_1 )
    KRATOS_REGISTER_IN_PYTHON_3D_VARIABLE_WITH_COMPONENTS(m, ADJOINT_FLUID_VECTOR_2 )
    KRATOS_REGISTER_IN_PYTHON_3D_VARIABLE_WITH_COMPONENTS(m, ADJOINT_FLUID_VECTOR_3 )
    KRATOS_REGISTER_IN_PYTHON_3D_VARIABLE_WITH_COMPONENTS(m, AUX_ADJOINT_FLUID_VECTOR_1 )
    KRATOS_REGISTER_IN_PYTHON_VARIABLE(m, ADJOINT_FLUID_SCALAR_1 )

    // Embedded fluid variables
    KRATOS_REGISTER_IN_PYTHON_VARIABLE(m,EMBEDDED_IS_ACTIVE);
    KRATOS_REGISTER_IN_PYTHON_VARIABLE(m,SLIP_LENGTH);
    KRATOS_REGISTER_IN_PYTHON_VARIABLE(m,PENALTY_COEFFICIENT);
    KRATOS_REGISTER_IN_PYTHON_VARIABLE(m,EMBEDDED_WET_PRESSURE);
    KRATOS_REGISTER_IN_PYTHON_3D_VARIABLE_WITH_COMPONENTS(m,EMBEDDED_WET_VELOCITY);

    KRATOS_REGISTER_IN_PYTHON_VARIABLE(m,Q_VALUE);
    KRATOS_REGISTER_IN_PYTHON_VARIABLE(m,VORTICITY_MAGNITUDE);
    KRATOS_REGISTER_IN_PYTHON_3D_VARIABLE_WITH_COMPONENTS(m,RECOVERED_PRESSURE_GRADIENT);
    KRATOS_REGISTER_IN_PYTHON_VARIABLE(m,NODAL_WEIGHTS);
    KRATOS_REGISTER_IN_PYTHON_VARIABLE(m,AUX_DISTANCE);

    // Compressible fluid variables
    KRATOS_REGISTER_IN_PYTHON_VARIABLE(m,HEAT_CAPACITY_RATIO);
    KRATOS_REGISTER_IN_PYTHON_VARIABLE(m,REACTION_DENSITY);
    KRATOS_REGISTER_IN_PYTHON_VARIABLE(m,REACTION_ENERGY);
    KRATOS_REGISTER_IN_PYTHON_VARIABLE(m,MACH);
}


}  // namespace Python.

}  // namespace Kratos.

#endif // KRATOS_PYTHON defined<|MERGE_RESOLUTION|>--- conflicted
+++ resolved
@@ -62,11 +62,7 @@
 //        KRATOS_REGISTER_IN_PYTHON_VARIABLE(m,C_SMAGORINSKY);
     KRATOS_REGISTER_IN_PYTHON_VARIABLE(m,CHARACTERISTIC_VELOCITY);
     KRATOS_REGISTER_IN_PYTHON_VARIABLE(m,DIVERGENCE);
-<<<<<<< HEAD
-    KRATOS_REGISTER_IN_PYTHON_VARIABLE(m,VELOCITY_H1SEMINORM);
-=======
     KRATOS_REGISTER_IN_PYTHON_VARIABLE(m,VELOCITY_H1_SEMINORM);
->>>>>>> 5f795abf
 
     // For Non-Newtonian constitutive relations
     KRATOS_REGISTER_IN_PYTHON_VARIABLE(m,REGULARIZATION_COEFFICIENT);
