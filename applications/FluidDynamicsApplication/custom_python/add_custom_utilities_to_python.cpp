--- conflicted
+++ resolved
@@ -35,11 +35,8 @@
 #include "custom_utilities/integration_point_to_node_transformation_utility.h"
 #include "custom_utilities/periodic_condition_utilities.h"
 #include "custom_utilities/compressible_element_rotation_utility.h"
-<<<<<<< HEAD
+#include "custom_utilities/acceleration_limitation_utilities.h"
 #include "custom_utilities/turbulence_statistics_container.h"
-=======
-#include "custom_utilities/acceleration_limitation_utilities.h"
->>>>>>> 7136d64f
 
 #include "utilities/split_tetrahedra.h"
 
@@ -175,11 +172,6 @@
         .def(py::init<const unsigned int,const Variable<double>&>())
         ;
 
-<<<<<<< HEAD
-    py::class_<Variable<TurbulenceStatisticsContainer::Pointer>,VariableData>(m, "TurbulenceStatisticsContainerVariable")
-      .def( "__repr__", &Variable<TurbulenceStatisticsContainer::Pointer>::Info )
-      ;
-=======
     // Limit the maximal accelearation inside a time step to a physically possible value
     py::class_<
         AccelerationLimitationUtilities>
@@ -189,7 +181,9 @@
         .def("Execute", &AccelerationLimitationUtilities::Execute)
         ;
 
->>>>>>> 7136d64f
+    py::class_<Variable<TurbulenceStatisticsContainer::Pointer>,VariableData>(m, "TurbulenceStatisticsContainerVariable")
+      .def( "__repr__", &Variable<TurbulenceStatisticsContainer::Pointer>::Info )
+      ;
 }
 
 }  // namespace Python.
