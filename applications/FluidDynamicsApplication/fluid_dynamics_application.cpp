--- conflicted
+++ resolved
@@ -177,17 +177,15 @@
     KRATOS_REGISTER_VARIABLE(REACTION_ENERGY)
     KRATOS_REGISTER_VARIABLE(MACH)
 
-<<<<<<< HEAD
+    // Turbulence statistics
+    KRATOS_REGISTER_VARIABLE( STATISTICS_CONTAINER)
+    KRATOS_REGISTER_VARIABLE( TURBULENCE_STATISTICS_DATA)
+    KRATOS_REGISTER_VARIABLE( UPDATE_STATISTICS )
+
     // Time Averaged fluid variables
     KRATOS_REGISTER_3D_VARIABLE_WITH_COMPONENTS(TIME_AVERAGED_VELOCITY)
     KRATOS_REGISTER_VARIABLE(TIME_AVERAGED_PRESSURE)
     KRATOS_REGISTER_VARIABLE(AVERAGING_TIME_LENGTH)
-=======
-    // Turbulence statistics
-    KRATOS_REGISTER_VARIABLE( STATISTICS_CONTAINER)
-    KRATOS_REGISTER_VARIABLE( TURBULENCE_STATISTICS_DATA)
-    KRATOS_REGISTER_VARIABLE( UPDATE_STATISTICS )
->>>>>>> 25d22104
 
     // Register Elements
     KRATOS_REGISTER_ELEMENT("VMS2D3N",mVMS2D); //this is the name the element should have according to the naming convention
@@ -265,15 +263,13 @@
     KRATOS_REGISTER_ELEMENT("CompressibleNavierStokes2D3N",mCompressibleNavierStokes2D);
     KRATOS_REGISTER_ELEMENT("CompressibleNavierStokes3D4N",mCompressibleNavierStokes3D);
 
-<<<<<<< HEAD
+    // Adjoint elements
+    KRATOS_REGISTER_ELEMENT("VMSAdjointElement2D", mVMSAdjointElement2D);
+    KRATOS_REGISTER_ELEMENT("VMSAdjointElement3D", mVMSAdjointElement3D);
+
     // Time Averaged Navier-Stokes symbolic elements
     KRATOS_REGISTER_ELEMENT("TimeAveragedNavierStokes2D3N",mTimeAveragedNavierStokes2D);
     KRATOS_REGISTER_ELEMENT("TimeAveragedNavierStokes3D4N",mTimeAveragedNavierStokes3D);
-=======
-    // Adjoint elements
-    KRATOS_REGISTER_ELEMENT("VMSAdjointElement2D", mVMSAdjointElement2D);
-    KRATOS_REGISTER_ELEMENT("VMSAdjointElement3D", mVMSAdjointElement3D);
->>>>>>> 25d22104
 
     // Register Conditions
     KRATOS_REGISTER_CONDITION("WallCondition2D2N", mWallCondition2D);  //this is the name the element should have according to the naming convention
