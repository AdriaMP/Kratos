//    |  /           |
//    ' /   __| _` | __|  _ \   __|
//    . \  |   (   | |   (   |\__ `
//   _|\_\_|  \__,_|\__|\___/ ____/
//                   Multi-Physics
//
//  License:		 BSD License
//					 Kratos default license: kratos/license.txt
//
//  Main authors:    Jordi Cotela
//


#ifndef KRATOS_FS_STRATEGY_H
#define KRATOS_FS_STRATEGY_H

#include "includes/define.h"
#include "includes/model_part.h"
#include "includes/deprecated_variables.h"
#include "includes/cfd_variables.h"
#include "utilities/openmp_utils.h"
#include "processes/process.h"
#include "solving_strategies/schemes/scheme.h"
#include "solving_strategies/strategies/solving_strategy.h"

#include "solving_strategies/schemes/residualbased_incrementalupdate_static_scheme.h"
#include "solving_strategies/schemes/residualbased_incrementalupdate_static_scheme_slip.h"
#include "solving_strategies/builder_and_solvers/residualbased_elimination_builder_and_solver.h"
#include "solving_strategies/builder_and_solvers/residualbased_elimination_builder_and_solver_componentwise.h"
#include "solving_strategies/strategies/residualbased_linear_strategy.h"

#include "custom_utilities/solver_settings.h"

namespace Kratos {

///@addtogroup FluidDynamicsApplication
///@{

///@name Kratos Globals
///@{


///@}
///@name Type Definitions
///@{

///@}


///@name  Enum's
///@{


///@}
///@name  Functions
///@{



///@}
///@name Kratos Classes
///@{

template<class TSparseSpace,
class TDenseSpace,
class TLinearSolver
>
class FSStrategy : public SolvingStrategy<TSparseSpace,TDenseSpace,TLinearSolver>
{
public:
    ///@name Type Definitions
    ///@{

    /// Counted pointer of FSStrategy
    KRATOS_CLASS_POINTER_DEFINITION(FSStrategy);

    typedef SolvingStrategy<TSparseSpace, TDenseSpace, TLinearSolver> BaseType;

    typedef typename BaseType::TDataType TDataType;

    //typedef typename BaseType::DofSetType DofSetType;

    typedef typename BaseType::DofsArrayType DofsArrayType;

    typedef typename BaseType::TSystemMatrixType TSystemMatrixType;

    typedef typename BaseType::TSystemVectorType TSystemVectorType;

    typedef typename BaseType::LocalSystemVectorType LocalSystemVectorType;

    typedef typename BaseType::LocalSystemMatrixType LocalSystemMatrixType;

    typedef typename SolvingStrategy<TSparseSpace, TDenseSpace, TLinearSolver>::Pointer StrategyPointerType;

    typedef SolverSettings<TSparseSpace,TDenseSpace,TLinearSolver> SolverSettingsType;

    ///@}
    ///@name Life Cycle
    ///@{

    FSStrategy(ModelPart& rModelPart,
               SolverSettingsType& rSolverConfig,
               bool PredictorCorrector):
        BaseType(rModelPart,false),
        mrPeriodicIdVar(Kratos::Variable<int>::StaticObject())
    {
        InitializeStrategy(rSolverConfig,PredictorCorrector);
    }

    FSStrategy(ModelPart& rModelPart,
               SolverSettingsType& rSolverConfig,
               bool PredictorCorrector,
               const Kratos::Variable<int>& PeriodicVar):
        BaseType(rModelPart,false),
        mrPeriodicIdVar(PeriodicVar)
    {
        InitializeStrategy(rSolverConfig,PredictorCorrector);
    }

    FSStrategy(ModelPart& rModelPart,
               /*SolverConfiguration<TSparseSpace, TDenseSpace, TLinearSolver>& rSolverConfig,*/
               typename TLinearSolver::Pointer pVelocityLinearSolver,
               typename TLinearSolver::Pointer pPressureLinearSolver,
               bool MoveMeshFlag, ///@todo: Read from solver configuration? Should match the one passed to vel/pre strategies?
               bool ReformDofSet = true,
               double VelTol = 0.01,
               double PresTol = 0.01,
               int MaxVelocityIterations = 3,
               int MaxPressureIterations = 1,// Only for predictor-corrector
               unsigned int TimeOrder = 2, ///@todo check if really needed
               unsigned int DomainSize = 2,
               bool PredictorCorrector= true):
        BaseType(rModelPart,MoveMeshFlag), // Move Mesh flag, pass as input?
        mVelocityTolerance(VelTol),
        mPressureTolerance(PresTol),
        mMaxVelocityIter(MaxVelocityIterations),
        mMaxPressureIter(MaxPressureIterations),
        mDomainSize(DomainSize),
        mTimeOrder(TimeOrder),
        mPredictorCorrector(PredictorCorrector),
        mUseSlipConditions(true), ///@todo initialize somehow
        mReformDofSet(ReformDofSet),
        mExtraIterationSteps(),
        mrPeriodicIdVar(Kratos::Variable<int>::StaticObject())
    {
        KRATOS_TRY;

        BaseType::SetEchoLevel(1);

        // Check that input parameters are reasonable and sufficient.
        this->Check();

        bool CalculateReactions = false;
        bool CalculateNormDxFlag = true;

        bool ReformDofAtEachIteration = false; // DofSet modifiaction is managed by the fractional step strategy, auxiliary strategies should not modify the DofSet directly.

        // Additional Typedefs
        typedef typename BuilderAndSolver<TSparseSpace, TDenseSpace, TLinearSolver>::Pointer BuilderSolverTypePointer;
        typedef SolvingStrategy<TSparseSpace, TDenseSpace, TLinearSolver> BaseType;

        //initializing fractional velocity solution step
        typedef Scheme< TSparseSpace, TDenseSpace > SchemeType;
        typename SchemeType::Pointer pScheme;
        if (mUseSlipConditions)
        {
            typename SchemeType::Pointer Temp = typename SchemeType::Pointer(new ResidualBasedIncrementalUpdateStaticSchemeSlip< TSparseSpace, TDenseSpace > (mDomainSize,mDomainSize));
            pScheme.swap(Temp);
        }
        else
        {
            typename SchemeType::Pointer Temp = typename SchemeType::Pointer(new ResidualBasedIncrementalUpdateStaticScheme< TSparseSpace, TDenseSpace > ());
            pScheme.swap(Temp);
        }

        //CONSTRUCTION OF VELOCITY
        BuilderSolverTypePointer vel_build = BuilderSolverTypePointer(new ResidualBasedEliminationBuilderAndSolver<TSparseSpace, TDenseSpace, TLinearSolver > (pVelocityLinearSolver));
        this->mpMomentumStrategy = typename BaseType::Pointer(new ResidualBasedLinearStrategy<TSparseSpace, TDenseSpace, TLinearSolver > (rModelPart, pScheme, pVelocityLinearSolver, vel_build, CalculateReactions, ReformDofAtEachIteration, CalculateNormDxFlag));
        this->mpMomentumStrategy->SetEchoLevel( BaseType::GetEchoLevel() );

        BuilderSolverTypePointer pressure_build = BuilderSolverTypePointer(
                new ResidualBasedEliminationBuilderAndSolverComponentwise<TSparseSpace, TDenseSpace, TLinearSolver, Variable<double> >(pPressureLinearSolver, PRESSURE));

        this->mpPressureStrategy = typename BaseType::Pointer(new ResidualBasedLinearStrategy<TSparseSpace, TDenseSpace, TLinearSolver > (rModelPart, pScheme, pPressureLinearSolver, pressure_build, CalculateReactions, ReformDofAtEachIteration, CalculateNormDxFlag));
        this->mpPressureStrategy->SetEchoLevel( BaseType::GetEchoLevel() );

        if (mUseSlipConditions)
        {
#pragma omp parallel
            {
                ModelPart::ConditionIterator CondBegin;
                ModelPart::ConditionIterator CondEnd;
                OpenMPUtils::PartitionedIterators(rModelPart.Conditions(),CondBegin,CondEnd);

                for (ModelPart::ConditionIterator itCond = CondBegin; itCond != CondEnd; ++itCond)
                {
                    const double FlagValue = itCond->GetValue(IS_STRUCTURE);
                    if (FlagValue != 0.0)
                    {

                        Condition::GeometryType& rGeom = itCond->GetGeometry();
                        for (unsigned int i = 0; i < rGeom.PointsNumber(); ++i)
                        {
                            rGeom[i].SetLock();
                            rGeom[i].SetValue(IS_STRUCTURE,FlagValue);
                            rGeom[i].UnSetLock();
                        }
                    }
                }
            }
            rModelPart.GetCommunicator().AssembleNonHistoricalData(IS_STRUCTURE);
        }


        KRATOS_CATCH("");
    }

    /// Destructor.
    ~FSStrategy() override{}

    ///@}
    ///@name Operators
    ///@{


    ///@}
    ///@name Operations
    ///@{

    void Initialize() override
    {}

    int Check() override
    {
        KRATOS_TRY;

        // Check elements and conditions in the model part
        int ierr = BaseType::Check();
        if (ierr != 0) return ierr;

        if(DELTA_TIME.Key() == 0)
            KRATOS_THROW_ERROR(std::runtime_error,"DELTA_TIME Key is 0. Check that the application was correctly registered.","");
        if(BDF_COEFFICIENTS.Key() == 0)
            KRATOS_THROW_ERROR(std::runtime_error,"BDF_COEFFICIENTS Key is 0. Check that the application was correctly registered.","");

        ModelPart& rModelPart = BaseType::GetModelPart();

        if ( mTimeOrder == 2 && rModelPart.GetBufferSize() < 3 )
            KRATOS_THROW_ERROR(std::invalid_argument,"Buffer size too small for fractional step strategy (BDF2), needed 3, got ",rModelPart.GetBufferSize());
        if ( mTimeOrder == 1 && rModelPart.GetBufferSize() < 2 )
            KRATOS_THROW_ERROR(std::invalid_argument,"Buffer size too small for fractional step strategy (Backward Euler), needed 2, got ",rModelPart.GetBufferSize());

        const ProcessInfo& rCurrentProcessInfo = rModelPart.GetProcessInfo();

        for ( ModelPart::ElementIterator itEl = rModelPart.ElementsBegin(); itEl != rModelPart.ElementsEnd(); ++itEl )
        {
            ierr = itEl->Check(rCurrentProcessInfo);
            if (ierr != 0) break;
        }

        for ( ModelPart::ConditionIterator itCond = rModelPart.ConditionsBegin(); itCond != rModelPart.ConditionsEnd(); ++itCond)
        {
            ierr = itCond->Check(rCurrentProcessInfo);
            if (ierr != 0) break;
        }

        return ierr;

        KRATOS_CATCH("");
    }

    double Solve() override
    {
        // Initialize BDF2 coefficients
        ModelPart& rModelPart = BaseType::GetModelPart();
        this->SetTimeCoefficients(rModelPart.GetProcessInfo());

        double NormDp = 0.0;

        if (mPredictorCorrector)
        {
            bool Converged = false;

            // Iterative solution for pressure
            for(unsigned int it = 0; it < mMaxPressureIter; ++it)
            {
                if ( BaseType::GetEchoLevel() > 1 && rModelPart.GetCommunicator().MyPID() == 0)
                    std::cout << "Pressure iteration " << it << std::endl;

                NormDp = this->SolveStep();

                Converged = this->CheckPressureConvergence(NormDp);

                if ( Converged )
                {
                    if ( BaseType::GetEchoLevel() > 0 && rModelPart.GetCommunicator().MyPID() == 0)
                        std::cout << "Predictor-corrector converged in " << it+1 << " iterations." << std::endl;
                    break;
                }
            }
            if (!Converged && BaseType::GetEchoLevel() > 0 && rModelPart.GetCommunicator().MyPID() == 0)
                std::cout << "Predictor-correctior iterations did not converge." << std::endl;

        }
        else
        {
            // Solve for fractional step velocity, then update pressure once
            NormDp = this->SolveStep();
        }

        if (mReformDofSet)
            this->Clear();



        return NormDp;
    }

    bool SolveSolutionStep() override
    {
        double norm_dp = this->Solve();
<<<<<<< HEAD
        return this->CheckPressureConvergence(norm_dp);
=======
        /* If not doing predictor corrector iterations, norm_dp will
         * typically be "large" since we are not iterating on pressure.
         * It makes no sense to report that the iteration didn't converge
         * based on this.
         */
        return mPredictorCorrector ? this->CheckPressureConvergence(norm_dp) : true;
>>>>>>> a87bc745
    }


    virtual void CalculateReactions()
    {

        ModelPart& rModelPart = BaseType::GetModelPart();
        ProcessInfo& rCurrentProcessInfo = rModelPart.GetProcessInfo();

        // Set fractional step index to the momentum equation step
        int OriginalStep = rCurrentProcessInfo[FRACTIONAL_STEP];
        rCurrentProcessInfo.SetValue(FRACTIONAL_STEP,1);

#pragma omp parallel
        {
            ModelPart::NodeIterator NodesBegin;
            ModelPart::NodeIterator NodesEnd;
            OpenMPUtils::PartitionedIterators(rModelPart.Nodes(),NodesBegin,NodesEnd);

            const array_1d<double,3> Zero(3,0.0);

            for (ModelPart::NodeIterator itNode = NodesBegin; itNode != NodesEnd; ++itNode)
            {
                itNode->FastGetSolutionStepValue(REACTION) = Zero;
            }
        }

#pragma omp parallel
        {
            ModelPart::ElementIterator ElemBegin;
            ModelPart::ElementIterator ElemEnd;
            OpenMPUtils::PartitionedIterators(rModelPart.Elements(),ElemBegin,ElemEnd);

            LocalSystemVectorType RHS_Contribution;
            LocalSystemMatrixType LHS_Contribution;

            for (ModelPart::ElementIterator itElem = ElemBegin; itElem != ElemEnd; ++itElem)
            {

                //itElem->InitializeNonLinearIteration(rCurrentProcessInfo);

                // Build local system
                itElem->CalculateLocalSystem(LHS_Contribution, RHS_Contribution, rCurrentProcessInfo);

                Element::GeometryType& rGeom = itElem->GetGeometry();
                unsigned int NumNodes = rGeom.PointsNumber();
                unsigned int index = 0;

                for (unsigned int i = 0; i < NumNodes; i++)
                {
                    rGeom[i].SetLock();
                    array_1d<double,3>& rReaction = rGeom[i].FastGetSolutionStepValue(REACTION);
                    for (unsigned int d = 0; d < mDomainSize; ++d)
                        rReaction[d] -= RHS_Contribution[index++];
                    rGeom[i].UnSetLock();
                }
            }
        }

        rModelPart.GetCommunicator().AssembleCurrentData(REACTION);

        // Reset original fractional step index
        rCurrentProcessInfo.SetValue(FRACTIONAL_STEP,OriginalStep);
    }

    virtual void AddIterationStep(Process::Pointer pNewStep)
    {
        mExtraIterationSteps.push_back(pNewStep);
    }

    virtual void ClearExtraIterationSteps()
    {
        mExtraIterationSteps.clear();
    }

    void Clear() override
    {
        mpMomentumStrategy->Clear();
        mpPressureStrategy->Clear();
    }


    ///@}
    ///@name Access
    ///@{

    void SetEchoLevel(int Level) override
    {
        BaseType::SetEchoLevel(Level);
        int StrategyLevel = Level > 0 ? Level - 1 : 0;
        mpMomentumStrategy->SetEchoLevel(StrategyLevel);
        mpPressureStrategy->SetEchoLevel(StrategyLevel);
    }


    ///@}
    ///@name Inquiry
    ///@{


    ///@}
    ///@name Input and output
    ///@{

    /// Turn back information as a string.
    virtual std::string Info() const
    {
        std::stringstream buffer;
        buffer << "FSStrategy" ;
        return buffer.str();
    }

    /// Print information about this object.
    virtual void PrintInfo(std::ostream& rOStream) const {rOStream << "FSStrategy";}

    /// Print object's data.
    virtual void PrintData(std::ostream& rOStream) const {}


    ///@}
    ///@name Friends
    ///@{


    ///@}

protected:

    ///@name Protected Life Cycle
    ///@{


    ///@}
    ///@name Protected static Member Variables
    ///@{


    ///@}
    ///@name Protected member Variables
    ///@{


    ///@}
    ///@name Protected Operators
    ///@{


    ///@}
    ///@name Protected Operations
    ///@{


    /// Calculate the coefficients for time iteration.
    /**
     * @param rCurrentProcessInfo ProcessInfo instance from the fluid ModelPart. Must contain DELTA_TIME and BDF_COEFFICIENTS variables.
     */
    void SetTimeCoefficients(ProcessInfo& rCurrentProcessInfo)
    {
        KRATOS_TRY;

        if (mTimeOrder == 2)
        {
            //calculate the BDF coefficients
            double Dt = rCurrentProcessInfo[DELTA_TIME];
            double OldDt = rCurrentProcessInfo.GetPreviousTimeStepInfo(1)[DELTA_TIME];

            double Rho = OldDt / Dt;
            double TimeCoeff = 1.0 / (Dt * Rho * Rho + Dt * Rho);

            Vector& BDFcoeffs = rCurrentProcessInfo[BDF_COEFFICIENTS];
            BDFcoeffs.resize(3, false);

            BDFcoeffs[0] = TimeCoeff * (Rho * Rho + 2.0 * Rho); //coefficient for step n+1 (3/2Dt if Dt is constant)
            BDFcoeffs[1] = -TimeCoeff * (Rho * Rho + 2.0 * Rho + 1.0); //coefficient for step n (-4/2Dt if Dt is constant)
            BDFcoeffs[2] = TimeCoeff; //coefficient for step n-1 (1/2Dt if Dt is constant)
        }
        else if (mTimeOrder == 1)
        {
            double Dt = rCurrentProcessInfo[DELTA_TIME];
            double TimeCoeff = 1.0 / Dt;

            Vector& BDFcoeffs = rCurrentProcessInfo[BDF_COEFFICIENTS];
            BDFcoeffs.resize(2, false);

            BDFcoeffs[0] = TimeCoeff; //coefficient for step n+1 (1/Dt)
            BDFcoeffs[1] = -TimeCoeff; //coefficient for step n (-1/Dt)
        }

        KRATOS_CATCH("");
    }

    double SolveStep()
    {
        ModelPart& rModelPart = BaseType::GetModelPart();

        // 1. Fractional step momentum iteration
        rModelPart.GetProcessInfo().SetValue(FRACTIONAL_STEP,1);

        bool Converged = false;
        int Rank = rModelPart.GetCommunicator().MyPID();

        for(unsigned int it = 0; it < mMaxVelocityIter; ++it)
        {
            if ( BaseType::GetEchoLevel() > 1 && Rank == 0)
                std::cout << "Momentum iteration " << it << std::endl;

            // build momentum system and solve for fractional step velocity increment
            rModelPart.GetProcessInfo().SetValue(FRACTIONAL_STEP,1);
            double NormDv = mpMomentumStrategy->Solve();

//            // Compute projections (for stabilization)
//            rModelPart.GetProcessInfo().SetValue(FRACTIONAL_STEP,4);
//            this->ComputeSplitOssProjections(rModelPart);

//            // Additional steps // Moved to end of step
//            for (std::vector<Process::Pointer>::iterator iExtraSteps = mExtraIterationSteps.begin();
//                 iExtraSteps != mExtraIterationSteps.end(); ++iExtraSteps)
//                (*iExtraSteps)->Execute();

            // Check convergence
            Converged = this->CheckFractionalStepConvergence(NormDv);

            if (Converged)
            {
                if ( BaseType::GetEchoLevel() > 0 && Rank == 0)
                    std::cout << "Fractional velocity converged in " << it+1 << " iterations." << std::endl;
                break;
            }
        }

        if (!Converged && BaseType::GetEchoLevel() > 0 && Rank == 0)
            std::cout << "Fractional velocity iterations did not converge." << std::endl;

        // Compute projections (for stabilization)
        rModelPart.GetProcessInfo().SetValue(FRACTIONAL_STEP,4);
        this->ComputeSplitOssProjections(rModelPart);

        // 2. Pressure solution (store pressure variation in PRESSURE_OLD_IT)
        rModelPart.GetProcessInfo().SetValue(FRACTIONAL_STEP,5);

#pragma omp parallel
        {
            ModelPart::NodeIterator NodesBegin;
            ModelPart::NodeIterator NodesEnd;
            OpenMPUtils::PartitionedIterators(rModelPart.Nodes(),NodesBegin,NodesEnd);

            for (ModelPart::NodeIterator itNode = NodesBegin; itNode != NodesEnd; ++itNode)
            {
                const double OldPress = itNode->FastGetSolutionStepValue(PRESSURE);
                itNode->FastGetSolutionStepValue(PRESSURE_OLD_IT) = -OldPress;
            }
        }

        if (BaseType::GetEchoLevel() > 0 && Rank == 0)
            std::cout << "Calculating Pressure." << std::endl;
        double NormDp = mpPressureStrategy->Solve();

#pragma omp parallel
        {
            ModelPart::NodeIterator NodesBegin;
            ModelPart::NodeIterator NodesEnd;
            OpenMPUtils::PartitionedIterators(rModelPart.Nodes(),NodesBegin,NodesEnd);

            for (ModelPart::NodeIterator itNode = NodesBegin; itNode != NodesEnd; ++itNode)
                itNode->FastGetSolutionStepValue(PRESSURE_OLD_IT) += itNode->FastGetSolutionStepValue(PRESSURE);
        }

        // 3. Compute end-of-step velocity
        if (BaseType::GetEchoLevel() > 0 && Rank == 0)
            std::cout << "Updating Velocity." << std::endl;
        rModelPart.GetProcessInfo().SetValue(FRACTIONAL_STEP,6);

        this->CalculateEndOfStepVelocity();
        /*
        mpPressureStrategy->Clear();
        double NormDu = mpPressureStrategy->Solve();
        mpPressureStrategy->Clear();
        */

        // Additional steps
        for (std::vector<Process::Pointer>::iterator iExtraSteps = mExtraIterationSteps.begin();
             iExtraSteps != mExtraIterationSteps.end(); ++iExtraSteps)
            (*iExtraSteps)->Execute();


        return NormDp;
    }

    bool CheckFractionalStepConvergence(const double NormDv)
    {
        ModelPart& rModelPart = BaseType::GetModelPart();

        double NormV = 0.00;

#pragma omp parallel reduction(+:NormV)
        {
            ModelPart::NodeIterator NodeBegin;
            ModelPart::NodeIterator NodeEnd;
            OpenMPUtils::PartitionedIterators(rModelPart.Nodes(),NodeBegin,NodeEnd);

            for (ModelPart::NodeIterator itNode = NodeBegin; itNode != NodeEnd; ++itNode)
            {
                const array_1d<double,3> &Vel = itNode->FastGetSolutionStepValue(VELOCITY);

                for (unsigned int d = 0; d < 3; ++d)
                    NormV += Vel[d] * Vel[d];
            }
        }

        BaseType::GetModelPart().GetCommunicator().SumAll(NormV);

        NormV = sqrt(NormV);

        if (NormV == 0.0) NormV = 1.00;

        double Ratio = NormDv / NormV;

        if ( BaseType::GetEchoLevel() > 0 && rModelPart.GetCommunicator().MyPID() == 0)
            std::cout << "Fractional velocity relative error: " << Ratio << std::endl;

        if (Ratio < mVelocityTolerance)
        {
            return true;
        }
        else
            return false;
    }

    bool CheckPressureConvergence(const double NormDp)
    {
        ModelPart& rModelPart = BaseType::GetModelPart();

        double NormP = 0.00;

#pragma omp parallel reduction(+:NormP)
        {
            ModelPart::NodeIterator NodeBegin;
            ModelPart::NodeIterator NodeEnd;
            OpenMPUtils::PartitionedIterators(rModelPart.Nodes(),NodeBegin,NodeEnd);

            for (ModelPart::NodeIterator itNode = NodeBegin; itNode != NodeEnd; ++itNode)
            {
                const double Pr = itNode->FastGetSolutionStepValue(PRESSURE);
                NormP += Pr * Pr;
            }
        }

        BaseType::GetModelPart().GetCommunicator().SumAll(NormP);

        NormP = sqrt(NormP);

        if (NormP == 0.0) NormP = 1.00;

        double Ratio = NormDp / NormP;

        if ( BaseType::GetEchoLevel() > 0 && rModelPart.GetCommunicator().MyPID() == 0)
            std::cout << "Pressure relative error: " << Ratio << std::endl;

        if (Ratio < mPressureTolerance)
        {
            return true;
        }
        else
            return false;
    }


    void ComputeSplitOssProjections(ModelPart& rModelPart)
    {
        const array_1d<double,3> Zero(3,0.0);

        array_1d<double,3> Out(3,0.0);

#pragma omp parallel
        {
            ModelPart::NodeIterator NodesBegin;
            ModelPart::NodeIterator NodesEnd;
            OpenMPUtils::PartitionedIterators(rModelPart.Nodes(),NodesBegin,NodesEnd);

            for ( ModelPart::NodeIterator itNode = NodesBegin; itNode != NodesEnd; ++itNode )
            {
                itNode->FastGetSolutionStepValue(CONV_PROJ) = Zero;
                itNode->FastGetSolutionStepValue(PRESS_PROJ) = Zero;
                itNode->FastGetSolutionStepValue(DIVPROJ) = 0.0;
                itNode->FastGetSolutionStepValue(NODAL_AREA) = 0.0;
            }
        }

#pragma omp parallel
        {
            ModelPart::ElementIterator ElemBegin;
            ModelPart::ElementIterator ElemEnd;
            OpenMPUtils::PartitionedIterators(rModelPart.Elements(),ElemBegin,ElemEnd);

            for ( ModelPart::ElementIterator itElem = ElemBegin; itElem != ElemEnd; ++itElem )
            {
                itElem->Calculate(CONV_PROJ,Out,rModelPart.GetProcessInfo());
            }
        }

        rModelPart.GetCommunicator().AssembleCurrentData(CONV_PROJ);
        rModelPart.GetCommunicator().AssembleCurrentData(PRESS_PROJ);
        rModelPart.GetCommunicator().AssembleCurrentData(DIVPROJ);
        rModelPart.GetCommunicator().AssembleCurrentData(NODAL_AREA);

        // If there are periodic conditions, add contributions from both sides to the periodic nodes
        this->PeriodicConditionProjectionCorrection(rModelPart);

#pragma omp parallel
        {
            ModelPart::NodeIterator NodesBegin;
            ModelPart::NodeIterator NodesEnd;
            OpenMPUtils::PartitionedIterators(rModelPart.Nodes(),NodesBegin,NodesEnd);

            for ( ModelPart::NodeIterator itNode = NodesBegin; itNode != NodesEnd; ++itNode )
            {
                const double NodalArea = itNode->FastGetSolutionStepValue(NODAL_AREA);
                itNode->FastGetSolutionStepValue(CONV_PROJ) /= NodalArea;
                itNode->FastGetSolutionStepValue(PRESS_PROJ) /= NodalArea;
                itNode->FastGetSolutionStepValue(DIVPROJ) /= NodalArea;
            }
        }
    }

    void CalculateEndOfStepVelocity()
    {
        ModelPart& rModelPart = BaseType::GetModelPart();

        const array_1d<double,3> Zero(3,0.0);
        array_1d<double,3> Out(3,0.0);

#pragma omp parallel
        {
            ModelPart::NodeIterator NodesBegin;
            ModelPart::NodeIterator NodesEnd;
            OpenMPUtils::PartitionedIterators(rModelPart.Nodes(),NodesBegin,NodesEnd);

            for ( ModelPart::NodeIterator itNode = NodesBegin; itNode != NodesEnd; ++itNode )
            {
                itNode->FastGetSolutionStepValue(FRACT_VEL) = Zero;
            }
        }

#pragma omp parallel
        {
            ModelPart::ElementIterator ElemBegin;
            ModelPart::ElementIterator ElemEnd;
            OpenMPUtils::PartitionedIterators(rModelPart.Elements(),ElemBegin,ElemEnd);

            for ( ModelPart::ElementIterator itElem = ElemBegin; itElem != ElemEnd; ++itElem )
            {
                itElem->Calculate(VELOCITY,Out,rModelPart.GetProcessInfo());
            }
        }

        rModelPart.GetCommunicator().AssembleCurrentData(FRACT_VEL);
        this->PeriodicConditionVelocityCorrection(rModelPart);

        // Force the end of step velocity to verify slip conditions in the model
        if (mUseSlipConditions)
            this->EnforceSlipCondition(IS_STRUCTURE);

        if (mDomainSize > 2)
        {
#pragma omp parallel
            {
                ModelPart::NodeIterator NodesBegin;
                ModelPart::NodeIterator NodesEnd;
                OpenMPUtils::PartitionedIterators(rModelPart.Nodes(),NodesBegin,NodesEnd);

                for ( ModelPart::NodeIterator itNode = NodesBegin; itNode != NodesEnd; ++itNode )
                {
                    const double NodalArea = itNode->FastGetSolutionStepValue(NODAL_AREA);
                    if ( ! itNode->IsFixed(VELOCITY_X) )
                        itNode->FastGetSolutionStepValue(VELOCITY_X) += itNode->FastGetSolutionStepValue(FRACT_VEL_X) / NodalArea;
                    if ( ! itNode->IsFixed(VELOCITY_Y) )
                        itNode->FastGetSolutionStepValue(VELOCITY_Y) += itNode->FastGetSolutionStepValue(FRACT_VEL_Y) / NodalArea;
                    if ( ! itNode->IsFixed(VELOCITY_Z) )
                        itNode->FastGetSolutionStepValue(VELOCITY_Z) += itNode->FastGetSolutionStepValue(FRACT_VEL_Z) / NodalArea;
                }
            }
        }
        else
        {
#pragma omp parallel
            {
                ModelPart::NodeIterator NodesBegin;
                ModelPart::NodeIterator NodesEnd;
                OpenMPUtils::PartitionedIterators(rModelPart.Nodes(),NodesBegin,NodesEnd);

                for ( ModelPart::NodeIterator itNode = NodesBegin; itNode != NodesEnd; ++itNode )
                {
                    const double NodalArea = itNode->FastGetSolutionStepValue(NODAL_AREA);
                    if ( ! itNode->IsFixed(VELOCITY_X) )
                        itNode->FastGetSolutionStepValue(VELOCITY_X) += itNode->FastGetSolutionStepValue(FRACT_VEL_X) / NodalArea;
                    if ( ! itNode->IsFixed(VELOCITY_Y) )
                        itNode->FastGetSolutionStepValue(VELOCITY_Y) += itNode->FastGetSolutionStepValue(FRACT_VEL_Y) / NodalArea;
                }
            }
        }
    }

    /**
     * @brief Substract wall-normal component of velocity update to ensure that the final velocity satisfies slip conditions.
     * @param rSlipWallFlag If Node.GetValue(rSlipWallFlag) != 0, the node is in the wall.
     */
    void EnforceSlipCondition(Variable<double>& rSlipWallFlag)
    {
        ModelPart& rModelPart = BaseType::GetModelPart();

        const int num_nodes_in_model_part = rModelPart.NumberOfNodes();

        #pragma omp parallel for
        for (int i = 0; i < num_nodes_in_model_part; i++)
        {
            ModelPart::NodeIterator itNode = rModelPart.NodesBegin() + i;
            const Node<3>& r_const_node = *itNode;

            if ( r_const_node.GetValue(rSlipWallFlag) != 0.0 )
            {
                const array_1d<double,3>& rNormal = itNode->FastGetSolutionStepValue(NORMAL);
                array_1d<double,3>& rDeltaVelocity = itNode->FastGetSolutionStepValue(FRACT_VEL);

                double Proj = rNormal[0] * rDeltaVelocity[0];
                double Norm = rNormal[0] * rNormal[0];

                for (unsigned int d = 1; d < mDomainSize; ++d)
                {
                    Proj += rNormal[d] * rDeltaVelocity[d];
                    Norm += rNormal[d] * rNormal[d];
                }

                Proj /= Norm;
                rDeltaVelocity -= Proj * rNormal;
            }
        }
    }

    /** On periodic boundaries, the nodal area and the values to project need to take into account contributions from elements on
     * both sides of the boundary. This is done using the conditions and the non-historical nodal data containers as follows:\n
     * 1- The partition that owns the PeriodicCondition adds the values on both nodes to their non-historical containers.\n
     * 2- The non-historical containers are added across processes, transmiting the right value from the condition owner to all partitions.\n
     * 3- The value on all periodic nodes is replaced by the one received in step 2.
     */
     void PeriodicConditionProjectionCorrection(ModelPart& rModelPart)
     {
         if (mrPeriodicIdVar.Key() != 0)
         {
             int GlobalNodesNum = rModelPart.GetCommunicator().LocalMesh().Nodes().size();
             rModelPart.GetCommunicator().SumAll(GlobalNodesNum);

             for (typename ModelPart::ConditionIterator itCond = rModelPart.ConditionsBegin(); itCond != rModelPart.ConditionsEnd(); itCond++ )
             {
                 ModelPart::ConditionType::GeometryType& rGeom = itCond->GetGeometry();
                 if (rGeom.PointsNumber() == 2)
                 {
                     Node<3>& rNode0 = rGeom[0];
                     int Node0Pair = rNode0.FastGetSolutionStepValue(mrPeriodicIdVar);

                     Node<3>& rNode1 = rGeom[1];
                     int Node1Pair = rNode1.FastGetSolutionStepValue(mrPeriodicIdVar);

                     // If the nodes are marked as a periodic pair (this is to avoid acting on two-noded conditions that are not PeriodicCondition)
                     if ( ( static_cast<int>(rNode0.Id()) == Node1Pair ) && (static_cast<int>(rNode1.Id()) == Node0Pair ) )
                     {
                         double NodalArea = rNode0.FastGetSolutionStepValue(NODAL_AREA) + rNode1.FastGetSolutionStepValue(NODAL_AREA);
                         array_1d<double,3> ConvProj = rNode0.FastGetSolutionStepValue(CONV_PROJ) + rNode1.FastGetSolutionStepValue(CONV_PROJ);
                         array_1d<double,3> PressProj = rNode0.FastGetSolutionStepValue(PRESS_PROJ) + rNode1.FastGetSolutionStepValue(PRESS_PROJ);
                         double DivProj = rNode0.FastGetSolutionStepValue(DIVPROJ) + rNode1.FastGetSolutionStepValue(DIVPROJ);

                         rNode0.GetValue(NODAL_AREA) = NodalArea;
                         rNode0.GetValue(CONV_PROJ) = ConvProj;
                         rNode0.GetValue(PRESS_PROJ) = PressProj;
                         rNode0.GetValue(DIVPROJ) = DivProj;
                         rNode1.GetValue(NODAL_AREA) = NodalArea;
                         rNode1.GetValue(CONV_PROJ) = ConvProj;
                         rNode1.GetValue(PRESS_PROJ) = PressProj;
                         rNode1.GetValue(DIVPROJ) = DivProj;
                     }
                 }
                 else if (rGeom.PointsNumber() == 4 && rGeom[0].FastGetSolutionStepValue(mrPeriodicIdVar) > GlobalNodesNum)
                 {
                     double NodalArea = rGeom[0].FastGetSolutionStepValue(NODAL_AREA);
                     array_1d<double,3> ConvProj = rGeom[0].FastGetSolutionStepValue(CONV_PROJ);
                     array_1d<double,3> PressProj = rGeom[0].FastGetSolutionStepValue(PRESS_PROJ);
                     double DivProj = rGeom[0].FastGetSolutionStepValue(DIVPROJ);

                     for (unsigned int i = 1; i < 4; i++)
                     {
                         NodalArea += rGeom[i].FastGetSolutionStepValue(NODAL_AREA);
                         ConvProj += rGeom[i].FastGetSolutionStepValue(CONV_PROJ);
                         PressProj += rGeom[i].FastGetSolutionStepValue(PRESS_PROJ);
                         DivProj += rGeom[i].FastGetSolutionStepValue(DIVPROJ);
                     }

                     for (unsigned int i = 0; i < 4; i++)
                     {
                         rGeom[i].GetValue(NODAL_AREA) = NodalArea;
                         rGeom[i].GetValue(CONV_PROJ) = ConvProj;
                         rGeom[i].GetValue(PRESS_PROJ) = PressProj;
                         rGeom[i].GetValue(DIVPROJ) = DivProj;
                     }
                 }
             }

             rModelPart.GetCommunicator().AssembleNonHistoricalData(NODAL_AREA);
             rModelPart.GetCommunicator().AssembleNonHistoricalData(CONV_PROJ);
             rModelPart.GetCommunicator().AssembleNonHistoricalData(PRESS_PROJ);
             rModelPart.GetCommunicator().AssembleNonHistoricalData(DIVPROJ);

             for (typename ModelPart::NodeIterator itNode = rModelPart.NodesBegin(); itNode != rModelPart.NodesEnd(); itNode++)
             {
                 if (itNode->GetValue(NODAL_AREA) != 0.0)
                 {
                     itNode->FastGetSolutionStepValue(NODAL_AREA) = itNode->GetValue(NODAL_AREA);
                     itNode->FastGetSolutionStepValue(CONV_PROJ) = itNode->GetValue(CONV_PROJ);
                     itNode->FastGetSolutionStepValue(PRESS_PROJ) = itNode->GetValue(PRESS_PROJ);
                     itNode->FastGetSolutionStepValue(DIVPROJ) = itNode->GetValue(DIVPROJ);

                     // reset for next iteration
                     itNode->GetValue(NODAL_AREA) = 0.0;
                     itNode->GetValue(CONV_PROJ) = array_1d<double,3>(3,0.0);
                     itNode->GetValue(PRESS_PROJ) = array_1d<double,3>(3,0.0);
                     itNode->GetValue(DIVPROJ) = 0.0;
                 }
             }
         }
     }

     void PeriodicConditionVelocityCorrection(ModelPart& rModelPart)
     {
         if (mrPeriodicIdVar.Key() != 0)
         {
             int GlobalNodesNum = rModelPart.GetCommunicator().LocalMesh().Nodes().size();
             rModelPart.GetCommunicator().SumAll(GlobalNodesNum);

             for (typename ModelPart::ConditionIterator itCond = rModelPart.ConditionsBegin(); itCond != rModelPart.ConditionsEnd(); itCond++ )
             {
                 ModelPart::ConditionType::GeometryType& rGeom = itCond->GetGeometry();
                 if (rGeom.PointsNumber() == 2)
                 {
                     Node<3>& rNode0 = rGeom[0];
                     int Node0Pair = rNode0.FastGetSolutionStepValue(mrPeriodicIdVar);

                     Node<3>& rNode1 = rGeom[1];
                     int Node1Pair = rNode1.FastGetSolutionStepValue(mrPeriodicIdVar);

                     // If the nodes are marked as a periodic pair (this is to avoid acting on two-noded conditions that are not PeriodicCondition)
                     if ( ( static_cast<int>(rNode0.Id()) == Node1Pair ) && (static_cast<int>(rNode1.Id()) == Node0Pair ) )
                     {
                         array_1d<double,3> DeltaVel = rNode0.FastGetSolutionStepValue(FRACT_VEL) + rNode1.FastGetSolutionStepValue(FRACT_VEL);

                         rNode0.GetValue(FRACT_VEL) = DeltaVel;
                         rNode1.GetValue(FRACT_VEL) = DeltaVel;
                     }
                 }
                 else if (rGeom.PointsNumber() == 4 && rGeom[0].FastGetSolutionStepValue(mrPeriodicIdVar) > GlobalNodesNum)
                 {
                     array_1d<double,3> DeltaVel = rGeom[0].FastGetSolutionStepValue(FRACT_VEL);
                     for (unsigned int i = 1; i < 4; i++)
                     {
                         DeltaVel += rGeom[i].FastGetSolutionStepValue(FRACT_VEL);
                     }

                     for (unsigned int i = 0; i < 4; i++)
                     {
                         rGeom[i].GetValue(FRACT_VEL) = DeltaVel;
                     }
                 }
             }

             rModelPart.GetCommunicator().AssembleNonHistoricalData(FRACT_VEL);

             for (typename ModelPart::NodeIterator itNode = rModelPart.NodesBegin(); itNode != rModelPart.NodesEnd(); itNode++)
             {
                 array_1d<double,3>& rDeltaVel = itNode->GetValue(FRACT_VEL);
                 if ( rDeltaVel[0]*rDeltaVel[0] + rDeltaVel[1]*rDeltaVel[1] + rDeltaVel[2]*rDeltaVel[2] != 0.0)
                 {
                     itNode->FastGetSolutionStepValue(FRACT_VEL) = itNode->GetValue(FRACT_VEL);
                     rDeltaVel = array_1d<double,3>(3,0.0);
                 }
             }
         }
     }


    ///@}
    ///@name Protected  Access
    ///@{


    ///@}
    ///@name Protected Inquiry
    ///@{


    ///@}
    ///@name Protected LifeCycle
    ///@{


    ///@}

private:
    ///@name Static Member Variables
    ///@{


    ///@}
    ///@name Member Variables
    ///@{

    double mVelocityTolerance;

    double mPressureTolerance;

    unsigned int mMaxVelocityIter;

    unsigned int mMaxPressureIter;

    unsigned int mDomainSize;

    unsigned int mTimeOrder;

    bool mPredictorCorrector;

    bool mUseSlipConditions;

    bool mReformDofSet;

    // Fractional step index.
    /*  1 : Momentum step (calculate fractional step velocity)
      * 2-3 : Unused (reserved for componentwise calculation of frac step velocity)
      * 4 : Pressure step
      * 5 : Computation of projections
      * 6 : End of step velocity
      */
//    unsigned int mStepId;

    /// Scheme for the solution of the momentum equation
    StrategyPointerType mpMomentumStrategy;

    /// Scheme for the solution of the mass equation
    StrategyPointerType mpPressureStrategy;

    std::vector< Process::Pointer > mExtraIterationSteps;

    const Kratos::Variable<int>& mrPeriodicIdVar;

    ///@}
    ///@name Private Operators
    ///@{


    ///@}
    ///@name Private Operations
    ///@{


    void InitializeStrategy(SolverSettingsType& rSolverConfig,
            bool PredictorCorrector)
    {
        KRATOS_TRY;

        mTimeOrder = rSolverConfig.GetTimeOrder();

        // Check that input parameters are reasonable and sufficient.
        this->Check();

        ModelPart& rModelPart = this->GetModelPart();

        mDomainSize = rSolverConfig.GetDomainSize();

        mPredictorCorrector = PredictorCorrector;

        mUseSlipConditions = rSolverConfig.UseSlipConditions();

        mReformDofSet = rSolverConfig.GetReformDofSet();

        BaseType::SetEchoLevel(rSolverConfig.GetEchoLevel());

        // Initialize strategies for each step
        bool HaveVelStrategy = rSolverConfig.FindStrategy(SolverSettingsType::Velocity,mpMomentumStrategy);

        if (HaveVelStrategy)
        {
            rSolverConfig.FindTolerance(SolverSettingsType::Velocity,mVelocityTolerance);
            rSolverConfig.FindMaxIter(SolverSettingsType::Velocity,mMaxVelocityIter);
        }
        else
        {
            KRATOS_THROW_ERROR(std::runtime_error,"FS_Strategy error: No Velocity strategy defined in FractionalStepSettings","");
        }

        bool HavePressStrategy = rSolverConfig.FindStrategy(SolverSettingsType::Pressure,mpPressureStrategy);

        if (HavePressStrategy)
        {
            rSolverConfig.FindTolerance(SolverSettingsType::Pressure,mPressureTolerance);
            rSolverConfig.FindMaxIter(SolverSettingsType::Pressure,mMaxPressureIter);
        }
        else
        {
            KRATOS_THROW_ERROR(std::runtime_error,"FS_Strategy error: No Pressure strategy defined in FractionalStepSettings","");
        }

        Process::Pointer pTurbulenceProcess;
        bool HaveTurbulence = rSolverConfig.GetTurbulenceModel(pTurbulenceProcess);

        if (HaveTurbulence)
            mExtraIterationSteps.push_back(pTurbulenceProcess);

        // Set up nodes to use slip conditions if needed.
        if (mUseSlipConditions)
        {
#pragma omp parallel
            {
                ModelPart::ConditionIterator CondBegin;
                ModelPart::ConditionIterator CondEnd;
                OpenMPUtils::PartitionedIterators(rModelPart.Conditions(),CondBegin,CondEnd);

                for (ModelPart::ConditionIterator itCond = CondBegin; itCond != CondEnd; ++itCond)
                {
                    const Condition& rCond = *itCond;
                    const double& FlagValue = rCond.GetValue(IS_STRUCTURE);
                    if (FlagValue != 0.0)
                    {

                        Condition::GeometryType& rGeom = itCond->GetGeometry();
                        for (unsigned int i = 0; i < rGeom.PointsNumber(); ++i)
                        {
                            rGeom[i].SetLock();
                            rGeom[i].SetValue(IS_STRUCTURE,FlagValue);
                            rGeom[i].UnSetLock();
                        }
                    }
                }
            }
            rModelPart.GetCommunicator().AssembleNonHistoricalData(IS_STRUCTURE);
        }

        // Check input parameters
        this->Check();

        KRATOS_CATCH("");
    }


    ///@}
    ///@name Private  Access
    ///@{


    ///@}
    ///@name Private Inquiry
    ///@{


    ///@}
    ///@name Un accessible methods
    ///@{

    /// Assignment operator.
    FSStrategy& operator=(FSStrategy const& rOther){}

    /// Copy constructor.
    FSStrategy(FSStrategy const& rOther){}


    ///@}

}; /// Class FStepStrategy

///@}
///@name Type Definitions
///@{


///@}

///@} // addtogroup

} // namespace Kratos.

#endif // KRATOS_FS_STRATEGY_H<|MERGE_RESOLUTION|>--- conflicted
+++ resolved
@@ -319,16 +319,12 @@
     bool SolveSolutionStep() override
     {
         double norm_dp = this->Solve();
-<<<<<<< HEAD
-        return this->CheckPressureConvergence(norm_dp);
-=======
         /* If not doing predictor corrector iterations, norm_dp will
          * typically be "large" since we are not iterating on pressure.
          * It makes no sense to report that the iteration didn't converge
          * based on this.
          */
         return mPredictorCorrector ? this->CheckPressureConvergence(norm_dp) : true;
->>>>>>> a87bc745
     }
 
 
