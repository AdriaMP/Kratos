//    |  /           |
//    ' /   __| _` | __|  _ \   __|
//    . \  |   (   | |   (   |\__ `
//   _|\_\_|  \__,_|\__|\___/ ____/
//                   Multi-Physics
//
//  License:		 BSD License
//					 Kratos default license: kratos/license.txt
//
//  Main authors:    Jordi Cotela
//

#if !defined(KRATOS_FLUID_DYNAMICS_APPLICATION_H_INCLUDED )
#define  KRATOS_FLUID_DYNAMICS_APPLICATION_H_INCLUDED

///@defgroup FluidDynamicsApplication Fluid Dynamics Application
///@brief Basic set of CFD tools.
/// The aim of the Fluid Dynamics Application is to implement a basic set of tools
/// for the solution of Computational Fluid Dynamics (CFD) problems. This application
/// contains the basics, stable and tested implementations of common CFD techniques that
/// can be used as a base for extension in other applications.


// System includes
#include <string>
#include <iostream>


// External includes


// Project includes
#include "includes/define.h"
#include "includes/kratos_application.h"


// Application includes
#include "fluid_dynamics_application_variables.h"
//#include "custom_conditions/fluid_periodic_condition_2d.h"
#include "custom_elements/vms.h"
#include "custom_elements/qs_vms.h"
#include "custom_elements/d_vms.h"
#include "custom_elements/fic.h"
#include "custom_elements/symbolic_navier_stokes.h"
#include "custom_elements/embedded_fluid_element.h"
//#include "custom_elements/dynamic_vms.h"
#include "custom_elements/two_fluid_vms.h"
#include "custom_elements/two_fluid_vms_linearized_darcy.h"
#include "custom_elements/stationary_stokes.h"
#include "custom_elements/fractional_step.h"
#include "custom_elements/fractional_step_discontinuous.h"
#include "custom_elements/spalart_allmaras.h"
#include "custom_conditions/wall_condition.h"
#include "custom_conditions/fs_werner_wengle_wall_condition.h"
#include "custom_conditions/fs_generalized_wall_condition.h"
#include "custom_conditions/wall_condition_discontinuous.h"
#include "custom_conditions/monolithic_wall_condition.h"
#include "custom_conditions/stokes_wall_condition.h"
#include "custom_conditions/fs_periodic_condition.h"
#include "custom_conditions/navier_stokes_wall_condition.h"
#include "custom_conditions/embedded_ausas_navier_stokes_wall_condition.h"

#include "custom_elements/dpg_vms.h"
#include "custom_elements/bingham_fluid.h"
#include "custom_elements/herschel_bulkley_fluid.h"
#include "custom_elements/stokes_3D.h"
#include "custom_elements/stokes_3D_twofluid.h"
#include "custom_elements/navier_stokes.h"
#include "custom_elements/embedded_navier_stokes.h"
#include "custom_elements/embedded_ausas_navier_stokes.h"
#include "custom_elements/compressible_navier_stokes.h"
<<<<<<< HEAD
#include "custom_elements/vms_adjoint_element.h"
=======
#include "custom_elements/two_fluid_navier_stokes.h"
>>>>>>> 5cdd399d


#include "custom_utilities/qsvms_data.h"
#include "custom_utilities/time_integrated_qsvms_data.h"
#include "custom_utilities/fic_data.h"
#include "custom_utilities/time_integrated_fic_data.h"
#include "custom_utilities/symbolic_navier_stokes_data.h"
#include "custom_utilities/two_fluid_navier_stokes_data.h"

#include "custom_constitutive/bingham_3d_law.h"
#include "custom_constitutive/euler_2d_law.h"
#include "custom_constitutive/euler_3d_law.h"
#include "custom_constitutive/herschel_bulkley_3d_law.h"
#include "custom_constitutive/newtonian_2d_law.h"
#include "custom_constitutive/newtonian_3d_law.h"
#include "custom_constitutive/newtonian_two_fluid_3d_law.h"


namespace Kratos
{
///@addtogroup FluidDynamicsApplication
///@{

///@name Kratos Globals
///@{

///@}
///@name Type Definitions
///@{

///@}
///@name  Enum's
///@{

///@}
///@name  Functions
///@{

///@}
///@name Kratos Classes
///@{

/// Main class of the Fluid Dynamics Application
class KRATOS_API(FLUID_DYNAMICS_APPLICATION) KratosFluidDynamicsApplication : public KratosApplication
{
public:
    ///@name Type Definitions
    ///@{


    /// Pointer definition of KratosFluidMechanicsApplication
    KRATOS_CLASS_POINTER_DEFINITION(KratosFluidDynamicsApplication);

    ///@}
    ///@name Life Cycle
    ///@{

    /// Default constructor.
    KratosFluidDynamicsApplication();

    /// Destructor.
    ~KratosFluidDynamicsApplication() override {}


    ///@}
    ///@name Operators
    ///@{


    ///@}
    ///@name Operations
    ///@{

    void Register() override;



    ///@}
    ///@name Access
    ///@{


    ///@}
    ///@name Inquiry
    ///@{


    ///@}
    ///@name Input and output
    ///@{

    /// Turn back information as a string.
    std::string Info() const override
    {
        return "KratosFluidDynamicsApplication";
    }

    /// Print information about this object.
    void PrintInfo(std::ostream& rOStream) const override
    {
        rOStream << Info();
        PrintData(rOStream);
    }

    ///// Print object's data.
    void PrintData(std::ostream& rOStream) const override
    {
        KRATOS_WATCH("in Fluid Dynamics application");
        KRATOS_WATCH(KratosComponents<VariableData>::GetComponents().size() );
        rOStream << "Variables:" << std::endl;
        KratosComponents<VariableData>().PrintData(rOStream);
        rOStream << std::endl;
        rOStream << "Elements:" << std::endl;
        KratosComponents<Element>().PrintData(rOStream);
        rOStream << std::endl;
        rOStream << "Conditions:" << std::endl;
        KratosComponents<Condition>().PrintData(rOStream);
    }


    ///@}
    ///@name Friends
    ///@{


    ///@}

protected:
    ///@name Protected static Member Variables
    ///@{


    ///@}
    ///@name Protected member Variables
    ///@{


    ///@}
    ///@name Protected Operators
    ///@{


    ///@}
    ///@name Protected Operations
    ///@{


    ///@}
    ///@name Protected  Access
    ///@{


    ///@}
    ///@name Protected Inquiry
    ///@{


    ///@}
    ///@name Protected LifeCycle
    ///@{


    ///@}

private:
    ///@name Static Member Variables
    ///@{



    //       static const ApplicationCondition  msApplicationCondition;

    ///@}
    ///@name Member Variables
    ///@{

    /// 2D instance of the VMS element
    const VMS<2> mVMS2D;
    /// 3D instance of the VMS element
    const VMS<3> mVMS3D;
    /// Expermiental fluid element
    const QSVMS< QSVMSData<2,3> > mQSVMS2D3N;
    const QSVMS< QSVMSData<3,4> > mQSVMS3D4N;
    const QSVMS< QSVMSData<2,4> > mQSVMS2D4N;
    const QSVMS< QSVMSData<3,8> > mQSVMS3D8N;
    const QSVMS< TimeIntegratedQSVMSData<2,3> > mTimeIntegratedQSVMS2D3N;
    const QSVMS< TimeIntegratedQSVMSData<3,4> > mTimeIntegratedQSVMS3D4N;
    const DVMS< QSVMSData<2,3> > mDVMS2D3N;
    const DVMS< QSVMSData<3,4> > mDVMS3D4N;
    const FIC< FICData<2,3> > mFIC2D3N;
    const FIC< FICData<2,4> > mFIC2D4N;
    const FIC< FICData<3,4> > mFIC3D4N;
    const FIC< FICData<3,8> > mFIC3D8N;
    const FIC< TimeIntegratedFICData<2,3> > mTimeIntegratedFIC2D3N;
    const FIC< TimeIntegratedFICData<3,4> > mTimeIntegratedFIC3D4N;
    const SymbolicNavierStokes< SymbolicNavierStokesData<2,3> > mSymbolicNavierStokes2D3N;
    const SymbolicNavierStokes< SymbolicNavierStokesData<3,4> > mSymbolicNavierStokes3D4N;
    const EmbeddedFluidElement< SymbolicNavierStokes< SymbolicNavierStokesData<2,3> > > mEmbeddedSymbolicNavierStokes2D3N;
    const EmbeddedFluidElement< SymbolicNavierStokes< SymbolicNavierStokesData<3,4> > > mEmbeddedSymbolicNavierStokes3D4N;
    const EmbeddedFluidElement< QSVMS< TimeIntegratedQSVMSData<2,3> > > mEmbeddedQSVMS2D3N;
    const EmbeddedFluidElement< QSVMS< TimeIntegratedQSVMSData<3,4> > > mEmbeddedQSVMS3D4N;
    
    /// 3D instance of the two-fluid VMS element
    const TwoFluidVMS<3,4> mTwoFluidVMS3D;
    const TwoFluidVMSLinearizedDarcy<3,4> mTwoFluidVMSLinearizedDarcy3D;

    const StationaryStokes<2> mStationaryStokes2D;
    const StationaryStokes<3> mStationaryStokes3D;

    /// 2D instance of the fractional step element
    const FractionalStep<2> mFractionalStep2D;
    /// 3D instance of the fractional step element
    const FractionalStep<3> mFractionalStep3D;
    const FractionalStepDiscontinuous<2> mFractionalStepDiscontinuous2D;
    const FractionalStepDiscontinuous<3> mFractionalStepDiscontinuous3D;

    /// 2D Spalart-Allmaras turbulent viscosity transport equation element
    const SpalartAllmaras mSpalartAllmaras2D;
    /// 3D Spalart-Allmaras turbulent viscosity transport equation element
    const SpalartAllmaras mSpalartAllmaras3D;

    /// Exact 2D slip condition using rotated coordinates (fractional step version)
    const WallCondition<2,2> mWallCondition2D;
    /// Exact 3D slip condition using rotated coordinates (fractional step version)
    const WallCondition<3,3> mWallCondition3D;

    /// Wall model using Werner-Wengle power law (fractional step version)
    const FSWernerWengleWallCondition<2,2> mFSWernerWengleWallCondition2D;
    const FSWernerWengleWallCondition<3,3> mFSWernerWengleWallCondition3D;

    /// Wall model using generalized wall function (fractional step version)
    const FSGeneralizedWallCondition<2,2> mFSGeneralizedWallCondition2D;
    const FSGeneralizedWallCondition<3,3> mFSGeneralizedWallCondition3D;

    /// Exact 2D slip condition using rotated coordinates (fractional step version) - suitable for continuity equation integrated by parts
    const WallConditionDiscontinuous<2,2> mWallConditionDiscontinuous2D;
    /// Exact 3D slip condition using rotated coordinates (fractional step version) - suitable for continuity equation integrated by parts
    const WallConditionDiscontinuous<3,3> mWallConditionDiscontinuous3D;

    /// Exact 2D slip condition using rotated coordinates (monolithic version)
    const MonolithicWallCondition<2,2> mMonolithicWallCondition2D;
    /// Exact 3D slip condition using rotated coordinates (monolithic version)
    const MonolithicWallCondition<3,3> mMonolithicWallCondition3D;
    /// stokes condition(monolithic version)
    const StokesWallCondition<3,3> mStokesWallCondition3D;

    /// Periodic Condition
    const FSPeriodicCondition<2> mFSPeriodicCondition2D;
    const FSPeriodicCondition<3> mFSPeriodicCondition3D;
    const FSPeriodicCondition<2> mFSPeriodicConditionEdge2D;
    const FSPeriodicCondition<3> mFSPeriodicConditionEdge3D;


    /// 2D instance of the DPGVMS element
    const DPGVMS<2> mDPGVMS2D;
    /// 3D instance of the DPGVMS element
    const DPGVMS<3> mDPGVMS3D;


    // Non-Newtonian variants

    /// 2D Monolithic incompressible flow element with Bingham constitutive equation.
    const BinghamFluid< VMS<2> > mBinghamVMS2D;
    /// 3D Monolithic incompressible flow element with Bingham constitutive equation.
    const BinghamFluid< VMS<3> > mBinghamVMS3D;

    /// 2D Fractional step incompressible flow element with Bingham constitutive equation.
    const BinghamFluid< FractionalStep<2> > mBinghamFractionalStep2D;
    /// 3D Fractional step incompressible flow element with Bingham constitutive equation.
    const BinghamFluid< FractionalStep<3> > mBinghamFractionalStep3D;

    const BinghamFluid< FractionalStepDiscontinuous<2> > mBinghamFractionalStepDiscontinuous2D;
    const BinghamFluid< FractionalStepDiscontinuous<3> > mBinghamFractionalStepDiscontinuous3D;

    const HerschelBulkleyFluid< VMS<2> > mHerschelBulkleyVMS2D;
    const HerschelBulkleyFluid< VMS<3> > mHerschelBulkleyVMS3D;

    const Stokes3D mStokes3D;
    const Stokes3DTwoFluid mStokes3DTwoFluid;

    /// Navier-Stokes symbolic element
    const NavierStokes<2> mNavierStokes2D;
    const NavierStokes<3> mNavierStokes3D;
    const NavierStokesWallCondition<2> mNavierStokesWallCondition2D;
    const NavierStokesWallCondition<3> mNavierStokesWallCondition3D;

    /// Embedded Navier-Stokes symbolic element
    const EmbeddedNavierStokes<2> mEmbeddedNavierStokes2D;
    const EmbeddedNavierStokes<3> mEmbeddedNavierStokes3D;

    /// Embedded Navier-Stokes symbolic element with Ausas discontinuous shape functions
    const EmbeddedAusasNavierStokes<2> mEmbeddedAusasNavierStokes2D;
    const EmbeddedAusasNavierStokes<3> mEmbeddedAusasNavierStokes3D;
    const EmbeddedAusasNavierStokesWallCondition<2> mEmbeddedAusasNavierStokesWallCondition2D;
    const EmbeddedAusasNavierStokesWallCondition<3> mEmbeddedAusasNavierStokesWallCondition3D;

    /// Compressible Navier-Stokes symbolic element
    const CompressibleNavierStokes<2> mCompressibleNavierStokes2D;
    const CompressibleNavierStokes<3> mCompressibleNavierStokes3D;

<<<<<<< HEAD
    /// Adjoint VMS element
    const VMSAdjointElement<2> mVMSAdjointElement2D;
    const VMSAdjointElement<3> mVMSAdjointElement3D;
=======
    /// Two Fluid Navier-Stokes symbolic element
    const TwoFluidNavierStokes< TwoFluidNavierStokesData<2, 3> > mTwoFluidNavierStokes2D3N;
    const TwoFluidNavierStokes< TwoFluidNavierStokesData<3, 4> > mTwoFluidNavierStokes3D4N;
>>>>>>> 5cdd399d

    /// Fluid constitutive laws
    const Bingham3DLaw mBingham3DLaw;
    const Euler2DLaw mEuler2DLaw;
    const Euler3DLaw mEuler3DLaw;
    const HerschelBulkley3DLaw mHerschelBulkley3DLaw;
    const Newtonian2DLaw mNewtonian2DLaw;
    const Newtonian3DLaw mNewtonian3DLaw;
    const NewtonianTwoFluid3DLaw mNewtonianTwoFluid3DLaw;

    ///@}
    ///@name Private Operators
    ///@{


    ///@}
    ///@name Private Operations
    ///@{


    ///@}
    ///@name Private  Access
    ///@{


    ///@}
    ///@name Private Inquiry
    ///@{


    ///@}
    ///@name Un accessible methods
    ///@{

    /// Assignment operator.
    KratosFluidDynamicsApplication& operator=(KratosFluidDynamicsApplication const& rOther);

    /// Copy constructor.
    KratosFluidDynamicsApplication(KratosFluidDynamicsApplication const& rOther);


    ///@}

}; // Class KratosFluidDynamicsApplication

///@} Kratos classes


///@name Type Definitions
///@{


///@}
///@name Input and output
///@{

///@}

///@} FluidDynamicsApplication group

}  // namespace Kratos.

#endif // KRATOS_FLUID_DYNAMICS_APPLICATION_H_INCLUDED  defined<|MERGE_RESOLUTION|>--- conflicted
+++ resolved
@@ -69,11 +69,8 @@
 #include "custom_elements/embedded_navier_stokes.h"
 #include "custom_elements/embedded_ausas_navier_stokes.h"
 #include "custom_elements/compressible_navier_stokes.h"
-<<<<<<< HEAD
 #include "custom_elements/vms_adjoint_element.h"
-=======
 #include "custom_elements/two_fluid_navier_stokes.h"
->>>>>>> 5cdd399d
 
 
 #include "custom_utilities/qsvms_data.h"
@@ -275,7 +272,7 @@
     const EmbeddedFluidElement< SymbolicNavierStokes< SymbolicNavierStokesData<3,4> > > mEmbeddedSymbolicNavierStokes3D4N;
     const EmbeddedFluidElement< QSVMS< TimeIntegratedQSVMSData<2,3> > > mEmbeddedQSVMS2D3N;
     const EmbeddedFluidElement< QSVMS< TimeIntegratedQSVMSData<3,4> > > mEmbeddedQSVMS3D4N;
-    
+
     /// 3D instance of the two-fluid VMS element
     const TwoFluidVMS<3,4> mTwoFluidVMS3D;
     const TwoFluidVMSLinearizedDarcy<3,4> mTwoFluidVMSLinearizedDarcy3D;
@@ -374,15 +371,12 @@
     const CompressibleNavierStokes<2> mCompressibleNavierStokes2D;
     const CompressibleNavierStokes<3> mCompressibleNavierStokes3D;
 
-<<<<<<< HEAD
     /// Adjoint VMS element
     const VMSAdjointElement<2> mVMSAdjointElement2D;
     const VMSAdjointElement<3> mVMSAdjointElement3D;
-=======
     /// Two Fluid Navier-Stokes symbolic element
     const TwoFluidNavierStokes< TwoFluidNavierStokesData<2, 3> > mTwoFluidNavierStokes2D3N;
     const TwoFluidNavierStokes< TwoFluidNavierStokesData<3, 4> > mTwoFluidNavierStokes3D4N;
->>>>>>> 5cdd399d
 
     /// Fluid constitutive laws
     const Bingham3DLaw mBingham3DLaw;
