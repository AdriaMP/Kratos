# Importing the Kratos Library
import KratosMultiphysics

# Import applications
import KratosMultiphysics.FluidDynamicsApplication as KratosCFD
from  KratosMultiphysics.kratos_utilities import CheckIfApplicationsAvailable
have_mesh_moving = CheckIfApplicationsAvailable("MeshMovingApplication")
if have_mesh_moving:
    import KratosMultiphysics.MeshMovingApplication as KratosMeshMoving

# Import base class file
from KratosMultiphysics.FluidDynamicsApplication.fluid_solver import FluidSolver
from KratosMultiphysics.FluidDynamicsApplication import read_distance_from_file

class EmbeddedFormulation(object):
    """Helper class to define embedded-dependent parameters."""
    def __init__(self, formulation_settings):
        self.element_name = None
        self.condition_name = None
        self.process_info_data = {}

        if formulation_settings.Has("element_type"):
            element_type = formulation_settings["element_type"].GetString()
            if element_type == "embedded_navier_stokes":
                self._SetUpClassicEmbeddedNavierStokes(formulation_settings)
            elif element_type == "embedded_symbolic_navier_stokes":
                self._SetUpEmbeddedSymbolicNavierStokes(formulation_settings)
            elif element_type == "embedded_ausas_navier_stokes":
                self._SetUpClassicEmbeddedAusasNavierStokes(formulation_settings)
            elif element_type == "embedded_symbolic_navier_stokes_discontinuous":
                self._SetUpEmbeddedSymbolicNavierStokesDiscontinuous(formulation_settings)
        else:
            raise RuntimeError("Argument \'element_type\' not found in stabilization settings.")

    def SetProcessInfo(self, model_part):
        for variable,value in self.process_info_data.items():
            model_part.ProcessInfo[variable] = value

    def _SetUpClassicEmbeddedNavierStokes(self, formulation_settings):
        default_settings = KratosMultiphysics.Parameters(r"""{
            "element_type": "embedded_navier_stokes",
            "is_slip": false,
            "slip_length": 1.0e8,
            "penalty_coefficient": 10.0,
            "dynamic_tau": 1.0,
            "level_set_type": "continuous"
        }""")
        formulation_settings.ValidateAndAssignDefaults(default_settings)

        self.element_name = "EmbeddedNavierStokes"
        self.condition_name = "NavierStokesWallCondition"
        self.level_set_type = formulation_settings["level_set_type"].GetString()
        self.element_integrates_in_time = True
        self.element_has_nodal_properties = True

        self.process_info_data[KratosMultiphysics.DYNAMIC_TAU] = formulation_settings["dynamic_tau"].GetDouble()
        self.process_info_data[KratosCFD.PENALTY_COEFFICIENT] = formulation_settings["penalty_coefficient"].GetDouble()
        if formulation_settings["is_slip"].GetBool():
            self.process_info_data[KratosCFD.SLIP_LENGTH] = formulation_settings["slip_length"].GetDouble()

    def _SetUpEmbeddedSymbolicNavierStokes(self, formulation_settings):
        default_settings = KratosMultiphysics.Parameters(r"""{
            "element_type": "embedded_symbolic_navier_stokes",
            "is_slip": false,
            "slip_length": 1.0e8,
            "penalty_coefficient": 10.0,
            "dynamic_tau": 1.0,
            "level_set_type": "continuous"
        }""")
        formulation_settings.ValidateAndAssignDefaults(default_settings)

        self.element_name = "EmbeddedSymbolicNavierStokes"
        self.condition_name = "NavierStokesWallCondition"
        self.level_set_type = formulation_settings["level_set_type"].GetString()
        self.element_integrates_in_time = True
        self.element_has_nodal_properties = False

        self.process_info_data[KratosMultiphysics.DYNAMIC_TAU] = formulation_settings["dynamic_tau"].GetDouble()
        self.process_info_data[KratosCFD.PENALTY_COEFFICIENT] = formulation_settings["penalty_coefficient"].GetDouble()
        if formulation_settings["is_slip"].GetBool():
            self.process_info_data[KratosCFD.SLIP_LENGTH] = formulation_settings["slip_length"].GetDouble()

    def _SetUpClassicEmbeddedAusasNavierStokes(self, formulation_settings):
        default_settings = KratosMultiphysics.Parameters(r"""{
            "element_type": "embedded_ausas_navier_stokes",
            "is_slip": true,
            "penalty_coefficient": 10.0,
            "dynamic_tau": 1.0,
            "level_set_type": "discontinuous"
        }""")
        formulation_settings.ValidateAndAssignDefaults(default_settings)

        self.element_name = "EmbeddedAusasNavierStokes"
        self.condition_name = "EmbeddedAusasNavierStokesWallCondition"
        self.level_set_type = formulation_settings["level_set_type"].GetString()
        self.element_integrates_in_time = True
        self.element_has_nodal_properties = True

        self.process_info_data[KratosMultiphysics.DYNAMIC_TAU] = formulation_settings["dynamic_tau"].GetDouble()
        self.process_info_data[KratosCFD.PENALTY_COEFFICIENT] = formulation_settings["penalty_coefficient"].GetDouble()

    def _SetUpEmbeddedSymbolicNavierStokesDiscontinuous(self, formulation_settings):
        default_settings = KratosMultiphysics.Parameters(r"""{
            "element_type": "embedded_symbolic_navier_stokes_discontinuous",
            "is_slip": true,
            "slip_length": 1.0e8,
            "penalty_coefficient": 10.0,
            "dynamic_tau": 1.0,
            "level_set_type": "discontinuous"
        }""")
        formulation_settings.ValidateAndAssignDefaults(default_settings)

        self.element_name = "EmbeddedSymbolicNavierStokesDiscontinuous"
        self.condition_name = "NavierStokesWallCondition"
        self.level_set_type = formulation_settings["level_set_type"].GetString()
        self.element_integrates_in_time = True
        self.element_has_nodal_properties = False

        self.process_info_data[KratosMultiphysics.DYNAMIC_TAU] = formulation_settings["dynamic_tau"].GetDouble()
        self.process_info_data[KratosCFD.PENALTY_COEFFICIENT] = formulation_settings["penalty_coefficient"].GetDouble()
        if formulation_settings["is_slip"].GetBool():
            self.process_info_data[KratosCFD.SLIP_LENGTH] = formulation_settings["slip_length"].GetDouble()
        else:
            self.process_info_data[KratosCFD.SLIP_LENGTH] = 0.0


def CreateSolver(model, custom_settings):
    return NavierStokesEmbeddedMonolithicSolver(model, custom_settings)

class NavierStokesEmbeddedMonolithicSolver(FluidSolver):

    def __GetDistanceModificationDefaultSettings(self, level_set_type):
        if level_set_type == "continuous":
            return self.__GetContinuousDistanceModificationDefaultSettings()
        elif level_set_type == "discontinuous":
            return self.__GetDiscontinuousDistanceModificationDefaultSettings()
        else:
            err_msg = 'Provided level set type is: \'' + level_set_type + '\'. Expected \'continuous\' or \'discontinuous\'.'
            raise Exception(err_msg)

    @classmethod
    def __GetContinuousDistanceModificationDefaultSettings(cls):
        return KratosMultiphysics.Parameters(r'''{
            "model_part_name": "",
            "distance_threshold": 1e-3,
            "continuous_distance": true,
            "check_at_each_time_step": true,
            "avoid_almost_empty_elements": true,
            "deactivate_full_negative_elements": true
        }''')

    @classmethod
    def __GetDiscontinuousDistanceModificationDefaultSettings(cls):
        return KratosMultiphysics.Parameters(r'''{
            "model_part_name": "",
            "distance_threshold": 1e-3,
            "continuous_distance": false,
            "check_at_each_time_step": true,
            "avoid_almost_empty_elements": false,
            "deactivate_full_negative_elements": false
        }''')

    @classmethod
    def _get_fm_ale_implicit_default_settings(cls):
        return KratosMultiphysics.Parameters("""
        {
            "virtual_model_part_name": "VirtualModelPart",
            "structure_model_part_name": "",
            "linear_solver_settings": {
                "solver_type": "cg",
                "tolerance": 1.0e-8,
                "max_iteration": 1000
            },
            "embedded_nodal_variable_settings": {
                "gradient_penalty_coefficient": 0.0,
                "linear_solver_settings": {
                    "preconditioner_type": "amg",
                    "solver_type": "amgcl",
                    "smoother_type": "ilu0",
                    "krylov_type": "cg",
                    "max_iteration": 1000,
                    "verbosity": 0,
                    "tolerance": 1e-8,
                    "scaling": false,
                    "block_size": 1,
                    "use_block_matrices_if_possible": true
                }
            }
        }
        """)

    @classmethod
    def _get_fm_ale_explicit_default_settings(cls):
        return KratosMultiphysics.Parameters("""
        {
            "virtual_model_part_name": "VirtualModelPart",
            "structure_model_part_name": "",
            "search_radius": 0.0
        }
        """)

    def _get_fm_ale_solver_default_settings(self, mesh_movement):
        if mesh_movement == "implicit":
            return self._get_fm_ale_implicit_default_settings()
        elif mesh_movement == "explicit":
            return self._get_fm_ale_explicit_default_settings()
        else:
            raise Exception("Provided mesh movement \'" + mesh_movement + "\'. Available options are \'implicit\' and \'explicit\'.")

    @classmethod
    def GetDefaultSettings(cls):
        ##settings string in json format
        default_settings = KratosMultiphysics.Parameters("""
        {
            "solver_type": "embedded_solver_from_defaults",
            "model_part_name": "",
            "domain_size": -1,
            "model_import_settings": {
                "input_type": "mdpa",
                "input_filename": "unknown_name",
                "reorder": false
            },
            "material_import_settings": {
                "materials_filename": ""
            },
            "distance_reading_settings"    : {
                "import_mode"         : "from_mdpa",
                "distance_file_name"  : "no_distance_file"
            },
            "distance_modification_settings": {
            },
            "maximum_iterations": 7,
            "echo_level": 0,
            "time_order": 2,
            "time_scheme": "bdf2",
            "compute_reactions": false,
            "reform_dofs_at_each_step": false,
            "consider_periodic_conditions": false,
            "relative_velocity_tolerance": 1e-3,
            "absolute_velocity_tolerance": 1e-5,
            "relative_pressure_tolerance": 1e-3,
            "absolute_pressure_tolerance": 1e-5,
            "linear_solver_settings"       : {
                "solver_type"         : "amgcl"
            },
            "volume_model_part_name" : "volume_model_part",
            "skin_parts": [""],
            "no_skin_parts":[""],
            "assign_neighbour_elements_to_conditions": false,
            "time_stepping"                : {
                "automatic_time_step" : true,
                "CFL_number"          : 1,
                "minimum_delta_time"  : 1e-2,
                "maximum_delta_time"  : 1.0
            },
            "move_mesh_flag": false,
            "formulation": {
                "element_type": "embedded_element_from_defaults",
                "dynamic_tau": 1.0
            },
            "fm_ale_settings": {
                "fm_ale_step_frequency": 0,
                "mesh_movement": "implicit",
                "fm_ale_solver_settings": {
                }
            }
        }""")

        default_settings.AddMissingParameters(super(NavierStokesEmbeddedMonolithicSolver, cls).GetDefaultSettings())
        return default_settings

    def ValidateSettings(self):
        """Overriding python_solver ValidateSettings to validate the fm_ale_settings
        """
        super(NavierStokesEmbeddedMonolithicSolver, self).ValidateSettings()
        self.settings["fm_ale_settings"].ValidateAndAssignDefaults(self.GetDefaultSettings()["fm_ale_settings"])
        if self.settings["fm_ale_settings"]["fm_ale_step_frequency"].GetInt() > 0:
            mesh_movement = self.settings["fm_ale_settings"]["mesh_movement"].GetString()
            self.settings["fm_ale_settings"]["fm_ale_solver_settings"].ValidateAndAssignDefaults(self._get_fm_ale_solver_default_settings(mesh_movement))

    def __init__(self, model, custom_settings):
        self._validate_settings_in_baseclass=True # To be removed eventually
        # TODO: DO SOMETHING IN HERE TO REMOVE THE "time_order" FROM THE DEFAULT SETTINGS BUT KEEPING THE BACKWARDS COMPATIBILITY
        super(NavierStokesEmbeddedMonolithicSolver,self).__init__(model,custom_settings)

        self.min_buffer_size = 3
        self.embedded_formulation = EmbeddedFormulation(self.settings["formulation"])
        self.element_name = self.embedded_formulation.element_name
        self.condition_name = self.embedded_formulation.condition_name
        self.level_set_type = self.embedded_formulation.level_set_type
        self.element_integrates_in_time = self.embedded_formulation.element_integrates_in_time
        self.element_has_nodal_properties = self.embedded_formulation.element_has_nodal_properties

        ## Set the distance reading filename
        # TODO: remove the manual "distance_file_name" set as soon as the problem type one has been tested.
        if (self.settings["distance_reading_settings"]["import_mode"].GetString() == "from_GiD_file"):
            self.settings["distance_reading_settings"]["distance_file_name"].SetString(self.settings["model_import_settings"]["input_filename"].GetString()+".post.res")

        # If the FM-ALE is required, do a first call to the __GetFmAleVirtualModelPart
        # Note that this will create the virtual model part in the model
<<<<<<< HEAD
        self._fm_ale_is_active = self.settings["fm_ale_settings"]["fm_ale_step_frequency"].GetInt() > 0
        if self._fm_ale_is_active:
            self._get_fm_ale_virtual_model_part()
=======
        if self._FmAleIsActive():
            self.__GetFmAleVirtualModelPart()
>>>>>>> 6f8185c5

        KratosMultiphysics.Logger.PrintInfo(self.__class__.__name__, "Construction of NavierStokesEmbeddedMonolithicSolver finished.")

    def AddVariables(self):
        self.main_model_part.AddNodalSolutionStepVariable(KratosMultiphysics.DENSITY) # TODO: Remove this once the "old" embedded elements get the density from the properties (or once we delete them)
        self.main_model_part.AddNodalSolutionStepVariable(KratosMultiphysics.DYNAMIC_VISCOSITY) # TODO: Remove this once the "old" embedded elements get the density from the properties (or once we delete them)
        self.main_model_part.AddNodalSolutionStepVariable(KratosMultiphysics.PRESSURE)
        self.main_model_part.AddNodalSolutionStepVariable(KratosMultiphysics.VELOCITY)
        self.main_model_part.AddNodalSolutionStepVariable(KratosMultiphysics.ACCELERATION)
        self.main_model_part.AddNodalSolutionStepVariable(KratosMultiphysics.MESH_VELOCITY)
        self.main_model_part.AddNodalSolutionStepVariable(KratosMultiphysics.BODY_FORCE)
        self.main_model_part.AddNodalSolutionStepVariable(KratosMultiphysics.NODAL_AREA)
        self.main_model_part.AddNodalSolutionStepVariable(KratosMultiphysics.REACTION)
        self.main_model_part.AddNodalSolutionStepVariable(KratosMultiphysics.REACTION_WATER_PRESSURE)
        self.main_model_part.AddNodalSolutionStepVariable(KratosMultiphysics.NORMAL)
        self.main_model_part.AddNodalSolutionStepVariable(KratosMultiphysics.EXTERNAL_PRESSURE)
        self.main_model_part.AddNodalSolutionStepVariable(KratosMultiphysics.DISTANCE)              # Distance function nodal values
        self.main_model_part.AddNodalSolutionStepVariable(KratosMultiphysics.DISTANCE_GRADIENT)     # Distance gradient nodal values
        self.main_model_part.AddNodalSolutionStepVariable(KratosCFD.EMBEDDED_WET_PRESSURE)          # Post-process variable (stores the fluid nodes pressure and is set to 0 in the structure ones)
        self.main_model_part.AddNodalSolutionStepVariable(KratosCFD.EMBEDDED_WET_VELOCITY)          # Post-process variable (stores the fluid nodes velocity and is set to 0 in the structure ones)

<<<<<<< HEAD
        if self._fm_ale_is_active:
=======
        if self._FmAleIsActive():
>>>>>>> 6f8185c5
            self.main_model_part.AddNodalSolutionStepVariable(KratosMultiphysics.MESH_DISPLACEMENT)
            self.main_model_part.AddNodalSolutionStepVariable(KratosMultiphysics.MESH_REACTION)

        KratosMultiphysics.Logger.PrintInfo(self.__class__.__name__, "Fluid solver variables added correctly.")

    def AddDofs(self):
        super(NavierStokesEmbeddedMonolithicSolver, self).AddDofs()
        if self._FmAleIsActive():
            KratosMultiphysics.VariableUtils().AddDof(KratosMultiphysics.MESH_DISPLACEMENT_X, KratosMultiphysics.MESH_REACTION_X, self.main_model_part)
            KratosMultiphysics.VariableUtils().AddDof(KratosMultiphysics.MESH_DISPLACEMENT_Y, KratosMultiphysics.MESH_REACTION_Y, self.main_model_part)
            KratosMultiphysics.VariableUtils().AddDof(KratosMultiphysics.MESH_DISPLACEMENT_Z, KratosMultiphysics.MESH_REACTION_Z, self.main_model_part)
            KratosMultiphysics.Logger.PrintInfo(self.__class__.__name__, "FM-ALE DOFs added correctly.")

    def PrepareModelPart(self):
        # Call the base solver PrepareModelPart()
        super(NavierStokesEmbeddedMonolithicSolver, self).PrepareModelPart()

        # Set the extra requirements of the embedded formulation
        if not self.main_model_part.ProcessInfo[KratosMultiphysics.IS_RESTARTED]:
            ## Sets the embedded formulation configuration
            self.__SetEmbeddedFormulation()
            ## Setting the nodal distance
            self.__SetDistanceFunction()

    def Initialize(self):
<<<<<<< HEAD
        # Construct and set the solution strategy
        solution_strategy = self.get_solution_strategy()
        solution_strategy.SetEchoLevel(self.settings["echo_level"].GetInt())

        # Initialize the solution strategy
        if not self.is_restarted():
            # If the solver requires an instance of the stabilized embedded_formulation class, set the process info variables
            if hasattr(self, 'embedded_formulation'):
                self.embedded_formulation.SetProcessInfo(self.GetComputingModelPart())
            # Initialize the solution strategy
            solution_strategy.Initialize()
        else:
            # This try is required in case SetInitializePerformedFlag is not a member of the strategy
            try:
                solution_strategy.SetInitializePerformedFlag(True)
            except AttributeError:
                pass

        # Set the distance modification process
        self.get_distance_modification_process().ExecuteInitialize()
=======
        # If the solver requires an instance of the stabilized embedded_formulation class, set the process info variables
        if hasattr(self, 'embedded_formulation'):
            self.embedded_formulation.SetProcessInfo(self.GetComputingModelPart())

        # Construct and initialize the solution strategy
        solution_strategy = self._GetSolutionStrategy()
        solution_strategy.SetEchoLevel(self.settings["echo_level"].GetInt())
        solution_strategy.Initialize()

        # Set the distance modification process
        self.GetDistanceModificationProcess().ExecuteInitialize()
>>>>>>> 6f8185c5

        # For the primitive Ausas formulation, set the find nodal neighbours process
        # Recall that the Ausas condition requires the nodal neighbours.
        if (self.settings["formulation"]["element_type"].GetString() == "embedded_ausas_navier_stokes"):
            computing_model_part = self.GetComputingModelPart()
            data_communicator = computing_model_part.GetCommunicator().GetDataCommunicator()
            self.find_nodal_neighbours_process = KratosMultiphysics.FindGlobalNodalElementalNeighboursProcess(
                data_communicator,
                computing_model_part)

        # If required, intialize the FM-ALE utility
<<<<<<< HEAD
        if self._fm_ale_is_active:
=======
        if self._FmAleIsActive():
>>>>>>> 6f8185c5
            self.fm_ale_step = 1
            # Fill the virtual model part geometry. Note that the mesh moving util is created in this first call
            self.__GetFmAleUtility().Initialize(self.main_model_part)

        KratosMultiphysics.Logger.PrintInfo(self.__class__.__name__, "Solver initialization finished.")

    def AdvanceInTime(self, current_time):
        # Call base solver AdvanceInTime to clone the time step and get the new time
        new_time = super(NavierStokesEmbeddedMonolithicSolver, self).AdvanceInTime(current_time)

        # Save the current step and time in the virtual model part process info
<<<<<<< HEAD
        if self._fm_ale_is_active:
            self._get_fm_ale_virtual_model_part().ProcessInfo[KratosMultiphysics.STEP] += 1
            self._get_fm_ale_virtual_model_part().ProcessInfo[KratosMultiphysics.TIME] = new_time
=======
        if self._FmAleIsActive():
            self.__GetFmAleVirtualModelPart().ProcessInfo[KratosMultiphysics.STEP] += 1
            self.__GetFmAleVirtualModelPart().ProcessInfo[KratosMultiphysics.TIME] = new_time
>>>>>>> 6f8185c5

        return new_time

    def InitializeSolutionStep(self):
        if self._TimeBufferIsInitialized():
            # Compute the BDF coefficients
            (self.time_discretization).ComputeAndSaveBDFCoefficients(self.GetComputingModelPart().ProcessInfo)

            # If required, compute the nodal neighbours
            if (self.settings["formulation"]["element_type"].GetString() == "embedded_ausas_navier_stokes"):
                (self.find_nodal_neighbours_process).Execute()

            # Set the virtual mesh values from the background mesh
            self.__SetVirtualMeshValues()

        # Call the base solver InitializeSolutionStep()
        super(NavierStokesEmbeddedMonolithicSolver, self).InitializeSolutionStep()

    def SolveSolutionStep(self):
        if self._TimeBufferIsInitialized():
            # Correct the distance field
            # Note that this is intentionally placed in here (and not in the InitializeSolutionStep() of the solver
            # It has to be done before each call to the Solve() in case an outer non-linear iteration is performed (FSI)
<<<<<<< HEAD
            self.get_distance_modification_process().ExecuteInitializeSolutionStep()
=======
            self.GetDistanceModificationProcess().ExecuteInitializeSolutionStep()
>>>>>>> 6f8185c5

            # Perform the FM-ALE operations
            # Note that this also sets the EMBEDDED_VELOCITY from the MESH_VELOCITY
            self.__DoFmAleOperations()

            # Call the base SolveSolutionStep to solve the embedded CFD problem
            is_converged = super(NavierStokesEmbeddedMonolithicSolver,self).SolveSolutionStep()

            # Undo the FM-ALE virtual mesh movement
            self.__UndoFMALEOperations()

            # Restore the fluid node fixity to its original status
            # Note that this is intentionally placed in here (and not in the FinalizeSolutionStep() of the solver
            # It has to be done after each call to the Solve() and the FM-ALE in case an outer non-linear iteration is performed (FSI)
<<<<<<< HEAD
            self.get_distance_modification_process().ExecuteFinalizeSolutionStep()
=======
            self.GetDistanceModificationProcess().ExecuteFinalizeSolutionStep()
>>>>>>> 6f8185c5

            return is_converged
        else:
            return True

    def FinalizeSolutionStep(self):
        # Call the base solver FinalizeSolutionStep()
        super(NavierStokesEmbeddedMonolithicSolver, self).FinalizeSolutionStep()

        # Do the FM-ALE end of step operations
        if self._TimeBufferIsInitialized():
            self.__UpdateFMALEStepCounter()

    def _SetPhysicalProperties(self):
        # Call the base solver _SetPhysicalProperties()
        materials_imported = super(NavierStokesEmbeddedMonolithicSolver, self)._SetPhysicalProperties()

        # Check if the SOUND_VELOCITY has been defined by the user
        user_defined_sound_velocity = False
        for elem in self.main_model_part.Elements:
            if elem.Properties.Has(KratosMultiphysics.SOUND_VELOCITY):
                user_defined_sound_velocity = True
                sound_velocity = elem.Properties.GetValue(KratosMultiphysics.SOUND_VELOCITY)
            break

        # Set the SOUND_VELOCITY value (wave velocity)
        # TODO: Save the SOUND_VELOCITY in the element Properties
        if user_defined_sound_velocity:
            self.main_model_part.ProcessInfo[KratosMultiphysics.SOUND_VELOCITY] = sound_velocity
        else:
            # If the wave velocity is not defined take a large enough value to consider the fluid as incompressible
            default_sound_velocity = 1e+12
            self.main_model_part.ProcessInfo[KratosMultiphysics.SOUND_VELOCITY] = default_sound_velocity

        return materials_imported

    def _SetNodalProperties(self):
        # Get density and dynamic viscostity from the properties of the first element
        for el in self.main_model_part.Elements:
            rho = el.Properties.GetValue(KratosMultiphysics.DENSITY)
            if rho <= 0.0:
                raise Exception("DENSITY set to {0} in Properties {1}, positive number expected.".format(rho,el.Properties.Id))
            dyn_viscosity = el.Properties.GetValue(KratosMultiphysics.DYNAMIC_VISCOSITY)
            if dyn_viscosity <= 0.0:
                raise Exception("DYNAMIC_VISCOSITY set to {0} in Properties {1}, positive number expected.".format(dyn_viscosity,el.Properties.Id))
            break
        else:
            raise Exception("No fluid elements found in the main model part.")
        # Transfer the obtained properties to the nodes
        KratosMultiphysics.VariableUtils().SetVariable(KratosMultiphysics.DENSITY, rho, self.main_model_part.Nodes)
        KratosMultiphysics.VariableUtils().SetVariable(KratosMultiphysics.DYNAMIC_VISCOSITY, dyn_viscosity, self.main_model_part.Nodes)

    def __SetEmbeddedFormulation(self):
        # Set the SLIP elemental flag
        if (self.settings["formulation"]["is_slip"].GetBool()):
            KratosMultiphysics.VariableUtils().SetFlag(KratosMultiphysics.SLIP, True, self.GetComputingModelPart().Elements)
        else:
            # Set the SLIP elemental flag to false in the entire domain
            KratosMultiphysics.VariableUtils().SetFlag(KratosMultiphysics.SLIP, False, self.GetComputingModelPart().Elements)

        # Save the formulation settings in the ProcessInfo
        self.embedded_formulation.SetProcessInfo(self.main_model_part)

    def __SetDistanceFunction(self):
        ## Set the nodal distance function
        if (self.settings["distance_reading_settings"]["import_mode"].GetString() == "from_GiD_file"):
            DistanceUtility = read_distance_from_file.DistanceImportUtility(self.main_model_part, self.settings["distance_reading_settings"])
            DistanceUtility.ImportDistance()
        elif (self.settings["distance_reading_settings"]["import_mode"].GetString() == "from_mdpa"):
            KratosMultiphysics.Logger.PrintInfo("Navier Stokes Embedded Solver","Distance function taken from the .mdpa input file.")
            # Recall to swap the distance sign (GiD considers d<0 in the fluid region)
            for node in self.main_model_part.Nodes:
                distance_value = node.GetSolutionStepValue(KratosMultiphysics.DISTANCE)
                node.SetSolutionStepValue(KratosMultiphysics.DISTANCE, -distance_value)

<<<<<<< HEAD
    def get_distance_modification_process(self):
=======
    def GetDistanceModificationProcess(self):
>>>>>>> 6f8185c5
        if not hasattr(self, '_distance_modification_process'):
            self._distance_modification_process = self._create_distance_modification_process()
        return self._distance_modification_process

    def _create_distance_modification_process(self):
        # Set the distance modification settings according to the level set type
        # Note that the distance modification process is applied to the volume model part
        distance_modification_settings = self.settings["distance_modification_settings"]
        distance_modification_settings.ValidateAndAssignDefaults(self.__GetDistanceModificationDefaultSettings(self.level_set_type))
        aux_full_volume_part_name = self.settings["model_part_name"].GetString() + "." + self.settings["volume_model_part_name"].GetString()
        distance_modification_settings["model_part_name"].SetString(aux_full_volume_part_name)
        return KratosCFD.DistanceModificationProcess(self.model, distance_modification_settings)

    def _FmAleIsActive(self):
        return self.settings["fm_ale_settings"]["fm_ale_step_frequency"].GetInt() > 0

    def __GetFmAleStructureModelPart(self):
        structure_model_part_name = self.settings["fm_ale_settings"]["fm_ale_solver_settings"]["structure_model_part_name"].GetString()
        if self.model.HasModelPart(structure_model_part_name):
            return self.model.GetModelPart(structure_model_part_name)
        else:
            raise Exception("Structure model part {0} not found in model.\n It is expected to be added in your custom analysis stage file.".format(structure_model_part_name))

    def __GetFmAleVirtualModelPart(self):
        if not hasattr(self, '_virtual_model_part'):
            self._virtual_model_part = self.__CreateFmAleVirtualModelPart()
        return self._virtual_model_part

    def __CreateFmAleVirtualModelPart(self):
        virtual_model_part_name = self.settings["fm_ale_settings"]["fm_ale_solver_settings"]["virtual_model_part_name"].GetString()
        virtual_model_part = self.model.CreateModelPart(virtual_model_part_name)
        return virtual_model_part

    def __GetFmAleUtility(self):
        if not hasattr (self, '_mesh_moving_util'):
            self._mesh_moving_util = self.__CreateFmAleUtility()
        return self._mesh_moving_util

    def __CreateFmAleUtility(self):
        if have_mesh_moving:
            mesh_movement = self.settings["fm_ale_settings"]["mesh_movement"].GetString()
            if (mesh_movement == "implicit"):
                mesh_moving_util = KratosMeshMoving.FixedMeshALEUtilities(
                    self.model,
                    self.settings["fm_ale_settings"]["fm_ale_solver_settings"])
            elif (mesh_movement == "explicit"):
                mesh_moving_util = KratosMeshMoving.ExplicitFixedMeshALEUtilities(
                    self.model,
                    self.settings["fm_ale_settings"]["fm_ale_solver_settings"])
            else:
                raise Exception("FM-ALE mesh_movement set to \'" + mesh_movement + "\'. Available options are \'implicit\' and \'explicit\'.")

            return mesh_moving_util
        else:
            raise Exception("MeshMovingApplication is required to construct the FM-ALE utility (ExplicitFixedMeshALEUtilities)")

<<<<<<< HEAD
    def _is_fm_ale_step(self):
        if self._fm_ale_is_active:
=======
    def __IsFmAleStep(self):
        if self._FmAleIsActive():
>>>>>>> 6f8185c5
            if (self.fm_ale_step == self.settings["fm_ale_settings"]["fm_ale_step_frequency"].GetInt()):
                return True
            else:
                return False
        else:
            return False

    def __UpdateFMALEStepCounter(self):
<<<<<<< HEAD
        if self._fm_ale_is_active:
            if (self._is_fm_ale_step()):
=======
        if self._FmAleIsActive():
            if (self.__IsFmAleStep()):
>>>>>>> 6f8185c5
                # Reset the FM-ALE steps counter
                self.fm_ale_step = 1
            else:
                # Update the FM-ALE steps counter
                self.fm_ale_step += 1

    def __SetVirtualMeshValues(self):
        if self.__IsFmAleStep():
            # Fill the virtual model part variable values: VELOCITY (n,nn), PRESSURE (n,nn)
            self.__GetFmAleUtility().SetVirtualMeshValuesFromOriginMesh()

    def __DoFmAleOperations(self):
        if self.__IsFmAleStep():
            # Solve the mesh problem
            delta_time = self.main_model_part.ProcessInfo[KratosMultiphysics.DELTA_TIME]
            self.__GetFmAleUtility().ComputeMeshMovement(delta_time)

            # Project the obtained MESH_VELOCITY and historical VELOCITY and PRESSURE values to the origin mesh
            buffer_size = self.main_model_part.GetBufferSize()
            domain_size = self.main_model_part.ProcessInfo[KratosMultiphysics.DOMAIN_SIZE]

            if (domain_size == 2):
                self.__GetFmAleUtility().ProjectVirtualValues2D(self.main_model_part, buffer_size)
            else:
                self.__GetFmAleUtility().ProjectVirtualValues3D(self.main_model_part, buffer_size)

            # If FM-ALE is performed, use the MESH_VELOCITY as EMBEDDED_VELOCITY
            KratosMultiphysics.VariableUtils().CopyModelPartNodalVarToNonHistoricalVar(
                KratosMultiphysics.MESH_VELOCITY,
                KratosMultiphysics.EMBEDDED_VELOCITY,
                self.GetComputingModelPart(),
                self.GetComputingModelPart(),
                0)

    def __UndoFMALEOperations(self):
        if self.__IsFmAleStep():
            # Undo the FM-ALE virtual mesh movement
            self.__GetFmAleUtility().UndoMeshMovement()<|MERGE_RESOLUTION|>--- conflicted
+++ resolved
@@ -298,14 +298,8 @@
 
         # If the FM-ALE is required, do a first call to the __GetFmAleVirtualModelPart
         # Note that this will create the virtual model part in the model
-<<<<<<< HEAD
-        self._fm_ale_is_active = self.settings["fm_ale_settings"]["fm_ale_step_frequency"].GetInt() > 0
-        if self._fm_ale_is_active:
-            self._get_fm_ale_virtual_model_part()
-=======
         if self._FmAleIsActive():
             self.__GetFmAleVirtualModelPart()
->>>>>>> 6f8185c5
 
         KratosMultiphysics.Logger.PrintInfo(self.__class__.__name__, "Construction of NavierStokesEmbeddedMonolithicSolver finished.")
 
@@ -327,11 +321,7 @@
         self.main_model_part.AddNodalSolutionStepVariable(KratosCFD.EMBEDDED_WET_PRESSURE)          # Post-process variable (stores the fluid nodes pressure and is set to 0 in the structure ones)
         self.main_model_part.AddNodalSolutionStepVariable(KratosCFD.EMBEDDED_WET_VELOCITY)          # Post-process variable (stores the fluid nodes velocity and is set to 0 in the structure ones)
 
-<<<<<<< HEAD
-        if self._fm_ale_is_active:
-=======
         if self._FmAleIsActive():
->>>>>>> 6f8185c5
             self.main_model_part.AddNodalSolutionStepVariable(KratosMultiphysics.MESH_DISPLACEMENT)
             self.main_model_part.AddNodalSolutionStepVariable(KratosMultiphysics.MESH_REACTION)
 
@@ -357,28 +347,6 @@
             self.__SetDistanceFunction()
 
     def Initialize(self):
-<<<<<<< HEAD
-        # Construct and set the solution strategy
-        solution_strategy = self.get_solution_strategy()
-        solution_strategy.SetEchoLevel(self.settings["echo_level"].GetInt())
-
-        # Initialize the solution strategy
-        if not self.is_restarted():
-            # If the solver requires an instance of the stabilized embedded_formulation class, set the process info variables
-            if hasattr(self, 'embedded_formulation'):
-                self.embedded_formulation.SetProcessInfo(self.GetComputingModelPart())
-            # Initialize the solution strategy
-            solution_strategy.Initialize()
-        else:
-            # This try is required in case SetInitializePerformedFlag is not a member of the strategy
-            try:
-                solution_strategy.SetInitializePerformedFlag(True)
-            except AttributeError:
-                pass
-
-        # Set the distance modification process
-        self.get_distance_modification_process().ExecuteInitialize()
-=======
         # If the solver requires an instance of the stabilized embedded_formulation class, set the process info variables
         if hasattr(self, 'embedded_formulation'):
             self.embedded_formulation.SetProcessInfo(self.GetComputingModelPart())
@@ -390,7 +358,6 @@
 
         # Set the distance modification process
         self.GetDistanceModificationProcess().ExecuteInitialize()
->>>>>>> 6f8185c5
 
         # For the primitive Ausas formulation, set the find nodal neighbours process
         # Recall that the Ausas condition requires the nodal neighbours.
@@ -402,11 +369,7 @@
                 computing_model_part)
 
         # If required, intialize the FM-ALE utility
-<<<<<<< HEAD
-        if self._fm_ale_is_active:
-=======
         if self._FmAleIsActive():
->>>>>>> 6f8185c5
             self.fm_ale_step = 1
             # Fill the virtual model part geometry. Note that the mesh moving util is created in this first call
             self.__GetFmAleUtility().Initialize(self.main_model_part)
@@ -418,15 +381,9 @@
         new_time = super(NavierStokesEmbeddedMonolithicSolver, self).AdvanceInTime(current_time)
 
         # Save the current step and time in the virtual model part process info
-<<<<<<< HEAD
-        if self._fm_ale_is_active:
-            self._get_fm_ale_virtual_model_part().ProcessInfo[KratosMultiphysics.STEP] += 1
-            self._get_fm_ale_virtual_model_part().ProcessInfo[KratosMultiphysics.TIME] = new_time
-=======
         if self._FmAleIsActive():
             self.__GetFmAleVirtualModelPart().ProcessInfo[KratosMultiphysics.STEP] += 1
             self.__GetFmAleVirtualModelPart().ProcessInfo[KratosMultiphysics.TIME] = new_time
->>>>>>> 6f8185c5
 
         return new_time
 
@@ -450,11 +407,7 @@
             # Correct the distance field
             # Note that this is intentionally placed in here (and not in the InitializeSolutionStep() of the solver
             # It has to be done before each call to the Solve() in case an outer non-linear iteration is performed (FSI)
-<<<<<<< HEAD
-            self.get_distance_modification_process().ExecuteInitializeSolutionStep()
-=======
             self.GetDistanceModificationProcess().ExecuteInitializeSolutionStep()
->>>>>>> 6f8185c5
 
             # Perform the FM-ALE operations
             # Note that this also sets the EMBEDDED_VELOCITY from the MESH_VELOCITY
@@ -469,11 +422,7 @@
             # Restore the fluid node fixity to its original status
             # Note that this is intentionally placed in here (and not in the FinalizeSolutionStep() of the solver
             # It has to be done after each call to the Solve() and the FM-ALE in case an outer non-linear iteration is performed (FSI)
-<<<<<<< HEAD
-            self.get_distance_modification_process().ExecuteFinalizeSolutionStep()
-=======
             self.GetDistanceModificationProcess().ExecuteFinalizeSolutionStep()
->>>>>>> 6f8185c5
 
             return is_converged
         else:
@@ -549,16 +498,12 @@
                 distance_value = node.GetSolutionStepValue(KratosMultiphysics.DISTANCE)
                 node.SetSolutionStepValue(KratosMultiphysics.DISTANCE, -distance_value)
 
-<<<<<<< HEAD
-    def get_distance_modification_process(self):
-=======
     def GetDistanceModificationProcess(self):
->>>>>>> 6f8185c5
         if not hasattr(self, '_distance_modification_process'):
-            self._distance_modification_process = self._create_distance_modification_process()
+            self._distance_modification_process = self.__CreateDistanceModificationProcess()
         return self._distance_modification_process
 
-    def _create_distance_modification_process(self):
+    def __CreateDistanceModificationProcess(self):
         # Set the distance modification settings according to the level set type
         # Note that the distance modification process is applied to the volume model part
         distance_modification_settings = self.settings["distance_modification_settings"]
@@ -610,13 +555,8 @@
         else:
             raise Exception("MeshMovingApplication is required to construct the FM-ALE utility (ExplicitFixedMeshALEUtilities)")
 
-<<<<<<< HEAD
-    def _is_fm_ale_step(self):
-        if self._fm_ale_is_active:
-=======
     def __IsFmAleStep(self):
         if self._FmAleIsActive():
->>>>>>> 6f8185c5
             if (self.fm_ale_step == self.settings["fm_ale_settings"]["fm_ale_step_frequency"].GetInt()):
                 return True
             else:
@@ -625,13 +565,8 @@
             return False
 
     def __UpdateFMALEStepCounter(self):
-<<<<<<< HEAD
-        if self._fm_ale_is_active:
-            if (self._is_fm_ale_step()):
-=======
         if self._FmAleIsActive():
             if (self.__IsFmAleStep()):
->>>>>>> 6f8185c5
                 # Reset the FM-ALE steps counter
                 self.fm_ale_step = 1
             else:
