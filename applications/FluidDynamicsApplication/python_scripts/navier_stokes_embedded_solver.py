--- conflicted
+++ resolved
@@ -51,11 +51,7 @@
         self.condition_name = "NavierStokesWallCondition"
         self.level_set_type = formulation_settings["level_set_type"].GetString()
         self.element_integrates_in_time = True
-<<<<<<< HEAD
-        self.element_has_nodal_properties = True
-=======
         self.element_has_nodal_properties = False
->>>>>>> 999f852c
 
         self.process_info_data[KratosMultiphysics.DYNAMIC_TAU] = formulation_settings["dynamic_tau"].GetDouble()
         self.process_info_data[KratosCFD.PENALTY_COEFFICIENT] = formulation_settings["penalty_coefficient"].GetDouble()
@@ -98,11 +94,7 @@
         self.condition_name = "EmbeddedAusasNavierStokesWallCondition"
         self.level_set_type = formulation_settings["level_set_type"].GetString()
         self.element_integrates_in_time = True
-<<<<<<< HEAD
-        self.element_has_nodal_properties = True
-=======
         self.element_has_nodal_properties = False
->>>>>>> 999f852c
 
         self.process_info_data[KratosMultiphysics.DYNAMIC_TAU] = formulation_settings["dynamic_tau"].GetDouble()
         self.process_info_data[KratosCFD.PENALTY_COEFFICIENT] = formulation_settings["penalty_coefficient"].GetDouble()
@@ -255,11 +247,7 @@
             "volume_model_part_name" : "volume_model_part",
             "skin_parts": [""],
             "no_skin_parts":[""],
-<<<<<<< HEAD
-            "assign_neighbour_elements_to_conditions": false,
-=======
             "assign_neighbour_elements_to_conditions": true,
->>>>>>> 999f852c
             "time_stepping"                : {
                 "automatic_time_step" : true,
                 "CFL_number"          : 1,
@@ -470,25 +458,6 @@
 
         return materials_imported
 
-<<<<<<< HEAD
-    def _SetNodalProperties(self):
-        # Get density and dynamic viscostity from the properties of the first element
-        for el in self.main_model_part.Elements:
-            rho = el.Properties.GetValue(KratosMultiphysics.DENSITY)
-            if rho <= 0.0:
-                raise Exception("DENSITY set to {0} in Properties {1}, positive number expected.".format(rho,el.Properties.Id))
-            dyn_viscosity = el.Properties.GetValue(KratosMultiphysics.DYNAMIC_VISCOSITY)
-            if dyn_viscosity <= 0.0:
-                raise Exception("DYNAMIC_VISCOSITY set to {0} in Properties {1}, positive number expected.".format(dyn_viscosity,el.Properties.Id))
-            break
-        else:
-            raise Exception("No fluid elements found in the main model part.")
-        # Transfer the obtained properties to the nodes
-        KratosMultiphysics.VariableUtils().SetVariable(KratosMultiphysics.DENSITY, rho, self.main_model_part.Nodes)
-        KratosMultiphysics.VariableUtils().SetVariable(KratosMultiphysics.DYNAMIC_VISCOSITY, dyn_viscosity, self.main_model_part.Nodes)
-
-=======
->>>>>>> 999f852c
     def __SetEmbeddedFormulation(self):
         # Set the SLIP elemental flag
         if (self.settings["formulation"]["is_slip"].GetBool()):
