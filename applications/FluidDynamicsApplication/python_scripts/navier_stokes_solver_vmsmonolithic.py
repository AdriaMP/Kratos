from __future__ import print_function, absolute_import, division  # makes KratosMultiphysics backward compatible with python 2.6 and 2.7
# importing the Kratos Library
import KratosMultiphysics
import KratosMultiphysics.FluidDynamicsApplication as KratosCFD

## Check that KratosMultiphysics was imported in the main script
KratosMultiphysics.CheckForPreviousImport()

## Import base class file
import navier_stokes_base_solver

def CreateSolver(main_model_part, custom_settings):
    return NavierStokesSolver_VMSMonolithic(main_model_part, custom_settings)

class NavierStokesSolver_VMSMonolithic(navier_stokes_base_solver.NavierStokesBaseSolver):

    def __init__(self, main_model_part, custom_settings):

        #TODO: shall obtain the compute_model_part from the MODEL once the object is implemented
        self.main_model_part = main_model_part

        ##settings string in json format
        default_settings = KratosMultiphysics.Parameters("""
        {
            "solver_type": "navier_stokes_solver_vmsmonolithic",
            "model_import_settings": {
                "input_type": "mdpa",
                "input_filename": "unknown_name"
            },
            "maximum_iterations": 10,
            "dynamic_tau": 0.01,
            "oss_switch": 0,
            "echo_level": 0,
            "consider_periodic_conditions": false,
            "compute_reactions": false,
            "divergence_clearance_steps": 0,
            "reform_dofs_at_each_step": true,
            "relative_velocity_tolerance": 1e-3,
            "absolute_velocity_tolerance": 1e-5,
            "relative_pressure_tolerance": 1e-3,
            "absolute_pressure_tolerance": 1e-5,
            "linear_solver_settings"        : {
                    "solver_type" : "AMGCL",
                    "smoother_type":"ilu0",
                    "krylov_type": "gmres",
                    "coarsening_type": "aggregation",
                    "max_iteration": 200,
                    "provide_coordinates": false,
                    "gmres_krylov_space_dimension": 100,
                    "verbosity" : 0,
                    "tolerance": 1e-7,
                    "scaling": false,
                    "block_size": 1,
                    "use_block_matrices_if_possible" : true,
                    "coarse_enough" : 5000
            },
            "volume_model_part_name" : "volume_model_part",
            "skin_parts": [""],
            "no_skin_parts":[""],
            "time_stepping"                : {
                "automatic_time_step" : true,
                "CFL_number"          : 1,
                "minimum_delta_time"  : 1e-4,
                "maximum_delta_time"  : 0.01
            },
            "alpha":-0.3,
            "move_mesh_strategy": 0,
            "periodic": "periodic",
            "move_mesh_flag": false,
            "turbulence_model": "None",
            "reorder": false
        }""")

        ## Overwrite the default settings with user-provided parameters
        self.settings = custom_settings
        self.settings.ValidateAndAssignDefaults(default_settings)

        ## Construct the linear solver
        import linear_solver_factory
        self.linear_solver = linear_solver_factory.ConstructSolver(self.settings["linear_solver_settings"])

        ## Set the element replace settings
        self.settings.AddEmptyValue("element_replace_settings")
        if(self.main_model_part.ProcessInfo[KratosMultiphysics.DOMAIN_SIZE] == 3):
            self.settings["element_replace_settings"] = KratosMultiphysics.Parameters("""
                {
                "element_name":"VMS3D4N",
                "condition_name": "MonolithicWallCondition3D"
                }
                """)
        elif(self.main_model_part.ProcessInfo[KratosMultiphysics.DOMAIN_SIZE] == 2):
            self.settings["element_replace_settings"] = KratosMultiphysics.Parameters("""
                {
                "element_name":"VMS2D3N",
                "condition_name": "MonolithicWallCondition2D"
                }
                """)
        else:
            raise Exception("domain size is not 2 or 3")

        print("Construction of NavierStokesSolver_VMSMonolithic finished")


    def AddVariables(self):
        ## Add base class variables
        super(NavierStokesSolver_VMSMonolithic, self).AddVariables()
        ## Add specific variables needed for the monolithic solver
        self.main_model_part.AddNodalSolutionStepVariable(KratosMultiphysics.VISCOSITY)         # Kinematic viscosity value
        self.main_model_part.AddNodalSolutionStepVariable(KratosMultiphysics.EXTERNAL_PRESSURE)

        print("Monolithic fluid solver variables added correctly")


    def Initialize(self):

        self.computing_model_part = self.GetComputingModelPart()

        # If needed, create the estimate time step utility
        if (self.settings["time_stepping"]["automatic_time_step"].GetBool()):
            self.EstimateDeltaTimeUtility = self._GetAutomaticTimeSteppingUtility()

        # Creating the solution strategy
        self.conv_criteria = KratosCFD.VelPrCriteria(self.settings["relative_velocity_tolerance"].GetDouble(),
                                                     self.settings["absolute_velocity_tolerance"].GetDouble(),
                                                     self.settings["relative_pressure_tolerance"].GetDouble(),
                                                     self.settings["absolute_pressure_tolerance"].GetDouble())

        (self.conv_criteria).SetEchoLevel(self.settings["echo_level"].GetInt())

        if (self.settings["turbulence_model"].GetString() == "None"):
            if self.settings["consider_periodic_conditions"].GetBool() == True:
                self.time_scheme = KratosCFD.ResidualBasedPredictorCorrectorVelocityBossakSchemeTurbulent(self.settings["alpha"].GetDouble(),
                                                                                                          self.settings["move_mesh_strategy"].GetInt(),
                                                                                                          self.computing_model_part.ProcessInfo[KratosMultiphysics.DOMAIN_SIZE],
                                                                                                          KratosCFD.PATCH_INDEX)
            else:
                self.time_scheme = KratosCFD.ResidualBasedPredictorCorrectorVelocityBossakSchemeTurbulent(self.settings["alpha"].GetDouble(),
                                                                                                          self.settings["move_mesh_strategy"].GetInt(),
                                                                                                          self.computing_model_part.ProcessInfo[KratosMultiphysics.DOMAIN_SIZE])
        else:
            raise Exception("Turbulence models are not added yet.")

        if self.settings["consider_periodic_conditions"].GetBool() == True:
            builder_and_solver = KratosCFD.ResidualBasedBlockBuilderAndSolverPeriodic(self.linear_solver,
                                                                                KratosCFD.PATCH_INDEX)
        else:
            builder_and_solver = KratosMultiphysics.ResidualBasedBlockBuilderAndSolver(self.linear_solver)


        self.solver = KratosMultiphysics.ResidualBasedNewtonRaphsonStrategy(self.main_model_part,
                                                                            self.time_scheme,
                                                                            self.linear_solver,
                                                                            self.conv_criteria,
                                                                            builder_and_solver,
                                                                            self.settings["maximum_iterations"].GetInt(),
                                                                            self.settings["compute_reactions"].GetBool(),
                                                                            self.settings["reform_dofs_at_each_step"].GetBool(),
                                                                            self.settings["move_mesh_flag"].GetBool())

        (self.solver).SetEchoLevel(self.settings["echo_level"].GetInt())
        (self.solver).Check()

        self.main_model_part.ProcessInfo.SetValue(KratosMultiphysics.DYNAMIC_TAU, self.settings["dynamic_tau"].GetDouble())
        self.main_model_part.ProcessInfo.SetValue(KratosMultiphysics.OSS_SWITCH, self.settings["oss_switch"].GetInt())

        (self.solver).Initialize()

        print ("Monolithic solver initialization finished.")


    def DivergenceClearance(self):

        if self.settings["divergence_clearance_steps"].GetInt() > 0:
            print("Calculating divergence-free initial condition")
            ## Initialize with a Stokes solution step
            try:
                import KratosMultiphysics.ExternalSolversApplication as KratosExternalSolvers
                smoother_type = KratosExternalSolvers.AMGCLSmoother.DAMPED_JACOBI
                solver_type = KratosExternalSolvers.AMGCLIterativeSolverType.CG
                gmres_size = 50
                max_iter = 200
                tol = 1e-7
                verbosity = 0
                stokes_linear_solver = KratosExternalSolvers.AMGCLSolver(smoother_type,
                                                                         solver_type,
                                                                         tol,
                                                                         max_iter,
                                                                         verbosity,
                                                                         gmres_size)
            except:
                pPrecond = DiagonalPreconditioner()
                stokes_linear_solver = BICGSTABSolver(1e-9, 5000, pPrecond)

            stokes_process = KratosCFD.StokesInitializationProcess(self.main_model_part,
                                                                   stokes_linear_solver,
                                                                   self.computing_model_part.ProcessInfo[KratosMultiphysics.DOMAIN_SIZE],
                                                                   KratosCFD.PATCH_INDEX)
            ## Copy periodic conditions to Stokes problem
            stokes_process.SetConditions(self.main_model_part.Conditions)
            ## Execute Stokes process
            stokes_process.Execute()
            stokes_process = None

            for node in self.main_model_part.Nodes:
                node.SetSolutionStepValue(KratosMultiphysics.PRESSURE, 0, 0.0)
                node.SetSolutionStepValue(KratosMultiphysics.ACCELERATION_X, 0, 0.0)
                node.SetSolutionStepValue(KratosMultiphysics.ACCELERATION_Y, 0, 0.0)
                node.SetSolutionStepValue(KratosMultiphysics.ACCELERATION_Z, 0, 0.0)
##                vel = node.GetSolutionStepValue(VELOCITY)
##                for i in range(0,2):
##                    node.SetSolutionStepValue(VELOCITY,i,vel)

            self.settings["divergence_clearance_steps"].SetInt(0)
            print("Finished divergence clearance.")

<<<<<<< HEAD

    def StrategyInitialize(self):
        self.DivergenceClearance()
        (self.solver).Initialize()
=======
    def InitializeSolutionStep(self):
        self.DivergenceClearance()
        (self.solver).InitializeSolutionStep()
>>>>>>> 9cd923aa

    def Solve(self):
        self.DivergenceClearance()
        (self.solver).Solve()

    def _ExecuteAfterReading(self):
        super(NavierStokesSolver_VMSMonolithic, self)._ExecuteAfterReading()

        # Read the KINEMATIC VISCOSITY
        for el in self.main_model_part.Elements:
            # rho = el.Properties.GetValue(KratosMultiphysics.DENSITY)
            kin_viscosity = el.Properties.GetValue(KratosMultiphysics.VISCOSITY)
            break

        # KratosMultiphysics.VariableUtils().SetScalarVar(KratosMultiphysics.DENSITY, rho, self.main_model_part.Nodes)
        KratosMultiphysics.VariableUtils().SetScalarVar(KratosMultiphysics.VISCOSITY, kin_viscosity, self.main_model_part.Nodes)<|MERGE_RESOLUTION|>--- conflicted
+++ resolved
@@ -213,16 +213,9 @@
             self.settings["divergence_clearance_steps"].SetInt(0)
             print("Finished divergence clearance.")
 
-<<<<<<< HEAD
-
-    def StrategyInitialize(self):
-        self.DivergenceClearance()
-        (self.solver).Initialize()
-=======
     def InitializeSolutionStep(self):
         self.DivergenceClearance()
         (self.solver).InitializeSolutionStep()
->>>>>>> 9cd923aa
 
     def Solve(self):
         self.DivergenceClearance()
