from __future__ import absolute_import, division  # makes KratosMultiphysics backward compatible with python 2.6 and 2.7

# Importing the Kratos Library
import KratosMultiphysics

# Check that applications were imported in the main script
KratosMultiphysics.CheckRegisteredApplications("FluidDynamicsApplication")

# Import applications
import KratosMultiphysics.FluidDynamicsApplication as KratosCFD

# Import base class file
from fluid_solver import FluidSolver

class StabilizedFormulation(object):
    """Helper class to define stabilization-dependent parameters."""
    def __init__(self,settings):
        self.element_name = None
        self.condition_name = "MonolithicWallCondition"
        self.process_data = {}

        if settings.Has("formulation"):
            formulation = settings["formulation"].GetString()
            if formulation == "vms":
                self._SetUpClassicVMS(settings)
            elif formulation == "qsvms":
                self._SetUpQSVMS(settings)
            elif formulation == "dvms":
                self._SetUpDVMS(settings)
            elif formulation == "fic":
                self._SetUpFIC(settings)
        else:
            print(settings)
            raise RuntimeError("Argument \'formulation\' not found in stabilization settings.")

    def SetProcessInfo(self,model_part):
        for variable,value in self.process_data.items():
            model_part.ProcessInfo[variable] = value

    def _SetUpClassicVMS(self,settings):
        default_settings = KratosMultiphysics.Parameters(r"""{
            "formulation": "vms",
            "use_orthogonal_subscales": false,
            "dynamic_tau": 0.01
        }""")

        settings.ValidateAndAssignDefaults(default_settings)

        self.element_name = "VMS"

        self.process_data[KratosMultiphysics.DYNAMIC_TAU] = settings["dynamic_tau"].GetDouble()
        use_oss = settings["use_orthogonal_subscales"].GetBool()
        self.process_data[KratosMultiphysics.OSS_SWITCH] = int(use_oss)

    def _SetUpQSVMS(self,settings):
        default_settings = KratosMultiphysics.Parameters(r"""{
            "formulation": "qsvms",
            "use_orthogonal_subscales": false,
            "dynamic_tau": 0.0
        }""")
        settings.ValidateAndAssignDefaults(default_settings)

        self.element_name = "QSVMS"

        self.process_data[KratosMultiphysics.DYNAMIC_TAU] = settings["dynamic_tau"].GetDouble()
        use_oss = settings["use_orthogonal_subscales"].GetBool()
        self.process_data[KratosMultiphysics.OSS_SWITCH] = int(use_oss)

    def _SetUpDVMS(self,settings):
        default_settings = KratosMultiphysics.Parameters(r"""{
            "formulation": "dvms",
            "use_orthogonal_subscales": false,
        }""")
        settings.ValidateAndAssignDefaults(default_settings)

        self.element_name = "DVMS"

        use_oss = settings["use_orthogonal_subscales"].GetBool()
        self.process_data[KratosMultiphysics.OSS_SWITCH] = int(use_oss)


    def _SetUpFIC(self,settings):
        default_settings = KratosMultiphysics.Parameters(r"""{
            "formulation": "fic",
            "beta": 0.8,
            "adjust_beta_dynamically": false
        }""")
        settings.ValidateAndAssignDefaults(default_settings)

        dynamic_beta = settings["adjust_beta_dynamically"].GetBool()
        if dynamic_beta:
            KratosMultiphysics.Logger.PrintWarning("NavierStokesSolverVMSMonolithic","FIC with dynamic beta not yet implemented, using provided beta as a constant value")
        else:
            self.element_name = "FIC"

        self.process_data[KratosCFD.FIC_BETA] = settings["beta"].GetDouble()
        self.process_data[KratosMultiphysics.OSS_SWITCH] = 0

def CreateSolver(model, custom_settings):
    return NavierStokesSolverMonolithic(model, custom_settings)

class NavierStokesSolverMonolithic(FluidSolver):

    def _ValidateSettings(self, settings):

        ##settings string in json format
        default_settings = KratosMultiphysics.Parameters("""
        {
            "solver_type": "navier_stokes_solver_vmsmonolithic",
            "model_part_name": "",
            "domain_size": -1,
            "model_import_settings": {
                "input_type": "mdpa",
                "input_filename": "unknown_name",
                "reorder": false
            },
            "stabilization": {
                "formulation": "vms"
            },
            "maximum_iterations": 10,
            "echo_level": 0,
            "consider_periodic_conditions": false,
            "compute_reactions": false,
            "reform_dofs_at_each_step": true,
            "relative_velocity_tolerance": 1e-3,
            "absolute_velocity_tolerance": 1e-5,
            "relative_pressure_tolerance": 1e-3,
            "absolute_pressure_tolerance": 1e-5,
            "linear_solver_settings"        : {
                "solver_type" : "AMGCL"
            },
            "volume_model_part_name" : "volume_model_part",
            "skin_parts": [""],
            "no_skin_parts":[""],
            "time_stepping"                : {
                "automatic_time_step" : false,
                "CFL_number"          : 1,
                "minimum_delta_time"  : 1e-4,
                "maximum_delta_time"  : 0.01,
                "time_step"           : 0.0
            },
            "time_scheme":"bossak",
            "alpha":-0.3,
            "velocity_relaxation":0.9,
            "pressure_relaxation":0.9,
            "move_mesh_strategy": 0,
            "periodic": "periodic",
            "move_mesh_flag": false,
            "turbulence_model": "None"
        }""")

        ## Backwards compatibility -- deprecation warnings
        if settings.Has("oss_switch"):
            msg  = "Input JSON data contains deprecated setting \'oss_switch\' (int).\n"
            msg += "Please define \'stabilization/formulation\' (set it to \'vms\')\n"
            msg += "and set \'stabilization/use_orthogonal_subscales\' (bool) instead."
            KratosMultiphysics.Logger.PrintWarning("NavierStokesVMSMonolithicSolver",msg)
            if not settings.Has("stabilization"):
                settings.AddValue("stabilization",KratosMultiphysics.Parameters(r'{"formulation":"vms"}'))
            settings["stabilization"].AddEmptyValue("use_orthogonal_subscales")
            settings["stabilization"]["use_orthogonal_subscales"].SetBool(bool(settings["oss_switch"].GetInt()))
            settings.RemoveValue("oss_switch")
        if settings.Has("dynamic_tau"):
            msg  = "Input JSON data contains deprecated setting \'dynamic_tau\' (float).\n"
            msg += "Please define \'stabilization/formulation\' (set it to \'vms\') and \n"
            msg += "set \'stabilization/dynamic_tau\' (float) instead."
            KratosMultiphysics.Logger.PrintWarning("NavierStokesVMSMonolithicSolver",msg)
            if not settings.Has("stabilization"):
                settings.AddValue("stabilization",KratosMultiphysics.Parameters(r'{"formulation":"vms"}'))
            settings["stabilization"].AddEmptyValue("dynamic_tau")
            settings["stabilization"]["dynamic_tau"].SetDouble(settings["dynamic_tau"].GetDouble())
            settings.RemoveValue("dynamic_tau")

        settings.ValidateAndAssignDefaults(default_settings)
        return settings


    def __init__(self, model, custom_settings):
        super(NavierStokesSolverMonolithic,self).__init__(model,custom_settings)

        # There is only a single rank in OpenMP, we always print
        self._is_printing_rank = True

        self.stabilization = StabilizedFormulation(self.settings["stabilization"])
        self.element_name = self.stabilization.element_name
        self.condition_name = self.stabilization.condition_name

        scheme_type = self.settings["time_scheme"].GetString()
        if scheme_type == "bossak":
            self.min_buffer_size = 2
        elif scheme_type == "bdf2":
            self.min_buffer_size = 3
        elif scheme_type == "steady":
            self.min_buffer_size = 1
            self._SetUpSteadySimulation()
        else:
            msg  = "Unknown time_scheme option found in project parameters:\n"
            msg += "\"" + scheme_type + "\"\n"
            msg += "Accepted values are \"bossak\", \"bdf2\" or \"steady\".\n"
            raise Exception(msg)

        ## Construct the linear solver
        import linear_solver_factory
        self.linear_solver = linear_solver_factory.ConstructSolver(self.settings["linear_solver_settings"])

        KratosMultiphysics.Logger.PrintInfo("NavierStokesSolverMonolithic", "Construction of NavierStokesSolverMonolithic finished.")


    def AddVariables(self):
        ## Add base class variables
        self.main_model_part.AddNodalSolutionStepVariable(KratosMultiphysics.VELOCITY)
        self.main_model_part.AddNodalSolutionStepVariable(KratosMultiphysics.ACCELERATION)
        self.main_model_part.AddNodalSolutionStepVariable(KratosMultiphysics.MESH_VELOCITY)
        self.main_model_part.AddNodalSolutionStepVariable(KratosMultiphysics.PRESSURE)
        self.main_model_part.AddNodalSolutionStepVariable(KratosMultiphysics.IS_STRUCTURE)
        self.main_model_part.AddNodalSolutionStepVariable(KratosMultiphysics.DISPLACEMENT)
        self.main_model_part.AddNodalSolutionStepVariable(KratosMultiphysics.VISCOSITY)
        self.main_model_part.AddNodalSolutionStepVariable(KratosMultiphysics.DENSITY)
        self.main_model_part.AddNodalSolutionStepVariable(KratosMultiphysics.BODY_FORCE)
        self.main_model_part.AddNodalSolutionStepVariable(KratosMultiphysics.NODAL_AREA)
        self.main_model_part.AddNodalSolutionStepVariable(KratosMultiphysics.NODAL_H)
        self.main_model_part.AddNodalSolutionStepVariable(KratosMultiphysics.ADVPROJ)
        self.main_model_part.AddNodalSolutionStepVariable(KratosMultiphysics.DIVPROJ)
        self.main_model_part.AddNodalSolutionStepVariable(KratosMultiphysics.REACTION)
        self.main_model_part.AddNodalSolutionStepVariable(KratosMultiphysics.REACTION_WATER_PRESSURE)
        self.main_model_part.AddNodalSolutionStepVariable(KratosMultiphysics.EXTERNAL_PRESSURE)
        self.main_model_part.AddNodalSolutionStepVariable(KratosMultiphysics.NORMAL)
        self.main_model_part.AddNodalSolutionStepVariable(KratosMultiphysics.Y_WALL)
        self.main_model_part.AddNodalSolutionStepVariable(KratosCFD.Q_VALUE)
        if self.settings["consider_periodic_conditions"].GetBool() == True:
            self.main_model_part.AddNodalSolutionStepVariable(KratosCFD.PATCH_INDEX)

        KratosMultiphysics.Logger.PrintInfo("NavierStokesSolverMonolithic", "Fluid solver variables added correctly.")


<<<<<<< HEAD
    def ImportModelPart(self):
        super(NavierStokesSolverMonolithic, self).ImportModelPart()

        ## Sets DENSITY, VISCOSITY and SOUND_VELOCITY
        #self._set_physical_properties()

=======
    def PrepareModelPart(self):
        if not self.main_model_part.ProcessInfo[KratosMultiphysics.IS_RESTARTED]:
            self._set_physical_properties()
        super(NavierStokesSolverMonolithic, self).PrepareModelPart()
>>>>>>> cbf3f9ca

    def Initialize(self):

        self.computing_model_part = self.GetComputingModelPart()

        # If needed, create the estimate time step utility
        if (self.settings["time_stepping"]["automatic_time_step"].GetBool()):
            self.EstimateDeltaTimeUtility = self._get_automatic_time_stepping_utility()

        # Creating the solution strategy
        self.conv_criteria = KratosCFD.VelPrCriteria(self.settings["relative_velocity_tolerance"].GetDouble(),
                                                     self.settings["absolute_velocity_tolerance"].GetDouble(),
                                                     self.settings["relative_pressure_tolerance"].GetDouble(),
                                                     self.settings["absolute_pressure_tolerance"].GetDouble())

        (self.conv_criteria).SetEchoLevel(self.settings["echo_level"].GetInt())

        if (self.settings["turbulence_model"].GetString() == "None"):
            if self.settings["time_scheme"].GetString() == "bossak":
                if self.settings["consider_periodic_conditions"].GetBool() == True:
                    self.time_scheme = KratosCFD.ResidualBasedPredictorCorrectorVelocityBossakSchemeTurbulent(
                                        self.settings["alpha"].GetDouble(),
                                        self.computing_model_part.ProcessInfo[KratosMultiphysics.DOMAIN_SIZE],
                                        KratosCFD.PATCH_INDEX)
                else:
                    self.time_scheme = KratosCFD.ResidualBasedPredictorCorrectorVelocityBossakSchemeTurbulent(
                                        self.settings["alpha"].GetDouble(),
                                        self.settings["move_mesh_strategy"].GetInt(),
                                        self.computing_model_part.ProcessInfo[KratosMultiphysics.DOMAIN_SIZE])
            elif self.settings["time_scheme"].GetString() == "bdf2":
                self.time_scheme = KratosCFD.GearScheme()
            elif self.settings["time_scheme"].GetString() == "steady":
                self.time_scheme = KratosCFD.ResidualBasedSimpleSteadyScheme(
                                        self.settings["velocity_relaxation"].GetDouble(),
                                        self.settings["pressure_relaxation"].GetDouble(),
                                        self.computing_model_part.ProcessInfo[KratosMultiphysics.DOMAIN_SIZE])
        else:
            raise Exception("Turbulence models are not added yet.")

        if self.settings["consider_periodic_conditions"].GetBool() == True:
            builder_and_solver = KratosCFD.ResidualBasedBlockBuilderAndSolverPeriodic(self.linear_solver,
                                                                                KratosCFD.PATCH_INDEX)
        else:
            builder_and_solver = KratosMultiphysics.ResidualBasedBlockBuilderAndSolver(self.linear_solver)


        self.solver = KratosMultiphysics.ResidualBasedNewtonRaphsonStrategy(self.computing_model_part,
                                                                            self.time_scheme,
                                                                            self.linear_solver,
                                                                            self.conv_criteria,
                                                                            builder_and_solver,
                                                                            self.settings["maximum_iterations"].GetInt(),
                                                                            self.settings["compute_reactions"].GetBool(),
                                                                            self.settings["reform_dofs_at_each_step"].GetBool(),
                                                                            self.settings["move_mesh_flag"].GetBool())

        (self.solver).SetEchoLevel(self.settings["echo_level"].GetInt())

        self.stabilization.SetProcessInfo(self.computing_model_part)

        (self.solver).Initialize()

        self.solver.Check()

        KratosMultiphysics.Logger.PrintInfo("NavierStokesSolverMonolithic", "Solver initialization finished.")


    def _set_physical_properties(self):
        # Transfer density and (kinematic) viscostity to the nodes
        for el in self.main_model_part.Elements:
            rho = el.Properties.GetValue(KratosMultiphysics.DENSITY)
            if rho <= 0.0:
                raise Exception("DENSITY set to {0} in Properties {1}, positive number expected.".format(rho,el.Properties.Id))
            dyn_viscosity = el.Properties.GetValue(KratosMultiphysics.DYNAMIC_VISCOSITY)
            if dyn_viscosity <= 0.0:
                raise Exception("DYNAMIC_VISCOSITY set to {0} in Properties {1}, positive number expected.".format(dyn_viscosity,el.Properties.Id))
            kin_viscosity = dyn_viscosity / rho
            break

        KratosMultiphysics.VariableUtils().SetScalarVar(KratosMultiphysics.DENSITY, rho, self.main_model_part.Nodes)
        KratosMultiphysics.VariableUtils().SetScalarVar(KratosMultiphysics.VISCOSITY, kin_viscosity, self.main_model_part.Nodes)

    def _SetUpSteadySimulation(self):
        '''Overwrite time stepping parameters so that they do not interfere with steady state simulations.'''
        self.settings["time_stepping"]["automatic_time_step"].SetBool(False)
        if self.settings["stabilization"].Has("dynamic_tau"):
            self.settings["stabilization"]["dynamic_tau"].SetDouble(0.0)<|MERGE_RESOLUTION|>--- conflicted
+++ resolved
@@ -233,19 +233,10 @@
         KratosMultiphysics.Logger.PrintInfo("NavierStokesSolverMonolithic", "Fluid solver variables added correctly.")
 
 
-<<<<<<< HEAD
-    def ImportModelPart(self):
-        super(NavierStokesSolverMonolithic, self).ImportModelPart()
-
-        ## Sets DENSITY, VISCOSITY and SOUND_VELOCITY
-        #self._set_physical_properties()
-
-=======
     def PrepareModelPart(self):
         if not self.main_model_part.ProcessInfo[KratosMultiphysics.IS_RESTARTED]:
             self._set_physical_properties()
         super(NavierStokesSolverMonolithic, self).PrepareModelPart()
->>>>>>> cbf3f9ca
 
     def Initialize(self):
 
