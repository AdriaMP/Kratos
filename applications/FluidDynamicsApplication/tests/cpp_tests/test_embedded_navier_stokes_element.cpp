//    |  /           |
//    ' /   __| _` | __|  _ \   __|
//    . \  |   (   | |   (   |\__ `
//   _|\_\_|  \__,_|\__|\___/ ____/
//                   Multi-Physics
//
//  License:		 BSD License
//					 Kratos default license: kratos/license.txt
//
//  Main authors:    Ruben Zorrilla
//
//

// System includes
#include <set>

// External includes

// Project includes
#include "testing/testing.h"
#include "includes/properties.h"
#include "includes/model_part.h"
#include "custom_elements/embedded_navier_stokes.h"
#include "custom_constitutive/newtonian_2d_law.h"
#include "custom_constitutive/newtonian_3d_law.h"

namespace Kratos {
	namespace Testing {

		typedef ModelPart::IndexType									 IndexType;
		typedef ModelPart::NodeIterator					          NodeIteratorType;

	    /** Checks the EmbeddedNavierStokes2D3N element.
	     * Checks the LHS and RHS computation.
	     */
	    KRATOS_TEST_CASE_IN_SUITE(ElementEmbeddedNavierStokes2D3N, FluidDynamicsApplicationFastSuite)
		{

			ModelPart modelPart("Main");
			modelPart.SetBufferSize(3);

			// Variables addition
			modelPart.AddNodalSolutionStepVariable(DISTANCE);
			modelPart.AddNodalSolutionStepVariable(REACTION);
			modelPart.AddNodalSolutionStepVariable(BODY_FORCE);
			modelPart.AddNodalSolutionStepVariable(DENSITY);
			modelPart.AddNodalSolutionStepVariable(DYNAMIC_VISCOSITY);
			modelPart.AddNodalSolutionStepVariable(DYNAMIC_TAU);
			modelPart.AddNodalSolutionStepVariable(SOUND_VELOCITY);
			modelPart.AddNodalSolutionStepVariable(PRESSURE);
			modelPart.AddNodalSolutionStepVariable(VELOCITY);
			modelPart.AddNodalSolutionStepVariable(MESH_VELOCITY);
			modelPart.AddNodalSolutionStepVariable(EMBEDDED_VELOCITY);
			modelPart.AddNodalSolutionStepVariable(EXTERNAL_PRESSURE);

			// Process info creation
			double delta_time = 0.1;
			modelPart.GetProcessInfo().SetValue(DYNAMIC_TAU, 0.001);
			modelPart.GetProcessInfo().SetValue(SOUND_VELOCITY, 1.0e+3);
			modelPart.GetProcessInfo().SetValue(DELTA_TIME, delta_time);
			Vector bdf_coefs(3);
			bdf_coefs[0] = 3.0/(2.0*delta_time);
			bdf_coefs[1] = -2.0/delta_time;
			bdf_coefs[2] = 0.5*delta_time;
			modelPart.GetProcessInfo().SetValue(BDF_COEFFICIENTS, bdf_coefs);

			// Set the element properties
			Properties::Pointer pElemProp = modelPart.pGetProperties(0);
			pElemProp->SetValue(DENSITY, 1000.0);
			pElemProp->SetValue(DYNAMIC_VISCOSITY, 1.0e-05);
			Newtonian2DLaw::Pointer pConsLaw(new Newtonian2DLaw());
			pElemProp->SetValue(CONSTITUTIVE_LAW, pConsLaw);

			// Geometry creation
			modelPart.CreateNewNode(1, 0.0, 0.0, 0.0);
			modelPart.CreateNewNode(2, 1.0, 0.0, 0.0);
			modelPart.CreateNewNode(3, 0.0, 1.0, 0.0);
			std::vector<ModelPart::IndexType> elemNodes {1, 2, 3};
			modelPart.CreateNewElement("EmbeddedNavierStokes2D3N", 1, elemNodes, pElemProp);

			Element::Pointer pElement = modelPart.pGetElement(1);

			// Define the nodal values
			Matrix vel_original(3,2);
			vel_original(0,0) = 0.0; vel_original(0,1) = 0.1;
			vel_original(1,0) = 0.1; vel_original(1,1) = 0.2;
			vel_original(2,0) = 0.2; vel_original(2,1) = 0.3;

			// Set the nodal DENSITY and DYNAMIC_VISCOSITY values
			for (NodeIteratorType it_node=modelPart.NodesBegin(); it_node<modelPart.NodesEnd(); ++it_node){
				it_node->FastGetSolutionStepValue(DENSITY) = pElemProp->GetValue(DENSITY);
				it_node->FastGetSolutionStepValue(DYNAMIC_VISCOSITY) = pElemProp->GetValue(DYNAMIC_VISCOSITY);
			}

			for(unsigned int i=0; i<3; i++){
				pElement->GetGeometry()[i].FastGetSolutionStepValue(PRESSURE)    = 0.0;
				pElement->GetGeometry()[i].FastGetSolutionStepValue(PRESSURE, 1) = 0.0;
				pElement->GetGeometry()[i].FastGetSolutionStepValue(PRESSURE, 2) = 0.0;
				for(unsigned int k=0; k<2; k++){
					pElement->GetGeometry()[i].FastGetSolutionStepValue(VELOCITY)[k]    = vel_original(i,k);
					pElement->GetGeometry()[i].FastGetSolutionStepValue(VELOCITY, 1)[k] = 0.9*vel_original(i,k);
					pElement->GetGeometry()[i].FastGetSolutionStepValue(VELOCITY, 2)[k] = 0.75*vel_original(i,k);
					pElement->GetGeometry()[i].FastGetSolutionStepValue(MESH_VELOCITY)[k]    = 0.0;
					pElement->GetGeometry()[i].FastGetSolutionStepValue(MESH_VELOCITY, 1)[k] = 0.0;
					pElement->GetGeometry()[i].FastGetSolutionStepValue(MESH_VELOCITY, 2)[k] = 0.0;
				}
			}
			pElement->GetGeometry()[0].FastGetSolutionStepValue(DISTANCE) = -1.0;
			pElement->GetGeometry()[1].FastGetSolutionStepValue(DISTANCE) = -1.0;
			pElement->GetGeometry()[2].FastGetSolutionStepValue(DISTANCE) =  0.5;
			array_1d<double, 3> embedded_vel;
			embedded_vel(0) = 1.0;
			embedded_vel(1) = 2.0;
			embedded_vel(2) = 0.0;
			pElement->SetValue(EMBEDDED_VELOCITY, embedded_vel);

			// Compute RHS and LHS
			Vector RHS = ZeroVector(9);
			Matrix LHS = ZeroMatrix(9,9);

			pElement->Initialize(); // Initialize the element to initialize the constitutive law
			pElement->CalculateLocalSystem(LHS, RHS, modelPart.GetProcessInfo());

			// Check the RHS values (the RHS is computed as the LHS x previous_solution, 
			// hence, it is assumed that if the RHS is correct, the LHS is correct as well)
			KRATOS_CHECK_NEAR(RHS(0), 0.0475309, 1e-7);
			KRATOS_CHECK_NEAR(RHS(1), 0.0975309, 1e-7);
			KRATOS_CHECK_NEAR(RHS(2), -0.0546391, 1e-7);
			KRATOS_CHECK_NEAR(RHS(3), 0.0469136, 1e-7);
			KRATOS_CHECK_NEAR(RHS(4), 0.0969136, 1e-7);
			KRATOS_CHECK_NEAR(RHS(5), 0.0176796, 1e-7);
<<<<<<< HEAD
			KRATOS_CHECK_NEAR(RHS(6), 28.2303, 1e-1);
			KRATOS_CHECK_NEAR(RHS(7), 46.459, 1e-1);
			KRATOS_CHECK_NEAR(RHS(8), 0.0202233, 1e-7);
=======
			KRATOS_CHECK_NEAR(RHS(6), 16436.9, 1e-1 );
			KRATOS_CHECK_NEAR(RHS(7), 33828.9, 1e-1);
			KRATOS_CHECK_NEAR(RHS(8), 0.0202928, 1e-7);
>>>>>>> 68f2be58
		}

	    // /** Checks the EmbeddedNavierStokes3D4N element.
	    //  * Checks the LHS and RHS computation.
	    //  */
	    KRATOS_TEST_CASE_IN_SUITE(ElementEmbeddedNavierStokes3D4N, FluidDynamicsApplicationFastSuite)
		{

			ModelPart modelPart("Main");
			modelPart.SetBufferSize(3);

			// Variables addition
			modelPart.AddNodalSolutionStepVariable(BODY_FORCE);
			modelPart.AddNodalSolutionStepVariable(DENSITY);
			modelPart.AddNodalSolutionStepVariable(DYNAMIC_VISCOSITY);
			modelPart.AddNodalSolutionStepVariable(DYNAMIC_TAU);
			modelPart.AddNodalSolutionStepVariable(SOUND_VELOCITY);
			modelPart.AddNodalSolutionStepVariable(PRESSURE);
			modelPart.AddNodalSolutionStepVariable(VELOCITY);
			modelPart.AddNodalSolutionStepVariable(DISTANCE);
			modelPart.AddNodalSolutionStepVariable(EMBEDDED_VELOCITY);
			modelPart.AddNodalSolutionStepVariable(MESH_VELOCITY);

			// Process info creation
			double delta_time = 0.1;
			modelPart.GetProcessInfo().SetValue(DYNAMIC_TAU, 0.001);
			modelPart.GetProcessInfo().SetValue(SOUND_VELOCITY, 1.0e+3);
			modelPart.GetProcessInfo().SetValue(DELTA_TIME, delta_time);
			Vector bdf_coefs(3);
			bdf_coefs[0] = 3.0/(2.0*delta_time);
			bdf_coefs[1] = -2.0/delta_time;
			bdf_coefs[2] = 0.5*delta_time;
			modelPart.GetProcessInfo().SetValue(BDF_COEFFICIENTS, bdf_coefs);

			// Set the element properties
			Properties::Pointer pElemProp = modelPart.pGetProperties(0);
			pElemProp->SetValue(DENSITY, 1000.0);
			pElemProp->SetValue(DYNAMIC_VISCOSITY, 1.0e-05);
			Newtonian3DLaw::Pointer pConsLaw(new Newtonian3DLaw());
			pElemProp->SetValue(CONSTITUTIVE_LAW, pConsLaw);

			// Geometry creation
			modelPart.CreateNewNode(1, 0.0, 0.0, 0.0);
			modelPart.CreateNewNode(2, 0.5, 0.25, 0.25);
			modelPart.CreateNewNode(3, 0.25, 0.5, 0.125);
			modelPart.CreateNewNode(4, 0.3, 0.3, 1.0);
			std::vector<ModelPart::IndexType> elemNodes {1, 2, 3, 4};
			modelPart.CreateNewElement("EmbeddedNavierStokes3D4N", 1, elemNodes, pElemProp);

			Element::Pointer pElement = modelPart.pGetElement(1);

			// Define the nodal values
			Matrix vel_original(4,3);
			vel_original(0,0) = 0.0; vel_original(0,1) = 0.1; vel_original(0,2) = 0.2;
			vel_original(1,0) = 0.1; vel_original(1,1) = 0.2; vel_original(1,2) = 0.3;
			vel_original(2,0) = 0.2; vel_original(2,1) = 0.3; vel_original(2,2) = 0.4;
			vel_original(3,0) = 0.3; vel_original(3,1) = 0.4; vel_original(3,2) = 0.5;

			// Set the nodal DENSITY and DYNAMIC_VISCOSITY values
			for (NodeIteratorType it_node=modelPart.NodesBegin(); it_node<modelPart.NodesEnd(); ++it_node){
				it_node->FastGetSolutionStepValue(DENSITY) = pElemProp->GetValue(DENSITY);
				it_node->FastGetSolutionStepValue(DYNAMIC_VISCOSITY) = pElemProp->GetValue(DYNAMIC_VISCOSITY);
			}

			for(unsigned int i=0; i<4; i++){
				pElement->GetGeometry()[i].FastGetSolutionStepValue(PRESSURE)    = 0.0;
				pElement->GetGeometry()[i].FastGetSolutionStepValue(PRESSURE, 1) = 0.0;
				pElement->GetGeometry()[i].FastGetSolutionStepValue(PRESSURE, 2) = 0.0;
				for(unsigned int k=0; k<3; k++){
					pElement->GetGeometry()[i].FastGetSolutionStepValue(VELOCITY)[k]    = vel_original(i,k);
					pElement->GetGeometry()[i].FastGetSolutionStepValue(VELOCITY, 1)[k] = 0.9*vel_original(i,k);
					pElement->GetGeometry()[i].FastGetSolutionStepValue(VELOCITY, 2)[k] = 0.75*vel_original(i,k);
					pElement->GetGeometry()[i].FastGetSolutionStepValue(MESH_VELOCITY)[k]    = 0.0;
					pElement->GetGeometry()[i].FastGetSolutionStepValue(MESH_VELOCITY, 1)[k] = 0.0;
					pElement->GetGeometry()[i].FastGetSolutionStepValue(MESH_VELOCITY, 2)[k] = 0.0;
				}
			}
			pElement->GetGeometry()[0].FastGetSolutionStepValue(DISTANCE) = -1.0;
			pElement->GetGeometry()[1].FastGetSolutionStepValue(DISTANCE) =  1.0;
			pElement->GetGeometry()[2].FastGetSolutionStepValue(DISTANCE) = -1.0;
			pElement->GetGeometry()[3].FastGetSolutionStepValue(DISTANCE) =  1.0;
			array_1d<double, 3> embedded_vel;
			embedded_vel(0) = 1.0;
			embedded_vel(1) = 2.0;
			embedded_vel(2) = 3.0;
			pElement->SetValue(EMBEDDED_VELOCITY, embedded_vel);

			// Compute RHS and LHS
			Vector RHS = ZeroVector(16);
			Matrix LHS = ZeroMatrix(16,16);

			pElement->Initialize(); // Initialize the element to initialize the constitutive law
			pElement->CalculateLocalSystem(LHS, RHS, modelPart.GetProcessInfo());

			// Check the RHS values (the RHS is computed as the LHS x previous_solution, 
			// hence, it is assumed that if the RHS is correct, the LHS is correct as well)
			KRATOS_CHECK_NEAR(RHS(0), 0.023845, 1e-6);
			KRATOS_CHECK_NEAR(RHS(1), 0.048607, 1e-6);
			KRATOS_CHECK_NEAR(RHS(2), 0.0733691, 1e-7);
			KRATOS_CHECK_NEAR(RHS(3), -0.00618707, 1e-8);
			KRATOS_CHECK_NEAR(RHS(4), 0.179191, 1e-3);
			KRATOS_CHECK_NEAR(RHS(5), 3.49007, 1e-2);
			KRATOS_CHECK_NEAR(RHS(6), 4.62064, 1e-2);
			KRATOS_CHECK_NEAR(RHS(7), -0.00350587, 1e-8);
			KRATOS_CHECK_NEAR(RHS(8), 0.0229279, 1e-7);
			KRATOS_CHECK_NEAR(RHS(9), 0.0476899, 1e-7);
			KRATOS_CHECK_NEAR(RHS(10), 0.072452, 1e-6);
			KRATOS_CHECK_NEAR(RHS(11), 0.00207051, 1e-8);
			KRATOS_CHECK_NEAR(RHS(12), 2.66708, 1e-3);
			KRATOS_CHECK_NEAR(RHS(13), 4.29637, 1e-2);
			KRATOS_CHECK_NEAR(RHS(14), 5.67408, 1e-2);
			KRATOS_CHECK_NEAR(RHS(15), 0.000903677, 1e-9);
			
		}
	} // namespace Testing
}  // namespace Kratos.<|MERGE_RESOLUTION|>--- conflicted
+++ resolved
@@ -129,15 +129,9 @@
 			KRATOS_CHECK_NEAR(RHS(3), 0.0469136, 1e-7);
 			KRATOS_CHECK_NEAR(RHS(4), 0.0969136, 1e-7);
 			KRATOS_CHECK_NEAR(RHS(5), 0.0176796, 1e-7);
-<<<<<<< HEAD
 			KRATOS_CHECK_NEAR(RHS(6), 28.2303, 1e-1);
 			KRATOS_CHECK_NEAR(RHS(7), 46.459, 1e-1);
 			KRATOS_CHECK_NEAR(RHS(8), 0.0202233, 1e-7);
-=======
-			KRATOS_CHECK_NEAR(RHS(6), 16436.9, 1e-1 );
-			KRATOS_CHECK_NEAR(RHS(7), 33828.9, 1e-1);
-			KRATOS_CHECK_NEAR(RHS(8), 0.0202928, 1e-7);
->>>>>>> 68f2be58
 		}
 
 	    // /** Checks the EmbeddedNavierStokes3D4N element.
