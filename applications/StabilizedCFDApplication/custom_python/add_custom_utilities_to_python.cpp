//    |  /           |
//    ' /   __| _` | __|  _ \   __|
//    . \  |   (   | |   (   |\__ `
//   _|\_\_|  \__,_|\__|\___/ ____/
//                   Multi-Physics
//
//  License:		 BSD License
//                   Kratos default license: kratos/license.txt
//
//  Main authors:    Jordi Cotela
//

// System includes

// External includes
#include "pybind11/pybind11.h"


// Project includes
#include "includes/define_python.h"
#include "processes/process.h"
#include "custom_python/add_custom_utilities_to_python.h"

#include "linear_solvers/linear_solver.h"

//#include "custom_utilities/turbulence_statistics_container.h"

namespace Kratos
{

namespace Python
{


  void  AddCustomUtilitiesToPython(pybind11::module& m)
  {
    namespace py = pybind11;

    //typedef UblasSpace<double, CompressedMatrix, Vector> SparseSpaceType;
    //typedef UblasSpace<double, Matrix, Vector> LocalSpaceType;
    //typedef LinearSolver<SparseSpaceType, LocalSpaceType > LinearSolverType;

<<<<<<< HEAD
/*    class_<Variable<TurbulenceStatisticsContainer::Pointer>,VariableData>(m, "TurbulenceStatisticsContainerVariable")
      .def( "__repr__", &Variable<TurbulenceStatisticsContainer::Pointer>::Info )
      ;*/
=======
    py::class_<Variable<TurbulenceStatisticsContainer::Pointer>,VariableData>(m, "TurbulenceStatisticsContainerVariable")
    .def("__str__", PrintObject<Variable<TurbulenceStatisticsContainer::Pointer>>)
    ;
>>>>>>> 503f7b80
  }

}  // namespace Python.

} // Namespace Kratos<|MERGE_RESOLUTION|>--- conflicted
+++ resolved
@@ -40,15 +40,9 @@
     //typedef UblasSpace<double, Matrix, Vector> LocalSpaceType;
     //typedef LinearSolver<SparseSpaceType, LocalSpaceType > LinearSolverType;
 
-<<<<<<< HEAD
-/*    class_<Variable<TurbulenceStatisticsContainer::Pointer>,VariableData>(m, "TurbulenceStatisticsContainerVariable")
-      .def( "__repr__", &Variable<TurbulenceStatisticsContainer::Pointer>::Info )
-      ;*/
-=======
     py::class_<Variable<TurbulenceStatisticsContainer::Pointer>,VariableData>(m, "TurbulenceStatisticsContainerVariable")
     .def("__str__", PrintObject<Variable<TurbulenceStatisticsContainer::Pointer>>)
     ;
->>>>>>> 503f7b80
   }
 
 }  // namespace Python.
