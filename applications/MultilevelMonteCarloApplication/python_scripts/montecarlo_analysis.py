--- conflicted
+++ resolved
@@ -133,99 +133,15 @@
     current_parameters = KratosMultiphysics.Parameters()
     serialized_parameters.Load("ParametersSerialization",current_parameters)
     del(serialized_parameters)
-<<<<<<< HEAD
-=======
     '''initialize the MonteCarloResults class'''
     current_level = 0 # always 0 for MC
     mc_results_class = mc.MonteCarloResults(current_level)
->>>>>>> 40d6a000
     sample = GenerateSample()
     simulation = MonteCarloAnalysis(current_model,current_parameters,sample)
     simulation.Run()
     QoI = EvaluateQuantityOfInterest(simulation)
-<<<<<<< HEAD
-    return QoI
-=======
     mc_results_class.QoI[current_level].append(QoI) # saving results in the corresponding list, for MC only list of level 0
     return mc_results_class
->>>>>>> 40d6a000
-
-
-'''
-function serializing and pickling the model and the parameters of the problem
-the idea is the following:
-i)   from Model/Parameters Kratos object to StreamSerializer Kratos object
-ii)  from StreamSerializer Kratos object to pickle string
-iii) from pickle string to StreamSerializer Kratos object
-iv)  from StreamSerializer Kratos object to Model/Parameters Kratos object
-input:
-<<<<<<< HEAD
-        model       : serialization of the model
-        parameters  : serialization of the Project Parameters
-=======
-        parameter_file_name   : path of the Project Parameters file
->>>>>>> 40d6a000
-output:
-        pickled_model      : model serializaton
-        pickled_parameters : project parameters serialization
-'''
-<<<<<<< HEAD
-@ExaquteTask(returns=1)
-def ExecuteExactMonteCarloAnalysis_Task(pickled_model, pickled_parameters):
-    '''overwrite the old model serializer with the unpickled one'''
-    model_serializer = pickle.loads(pickled_model)
-    current_model = KratosMultiphysics.Model()
-    model_serializer.Load("ModelSerialization",current_model)
-    del(model_serializer)
-    '''overwrite the old parameters serializer with the unpickled one'''
-    serialized_parameters = pickle.loads(pickled_parameters)
-    current_parameters = KratosMultiphysics.Parameters()
-    serialized_parameters.Load("ParametersSerialization",current_parameters)
-    del(serialized_parameters)
-    sample = 1.0
-    simulation = MonteCarloAnalysis(current_model,current_parameters,sample)
-    simulation.Run()
-    ExactExpectedValueQoI = 0.25 * EvaluateQuantityOfInterest(simulation)
-    return ExactExpectedValueQoI
-
-
-'''
-function executing the refinement of the problem
-input:
-        pickled_model_coarse : serialization of the model with coarser model part
-        pickled_parameters   : serialization of the Project Parameters
-        min_size             : minimum size of the refined model part
-        max_size             : maximum size of the refined mesh
-output:
-        QoI                   : Quantity of Interest
-        pickled_model_refined : serialization of the model with refined model part
-'''
-@ExaquteTask(returns=2)
-def ExecuteRefinement_Task(pickled_model_coarse, pickled_parameters, min_size, max_size):
-    sample = GenerateSample()
-    '''overwrite the old model serializer with the unpickled one'''
-    model_serializer_coarse = pickle.loads(pickled_model_coarse)
-    model_coarse = KratosMultiphysics.Model()
-    model_serializer_coarse.Load("ModelSerialization",model_coarse)
-    del(model_serializer_coarse)
-    '''overwrite the old parameters serializer with the unpickled one'''
-    serialized_parameters = pickle.loads(pickled_parameters)
-    parameters_refinement = KratosMultiphysics.Parameters()
-    serialized_parameters.Load("ParametersSerialization",parameters_refinement)
-    del(serialized_parameters)
-    simulation_coarse = MonteCarloAnalysis(model_coarse,parameters_refinement,sample)
-    simulation_coarse.Run()
-    QoI =  EvaluateQuantityOfInterest(simulation_coarse)
-    '''refine'''
-    model_refined = refinement.compute_refinement_from_analysisstage_object(simulation_coarse,min_size,max_size)
-    '''initialize'''
-    simulation = MonteCarloAnalysis(model_refined,parameters_refinement,sample)
-    simulation.Initialize()
-    '''serialize model and pickle it'''
-    serialized_model = KratosMultiphysics.StreamSerializer()
-    serialized_model.Save("ModelSerialization",simulation.model)
-    pickled_model_refined = pickle.dumps(serialized_model, 2)
-    return QoI,pickled_model_refined
 
 
 '''
@@ -241,8 +157,6 @@
         pickled_model      : model serializaton
         pickled_parameters : project parameters serialization
 '''
-=======
->>>>>>> 40d6a000
 @ExaquteTask(parameter_file_name=FILE_IN,returns=2)
 def SerializeModelParameters_Task(parameter_file_name):
     with open(parameter_file_name,'r') as parameter_file:
@@ -262,23 +176,6 @@
     pickled_parameters = pickle.dumps(serialized_parameters, 2)
     print("\n","#"*50," SERIALIZATION COMPLETED ","#"*50,"\n")
     return pickled_model,pickled_parameters
-<<<<<<< HEAD
-
-
-'''
-function computing the relative error between the Multilevel Monte Carlo expected value and the exact expected value
-input :
-        AveragedMeanQoI       : Multilevel Monte Carlo expected value
-        ExactExpectedValueQoI : exact expected value
-output :
-        relative_error        : relative error
-'''
-@ExaquteTask(returns=1)
-def CompareMean_Task(AveragedMeanQoI,ExactExpectedValueQoI):
-    relative_error = abs((AveragedMeanQoI - ExactExpectedValueQoI)/ExactExpectedValueQoI)
-    return relative_error
-=======
->>>>>>> 40d6a000
 
 
 if __name__ == '__main__':
@@ -287,11 +184,6 @@
     parameter_file_name = "../tests/PoissonSquareTest/parameters_poisson_finer.json"
     '''create a serialization of the model and of the project parameters'''
     pickled_model,pickled_parameters = SerializeModelParameters_Task(parameter_file_name)
-<<<<<<< HEAD
-    '''evaluate the exact expected value of Q (sample = 1.0)'''
-    ExactExpectedValueQoI = ExecuteExactMonteCarloAnalysis_Task(pickled_model,pickled_parameters)
-=======
->>>>>>> 40d6a000
     '''customize setting parameters of the ML simulation'''
     settings_MC_simulation = KratosMultiphysics.Parameters("""
     {
@@ -308,23 +200,12 @@
         mc_class.InitializeMCPhase()
         mc_class.ScreeningInfoInitializeMCPhase()
         for instance in range (mc_class.difference_number_samples[0]):
-<<<<<<< HEAD
-            mc_class.AddResults(ExecuteMonteCarloAnalysis_Task(pickled_model,pickled_parameters))
-=======
             mc_class.AddResults(ExecuteMonteCarloAnalysis(pickled_model,pickled_parameters))
->>>>>>> 40d6a000
         mc_class.FinalizeMCPhase()
         mc_class.ScreeningInfoFinalizeMCPhase()
 
     mc_class.QoI.mean = get_value_from_remote(mc_class.QoI.mean)
-<<<<<<< HEAD
-    ExactExpectedValueQoI = get_value_from_remote(ExactExpectedValueQoI)
-    print("\nMC mean = ",mc_class.QoI.mean,"exact mean = ",ExactExpectedValueQoI)
-    relative_error = (mc_class.QoI.mean[0]-ExactExpectedValueQoI)/ExactExpectedValueQoI
-    print("relative error = ",relative_error)
-=======
     print("\nMC mean = ",mc_class.QoI.mean)
->>>>>>> 40d6a000
 
 
     ''' The below part evaluates the relative L2 error between the numerical solution SOLUTION(x,y,sample) and the analytical solution, also dependent on sample.
