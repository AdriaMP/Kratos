--- conflicted
+++ resolved
@@ -38,14 +38,8 @@
     //----------------------------------------------------------------------------------------------------------------------------------------------------------------------------------
 
     /// Constructor
-<<<<<<< HEAD
-    DamAddedMassConditionProcess(ModelPart& rModelPart,
-                                Parameters& rParameters
-                                ) : Process(Flags()) , mrModelPart(rModelPart)
-=======
     DamAddedMassConditionProcess(ModelPart &rModelPart,
                                  Parameters &rParameters) : Process(Flags()), mrModelPart(rModelPart)
->>>>>>> d70d9c5f
     {
         KRATOS_TRY
 
@@ -70,11 +64,7 @@
 
         // Now validate agains defaults -- this also ensures no type mismatch
         rParameters.ValidateAndAssignDefaults(default_parameters);
-<<<<<<< HEAD
-        
-=======
-
->>>>>>> d70d9c5f
+
         mMeshId = rParameters["mesh_id"].GetInt();
         mVariableName = rParameters["variable_name"].GetString();
         mGravityDirection = rParameters["Gravity_Direction"].GetString();
@@ -95,24 +85,6 @@
     void ExecuteInitialize()
     {
         KRATOS_TRY;
-<<<<<<< HEAD
-        
-        Variable<double> var = KratosComponents< Variable<double> >::Get(mVariableName);
-        const int nnodes = mrModelPart.GetMesh(mMeshId).Nodes().size();
-        int direction;
-        double added_mass;
-        
-        if( mGravityDirection == "X")
-            direction = 1;
-        else if( mGravityDirection == "Y")
-            direction = 2;
-        else
-            direction = 3;
-        
-		double ref_coord = mReferenceCoordinate + mWaterLevel;
-                  
-        if(nnodes != 0)
-=======
 
         Variable<double> var = KratosComponents<Variable<double>>::Get(mVariableName);
         const int nnodes = mrModelPart.GetMesh(mMeshId).Nodes().size();
@@ -129,7 +101,6 @@
         double ref_coord = mReferenceCoordinate + mWaterLevel;
 
         if (nnodes != 0)
->>>>>>> d70d9c5f
         {
             ModelPart::NodesContainerType::iterator it_begin = mrModelPart.GetMesh(mMeshId).NodesBegin();
 
@@ -144,13 +115,8 @@
                 {
                     y_water = 0.0;
                 }
-<<<<<<< HEAD
-                
-                added_mass = 0.875*mSpecific*sqrt(y_water*mWaterLevel);
-=======
 
                 added_mass = 0.875 * mSpecific * sqrt(y_water * mWaterLevel);
->>>>>>> d70d9c5f
 
                 it->FastGetSolutionStepValue(var) = added_mass;
 
@@ -172,25 +138,6 @@
 
     void ExecuteInitializeSolutionStep()
     {
-<<<<<<< HEAD
-         KRATOS_TRY;
-        
-        Variable<double> var = KratosComponents< Variable<double> >::Get(mVariableName);
-        const int nnodes = mrModelPart.GetMesh(mMeshId).Nodes().size();
-        int direction;
-        double added_mass;
-        
-        if( mGravityDirection == "X")
-            direction = 1;
-        else if( mGravityDirection == "Y")
-            direction = 2;
-        else
-            direction = 3;
-        
-		double ref_coord = mReferenceCoordinate + mWaterLevel;
-                  
-        if(nnodes != 0)
-=======
         KRATOS_TRY;
 
         Variable<double> var = KratosComponents<Variable<double>>::Get(mVariableName);
@@ -208,7 +155,6 @@
         double ref_coord = mReferenceCoordinate + mWaterLevel;
 
         if (nnodes != 0)
->>>>>>> d70d9c5f
         {
             ModelPart::NodesContainerType::iterator it_begin = mrModelPart.GetMesh(mMeshId).NodesBegin();
 
@@ -223,13 +169,8 @@
                 {
                     y_water = 0.0;
                 }
-<<<<<<< HEAD
-                
-                added_mass = 0.875*mSpecific*sqrt(y_water*mWaterLevel);
-=======
 
                 added_mass = 0.875 * mSpecific * sqrt(y_water * mWaterLevel);
->>>>>>> d70d9c5f
 
                 it->FastGetSolutionStepValue(var) = added_mass;
 
@@ -269,22 +210,13 @@
   protected:
     /// Member Variables
 
-<<<<<<< HEAD
-    ModelPart& mrModelPart;
-=======
     ModelPart &mrModelPart;
->>>>>>> d70d9c5f
     std::size_t mMeshId;
     std::string mVariableName;
     std::string mGravityDirection;
     double mReferenceCoordinate;
     double mSpecific;
     double mWaterLevel;
-<<<<<<< HEAD
-
-//----------------------------------------------------------------------------------------------------------------------------------------------------------------------------------
-=======
->>>>>>> d70d9c5f
 
     //----------------------------------------------------------------------------------------------------------------------------------------------------------------------------------
 
