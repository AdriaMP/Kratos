--- conflicted
+++ resolved
@@ -38,14 +38,8 @@
     //----------------------------------------------------------------------------------------------------------------------------------------------------------------------------------
 
     /// Constructor
-<<<<<<< HEAD
-    DamUpliftCircularConditionLoadProcess(ModelPart& rModelPart,
-                                Parameters& rParameters
-                                ) : Process(Flags()) , mrModelPart(rModelPart)
-=======
     DamUpliftCircularConditionLoadProcess(ModelPart &rModelPart,
                                           Parameters &rParameters) : Process(Flags()), mrModelPart(rModelPart)
->>>>>>> d70d9c5f
     {
         KRATOS_TRY
 
@@ -76,33 +70,6 @@
 
         // Now validate agains defaults -- this also ensures no type mismatch
         rParameters.ValidateAndAssignDefaults(default_parameters);
-<<<<<<< HEAD
-        
-        mMeshId = rParameters["mesh_id"].GetInt();
-        mVariableName = rParameters["variable_name"].GetString();
-        mIsFixed = rParameters["is_fixed"].GetBool();
-        mGravityDirection = rParameters["Gravity_Direction"].GetString();
-        mReferenceCoordinate = rParameters["Reservoir_Bottom_Coordinate_in_Gravity_Direction"].GetDouble();
-        mSpecific = rParameters["Spe_weight"].GetDouble();
-        
-        // Getting the values of the coordinates at first bracket (reference value)
-        mUpstream.resize(3,false);
-        mUpstream[0] = rParameters["Upstream_Coordinate_first_bracket"][0].GetDouble();
-        mUpstream[1] = rParameters["Upstream_Coordinate_first_bracket"][1].GetDouble();
-        mUpstream[2] = rParameters["Upstream_Coordinate_first_bracket"][2].GetDouble();
-        
-        mDownstream.resize(3,false);
-        mDownstream[0] = rParameters["Downstream_Coordinate_first_bracket"][0].GetDouble();
-        mDownstream[1] = rParameters["Downstream_Coordinate_first_bracket"][1].GetDouble();
-        mDownstream[2] = rParameters["Downstream_Coordinate_first_bracket"][2].GetDouble();
-        
-        // Getting the coordinates of the focus (reference value)
-        mFocus.resize(3,false);
-        mFocus[0] = rParameters["Focus"][0].GetDouble();
-        mFocus[1] = rParameters["Focus"][1].GetDouble();
-        mFocus[2] = rParameters["Focus"][2].GetDouble();        
-        
-=======
 
         mMeshId = rParameters["mesh_id"].GetInt();
         mVariableName = rParameters["variable_name"].GetString();
@@ -127,7 +94,6 @@
         mFocus[1] = rParameters["Focus"][1].GetDouble();
         mFocus[2] = rParameters["Focus"][2].GetDouble();
 
->>>>>>> d70d9c5f
         // Drains
         mDrain = rParameters["Drains"].GetBool();
         mHeightDrain = rParameters["Height_drain"].GetDouble();
@@ -137,13 +103,8 @@
 
         mTimeUnitConverter = mrModelPart.GetProcessInfo()[TIME_UNIT_CONVERTER];
         mTableId = rParameters["table"].GetInt();
-<<<<<<< HEAD
-        
-        if(mTableId != 0)
-=======
 
         if (mTableId != 0)
->>>>>>> d70d9c5f
             mpTable = mrModelPart.pGetTable(mTableId);
 
         KRATOS_CATCH("");
@@ -154,12 +115,7 @@
     /// Destructor
     virtual ~DamUpliftCircularConditionLoadProcess() {}
 
-<<<<<<< HEAD
-
-//----------------------------------------------------------------------------------------------------------------------------------------------------------------------------------
-=======
     //----------------------------------------------------------------------------------------------------------------------------------------------------------------------------------
->>>>>>> d70d9c5f
 
     void ExecuteInitialize()
     {
@@ -167,38 +123,22 @@
         KRATOS_TRY;
 
         //Defining necessary variables
-<<<<<<< HEAD
-        Variable<double> var = KratosComponents< Variable<double> >::Get(mVariableName);
-        const int nnodes = mrModelPart.GetMesh(mMeshId).Nodes().size();
-        array_1d<double,3> auxiliar_vector;
-        
-=======
         Variable<double> var = KratosComponents<Variable<double>>::Get(mVariableName);
         const int nnodes = mrModelPart.GetMesh(mMeshId).Nodes().size();
         array_1d<double, 3> auxiliar_vector;
 
->>>>>>> d70d9c5f
         // Gravity direction for computing the hydrostatic pressure
         int direction;
         int radius_comp_1;
         int radius_comp_2;
-<<<<<<< HEAD
-        
-        if( mGravityDirection == "X")
-=======
 
         if (mGravityDirection == "X")
->>>>>>> d70d9c5f
         {
             direction = 1;
             radius_comp_1 = 1;
             radius_comp_2 = 2;
         }
-<<<<<<< HEAD
-        else if( mGravityDirection == "Y")
-=======
         else if (mGravityDirection == "Y")
->>>>>>> d70d9c5f
         {
             direction = 2;
             radius_comp_1 = 0;
@@ -222,86 +162,6 @@
         if (nnodes != 0)
         {
             ModelPart::NodesContainerType::iterator it_begin = mrModelPart.GetMesh(mMeshId).NodesBegin();
-<<<<<<< HEAD
-            
-            double ref_coord = mReferenceCoordinate + mWaterLevel;
-            
-            if( mDrain == true)
-            {
-				double coefficient_effectiveness = 1.0 - mEffectivenessDrain;
-				double aux_drain = coefficient_effectiveness *(mWaterLevel - mHeightDrain)* ((width_dam-mDistanceDrain)/width_dam) + mHeightDrain;
-
-				#pragma omp parallel for
-				for(int i = 0; i<nnodes; i++)
-				{
-					ModelPart::NodesContainerType::iterator it = it_begin + i;
-                    
-                    auxiliar_vector.resize(3,false);                    
-                    auxiliar_vector[0] = mFocus[0] - (it->Coordinate(1));
-                    auxiliar_vector[1] = mFocus[1] - (it->Coordinate(2));
-                    auxiliar_vector[2] = mFocus[2] - (it->Coordinate(3));
-                    
-                    //// Computing the new coordinates                                        
-                    double current_radius = sqrt(auxiliar_vector[radius_comp_1]*auxiliar_vector[radius_comp_1] + auxiliar_vector[radius_comp_2]*auxiliar_vector[radius_comp_2]);
-
-					if(mIsFixed)
-					{
-						it->Fix(var);
-					}
-		
-                    //// We compute the first part of the uplift law 
-                    mUpliftPressure = mSpecific*((ref_coord -aux_drain) - (it->Coordinate(direction)))*(1.0 - ((1.0/mDistanceDrain)*(fabs(current_radius-up_radius)))) + (mSpecific * aux_drain); 
-                                       
-                    //// If uplift pressure is greater than the limit we compute the second part and we update the value
-                    if(mUpliftPressure <= mSpecific*aux_drain)
-                    {
-                        mUpliftPressure = (mSpecific*((mReferenceCoordinate + aux_drain)-(it->Coordinate(direction))))*(1.0 - ((1.0/(width_dam - mDistanceDrain))*(fabs(current_radius-(up_radius-mDistanceDrain)))));
-                    }
-                        
-					if(mUpliftPressure<0.0)
-					{
-						it->FastGetSolutionStepValue(var)=0.0;
-					}
-					else
-					{
-						it->FastGetSolutionStepValue(var) = mUpliftPressure;
-					}
-				}
-					
-			}
-			else
-			{
-				#pragma omp parallel for
-				for(int i = 0; i<nnodes; i++)
-				{
-					ModelPart::NodesContainerType::iterator it = it_begin + i;
-                    
-                    auxiliar_vector.resize(3,false);                    
-                    auxiliar_vector[0] = mFocus[0] - (it->Coordinate(1));
-                    auxiliar_vector[1] = mFocus[1] - (it->Coordinate(2));
-                    auxiliar_vector[2] = mFocus[2] - (it->Coordinate(3));
-                    
-                    // Computing the current distance to the focus.                    
-                    double current_radius = sqrt(auxiliar_vector[radius_comp_1]*auxiliar_vector[radius_comp_1] + auxiliar_vector[radius_comp_2]*auxiliar_vector[radius_comp_2]);
-                    
-					if(mIsFixed)
-					{
-						it->Fix(var);
-					}
-				
-					mUpliftPressure = mSpecific*(ref_coord - (it->Coordinate(direction)))*(1.0 - (1.0/width_dam)*(fabs(current_radius-up_radius)));
-                    
-					if(mUpliftPressure<0.0)
-					{
-						it->FastGetSolutionStepValue(var)=0.0;
-					}
-					else
-					{
-						it->FastGetSolutionStepValue(var) = mUpliftPressure;
-					}
-				}
-			}            
-=======
 
             double ref_coord = mReferenceCoordinate + mWaterLevel;
 
@@ -369,7 +229,6 @@
                     }
                 }
             }
->>>>>>> d70d9c5f
         }
 
         KRATOS_CATCH("");
@@ -383,23 +242,9 @@
         KRATOS_TRY;
 
         //Defining necessary variables
-<<<<<<< HEAD
-        Variable<double> var = KratosComponents< Variable<double> >::Get(mVariableName);
-        const int nnodes = mrModelPart.GetMesh(mMeshId).Nodes().size();
-        array_1d<double,3> auxiliar_vector;
-        
-        // Getting the values of table in case that it exist        
-        if(mTableId != 0 )
-        { 
-            double time = mrModelPart.GetProcessInfo()[TIME];
-            time = time/mTimeUnitConverter;
-            mWaterLevel = mpTable->GetValue(time);
-        }
-=======
         Variable<double> var = KratosComponents<Variable<double>>::Get(mVariableName);
         const int nnodes = mrModelPart.GetMesh(mMeshId).Nodes().size();
         array_1d<double, 3> auxiliar_vector;
->>>>>>> d70d9c5f
 
         // Getting the values of table in case that it exist
         if (mTableId != 0)
@@ -413,23 +258,14 @@
         int direction;
         int radius_comp_1;
         int radius_comp_2;
-<<<<<<< HEAD
-        
-        if( mGravityDirection == "X")
-=======
 
         if (mGravityDirection == "X")
->>>>>>> d70d9c5f
         {
             direction = 1;
             radius_comp_1 = 1;
             radius_comp_2 = 2;
         }
-<<<<<<< HEAD
-        else if( mGravityDirection == "Y")
-=======
         else if (mGravityDirection == "Y")
->>>>>>> d70d9c5f
         {
             direction = 2;
             radius_comp_1 = 0;
@@ -453,86 +289,6 @@
         if (nnodes != 0)
         {
             ModelPart::NodesContainerType::iterator it_begin = mrModelPart.GetMesh(mMeshId).NodesBegin();
-<<<<<<< HEAD
-            
-            double ref_coord = mReferenceCoordinate + mWaterLevel;
-            
-            if( mDrain == true)
-            {
-				double coefficient_effectiveness = 1.0 - mEffectivenessDrain;
-				double aux_drain = coefficient_effectiveness *(mWaterLevel - mHeightDrain)* ((width_dam-mDistanceDrain)/width_dam) + mHeightDrain;
-
-				#pragma omp parallel for
-				for(int i = 0; i<nnodes; i++)
-				{
-					ModelPart::NodesContainerType::iterator it = it_begin + i;
-                    
-                    auxiliar_vector.resize(3,false);                    
-                    auxiliar_vector[0] = mFocus[0] - (it->Coordinate(1));
-                    auxiliar_vector[1] = mFocus[1] - (it->Coordinate(2));
-                    auxiliar_vector[2] = mFocus[2] - (it->Coordinate(3));
-                    
-                    //// Computing the new coordinates                                        
-                    double current_radius = sqrt(auxiliar_vector[radius_comp_1]*auxiliar_vector[radius_comp_1] + auxiliar_vector[radius_comp_2]*auxiliar_vector[radius_comp_2]);
-
-					if(mIsFixed)
-					{
-						it->Fix(var);
-					}
-		
-                    //// We compute the first part of the uplift law 
-                    mUpliftPressure = mSpecific*((ref_coord -aux_drain) - (it->Coordinate(direction)))*(1.0 - ((1.0/mDistanceDrain)*(fabs(current_radius-up_radius)))) + (mSpecific * aux_drain); 
-                                       
-                    //// If uplift pressure is greater than the limit we compute the second part and we update the value
-                    if(mUpliftPressure <= mSpecific*aux_drain)
-                    {
-                        mUpliftPressure = (mSpecific*((mReferenceCoordinate + aux_drain)-(it->Coordinate(direction))))*(1.0 - ((1.0/(width_dam - mDistanceDrain))*(fabs(current_radius-(up_radius-mDistanceDrain)))));
-                    }
-                        
-					if(mUpliftPressure<0.0)
-					{
-						it->FastGetSolutionStepValue(var)=0.0;
-					}
-					else
-					{
-						it->FastGetSolutionStepValue(var) = mUpliftPressure;
-					}
-				}
-					
-			}
-			else
-			{
-				#pragma omp parallel for
-				for(int i = 0; i<nnodes; i++)
-				{
-					ModelPart::NodesContainerType::iterator it = it_begin + i;
-                    
-                    auxiliar_vector.resize(3,false);                    
-                    auxiliar_vector[0] = mFocus[0] - (it->Coordinate(1));
-                    auxiliar_vector[1] = mFocus[1] - (it->Coordinate(2));
-                    auxiliar_vector[2] = mFocus[2] - (it->Coordinate(3));
-                    
-                    // Computing the current distance to the focus.                    
-                    double current_radius = sqrt(auxiliar_vector[radius_comp_1]*auxiliar_vector[radius_comp_1] + auxiliar_vector[radius_comp_2]*auxiliar_vector[radius_comp_2]);
-                    
-					if(mIsFixed)
-					{
-						it->Fix(var);
-					}
-				
-					mUpliftPressure = mSpecific*(ref_coord - (it->Coordinate(direction)))*(1.0 - (1.0/width_dam)*(fabs(current_radius-up_radius)));
-                    
-					if(mUpliftPressure<0.0)
-					{
-						it->FastGetSolutionStepValue(var)=0.0;
-					}
-					else
-					{
-						it->FastGetSolutionStepValue(var) = mUpliftPressure;
-					}
-				}
-			}            
-=======
 
             double ref_coord = mReferenceCoordinate + mWaterLevel;
 
@@ -600,7 +356,6 @@
                     }
                 }
             }
->>>>>>> d70d9c5f
         }
 
         KRATOS_CATCH("");
@@ -628,18 +383,10 @@
   protected:
     /// Member Variables
 
-<<<<<<< HEAD
-    ModelPart& mrModelPart;
-    std::size_t mMeshId;
-    std::string mVariableName;
-    std::string mGravityDirection;
-    bool mIsFixed;
-=======
     ModelPart &mrModelPart;
     std::size_t mMeshId;
     std::string mVariableName;
     std::string mGravityDirection;
->>>>>>> d70d9c5f
     double mReferenceCoordinate;
     double mSpecific;
     double mWaterLevel;
