--- conflicted
+++ resolved
@@ -1,10 +1,5 @@
-<<<<<<< HEAD
-from __future__ import print_function, absolute_import, division #makes KratosMultiphysics backward compatible with python 2.6 and 2.7
-from KratosMultiphysics import _ImportApplication
-=======
 from KratosMultiphysics import _ImportApplication
 from KratosMultiphysics.kratos_utilities import CheckIfApplicationsAvailable
->>>>>>> 999f852c
 import KratosMultiphysics.mpi # importing the MPI-Core, since the TrilinosApp directly links to it
 if CheckIfApplicationsAvailable("MetisApplication"):
     import KratosMultiphysics.MetisApplication # importing to avoid problems with loading the metis library
