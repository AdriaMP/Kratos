--- conflicted
+++ resolved
@@ -99,12 +99,6 @@
     def Predict(self):
         self.solver.Predict()
 
-<<<<<<< HEAD
-    def AdvanceInTime(self, current_time):
-        raise Exception("AdvanceInTime is not implemented. Potential Flow simulations are steady state.")
-
-=======
->>>>>>> 64b9828f
     def FinalizeSolutionStep(self):
         # if self._TimeBufferIsInitialized():
         (self.solver).FinalizeSolutionStep()
