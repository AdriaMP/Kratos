--- conflicted
+++ resolved
@@ -117,25 +117,14 @@
         # Degrees of freedom
         self.main_model_part.AddNodalSolutionStepVariable(KCPFApp.VELOCITY_POTENTIAL)
         self.main_model_part.AddNodalSolutionStepVariable(KCPFApp.AUXILIARY_VELOCITY_POTENTIAL)
-<<<<<<< HEAD
         # Embedded variables
-        self.main_model_part.AddNodalSolutionStepVariable(KCPFApp.GEOMETRY_DISTANCE)
-        # Kratos variables
-        self.main_model_part.AddNodalSolutionStepVariable(KratosMultiphysics.FLAG_VARIABLE) # Required for variational_distance_process
-        self.main_model_part.AddNodalSolutionStepVariable(KratosMultiphysics.DISTANCE)
-        self.main_model_part.AddNodalSolutionStepVariable(KratosMultiphysics.DISTANCE_GRADIENT)
-        self.main_model_part.AddNodalSolutionStepVariable(KratosMultiphysics.NODAL_H) # Required for modify_distance_process
-        self.main_model_part.AddNodalSolutionStepVariable(KratosMultiphysics.VELOCITY) # Required for modify_distance_process
-        self.main_model_part.AddNodalSolutionStepVariable(KratosMultiphysics.PRESSURE) # Required for modify_distance_process
         self.main_model_part.AddNodalSolutionStepVariable(KratosMultiphysics.TEMPERATURE) # Required for modify_distance_process
-=======
 
         # Add variables that the user defined in the ProjectParameters
         for i in range(self.settings["auxiliary_variables_list"].size()):
             variable_name = self.settings["auxiliary_variables_list"][i].GetString()
             variable = KratosMultiphysics.KratosGlobals.GetVariable(variable_name)
             self.main_model_part.AddNodalSolutionStepVariable(variable)
->>>>>>> 7a12b5ab
 
         KratosMultiphysics.Logger.PrintInfo("::[PotentialFlowSolver]:: ", "Variables ADDED")
 
