--- conflicted
+++ resolved
@@ -34,21 +34,7 @@
         ry = 0.0
         rz = 0.0
 
-<<<<<<< HEAD
-        for cond in self.upper_surface_model_part.Conditions:
-            n = cond.GetValue(KratosMultiphysics.NORMAL)
-            cp = cond.GetValue(KratosMultiphysics.PRESSURE)
-=======
-         for cond in self.body_model_part.Conditions:
-           n = cond.GetValue(KratosMultiphysics.NORMAL)
-           cp = cond.GetValue(KratosMultiphysics.PRESSURE)
->>>>>>> 6aef6a70
-
-            rx += n[0]*cp
-            ry += n[1]*cp
-            rz += n[2]*cp
-
-        for cond in self.lower_surface_model_part.Conditions:
+        for cond in self.body_model_part.Conditions:
             n = cond.GetValue(KratosMultiphysics.NORMAL)
             cp = cond.GetValue(KratosMultiphysics.PRESSURE)
 
