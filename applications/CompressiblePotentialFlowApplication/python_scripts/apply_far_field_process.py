--- conflicted
+++ resolved
@@ -118,34 +118,3 @@
 
     def _AssignNeumannFarFieldBoundaryCondition(self, cond):
         cond.SetValue(CPFApp.FREE_STREAM_VELOCITY, self.free_stream_velocity)
-
-<<<<<<< HEAD
-        pos = 1e30
-        for node in self.model_part.Nodes:
-            dx = node.X - x0
-            dy = node.Y - y0
-            dz = node.Z - z0
-
-            tmp = dx*self.velocity_infinity[0] + dy*self.velocity_infinity[1] + dz*self.velocity_infinity[2]
-
-            if(tmp < pos):
-                pos = tmp
-
-        for node in self.model_part.Nodes:
-            dx = node.X - x0
-            dy = node.Y - y0
-            dz = node.Z - z0
-
-            tmp = dx*self.velocity_infinity[0] + dy*self.velocity_infinity[1] + dz*self.velocity_infinity[2]
-
-            if(tmp < pos+1e-9):
-                node.Fix(CompressiblePotentialFlowApplication.VELOCITY_POTENTIAL)
-                node.SetSolutionStepValue(CompressiblePotentialFlowApplication.VELOCITY_POTENTIAL,0,self.inlet_phi)
-                if self.model_part.HasNodalSolutionStepVariable(CompressiblePotentialFlowApplication.ADJOINT_VELOCITY_POTENTIAL):
-                    node.Fix(CompressiblePotentialFlowApplication.ADJOINT_VELOCITY_POTENTIAL)
-                    node.SetSolutionStepValue(CompressiblePotentialFlowApplication.ADJOINT_VELOCITY_POTENTIAL,0,0.0)
-
-    def ExecuteInitializeSolutionStep(self):
-        self.Execute()
-=======
->>>>>>> c7fa9f79
