--- conflicted
+++ resolved
@@ -24,10 +24,7 @@
 #include "custom_processes/apply_far_field_process.h"
 #include "custom_processes/compute_embedded_lift_process.h"
 #include "custom_processes/define_embedded_wake_process.h"
-<<<<<<< HEAD
-=======
 #include "custom_processes/compute_nodal_value_process.h"
->>>>>>> fc3a071e
 
 namespace Kratos {
 namespace Python {
@@ -61,26 +58,20 @@
         .def(py::init<ModelPart&, Vector&>())
         ;
 
-<<<<<<< HEAD
-=======
     py::class_<ComputeEmbeddedLiftProcess<3,4>, ComputeEmbeddedLiftProcess<3,4>::Pointer, Process >
         (m, "ComputeEmbeddedLiftProcess3D")
         .def(py::init<ModelPart&, Vector&>())
         ;
 
->>>>>>> fc3a071e
     py::class_<DefineEmbeddedWakeProcess, DefineEmbeddedWakeProcess::Pointer, Process >
         (m, "DefineEmbeddedWakeProcess")
         .def(py::init<ModelPart&, ModelPart&>())
         ;
 
-<<<<<<< HEAD
-=======
     py::class_<ComputeNodalValueProcess, ComputeNodalValueProcess::Pointer, Process>
         (m,"ComputeNodalValueProcess")
         .def(py::init<ModelPart&, const std::vector<std::string>&>())
     ;
->>>>>>> fc3a071e
 }
 
 }  // namespace Python.
