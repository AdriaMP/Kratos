//    |  /           |
//    ' /   __| _` | __|  _ \   __|
//    . \  |   (   | |   (   |\__ `
//   _|\_\_|  \__,_|\__|\___/ ____/
//                   Multi-Physics
//
//  License:		 BSD License
//					 Kratos default license: kratos/license.txt
//
//  Main authors:    Riccardo Rossi
//

// System includes

// External includes


// Project includes
#include "includes/define.h"
#include "custom_python/add_custom_processes_to_python.h"
#include "custom_processes/kutta_condition_process.h"
#include "custom_processes/move_model_part_process.h"
#include "custom_processes/define_2d_wake_process.h"
#include "custom_processes/apply_far_field_process.h"
#include "custom_processes/compute_embedded_lift_process.h"
#include "custom_processes/define_embedded_wake_process.h"
<<<<<<< HEAD
#include "custom_processes/project_sensitivity_to_skin_process.cpp"

=======
#include "custom_processes/compute_nodal_potential_flow_velocity_process.h"
>>>>>>> 7f8b7acf

namespace Kratos {
namespace Python {

void  AddCustomProcessesToPython(pybind11::module& m)
{
	namespace py = pybind11;

    py::class_<KuttaConditionProcess, KuttaConditionProcess::Pointer, Process >
        (m, "KuttaConditionProcess")
        .def(py::init<ModelPart&>())
        ;

    py::class_<MoveModelPartProcess, MoveModelPartProcess::Pointer, Process >
        (m, "MoveModelPartProcess")
        .def(py::init<ModelPart&, Parameters>())
        ;

    py::class_<Define2DWakeProcess, Define2DWakeProcess::Pointer, Process >
        (m, "Define2DWakeProcess")
        .def(py::init<ModelPart&, const double>())
        ;

    py::class_<ApplyFarFieldProcess, ApplyFarFieldProcess::Pointer, Process >
        (m, "ApplyFarFieldProcess")
        .def(py::init<ModelPart&, const double, const bool>())
        ;
<<<<<<< HEAD
=======

    py::class_<ComputeEmbeddedLiftProcess<2,3>, ComputeEmbeddedLiftProcess<2,3>::Pointer, Process >
        (m, "ComputeEmbeddedLiftProcess2D")
        .def(py::init<ModelPart&, Vector&>())
        ;

    py::class_<DefineEmbeddedWakeProcess, DefineEmbeddedWakeProcess::Pointer, Process >
        (m, "DefineEmbeddedWakeProcess")
        .def(py::init<ModelPart&, ModelPart&>())
        ;

    py::class_<ComputeNodalPotentialFlowVelocityProcess, ComputeNodalPotentialFlowVelocityProcess::Pointer, Process>
        (m,"ComputeNodalPotentialFlowVelocityProcess")
        .def(py::init<ModelPart&>())
    ;
}
>>>>>>> 7f8b7acf

    py::class_<ComputeEmbeddedLiftProcess<2,3>, ComputeEmbeddedLiftProcess<2,3>::Pointer, Process >
        (m, "ComputeEmbeddedLiftProcess2D")
        .def(py::init<ModelPart&, Vector&>())
        ;

    py::class_<DefineEmbeddedWakeProcess, DefineEmbeddedWakeProcess::Pointer, Process >
        (m, "DefineEmbeddedWakeProcess")
        .def(py::init<ModelPart&, ModelPart&>())
        ;

    py::class_<ProjectSensitivityToSkinProcess, ProjectSensitivityToSkinProcess::Pointer, Process >
        (m, "ProjectSensitivityToSkinProcess")
        .def(py::init<ModelPart&, ModelPart&>())
        ;

}

}
} // Namespace Kratos<|MERGE_RESOLUTION|>--- conflicted
+++ resolved
@@ -24,12 +24,9 @@
 #include "custom_processes/apply_far_field_process.h"
 #include "custom_processes/compute_embedded_lift_process.h"
 #include "custom_processes/define_embedded_wake_process.h"
-<<<<<<< HEAD
+#include "custom_processes/compute_nodal_potential_flow_velocity_process.h"
 #include "custom_processes/project_sensitivity_to_skin_process.cpp"
 
-=======
-#include "custom_processes/compute_nodal_potential_flow_velocity_process.h"
->>>>>>> 7f8b7acf
 
 namespace Kratos {
 namespace Python {
@@ -57,8 +54,6 @@
         (m, "ApplyFarFieldProcess")
         .def(py::init<ModelPart&, const double, const bool>())
         ;
-<<<<<<< HEAD
-=======
 
     py::class_<ComputeEmbeddedLiftProcess<2,3>, ComputeEmbeddedLiftProcess<2,3>::Pointer, Process >
         (m, "ComputeEmbeddedLiftProcess2D")
@@ -73,18 +68,6 @@
     py::class_<ComputeNodalPotentialFlowVelocityProcess, ComputeNodalPotentialFlowVelocityProcess::Pointer, Process>
         (m,"ComputeNodalPotentialFlowVelocityProcess")
         .def(py::init<ModelPart&>())
-    ;
-}
->>>>>>> 7f8b7acf
-
-    py::class_<ComputeEmbeddedLiftProcess<2,3>, ComputeEmbeddedLiftProcess<2,3>::Pointer, Process >
-        (m, "ComputeEmbeddedLiftProcess2D")
-        .def(py::init<ModelPart&, Vector&>())
-        ;
-
-    py::class_<DefineEmbeddedWakeProcess, DefineEmbeddedWakeProcess::Pointer, Process >
-        (m, "DefineEmbeddedWakeProcess")
-        .def(py::init<ModelPart&, ModelPart&>())
         ;
 
     py::class_<ProjectSensitivityToSkinProcess, ProjectSensitivityToSkinProcess::Pointer, Process >
