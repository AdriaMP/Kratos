//    |  /           |
//    ' /   __| _` | __|  _ \   __|
//    . \  |   (   | |   (   |\__ `
//   _|\_\_|  \__,_|\__|\___/ ____/
//                   Multi-Physics
//
//  License:	    	 BSD License
//    					     Kratos default license: kratos/license.txt
//
//  Main authors:    Inigo Lopez
//                   Riccardo Rossi
//

// System includes

// External includes

// Project includes
#include "compressible_potential_flow_application.h"
#include "compressible_potential_flow_application_variables.h"
#include "geometries/line_2d_2.h"
#include "geometries/triangle_2d_3.h"
#include "geometries/triangle_3d_3.h"
#include "geometries/tetrahedra_3d_4.h"

namespace Kratos {

KratosCompressiblePotentialFlowApplication::KratosCompressiblePotentialFlowApplication():
    KratosApplication("CompressiblePotentialFlowApplication"),
    mIncompressiblePotentialFlowElement2D3N(0, Element::GeometryType::Pointer(new Triangle2D3<Node<3> >(Element::GeometryType::PointsArrayType(3)))),
    mPotentialWallCondition2D2N(0, Element::GeometryType::Pointer(new Line2D2<Node<3> >(Element::GeometryType::PointsArrayType(2)))),
    mPotentialWallCondition3D3N(0, Element::GeometryType::Pointer(new Triangle3D3<Node<3> >(Element::GeometryType::PointsArrayType(3))))
  {}

void KratosCompressiblePotentialFlowApplication::Register()
{
<<<<<<< HEAD
 	// calling base class register to register Kratos components
 	KratosApplication::Register();
 	std::cout << "Initializing KratosCompressiblePotentialFlowApplication... " << std::endl;

        KRATOS_REGISTER_ELEMENT("CompressiblePotentialFlowElement2D3N",mCompressiblePotentialFlowElement2D3N); //this is the name the element should have according to the naming convention
        KRATOS_REGISTER_ELEMENT("CompressiblePotentialFlowElement3D4N",mCompressiblePotentialFlowElement3D4N); //this is the name the element should have according to the naming convention
        KRATOS_REGISTER_CONDITION("PotentialWallCondition2D2N",mPotentialWallCondition2D2N); //this is the name the element should have according to the naming convention
        KRATOS_REGISTER_CONDITION("PotentialWallCondition3D3N",mPotentialWallCondition3D3N); //this is the name the element should have according to the naming convention
        KRATOS_REGISTER_VARIABLE( UPPER_SURFACE );
        KRATOS_REGISTER_VARIABLE( LOWER_SURFACE );
        KRATOS_REGISTER_3D_VARIABLE_WITH_COMPONENTS( WAKE_NORMAL );
        KRATOS_REGISTER_VARIABLE( PROJECTION_MATRIX );
        KRATOS_REGISTER_VARIABLE( UPPER_PROJECTION );
        KRATOS_REGISTER_VARIABLE( LOWER_PROJECTION );
=======
    // calling base class register to register Kratos components
    KratosApplication::Register();
    KRATOS_INFO("") << "Initializing KratosCompressiblePotentialFlowApplication..." << std::endl;

    // Register Variables (defined in compressible_potential_flow_application_variables.h)
    // Degrees of freedom
    KRATOS_REGISTER_VARIABLE(VELOCITY_POTENTIAL);
    KRATOS_REGISTER_VARIABLE(AUXILIARY_VELOCITY_POTENTIAL);

    // Flow field magnitudes
    KRATOS_REGISTER_3D_VARIABLE_WITH_COMPONENTS(VELOCITY_INFINITY);
    KRATOS_REGISTER_3D_VARIABLE_WITH_COMPONENTS(VELOCITY_LOWER);
    KRATOS_REGISTER_VARIABLE(PRESSURE_LOWER);
    KRATOS_REGISTER_VARIABLE(POTENTIAL_JUMP);
    KRATOS_REGISTER_VARIABLE(ENERGY_NORM_REFERENCE);
    KRATOS_REGISTER_VARIABLE(POTENTIAL_ENERGY_REFERENCE);

    // Markers
    KRATOS_REGISTER_VARIABLE(WAKE);
    KRATOS_REGISTER_VARIABLE(KUTTA);
    KRATOS_REGISTER_VARIABLE(TRAILING_EDGE);
    KRATOS_REGISTER_VARIABLE(UPPER_SURFACE);
    KRATOS_REGISTER_VARIABLE(LOWER_SURFACE);
    KRATOS_REGISTER_VARIABLE(UPPER_WAKE);
    KRATOS_REGISTER_VARIABLE(LOWER_WAKE);
    KRATOS_REGISTER_VARIABLE(AIRFOIL);

    // To be removed
    KRATOS_REGISTER_VARIABLE(TRAILING_EDGE_ELEMENT);
    KRATOS_REGISTER_VARIABLE(DECOUPLED_TRAILING_EDGE_ELEMENT);
    KRATOS_REGISTER_VARIABLE(DEACTIVATED_WAKE);
    KRATOS_REGISTER_VARIABLE(ALL_TRAILING_EDGE);
    KRATOS_REGISTER_VARIABLE(ZERO_VELOCITY_CONDITION);

    //Register elements
    KRATOS_REGISTER_ELEMENT("IncompressiblePotentialFlowElement2D3N", mIncompressiblePotentialFlowElement2D3N);

    //Register conditions
    KRATOS_REGISTER_CONDITION("PotentialWallCondition2D2N", mPotentialWallCondition2D2N);
    KRATOS_REGISTER_CONDITION("PotentialWallCondition3D3N", mPotentialWallCondition3D3N);
>>>>>>> 46c73754
}

}  // namespace Kratos.<|MERGE_RESOLUTION|>--- conflicted
+++ resolved
@@ -34,22 +34,6 @@
 
 void KratosCompressiblePotentialFlowApplication::Register()
 {
-<<<<<<< HEAD
- 	// calling base class register to register Kratos components
- 	KratosApplication::Register();
- 	std::cout << "Initializing KratosCompressiblePotentialFlowApplication... " << std::endl;
-
-        KRATOS_REGISTER_ELEMENT("CompressiblePotentialFlowElement2D3N",mCompressiblePotentialFlowElement2D3N); //this is the name the element should have according to the naming convention
-        KRATOS_REGISTER_ELEMENT("CompressiblePotentialFlowElement3D4N",mCompressiblePotentialFlowElement3D4N); //this is the name the element should have according to the naming convention
-        KRATOS_REGISTER_CONDITION("PotentialWallCondition2D2N",mPotentialWallCondition2D2N); //this is the name the element should have according to the naming convention
-        KRATOS_REGISTER_CONDITION("PotentialWallCondition3D3N",mPotentialWallCondition3D3N); //this is the name the element should have according to the naming convention
-        KRATOS_REGISTER_VARIABLE( UPPER_SURFACE );
-        KRATOS_REGISTER_VARIABLE( LOWER_SURFACE );
-        KRATOS_REGISTER_3D_VARIABLE_WITH_COMPONENTS( WAKE_NORMAL );
-        KRATOS_REGISTER_VARIABLE( PROJECTION_MATRIX );
-        KRATOS_REGISTER_VARIABLE( UPPER_PROJECTION );
-        KRATOS_REGISTER_VARIABLE( LOWER_PROJECTION );
-=======
     // calling base class register to register Kratos components
     KratosApplication::Register();
     KRATOS_INFO("") << "Initializing KratosCompressiblePotentialFlowApplication..." << std::endl;
@@ -90,7 +74,6 @@
     //Register conditions
     KRATOS_REGISTER_CONDITION("PotentialWallCondition2D2N", mPotentialWallCondition2D2N);
     KRATOS_REGISTER_CONDITION("PotentialWallCondition3D3N", mPotentialWallCondition3D3N);
->>>>>>> 46c73754
 }
 
 }  // namespace Kratos.