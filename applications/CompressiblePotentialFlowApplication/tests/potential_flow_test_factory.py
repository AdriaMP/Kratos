from __future__ import print_function, absolute_import, division  # makes KratosMultiphysics backward compatible with python 2.6 and 2.7

# Importing the Kratos Library
import KratosMultiphysics
import KratosMultiphysics.CompressiblePotentialFlowApplication as CPFApp

# Import KratosUnittest
import KratosMultiphysics.KratosUnittest as UnitTest

# Other imports
from KratosMultiphysics.CompressiblePotentialFlowApplication.potential_flow_analysis import PotentialFlowAnalysis
import KratosMultiphysics.kratos_utilities as kratos_utilities
from KratosMultiphysics.KratosUnittest import isclose as t_isclose

import os

# Check other applications dependency
hdf5_is_available = kratos_utilities.CheckIfApplicationsAvailable("HDF5Application")
eignsolver_is_available = kratos_utilities.CheckIfApplicationsAvailable("EigenSolversApplication")
meshing_is_available = kratos_utilities.CheckIfApplicationsAvailable("MeshingApplication")
try:
    import stl
    numpy_stl_is_available = True
except:
    numpy_stl_is_available = False

class WorkFolderScope:
    def __init__(self, work_folder):
        self.currentPath = os.getcwd()
        self.scope = os.path.abspath(os.path.join(os.path.dirname(os.path.realpath(__file__)),work_folder))

    def __enter__(self):
        os.chdir(self.scope)

    def __exit__(self, exc_type, exc_value, traceback):
        os.chdir(self.currentPath)

class PotentialFlowTests(UnitTest.TestCase):

    def setUp(self):
        # Set to true to get post-process files for the test
        self.print_output = False

    def test_Naca0012SmallAdjoint(self):
        if not hdf5_is_available:
            self.skipTest("Missing required application: HDF5Application")
        file_name = "naca0012_small_sensitivities"
        settings_file_name_primal = file_name + "_primal_parameters.json"
        settings_file_name_adjoint = file_name + "_adjoint_parameters.json"
        settings_file_name_adjoint_analytical = file_name + "_adjoint_analytical_parameters.json"
        work_folder = "naca0012_small_adjoint_test"

        with WorkFolderScope(work_folder):
            self._runTest(settings_file_name_primal)
            self._check_results(self.main_model_part.ProcessInfo[CPFApp.LIFT_COEFFICIENT], 0.327805503865, 0.0, 1e-9)
            self._check_results(self.main_model_part.ProcessInfo[CPFApp.MOMENT_COEFFICIENT], -0.105810071870, 0.0, 1e-9)
            self._check_results(self.main_model_part.ProcessInfo[CPFApp.LIFT_COEFFICIENT_JUMP], 0.3230253050805644, 0.0, 1e-9)
            self._check_results(self.main_model_part.ProcessInfo[CPFApp.LIFT_COEFFICIENT_FAR_FIELD], 0.32651526722535246, 0.0, 1e-9)
            self._check_results(self.main_model_part.ProcessInfo[CPFApp.DRAG_COEFFICIENT_FAR_FIELD], 0.0036897206842046205, 0.0, 1e-9)
            self._runTest(settings_file_name_adjoint)
            self._runTest(settings_file_name_adjoint_analytical)

            for file_name in os.listdir(os.getcwd()):
                if file_name.endswith(".h5"):
                    kratos_utilities.DeleteFileIfExisting(file_name)

    def test_Naca0012SmallCompressible(self):
        if not eignsolver_is_available:
            self.skipTest("Missing required application: EigenSolversApplication")
        file_name = "naca0012_small_compressible"
        settings_file_name = file_name + "_parameters.json"
        work_folder = "naca0012_small_compressible_test"

        with WorkFolderScope(work_folder):
            self._runTest(settings_file_name)
            self._check_results(self.main_model_part.ProcessInfo[CPFApp.LIFT_COEFFICIENT], 0.4968313580730855, 0.0, 1e-9)
            self._check_results(self.main_model_part.ProcessInfo[CPFApp.MOMENT_COEFFICIENT], -0.1631792300021498, 0.0, 1e-9)
            self._check_results(self.main_model_part.ProcessInfo[CPFApp.LIFT_COEFFICIENT_JUMP], 0.4876931961465126, 0.0, 1e-9)
            self._check_results(self.main_model_part.ProcessInfo[CPFApp.LIFT_COEFFICIENT_FAR_FIELD], 0.4953997676243705, 0.0, 1e-9)

            for file_name in os.listdir():
                if file_name.endswith(".time"):
                    kratos_utilities.DeleteFileIfExisting(file_name)

<<<<<<< HEAD
    def test_Naca0012SmallPerturbationCompressible(self):
=======
    def test_Naca0012SmallTransonic(self):
        if not eignsolver_is_available:
            self.skipTest("Missing required application: EigenSolversApplication")
        file_name = "naca0012_small_transonic"
        settings_file_name = file_name + "_parameters.json"
        work_folder = "naca0012_small_transonic_test"

        with WorkFolderScope(work_folder):
            self._runTest(settings_file_name)
            self._check_results(self.main_model_part.ProcessInfo[CPFApp.LIFT_COEFFICIENT], 0.4968313580730855, 0.0, 1e-9)
            self._check_results(self.main_model_part.ProcessInfo[CPFApp.MOMENT_COEFFICIENT], -0.1631792300021498, 0.0, 1e-9)
            self._check_results(self.main_model_part.ProcessInfo[CPFApp.LIFT_COEFFICIENT_JUMP], 0.4876931961465126, 0.0, 1e-9)
            self._check_results(self.main_model_part.ProcessInfo[CPFApp.LIFT_COEFFICIENT_FAR_FIELD], 0.4953997676243705, 0.0, 1e-9)

        kratos_utilities.DeleteTimeFiles(work_folder)

    def test_Naca0012SmallPerturbationCompressible(self):
        if not eignsolver_is_available:
            self.skipTest("Missing required application: EigenSolversApplication")
>>>>>>> 3fb7ab2b
        file_name = "naca0012_small_perturbation_compressible"
        settings_file_name = file_name + "_parameters.json"
        work_folder = "naca0012_small_perturbation_compressible_test"

        with WorkFolderScope(work_folder):
            self._runTest(settings_file_name)
            self._check_results(self.main_model_part.ProcessInfo[CPFApp.LIFT_COEFFICIENT], 0.4968313580730855, 0.0, 1e-9)
            self._check_results(self.main_model_part.ProcessInfo[CPFApp.MOMENT_COEFFICIENT], -0.1631792300021498, 0.0, 1e-9)
            self._check_results(self.main_model_part.ProcessInfo[CPFApp.LIFT_COEFFICIENT_JUMP], 0.4876931961465126, 0.0, 1e-9)
            self._check_results(self.main_model_part.ProcessInfo[CPFApp.LIFT_COEFFICIENT_FAR_FIELD], 0.4953997676243705, 0.0, 1e-9)

            for file_name in os.listdir():
                if file_name.endswith(".time"):
                    kratos_utilities.DeleteFileIfExisting(file_name)

    def test_EmbeddedCircleNoWake(self):
        if not meshing_is_available:
            self.skipTest("Missing required application: MeshingApplication")
        settings_file_name = "embedded_circle_no_wake_parameters.json"
        work_folder = "embedded_test"

        with WorkFolderScope(work_folder):
            self._runTest(settings_file_name)

    def test_EmbeddedCircle(self):
        if not hdf5_is_available:
            self.skipTest("Missing required application: HDF5Application")
        if not meshing_is_available:
            self.skipTest("Missing required application: MeshingApplication")
        settings_file_name = "embedded_circle_parameters.json"
        settings_adjoint_file_name = "embedded_circle_adjoint_parameters.json"
        settings_penalty_file_name = "embedded_circle_penalty_parameters.json"
        work_folder = "embedded_test"

        with WorkFolderScope(work_folder):
            self._runTest(settings_file_name)
            self._check_results(self.main_model_part.ProcessInfo[CPFApp.LIFT_COEFFICIENT], -0.08769331821378197, 0.0, 1e-9)
            self._check_results(self.main_model_part.ProcessInfo[CPFApp.LIFT_COEFFICIENT_JUMP], -0.5405047994795951, 0.0, 1e-9)
            self._check_results(self.main_model_part.ProcessInfo[CPFApp.LIFT_COEFFICIENT_FAR_FIELD], -0.04198874676923284, 0.0, 1e-9)
            self._runTest(settings_adjoint_file_name)
            self._runTest(settings_penalty_file_name)
            self._check_results(self.main_model_part.ProcessInfo[CPFApp.LIFT_COEFFICIENT], 0.12976919914058177, 0.0, 1e-9)
            self._check_results(self.main_model_part.ProcessInfo[CPFApp.LIFT_COEFFICIENT_JUMP], -0.4636936459965071, 0.0, 1e-9)
            self._check_results(self.main_model_part.ProcessInfo[CPFApp.LIFT_COEFFICIENT_FAR_FIELD], 0.08091879125682809, 0.0, 1e-9)

            for file_name in os.listdir(os.getcwd()):
                if file_name.endswith(".h5"):
                    kratos_utilities.DeleteFileIfExisting(file_name)

    def test_WakeProcess3DSmall(self):
        if not numpy_stl_is_available:
            self.skipTest("Missing required dependency: numpy-stl.")
        # This tests a simple small 3D model
        settings_file_name = "small_3d_parameters.json"
        work_folder = "wake_process_3d_tests/15_elements_small_test"

        with WorkFolderScope(work_folder):
            self._runTest(settings_file_name)
            reference_wake_elements_id_list = [2, 4, 9, 13, 15]
            self._validateWakeProcess(reference_wake_elements_id_list, "WAKE")
            reference_kutta_elements_id_list = [1, 10, 14]
            self._validateWakeProcess(reference_kutta_elements_id_list, "KUTTA")

    def test_WakeProcess3DNodesOnWake(self):
        if not numpy_stl_is_available:
            self.skipTest("Missing required dependency: numpy-stl.")
        # This tests a model with nodes laying on the wake
        settings_file_name = "small_3d_parameters.json"
        work_folder = "wake_process_3d_tests/25_elements_nodes_on_wake_test"

        with WorkFolderScope(work_folder):
            self._runTest(settings_file_name)
            reference_wake_elements_id_list = [1, 2, 3, 4, 5, 6]
            self._validateWakeProcess(reference_wake_elements_id_list, "WAKE")
            reference_kutta_elements_id_list = [13, 14, 15, 17, 18, 19, 20, 21, 22, 23]
            self._validateWakeProcess(reference_kutta_elements_id_list, "KUTTA")

    def test_WakeProcess3DKuttaNodesAboveTheWake(self):
        if not numpy_stl_is_available:
            self.skipTest("Missing required dependency: numpy-stl.")
        # This tests a model with some kutta nodes above the wake
        settings_file_name = "small_3d_parameters.json"
        work_folder = "wake_process_3d_tests/24_elements_kutta_node_above_wake_test"

        with WorkFolderScope(work_folder):
            self._runTest(settings_file_name)
            reference_wake_elements_id_list = [2, 4, 8, 16, 17, 19, 20]
            self._validateWakeProcess(reference_wake_elements_id_list, "WAKE")
            reference_kutta_elements_id_list = [10, 11, 12, 13, 14, 15, 18, 23, 24]
            self._validateWakeProcess(reference_kutta_elements_id_list, "KUTTA")

    def test_Rhombus3DIncompressible(self):
        if not numpy_stl_is_available:
            self.skipTest("Missing required dependency: numpy-stl.")
        settings_file_name = "rhombus_3d_parameters.json"
        work_folder = "rhombus_3d"

        with WorkFolderScope(work_folder):
            self._runTest(settings_file_name)
            self._check_results(self.main_model_part.ProcessInfo[CPFApp.LIFT_COEFFICIENT], 0.7331131286069874, 0.0, 1e-9)
            self._check_results(self.main_model_part.ProcessInfo[CPFApp.DRAG_COEFFICIENT], 0.06480686535448453, 0.0, 1e-9)
            self._check_results(self.main_model_part.ProcessInfo[CPFApp.LIFT_COEFFICIENT_JUMP], 0.7228720706323188, 0.0, 1e-9)
            self._check_results(self.main_model_part.ProcessInfo[CPFApp.LIFT_COEFFICIENT_FAR_FIELD], 0.7287060122732945, 0.0, 1e-9)
            self._check_results(self.main_model_part.ProcessInfo[CPFApp.DRAG_COEFFICIENT_FAR_FIELD], 0.008517301562764179, 0.0, 1e-9)

    def _validateWakeProcess(self,reference_element_id_list, variable_name):
        variable = KratosMultiphysics.KratosGlobals.GetVariable(variable_name)
        solution_element_id_list = []
        for elem in self.main_model_part.Elements:
            if(elem.GetValue(variable)):
                solution_element_id_list.append(elem.Id)
        self._validateIdList(solution_element_id_list, reference_element_id_list)

    def _validateIdList(self, solution_element_id_list, reference_element_id_list):
        if(abs(len(reference_element_id_list) - len(solution_element_id_list)) > 0.1):
            raise Exception('Lists have different lengths', ' reference_element_id_list = ',
                            reference_element_id_list, ' solution_element_id_list = ', solution_element_id_list)
        else:
            for i in range(len(reference_element_id_list)):
                self._check_results(solution_element_id_list[i], reference_element_id_list[i], 0.0, 1e-9)

    def _runTest(self,settings_file_name):
        model = KratosMultiphysics.Model()
        with open(settings_file_name,'r') as settings_file:
            settings = KratosMultiphysics.Parameters(settings_file.read())

        if self.print_output:
            if settings_file_name == "naca0012_small_sensitivities_adjoint_parameters.json":
                settings.AddValue("output_processes", KratosMultiphysics.Parameters(r'''{
                    "gid_output" : [{
                        "python_module" : "gid_output_process",
                        "kratos_module" : "KratosMultiphysics",
                        "process_name"  : "GiDOutputProcess",
                        "help"          : "This process writes postprocessing files for GiD",
                        "Parameters"    : {
                            "model_part_name"        : "MainModelPart",
                            "output_name"            : "naca0012_adjoint",
                            "postprocess_parameters" : {
                                "result_file_configuration" : {
                                    "gidpost_flags"       : {
                                        "GiDPostMode"           : "GiD_PostBinary",
                                        "WriteDeformedMeshFlag" : "WriteDeformed",
                                        "WriteConditionsFlag"   : "WriteConditions",
                                        "MultiFileFlag"         : "SingleFile"
                                    },
                                    "file_label"          : "step",
                                    "output_control_type" : "step",
                                    "output_frequency"    : 1,
                                    "body_output"         : true,
                                    "node_output"         : false,
                                    "skin_output"         : false,
                                    "plane_output"        : [],
                                    "nodal_results"       : ["SHAPE_SENSITIVITY","ADJOINT_VELOCITY_POTENTIAL", "ADJOINT_AUXILIARY_VELOCITY_POTENTIAL"],
                                    "nodal_nonhistorical_results": [],
                                    "elemental_conditional_flags_results": [],
                                    "gauss_point_results" : []
                                },
                                "point_data_configuration"  : []
                            }
                        }
                    }]
                }'''))
            else:
                settings.AddValue("output_processes", KratosMultiphysics.Parameters(r'''{
                    "gid_output" : [{
                        "python_module" : "gid_output_process",
                        "kratos_module" : "KratosMultiphysics",
                        "process_name"  : "GiDOutputProcess",
                        "help"          : "This process writes postprocessing files for GiD",
                        "Parameters"    : {
                            "model_part_name"        : "MainModelPart",
                            "output_name"            : "naca0012",
                            "postprocess_parameters" : {
                                "result_file_configuration" : {
                                    "gidpost_flags"       : {
                                        "GiDPostMode"           : "GiD_PostBinary",
                                        "WriteDeformedMeshFlag" : "WriteDeformed",
                                        "WriteConditionsFlag"   : "WriteConditions",
                                        "MultiFileFlag"         : "SingleFile"
                                    },
                                    "file_label"          : "step",
                                    "output_control_type" : "step",
                                    "output_frequency"    : 1,
                                    "body_output"         : true,
                                    "node_output"         : false,
                                    "skin_output"         : false,
                                    "plane_output"        : [],
                                    "nodal_results"       : ["VELOCITY_POTENTIAL","AUXILIARY_VELOCITY_POTENTIAL"],
                                    "nodal_nonhistorical_results": ["TRAILING_EDGE","WAKE_DISTANCE"],
                                    "elemental_conditional_flags_results": ["STRUCTURE"],
                                    "gauss_point_results" : ["PRESSURE_COEFFICIENT","VELOCITY","WAKE","WAKE_ELEMENTAL_DISTANCES","KUTTA"]
                                },
                                "point_data_configuration"  : []
                            }
                        }
                    }]
                }'''))

        potential_flow_analysis = PotentialFlowAnalysis(model, settings)
        potential_flow_analysis.Run()
        self.main_model_part = model.GetModelPart(settings["solver_settings"]["model_part_name"].GetString())

    def _check_results(self, result, reference, rel_tol, abs_tol):
        isclosethis = t_isclose(result, reference, rel_tol, abs_tol)

        full_msg =  "Failed with following parameters:\n"
        full_msg += str(result) + " != " + str(reference) + ", rel_tol = "
        full_msg += str(rel_tol) + ", abs_tol = " + str(abs_tol)

        self.assertTrue(isclosethis, msg=full_msg)

if __name__ == '__main__':
    UnitTest.main()<|MERGE_RESOLUTION|>--- conflicted
+++ resolved
@@ -82,9 +82,6 @@
                 if file_name.endswith(".time"):
                     kratos_utilities.DeleteFileIfExisting(file_name)
 
-<<<<<<< HEAD
-    def test_Naca0012SmallPerturbationCompressible(self):
-=======
     def test_Naca0012SmallTransonic(self):
         if not eignsolver_is_available:
             self.skipTest("Missing required application: EigenSolversApplication")
@@ -104,7 +101,6 @@
     def test_Naca0012SmallPerturbationCompressible(self):
         if not eignsolver_is_available:
             self.skipTest("Missing required application: EigenSolversApplication")
->>>>>>> 3fb7ab2b
         file_name = "naca0012_small_perturbation_compressible"
         settings_file_name = file_name + "_parameters.json"
         work_folder = "naca0012_small_perturbation_compressible_test"
