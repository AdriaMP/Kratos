--- conflicted
+++ resolved
@@ -129,8 +129,6 @@
             reference_kutta_elements_id_list = [10, 11, 12, 13, 14, 15, 18, 23, 24]
             self._validateWakeProcess(reference_kutta_elements_id_list, "KUTTA")
 
-<<<<<<< HEAD
-=======
     def test_Rhombus3DIncompressible(self):
         if not numpy_stl_is_available:
             self.skipTest("Missing required dependency: numpy-stl.")
@@ -145,7 +143,6 @@
             self._check_results(self.main_model_part.ProcessInfo[CPFApp.LIFT_COEFFICIENT_FAR_FIELD], 0.7287060122732945, 0.0, 1e-9)
             self._check_results(self.main_model_part.ProcessInfo[CPFApp.DRAG_COEFFICIENT_FAR_FIELD], 0.008517301562764179, 0.0, 1e-9)
 
->>>>>>> f25f45ec
     def _validateWakeProcess(self,reference_element_id_list, variable_name):
         variable = KratosMultiphysics.KratosGlobals.GetVariable(variable_name)
         solution_element_id_list = []
