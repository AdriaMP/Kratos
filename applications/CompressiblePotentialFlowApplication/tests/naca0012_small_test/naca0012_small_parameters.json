--- conflicted
+++ resolved
@@ -50,8 +50,6 @@
                 "model_part_name" : "MainModelPart.Body2D_Body",
                 "create_output_file": true
             }
-<<<<<<< HEAD
-=======
         },{
             "python_module" : "compute_moment_process",
             "kratos_module" : "KratosMultiphysics.CompressiblePotentialFlowApplication",
@@ -62,21 +60,6 @@
                 "velocity_infinity" : [10.0,0.0,0.0],
                 "create_output_file": true
             }
-        },{
-            "python_module" : "placeholder_process",
-            "kratos_module" : "KratosMultiphysics.CompressiblePotentialFlowApplication",
-            "process_name"  : "PlaceholderProcess",
-            "Parameters"    : {
-                "model_part_name" : "MainModelPart.Body2D_Body"
-            }
-        },{
-            "python_module" : "placeholder_process",
-            "kratos_module" : "KratosMultiphysics.CompressiblePotentialFlowApplication",
-            "process_name"  : "PlaceholderProcess",
-            "Parameters"    : {
-                "model_part_name" : "MainModelPart.Body2D_LowerSurface"
-            }
->>>>>>> cf04779e
         }],
         "auxiliar_process_list" :[{
             "kratos_module"   : "KratosMultiphysics",
