--- conflicted
+++ resolved
@@ -31,10 +31,6 @@
     # smallSuite will contain the following tests:
     # - testSmallExample
     smallSuite = suites['small']
-<<<<<<< HEAD
-    smallSuite.addTest(PotentialFlowTests('test_LiftAndMoment'))
-=======
->>>>>>> f61ad8e2
     smallSuite.addTest(PotentialFlowTests('test_Naca0012SmallAdjoint'))
     smallSuite.addTest(PotentialFlowTests('test_Naca0012SmallCompressible'))
     #smallSuite.addTests(KratosUnittest.TestLoader().loadTestsFromTestCases([TestPotentialElement2D]))
