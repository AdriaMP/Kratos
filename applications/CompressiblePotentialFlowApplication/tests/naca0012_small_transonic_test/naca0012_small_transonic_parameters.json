{
    "problem_data"                     : {
        "problem_name"    : "naca0012",
        "parallel_type"   : "OpenMP",
        "echo_level"      : 0,
        "start_time"      : 0.0,
        "end_time"        : 1
    },
    "solver_settings"                  : {
        "solver_type"            : "potential_flow",
        "domain_size"     : 2,
        "model_part_name" : "MainModelPart",
        "model_import_settings"  : {
            "input_type"     : "mdpa",
            "input_filename" : "../naca0012_small_mdpa/naca0012_small"
        },
        "formulation": {
                    "element_type":"perturbation_transonic"
        },
        "maximum_iterations"     : 30,
        "echo_level"             : 0,
        "relative_tolerance": 1e-12,
        "absolute_tolerance": 1e-12,
        "linear_solver_settings"  : {
                "solver_type"             : "LinearSolversApplication.sparse_lu",
                "verbosity"               : 0
        },
        "volume_model_part_name" : "Parts_Parts_Auto1",
        "skin_parts"             : ["PotentialWallCondition2D_Far_field_Auto1","Body2D_Body"],
        "no_skin_parts"          : []
    },
    "processes" : {
        "initial_conditions_process_list"  : [],
        "boundary_conditions_process_list" : [{
            "python_module" : "apply_far_field_process",
            "kratos_module" : "KratosMultiphysics.CompressiblePotentialFlowApplication",
            "process_name"  : "FarFieldProcess",
            "Parameters"    : {
                "model_part_name"   : "MainModelPart.PotentialWallCondition2D_Far_field_Auto1",
                "free_stream_density"  : 1.225,
                "mach_infinity": 0.75,
                "heat_capacity_ratio": 1.4,
                "speed_of_sound": 340.3,
                "inlet_potential": 1.0,
                "mach_number_limit": 0.94,
                "critical_mach": 0.90,
                "upwind_factor_constant": 1.0,
                "mach_number_squared_limit":3.0,
                "initialize_flow_field": false,
                "perturbation_field": true
            }
        },{
            "python_module" : "define_wake_process_2d",
            "kratos_module" : "KratosMultiphysics.CompressiblePotentialFlowApplication",
            "process_name"  : "DefineWakeProcess",
            "Parameters"    : {
                "model_part_name" : "MainModelPart.Body2D_Body"
            }
        },{
            "python_module" : "compute_lift_process",
            "kratos_module" : "KratosMultiphysics.CompressiblePotentialFlowApplication",
            "process_name"  : "ComputeLiftProcess3D",
            "Parameters"    : {
                "model_part_name" : "MainModelPart.Body2D_Body",
                "far_field_model_part_name": "MainModelPart.PotentialWallCondition2D_Far_field_Auto1"
            }
        }],
        "auxiliar_process_list" :[{
            "python_module"   : "from_json_check_result_process",
            "kratos_module" : "KratosMultiphysics",
            "help"                  : "",
            "process_name"          : "FromJsonCheckResultProcess",
            "Parameters"            : {
                "check_variables"  : ["VELOCITY_POTENTIAL"],
                "input_file_name"  : "transonic_velocity_potential_flow_field_mach_075_test_results.json",
                "model_part_name"  : "MainModelPart.Parts_Parts_Auto1",
                "tolerance"            : 1e-9,
                "relative_tolerance"   : 1e-12,
                "time_frequency"   : -2
            }
        },
        {
            "python_module"   : "from_json_check_result_process",
            "kratos_module" : "KratosMultiphysics",
            "help"                  : "",
            "process_name"          : "FromJsonCheckResultProcess",
            "Parameters"            : {
                "gauss_points_check_variables"  : ["VECTOR_TO_UPWIND_ELEMENT"],
                "input_file_name"  : "transonic_upwind_vector_potential_flow_field_test_results.json",
                "model_part_name"  : "MainModelPart.Parts_Parts_Auto1",
                "tolerance"            : 1e-9,
                "relative_tolerance"   : 1e-12,
                "time_frequency"   : -2
            }
        },
        {
            "python_module"   : "from_json_check_result_process",
            "kratos_module" : "KratosMultiphysics",
            "help"                  : "",
            "process_name"          : "FromJsonCheckResultProcess",
            "Parameters"            : {
                "gauss_points_check_variables"  : ["VECTOR_TO_UPWIND_ELEMENT"],
                "input_file_name"  : "transonic_upwind_vector_potential_flow_field_test_results.json",
                "model_part_name"  : "MainModelPart.Parts_Parts_Auto1",
                "tolerance"            : 1e-9,
                "relative_tolerance"   : 1e-12,
                "time_frequency"   : -2
            }
        }]
    },
    "_print_output_process_list" : [
    {
        "python_module"   : "json_output_process",
        "kratos_module" : "KratosMultiphysics",
        "help"                  : "",
        "process_name"          : "JsonOutputProcess",
        "Parameters"            : {
            "output_variables" : ["VELOCITY_POTENTIAL"],
<<<<<<< HEAD
            "output_file_name" : "transonic_velocity_potential_flow_field_test_results.json",
=======
            "output_file_name" : "transonic_velocity_potential_flow_field_mach_072_test_results.json",
>>>>>>> 2691b8ec
            "model_part_name"  : "MainModelPart.Parts_Parts_Auto1",
            "time_frequency"   : -2
        }
    },
    {
        "python_module"   : "json_output_process",
        "kratos_module" : "KratosMultiphysics",
        "help"                  : "",
        "process_name"          : "JsonOutputProcess",
        "Parameters"            : {
            "gauss_points_output_variables" : ["VECTOR_TO_UPWIND_ELEMENT"],
            "output_file_name" : "transonic_upwind_vector_potential_flow_field_test_results.json",
            "model_part_name"  : "MainModelPart.Parts_Parts_Auto1",
            "time_frequency"   : -2
        }
    }
    ]
}<|MERGE_RESOLUTION|>--- conflicted
+++ resolved
@@ -92,20 +92,6 @@
                 "relative_tolerance"   : 1e-12,
                 "time_frequency"   : -2
             }
-        },
-        {
-            "python_module"   : "from_json_check_result_process",
-            "kratos_module" : "KratosMultiphysics",
-            "help"                  : "",
-            "process_name"          : "FromJsonCheckResultProcess",
-            "Parameters"            : {
-                "gauss_points_check_variables"  : ["VECTOR_TO_UPWIND_ELEMENT"],
-                "input_file_name"  : "transonic_upwind_vector_potential_flow_field_test_results.json",
-                "model_part_name"  : "MainModelPart.Parts_Parts_Auto1",
-                "tolerance"            : 1e-9,
-                "relative_tolerance"   : 1e-12,
-                "time_frequency"   : -2
-            }
         }]
     },
     "_print_output_process_list" : [
@@ -116,11 +102,7 @@
         "process_name"          : "JsonOutputProcess",
         "Parameters"            : {
             "output_variables" : ["VELOCITY_POTENTIAL"],
-<<<<<<< HEAD
-            "output_file_name" : "transonic_velocity_potential_flow_field_test_results.json",
-=======
             "output_file_name" : "transonic_velocity_potential_flow_field_mach_072_test_results.json",
->>>>>>> 2691b8ec
             "model_part_name"  : "MainModelPart.Parts_Parts_Auto1",
             "time_frequency"   : -2
         }
