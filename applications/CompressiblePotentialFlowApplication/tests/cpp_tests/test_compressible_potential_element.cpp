--- conflicted
+++ resolved
@@ -36,7 +36,6 @@
 
     void GenerateElement(ModelPart& rModelPart)
     {
-<<<<<<< HEAD
 		// Variables addition
 		rModelPart.AddNodalSolutionStepVariable(VELOCITY_POTENTIAL);
 		rModelPart.AddNodalSolutionStepVariable(AUXILIARY_VELOCITY_POTENTIAL);
@@ -161,21 +160,6 @@
 		rModelPart.CreateNewCondition("IncompressiblePotentialWallCondition2D2N", 4, condNodes4, pProp);
 		rModelPart.CreateNewCondition("IncompressiblePotentialWallCondition2D2N", 5, condNodes5, pProp);
 		rModelPart.CreateNewCondition("IncompressiblePotentialWallCondition2D2N", 6, condNodes6, pProp);
-=======
-      // Variables addition
-      rModelPart.AddNodalSolutionStepVariable(VELOCITY_POTENTIAL);
-      rModelPart.AddNodalSolutionStepVariable(AUXILIARY_VELOCITY_POTENTIAL);
-
-      // Set the element properties
-      Properties::Pointer pElemProp = rModelPart.pGetProperties(0);
-
-      // Geometry creation
-      rModelPart.CreateNewNode(1, 0.0, 0.0, 0.0);
-      rModelPart.CreateNewNode(2, 1.0, 0.0, 0.0);
-      rModelPart.CreateNewNode(3, 1.0, 1.0, 0.0);
-      std::vector<ModelPart::IndexType> elemNodes{ 1, 2, 3 };
-      rModelPart.CreateNewElement("CompressiblePotentialFlowElement2D3N", 1, elemNodes, pElemProp);
->>>>>>> 46b8f070
     }
 	void SolveCutElement(ModelPart& model_part)
 	{
@@ -209,7 +193,7 @@
 		}
 		pElement -> GetValue(ELEMENTAL_DISTANCES) = distances;
 		pElement -> Set(MARKER);
-
+	pElement -> SetValue(WAKE,true);
 		// Compute RHS and LHS
 		Vector RHS = ZeroVector(6);
     	Vector RHS_cond = ZeroVector(6);
@@ -218,9 +202,11 @@
 		Vector vinf = ZeroVector(3);
 		vinf(0)=1.0;
     	vinf(1)=1.0;
-		
+		std::cout<<"hey"<<std::endl;
 		pElement->CalculateLocalSystem(LHS, RHS, model_part.GetProcessInfo());
-
+		KRATOS_WATCH(LHS);
+		KRATOS_WATCH(RHS);
+std::cout<<"hey2 	"<<std::endl;
 		for (unsigned int i_cond=1; i_cond<4;i_cond++){			
 			Condition::Pointer pCondition = model_part.pGetCondition(i_cond);
 			Matrix lhs = ZeroMatrix(2,2);
@@ -247,9 +233,7 @@
 				}
      		}
 		}
-		KRATOS_WATCH(LHS);
-
-		KRATOS_WATCH(RHS);
+
 	
     	KRATOS_WATCH(RHS_cond);
 
@@ -509,7 +493,6 @@
 		// Define the nodal values
 		Vector potential(3);
 
-<<<<<<< HEAD
 		for (unsigned int i = 0; i < 3; i++){
 			potential(i) = pElement -> GetGeometry()[i].X()+pElement->GetGeometry()[i].Y();
 		}
@@ -522,10 +505,6 @@
 		// Compute RHS and LHS
 		Vector RHS = ZeroVector(3);
 		Vector RHS_cond = ZeroVector(3);
-=======
-      for (unsigned int i = 0; i < 3; i++)
-        pElement->GetGeometry()[i].FastGetSolutionStepValue(VELOCITY_POTENTIAL) = potential(i);
->>>>>>> 46b8f070
 
 		Matrix LHS = ZeroMatrix(3, 3);
 
