{
    "problem_data"                     : {
        "problem_name"    : "naca0012",
        "parallel_type"   : "OpenMP",
        "echo_level"      : 0,
        "start_time"      : 0.0,
        "end_time"        : 1
    },
    "solver_settings"                  : {
        "solver_type"            : "potential_flow",
        "domain_size"     : 2,
        "model_part_name" : "MainModelPart",
        "model_import_settings"  : {
            "input_type"     : "mdpa",
            "input_filename" : "naca0012_small"
        },
        "maximum_iterations"     : 10,
        "echo_level"             : 0,
        "volume_model_part_name" : "Parts_Parts_Auto1",
        "skin_parts"             : ["PotentialWallCondition2D_Far_field_Auto1","Body2D_Body"],
        "no_skin_parts"          : [],
        "linear_solver_settings"  : {
            "solver_type"             : "ExternalSolversApplication.super_lu",
            "verbosity"               : 0
        }
    },
    "processes" : {
        "initial_conditions_process_list"  : [],
        "boundary_conditions_process_list" : [{
            "python_module" : "apply_far_field_process",
            "kratos_module" : "KratosMultiphysics.CompressiblePotentialFlowApplication",
            "process_name"  : "FarFieldProcess",
            "Parameters"    : {
                "model_part_name"   : "MainModelPart.PotentialWallCondition2D_Far_field_Auto1",
<<<<<<< HEAD
                "inlet_potential"         : 1.0,
                "free_stream_velocity" : [10.0,0.0,0.0]
=======
                "angle_of_attack": 0.0,
                "mach_infinity": 0.02941176471,
                "inlet_phi"         : 1.0
>>>>>>> 97492b6b
            }
        },{
            "python_module" : "define_wake_process_2d",
            "kratos_module" : "KratosMultiphysics.CompressiblePotentialFlowApplication",
            "process_name"  : "DefineWakeProcess",
            "Parameters"    : {
                "model_part_name" : "MainModelPart.Body2D_Body",
                "wake_direction"  : [1.0,0.0,0.0],
                "epsilon"         : 1e-9
            }
        },{
            "python_module" : "compute_lift_process",
            "kratos_module" : "KratosMultiphysics.CompressiblePotentialFlowApplication",
            "process_name"  : "ComputeLiftProcess3D",
            "Parameters"    : {
                "model_part_name" : "MainModelPart.Body2D_Body",
<<<<<<< HEAD
                "free_stream_velocity" : [10.0,0.0,0.0],
                "create_output_file": false
=======
                "moment_reference_point" : [0.0,0.0,0.0]
>>>>>>> 97492b6b
            }
        }],
        "list_other_processes" :[{
            "kratos_module" : "KratosMultiphysics.HDF5Application",
            "python_module" : "single_mesh_primal_output_process",
            "help"          : "",
            "process_name"  : "",
            "Parameters" : {
                "model_part_name" : "MainModelPart",
                "file_settings" : {
                    "file_access_mode" : "truncate"
                },

                "nodal_solution_step_data_settings" : {
                    "list_of_variables": ["VELOCITY_POTENTIAL", "AUXILIARY_VELOCITY_POTENTIAL"]
                },
                "output_time_settings" :{
                    "step_frequency": 1
                }
            }
<<<<<<< HEAD
=======
        },{
            "python_module"   : "from_json_check_result_process",
            "kratos_module" : "KratosMultiphysics",
            "help"                  : "",
            "process_name"          : "FromJsonCheckResultProcess",
            "Parameters"            : {
                "check_variables"  : ["VELOCITY_POTENTIAL"],
                "input_file_name"  : "incompressible_velocity_potential_flow_field_test_results.json",
                "model_part_name"  : "MainModelPart.Parts_Parts_Auto1",
                "tolerance"            : 1e-9,
                "relative_tolerance"   : 1e-12,
                "time_frequency"   : -2
            }
>>>>>>> 97492b6b
        }]
    }
}<|MERGE_RESOLUTION|>--- conflicted
+++ resolved
@@ -32,14 +32,9 @@
             "process_name"  : "FarFieldProcess",
             "Parameters"    : {
                 "model_part_name"   : "MainModelPart.PotentialWallCondition2D_Far_field_Auto1",
-<<<<<<< HEAD
-                "inlet_potential"         : 1.0,
-                "free_stream_velocity" : [10.0,0.0,0.0]
-=======
                 "angle_of_attack": 0.0,
                 "mach_infinity": 0.02941176471,
                 "inlet_phi"         : 1.0
->>>>>>> 97492b6b
             }
         },{
             "python_module" : "define_wake_process_2d",
@@ -56,12 +51,7 @@
             "process_name"  : "ComputeLiftProcess3D",
             "Parameters"    : {
                 "model_part_name" : "MainModelPart.Body2D_Body",
-<<<<<<< HEAD
-                "free_stream_velocity" : [10.0,0.0,0.0],
-                "create_output_file": false
-=======
                 "moment_reference_point" : [0.0,0.0,0.0]
->>>>>>> 97492b6b
             }
         }],
         "list_other_processes" :[{
@@ -82,8 +72,6 @@
                     "step_frequency": 1
                 }
             }
-<<<<<<< HEAD
-=======
         },{
             "python_module"   : "from_json_check_result_process",
             "kratos_module" : "KratosMultiphysics",
@@ -97,7 +85,6 @@
                 "relative_tolerance"   : 1e-12,
                 "time_frequency"   : -2
             }
->>>>>>> 97492b6b
         }]
     }
 }