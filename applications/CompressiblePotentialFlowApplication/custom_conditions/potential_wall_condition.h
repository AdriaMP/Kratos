//    |  /           |
//    ' /   __| _` | __|  _ \   __|
//    . \  |   (   | |   (   |\__ `
//   _|\_\_|  \__,_|\__|\___/ ____/
//                   Multi-Physics
//
//  License:		 BSD License
//					 Kratos default license: kratos/license.txt
//
//  Main authors:    Inigo Lopez and Riccardo Rossi
//

#ifndef KRATOS_POTENTIAL_WALL_CONDITION_H
#define KRATOS_POTENTIAL_WALL_CONDITION_H

// System includes
#include <string>
#include <iostream>

#include "includes/kratos_flags.h"
#include "includes/deprecated_variables.h"

// External includes

// Project includes
#include "includes/define.h"
#include "includes/serializer.h"
#include "includes/condition.h"
#include "includes/process_info.h"
#include "includes/cfd_variables.h"

// Application includes
#include "compressible_potential_flow_application_variables.h"

namespace Kratos
{
///@addtogroup FluidDynamicsApplication
///@{

///@name Kratos Globals
///@{

///@}
///@name Type Definitions
///@{

///@}
///@name  Enum's
///@{

///@}
///@name  Functions
///@{

///@}
///@name Kratos Classes
///@{

/// Implements a wall condition for the potential flow formulation
template <unsigned int TDim, unsigned int TNumNodes = TDim>
class PotentialWallCondition : public Condition
{
public:
    ///@name Type Definitions
    ///@{

    /// Pointer definition of PotentialWallCondition
    KRATOS_CLASS_POINTER_DEFINITION(PotentialWallCondition);

    typedef Node<3> NodeType;

    typedef Properties PropertiesType;

    typedef Geometry<NodeType> GeometryType;

    typedef Geometry<NodeType>::PointsArrayType NodesArrayType;

    typedef Vector VectorType;

    typedef Matrix MatrixType;

    typedef std::size_t IndexType;

    typedef std::size_t SizeType;

    typedef std::vector<std::size_t> EquationIdVectorType;

    typedef std::vector<Dof<double>::Pointer> DofsVectorType;

    typedef PointerVectorSet<Dof<double>, IndexedObject> DofsArrayType;

    typedef Element::WeakPointer ElementWeakPointerType;

    typedef Element::Pointer ElementPointerType;

    typedef Element::WeakPointer ElementWeakPointerType;
    
    typedef Element::Pointer ElementPointerType;

    ///@}
    ///@name Life Cycle
    ///@{

    /// Default constructor.
    /** Admits an Id as a parameter.
      @param NewId Index for the new condition
      */
    explicit PotentialWallCondition(IndexType NewId = 0) : Condition(NewId)
    {
    }

    /// Constructor using an array of nodes
    /**
     @param NewId Index of the new condition
     @param ThisNodes An array containing the nodes of the new condition
     */
    PotentialWallCondition(IndexType NewId, const NodesArrayType& ThisNodes)
        : Condition(NewId, ThisNodes)
    {
    }

    /// Constructor using Geometry
    /**
     @param NewId Index of the new condition
     @param pGeometry Pointer to a geometry object
     */
    PotentialWallCondition(IndexType NewId, GeometryType::Pointer pGeometry)
        : Condition(NewId, pGeometry)
    {
    }

    /// Constructor using Properties
    /**
     @param NewId Index of the new element
     @param pGeometry Pointer to a geometry object
     @param pProperties Pointer to the element's properties
     */
    PotentialWallCondition(IndexType NewId,
                           GeometryType::Pointer pGeometry,
                           PropertiesType::Pointer pProperties)
        : Condition(NewId, pGeometry, pProperties)
    {
    }

    /// Copy constructor
    PotentialWallCondition(PotentialWallCondition const& rOther) = delete;

    /// Move constructor
    PotentialWallCondition(PotentialWallCondition&& rOther) = delete;

    /// Destructor.
    ~PotentialWallCondition() override
    {
    }

    ///@}
    ///@name Operators
    ///@{

    /// Assignment operator.
    PotentialWallCondition& operator=(PotentialWallCondition const& rOther)
    {
        Condition::operator=(rOther);
<<<<<<< HEAD
        mInitializeWasPerformed = rOther.mInitializeWasPerformed;
		mpElement = rOther.mpElement;
=======
        return *this;
    }

    /// Move operator.
    PotentialWallCondition& operator=(PotentialWallCondition&& rOther)
    {
        Condition::operator=(rOther);
>>>>>>> 46c73754
        return *this;
    }

    ///@}
    ///@name Operations
    ///@{

    Condition::Pointer Create(IndexType NewId,
                              NodesArrayType const& ThisNodes,
                              PropertiesType::Pointer pProperties) const override;

    Condition::Pointer Create(IndexType NewId,
                              Condition::GeometryType::Pointer pGeom,
                              PropertiesType::Pointer pProperties) const override;

    Condition::Pointer Clone(IndexType NewId, NodesArrayType const& rThisNodes) const override;

<<<<<<< HEAD
    /// Find the condition's parent element.
	void Initialize() override
	{
        KRATOS_TRY;

        if(this->Id()==1)
        {
            std::cout << "Condition = " << this->Id()  << std::endl;
            std::cout << "mInitializeWasPerformed = " << mInitializeWasPerformed  << std::endl;
        }
        
        //std::cout << "Condition = " << this->Id()  << std::endl;

		const array_1d<double,3>& rNormal = this->GetValue(NORMAL);
		if (norm_2(rNormal) == 0.0)
		  {
		    std::cout << "error on condition -> " << this->Id() << std::endl;
		    KRATOS_THROW_ERROR(std::logic_error, "NORMAL must be calculated before using this condition","");
		  }

		if (mInitializeWasPerformed)
		{
            std::cout << "Returning early"  << std::endl;
            std::cout << "Condition = " << this->Id()  << std::endl;
			return;
		}

		mInitializeWasPerformed = true;

		double EdgeLength;
		array_1d<double,3> Edge;
		GeometryType& rGeom = this->GetGeometry();
		WeakPointerVector<Element> ElementCandidates;
		for (SizeType i = 0; i < TDim; i++)
		{
			WeakPointerVector<Element>& rNodeElementCandidates = rGeom[i].GetValue(NEIGHBOUR_ELEMENTS);
			for (SizeType j = 0; j < rNodeElementCandidates.size(); j++)
			{
				ElementCandidates.push_back(rNodeElementCandidates(j));
			}
		}

		std::vector<IndexType> NodeIds(TNumNodes), ElementNodeIds;

		for (SizeType i=0; i < TNumNodes; i++)
		{
			NodeIds[i] = rGeom[i].Id();
		}

        std::sort(NodeIds.begin(), NodeIds.end());
        
        if(this->Id()==1)
        {
            std::cout << "Condition = " << this->Id()  << std::endl;
            std::cout << "ElementCandidates.size() = " << ElementCandidates.size()  << std::endl;
        }

		for (SizeType i=0; i < ElementCandidates.size(); i++)
		{
			GeometryType& rElemGeom = ElementCandidates[i].GetGeometry();
			ElementNodeIds.resize(rElemGeom.PointsNumber());

			for (SizeType j=0; j < rElemGeom.PointsNumber(); j++)
			{
				ElementNodeIds[j] = rElemGeom[j].Id();
			}

			std::sort(ElementNodeIds.begin(), ElementNodeIds.end());

			if ( std::includes(ElementNodeIds.begin(), ElementNodeIds.end(), NodeIds.begin(), NodeIds.end()) )
			{
                mpElement = ElementCandidates(i);
                // if(mpElement.lock() == 0)
                // {
                //     std::cout << "Condition = " << this->Id()  << std::endl;
                //     std::cout << mpElement.lock() << std::endl;
                // }
                // std::cout << "Condition = " << this->Id()  << std::endl;
                // std::cout << mpElement.lock() << std::endl;
                if(this->Id()==1)
                {
                    std::cout << "Condition = " << this->Id()  << std::endl;
                    std::cout << mpElement.lock() << std::endl;
                }
                

				Edge = rElemGeom[1].Coordinates() - rElemGeom[0].Coordinates();
				mMinEdgeLength = Edge[0]*Edge[0];
				for (SizeType d=1; d < TDim; d++)
				{
					mMinEdgeLength += Edge[d]*Edge[d];
				}

				for (SizeType j=2; j < rElemGeom.PointsNumber(); j++)
				{
					for (SizeType k=0; k < j; k++)
					{
						Edge = rElemGeom[j].Coordinates() - rElemGeom[k].Coordinates();
						EdgeLength = Edge[0]*Edge[0];

						for (SizeType d = 1; d < TDim; d++)
						{
							EdgeLength += Edge[d]*Edge[d];
						}

						mMinEdgeLength = (EdgeLength < mMinEdgeLength) ? EdgeLength : mMinEdgeLength;
					}
				}
				mMinEdgeLength = sqrt(mMinEdgeLength);
				return;
			}
		}

		std::cout << "error in condition -> " << this->Id() << std::endl;
		KRATOS_THROW_ERROR(std::logic_error, "Condition cannot find parent element","");
		KRATOS_CATCH("");
	}

=======
    // Find the condition's parent element.
    void Initialize() override;
>>>>>>> 46c73754

    void CalculateLeftHandSide(MatrixType& rLeftHandSideMatrix,
                               ProcessInfo& rCurrentProcessInfo) override;

    void CalculateLocalSystem(MatrixType& rLeftHandSideMatrix,
<<<<<<< HEAD
                                      VectorType& rRightHandSideVector,
                                      ProcessInfo& rCurrentProcessInfo) override
    {
        ElementPointerType pElem = pGetElement();

        double density = rCurrentProcessInfo[DENSITY];

        if(!pElem->Is(MARKER))//normal element
        {
            if (rLeftHandSideMatrix.size1() != TNumNodes)
                rLeftHandSideMatrix.resize(TNumNodes,TNumNodes,false);
            if (rRightHandSideVector.size() != TNumNodes)
                rRightHandSideVector.resize(TNumNodes,false);
            rLeftHandSideMatrix.clear();

            array_1d<double,3> An;
            if(TDim == 2) CalculateNormal2D(An);
            else CalculateNormal3D(An);

            const array_1d<double,3>& v = this->GetValue(VELOCITY);
            const double value = density*inner_prod(v, An)/static_cast<double>(TNumNodes);

            for(unsigned int i=0; i<TNumNodes; ++i)
            {
                rRightHandSideVector[i] = value;
            }

        }
        else if(pElem->Is(MARKER))//wake condition
        {
            // if (rLeftHandSideMatrix.size1() != TNumNodes)
            //     rLeftHandSideMatrix.resize(TNumNodes,TNumNodes,false);
            // if (rRightHandSideVector.size() != TNumNodes)
            //     rRightHandSideVector.resize(TNumNodes,false);
            // rLeftHandSideMatrix.clear();

            // array_1d<double,3> An;
            // if(TDim == 2) CalculateNormal2D(An);
            // else CalculateNormal3D(An);

            // const array_1d<double,3>& v = this->GetValue(VELOCITY);
            // const double value = density*inner_prod(v, An)/static_cast<double>(TNumNodes);

            // for(unsigned int i=0; i<TNumNodes; ++i)
            // {
            //     rRightHandSideVector[i] = value;
            // }

            if (rLeftHandSideMatrix.size1() !=2* TNumNodes)
                rLeftHandSideMatrix.resize(2*TNumNodes,2*TNumNodes,false);
            if (rRightHandSideVector.size() != 2*TNumNodes)
                rRightHandSideVector.resize(2*TNumNodes,false);
            rLeftHandSideMatrix.clear();            

            array_1d<double,3> An;
            if(TDim == 2) CalculateNormal2D(An);
            else CalculateNormal3D(An);

            const array_1d<double,3>& v = this->GetValue(VELOCITY);
            const double value = density*inner_prod(v, An)/static_cast<double>(TNumNodes);

            //std::cout << "WAKE COJNDITION! THERE SHOULD BE ONLY TWO = " << this->Id()  << std::endl;
            // for(unsigned int i=0; i<2*TNumNodes; ++i)
            // {
            //     rRightHandSideVector[i] = value;
            //     std::cout << "value = " << value  << std::endl;
            // }

            array_1d<double,TNumNodes> distances;
            GetWakeDistances(distances);

            //positive part
            for (unsigned int i = 0; i < TNumNodes; i++)
            {
                if(distances[i] > 0)
                    rRightHandSideVector[i] = 0;//value;
                else
                    rRightHandSideVector[i] = 0;
            }

            //negative part - sign is opposite to the previous case
            for (unsigned int i = 0; i < TNumNodes; i++)
            {
                if(distances[i] < 0)
                    rRightHandSideVector[TNumNodes+i] = 0;//value;
                else
                    rRightHandSideVector[TNumNodes+i] = 0;
            }

            // for(unsigned int i=0; i<2*TNumNodes; ++i)
            // {
            //     std::cout << "rRightHandSideVector[i] = " << rRightHandSideVector[i]  << std::endl;
            // }

        }
    }


    /// Check that all data required by this condition is available and reasonable
    int Check(const ProcessInfo& rCurrentProcessInfo) override
    {
        KRATOS_TRY;

        int Check = Condition::Check(rCurrentProcessInfo); // Checks id > 0 and area > 0

        if (Check != 0)
        {
            return Check;
        }
        else
        {
            // Check that all required variables have been registered
            if(POSITIVE_FACE_PRESSURE.Key() == 0)
                KRATOS_ERROR << "POSITIVE_FACE_PRESSURE Key is 0. Check if the application was correctly registered.";
            if(NEGATIVE_FACE_PRESSURE.Key() == 0)
                KRATOS_ERROR << "NEGATIVE_FACE_PRESSURE Key is 0. Check if the application was correctly registered.";

            // Checks on nodes

            // Check that the element's nodes contain all required SolutionStepData and Degrees of freedom
            for(unsigned int i=0; i<this->GetGeometry().size(); ++i)
            {

                if(this->GetGeometry()[i].SolutionStepsDataHas(POSITIVE_FACE_PRESSURE) == false)
                    KRATOS_ERROR << "missing POSITIVE_FACE_PRESSURE variable on solution step data for node " << this->GetGeometry()[i].Id();
                if(this->GetGeometry()[i].SolutionStepsDataHas(NEGATIVE_FACE_PRESSURE) == false)
                    KRATOS_ERROR << "missing NEGATIVE_FACE_PRESSURE variable on solution step data for node " << this->GetGeometry()[i].Id();


                return Check;
            }
        }
        return 0;

            KRATOS_CATCH("");
        }


        /// Provides the global indices for each one of this element's local rows.
        /** This determines the elemental equation ID vector for all elemental DOFs
         * @param rResult A vector containing the global Id of each row
         * @param rCurrentProcessInfo the current process info object (unused)
         */
        void EquationIdVector(EquationIdVectorType& rResult,
                                      ProcessInfo& rCurrentProcessInfo) override
        {
            ElementPointerType pElem = pGetElement();

            if(!pElem->Is(MARKER))//normal element
            {
                if (rResult.size() != TNumNodes)
                    rResult.resize(TNumNodes, false);

                for (unsigned int i = 0; i < TNumNodes; i++)
                    rResult[i] = GetGeometry()[i].GetDof(POSITIVE_FACE_PRESSURE).EquationId();

            }
            else
            {
                if (rResult.size() != 2*TNumNodes)
                    rResult.resize(2*TNumNodes, false);

                array_1d<double,TNumNodes> distances;
                GetWakeDistances(distances);

                //positive part
                for (unsigned int i = 0; i < TNumNodes; i++)
                {
                    if(distances[i] > 0)
                        rResult[i] = GetGeometry()[i].GetDof(POSITIVE_FACE_PRESSURE).EquationId();
                    else
                        rResult[i] = GetGeometry()[i].GetDof(NEGATIVE_FACE_PRESSURE).EquationId();
                }

                //negative part - sign is opposite to the previous case
                for (unsigned int i = 0; i < TNumNodes; i++)
                {
                    if(distances[i] < 0)
                        rResult[TNumNodes+i] = GetGeometry()[i].GetDof(POSITIVE_FACE_PRESSURE).EquationId();
                    else
                        rResult[TNumNodes+i] = GetGeometry()[i].GetDof(NEGATIVE_FACE_PRESSURE).EquationId();
                }
            }

            
        }
=======
                              VectorType& rRightHandSideVector,
                              ProcessInfo& rCurrentProcessInfo) override;

    void EquationIdVector(EquationIdVectorType& rResult,
                          ProcessInfo& rCurrentProcessInfo) override;

    void GetDofList(DofsVectorType& ConditionDofList, ProcessInfo& CurrentProcessInfo) override;
>>>>>>> 46c73754

    void FinalizeSolutionStep(ProcessInfo& rCurrentProcessInfo) override;

<<<<<<< HEAD
        /// Returns a list of the element's Dofs
        /**
         * @param ElementalDofList the list of DOFs
         * @param rCurrentProcessInfo the current process info instance
         */
        void GetDofList(DofsVectorType& ConditionDofList,
                                ProcessInfo& CurrentProcessInfo) override
        {
             ElementPointerType pElem = pGetElement();

            if(!pElem->Is(MARKER))//normal element
            {            
                if (ConditionDofList.size() != TNumNodes)
                    ConditionDofList.resize(TNumNodes);

                for (unsigned int i = 0; i < TNumNodes; i++)
                    ConditionDofList[i] = GetGeometry()[i].pGetDof(POSITIVE_FACE_PRESSURE);
            }
            else//wake element
            {
                if (ConditionDofList.size() != 2*TNumNodes)
                ConditionDofList.resize(2*TNumNodes);

                array_1d<double,TNumNodes> distances;
                GetWakeDistances(distances);

                //positive part
                for (unsigned int i = 0; i < TNumNodes; i++)
                {
                    if(distances[i] > 0)
                        ConditionDofList[i] = GetGeometry()[i].pGetDof(POSITIVE_FACE_PRESSURE);
                    else
                        ConditionDofList[i] = GetGeometry()[i].pGetDof(NEGATIVE_FACE_PRESSURE);
                }

                //negative part - sign is opposite to the previous case
                for (unsigned int i = 0; i < TNumNodes; i++)
                {
                    if(distances[i] < 0)
                        ConditionDofList[TNumNodes+i] = GetGeometry()[i].pGetDof(POSITIVE_FACE_PRESSURE);
                    else
                        ConditionDofList[TNumNodes+i] = GetGeometry()[i].pGetDof(NEGATIVE_FACE_PRESSURE);
                }
            }

        }

        void FinalizeSolutionStep(ProcessInfo& rCurrentProcessInfo)
        {
            //std::cout << "Condition = " << this->Id()  << std::endl;
            std::vector<double> rValues;
            ElementPointerType pElem = pGetElement();
            pElem->GetValueOnIntegrationPoints(PRESSURE, rValues, rCurrentProcessInfo);
            this->SetValue(PRESSURE,rValues[0]);
            pElem->SetValue(NORMAL,this->GetValue(NORMAL));
            mInitializeWasPerformed = false;
        }

        // void Finalize()
        // {
            
            
        // }





        ///@}
        ///@name Access
        ///@{


        ///@}
        ///@name Inquiry
        ///@{

=======
    ///@}
    ///@name Access
    ///@{
>>>>>>> 46c73754

    ///@}
    ///@name Inquiry
    ///@{

    int Check(const ProcessInfo& rCurrentProcessInfo) override;

    ///@}
    ///@name Input and output
    ///@{

    /// Turn back information as a string.
    std::string Info() const override;

    /// Print information about this object.
    void PrintInfo(std::ostream& rOStream) const override;

    /// Print object's data.
    void PrintData(std::ostream& rOStream) const override;

    ///@}
    ///@name Friends
    ///@{

    ///@}

protected:
<<<<<<< HEAD
        ///@name Protected static Member Variables
        ///@{


        ///@}
        ///@name Protected member Variables
        ///@{


        ///@}
        ///@name Protected Operators
        ///@{

        void GetWakeDistances(array_1d<double,TNumNodes>& distances)
        {
            for(unsigned int i = 0; i<TNumNodes; i++)
                distances[i] = GetGeometry()[i].FastGetSolutionStepValue(DISTANCE);
        }

        ///@}
        ///@name Protected Operations
        ///@{

        inline ElementPointerType pGetElement()
        {         
            // KRATOS_ERROR_IF_NOT( mpElement.lock() == 0) <<
            // "No element found for condition #" << this->Id() << std::endl;

            return mpElement.lock();
        }
=======
    ///@name Protected static Member Variables
    ///@{
>>>>>>> 46c73754

    ///@}
    ///@name Protected member Variables
    ///@{

    ///@}
    ///@name Protected Operators
    ///@{

    ///@}
    ///@name Protected Operations
    ///@{

    ///@}
    ///@name Protected  Access
    ///@{

    ///@}
    ///@name Protected Inquiry
    ///@{

    ///@}
    ///@name Protected LifeCycle
    ///@{

    ///@}

private:
<<<<<<< HEAD
        ///@name Static Member Variables
        ///@{


        ///@}
        ///@name Member Variables
        ///@{

        bool mInitializeWasPerformed = false;
        double mMinEdgeLength;
        ElementWeakPointerType mpElement;

        void CalculateNormal2D(array_1d<double,3>& An)
        {
            Geometry<Node<3> >& pGeometry = this->GetGeometry();

            An[0] =   pGeometry[1].Y() - pGeometry[0].Y();
            An[1] = - (pGeometry[1].X() - pGeometry[0].X());
            An[2] =    0.00;

        }


        void CalculateNormal3D(array_1d<double,3>& An )
        {
            Geometry<Node<3> >& pGeometry = this->GetGeometry();

            array_1d<double,3> v1,v2;
            v1[0] = pGeometry[1].X() - pGeometry[0].X();
            v1[1] = pGeometry[1].Y() - pGeometry[0].Y();
            v1[2] = pGeometry[1].Z() - pGeometry[0].Z();

            v2[0] = pGeometry[2].X() - pGeometry[0].X();
            v2[1] = pGeometry[2].Y() - pGeometry[0].Y();
            v2[2] = pGeometry[2].Z() - pGeometry[0].Z();

            MathUtils<double>::CrossProduct(An,v1,v2);
            An *= 0.5;
        }


        ///@}
        ///@name Serialization
        ///@{

        friend class Serializer;

        void save(Serializer& rSerializer) const override
        {
            KRATOS_SERIALIZE_SAVE_BASE_CLASS(rSerializer, Condition );
        }

        void load(Serializer& rSerializer) override
        {
            KRATOS_SERIALIZE_LOAD_BASE_CLASS(rSerializer, Condition );
        }
=======
    ///@name Static Member Variables
    ///@{
>>>>>>> 46c73754

    ///@}
    ///@name Member Variables
    ///@{

    bool mInitializeWasPerformed = false;
    ElementWeakPointerType mpElement;

    void CalculateNormal2D(array_1d<double, 3>& An) const;

    void CalculateNormal3D(array_1d<double, 3>& An) const;

    ///@}
    ///@name Serialization
    ///@{

    friend class Serializer;

    void save(Serializer& rSerializer) const override;

    void load(Serializer& rSerializer) override;

    ///@}
    ///@name Private Operators
    ///@{

    inline ElementPointerType pGetElement() const;

    void GetElementCandidates(WeakPointerVector<Element>& ElementCandidates,
                              const GeometryType& rGeom) const;

    void GetSortedIds(std::vector<IndexType>& Ids, const GeometryType& rGeom) const;

    void FindParentElement(std::vector<IndexType>& NodeIds,
                           std::vector<IndexType>& ElementNodeIds,
                           WeakPointerVector<Element> ElementCandidates);

    ///@}
    ///@name Private Operations
    ///@{

    ///@}
    ///@name Private  Access
    ///@{

    ///@}
    ///@name Private Inquiry
    ///@{

    ///@}
    ///@name Un accessible methods
    ///@{

    ///@}

}; // Class PotentialWallCondition

///@}

///@name Type Definitions
///@{

///@}
///@name Input and output
///@{

/// input stream function
template <unsigned int TDim, unsigned int TNumNodes>
inline std::istream& operator>>(std::istream& rIStream,
                                PotentialWallCondition<TDim, TNumNodes>& rThis)
{
    return rIStream;
}

/// output stream function
template <unsigned int TDim, unsigned int TNumNodes>
inline std::ostream& operator<<(std::ostream& rOStream,
                                const PotentialWallCondition<TDim, TNumNodes>& rThis)
{
    rThis.PrintInfo(rOStream);
    rOStream << std::endl;
    rThis.PrintData(rOStream);

    return rOStream;
}

///@}

///@} addtogroup block

} // namespace Kratos.

#endif // KRATOS_POTENTIAL_WALL_CONDITION_H<|MERGE_RESOLUTION|>--- conflicted
+++ resolved
@@ -161,10 +161,6 @@
     PotentialWallCondition& operator=(PotentialWallCondition const& rOther)
     {
         Condition::operator=(rOther);
-<<<<<<< HEAD
-        mInitializeWasPerformed = rOther.mInitializeWasPerformed;
-		mpElement = rOther.mpElement;
-=======
         return *this;
     }
 
@@ -172,7 +168,6 @@
     PotentialWallCondition& operator=(PotentialWallCondition&& rOther)
     {
         Condition::operator=(rOther);
->>>>>>> 46c73754
         return *this;
     }
 
@@ -190,322 +185,13 @@
 
     Condition::Pointer Clone(IndexType NewId, NodesArrayType const& rThisNodes) const override;
 
-<<<<<<< HEAD
-    /// Find the condition's parent element.
-	void Initialize() override
-	{
-        KRATOS_TRY;
-
-        if(this->Id()==1)
-        {
-            std::cout << "Condition = " << this->Id()  << std::endl;
-            std::cout << "mInitializeWasPerformed = " << mInitializeWasPerformed  << std::endl;
-        }
-        
-        //std::cout << "Condition = " << this->Id()  << std::endl;
-
-		const array_1d<double,3>& rNormal = this->GetValue(NORMAL);
-		if (norm_2(rNormal) == 0.0)
-		  {
-		    std::cout << "error on condition -> " << this->Id() << std::endl;
-		    KRATOS_THROW_ERROR(std::logic_error, "NORMAL must be calculated before using this condition","");
-		  }
-
-		if (mInitializeWasPerformed)
-		{
-            std::cout << "Returning early"  << std::endl;
-            std::cout << "Condition = " << this->Id()  << std::endl;
-			return;
-		}
-
-		mInitializeWasPerformed = true;
-
-		double EdgeLength;
-		array_1d<double,3> Edge;
-		GeometryType& rGeom = this->GetGeometry();
-		WeakPointerVector<Element> ElementCandidates;
-		for (SizeType i = 0; i < TDim; i++)
-		{
-			WeakPointerVector<Element>& rNodeElementCandidates = rGeom[i].GetValue(NEIGHBOUR_ELEMENTS);
-			for (SizeType j = 0; j < rNodeElementCandidates.size(); j++)
-			{
-				ElementCandidates.push_back(rNodeElementCandidates(j));
-			}
-		}
-
-		std::vector<IndexType> NodeIds(TNumNodes), ElementNodeIds;
-
-		for (SizeType i=0; i < TNumNodes; i++)
-		{
-			NodeIds[i] = rGeom[i].Id();
-		}
-
-        std::sort(NodeIds.begin(), NodeIds.end());
-        
-        if(this->Id()==1)
-        {
-            std::cout << "Condition = " << this->Id()  << std::endl;
-            std::cout << "ElementCandidates.size() = " << ElementCandidates.size()  << std::endl;
-        }
-
-		for (SizeType i=0; i < ElementCandidates.size(); i++)
-		{
-			GeometryType& rElemGeom = ElementCandidates[i].GetGeometry();
-			ElementNodeIds.resize(rElemGeom.PointsNumber());
-
-			for (SizeType j=0; j < rElemGeom.PointsNumber(); j++)
-			{
-				ElementNodeIds[j] = rElemGeom[j].Id();
-			}
-
-			std::sort(ElementNodeIds.begin(), ElementNodeIds.end());
-
-			if ( std::includes(ElementNodeIds.begin(), ElementNodeIds.end(), NodeIds.begin(), NodeIds.end()) )
-			{
-                mpElement = ElementCandidates(i);
-                // if(mpElement.lock() == 0)
-                // {
-                //     std::cout << "Condition = " << this->Id()  << std::endl;
-                //     std::cout << mpElement.lock() << std::endl;
-                // }
-                // std::cout << "Condition = " << this->Id()  << std::endl;
-                // std::cout << mpElement.lock() << std::endl;
-                if(this->Id()==1)
-                {
-                    std::cout << "Condition = " << this->Id()  << std::endl;
-                    std::cout << mpElement.lock() << std::endl;
-                }
-                
-
-				Edge = rElemGeom[1].Coordinates() - rElemGeom[0].Coordinates();
-				mMinEdgeLength = Edge[0]*Edge[0];
-				for (SizeType d=1; d < TDim; d++)
-				{
-					mMinEdgeLength += Edge[d]*Edge[d];
-				}
-
-				for (SizeType j=2; j < rElemGeom.PointsNumber(); j++)
-				{
-					for (SizeType k=0; k < j; k++)
-					{
-						Edge = rElemGeom[j].Coordinates() - rElemGeom[k].Coordinates();
-						EdgeLength = Edge[0]*Edge[0];
-
-						for (SizeType d = 1; d < TDim; d++)
-						{
-							EdgeLength += Edge[d]*Edge[d];
-						}
-
-						mMinEdgeLength = (EdgeLength < mMinEdgeLength) ? EdgeLength : mMinEdgeLength;
-					}
-				}
-				mMinEdgeLength = sqrt(mMinEdgeLength);
-				return;
-			}
-		}
-
-		std::cout << "error in condition -> " << this->Id() << std::endl;
-		KRATOS_THROW_ERROR(std::logic_error, "Condition cannot find parent element","");
-		KRATOS_CATCH("");
-	}
-
-=======
     // Find the condition's parent element.
     void Initialize() override;
->>>>>>> 46c73754
 
     void CalculateLeftHandSide(MatrixType& rLeftHandSideMatrix,
                                ProcessInfo& rCurrentProcessInfo) override;
 
     void CalculateLocalSystem(MatrixType& rLeftHandSideMatrix,
-<<<<<<< HEAD
-                                      VectorType& rRightHandSideVector,
-                                      ProcessInfo& rCurrentProcessInfo) override
-    {
-        ElementPointerType pElem = pGetElement();
-
-        double density = rCurrentProcessInfo[DENSITY];
-
-        if(!pElem->Is(MARKER))//normal element
-        {
-            if (rLeftHandSideMatrix.size1() != TNumNodes)
-                rLeftHandSideMatrix.resize(TNumNodes,TNumNodes,false);
-            if (rRightHandSideVector.size() != TNumNodes)
-                rRightHandSideVector.resize(TNumNodes,false);
-            rLeftHandSideMatrix.clear();
-
-            array_1d<double,3> An;
-            if(TDim == 2) CalculateNormal2D(An);
-            else CalculateNormal3D(An);
-
-            const array_1d<double,3>& v = this->GetValue(VELOCITY);
-            const double value = density*inner_prod(v, An)/static_cast<double>(TNumNodes);
-
-            for(unsigned int i=0; i<TNumNodes; ++i)
-            {
-                rRightHandSideVector[i] = value;
-            }
-
-        }
-        else if(pElem->Is(MARKER))//wake condition
-        {
-            // if (rLeftHandSideMatrix.size1() != TNumNodes)
-            //     rLeftHandSideMatrix.resize(TNumNodes,TNumNodes,false);
-            // if (rRightHandSideVector.size() != TNumNodes)
-            //     rRightHandSideVector.resize(TNumNodes,false);
-            // rLeftHandSideMatrix.clear();
-
-            // array_1d<double,3> An;
-            // if(TDim == 2) CalculateNormal2D(An);
-            // else CalculateNormal3D(An);
-
-            // const array_1d<double,3>& v = this->GetValue(VELOCITY);
-            // const double value = density*inner_prod(v, An)/static_cast<double>(TNumNodes);
-
-            // for(unsigned int i=0; i<TNumNodes; ++i)
-            // {
-            //     rRightHandSideVector[i] = value;
-            // }
-
-            if (rLeftHandSideMatrix.size1() !=2* TNumNodes)
-                rLeftHandSideMatrix.resize(2*TNumNodes,2*TNumNodes,false);
-            if (rRightHandSideVector.size() != 2*TNumNodes)
-                rRightHandSideVector.resize(2*TNumNodes,false);
-            rLeftHandSideMatrix.clear();            
-
-            array_1d<double,3> An;
-            if(TDim == 2) CalculateNormal2D(An);
-            else CalculateNormal3D(An);
-
-            const array_1d<double,3>& v = this->GetValue(VELOCITY);
-            const double value = density*inner_prod(v, An)/static_cast<double>(TNumNodes);
-
-            //std::cout << "WAKE COJNDITION! THERE SHOULD BE ONLY TWO = " << this->Id()  << std::endl;
-            // for(unsigned int i=0; i<2*TNumNodes; ++i)
-            // {
-            //     rRightHandSideVector[i] = value;
-            //     std::cout << "value = " << value  << std::endl;
-            // }
-
-            array_1d<double,TNumNodes> distances;
-            GetWakeDistances(distances);
-
-            //positive part
-            for (unsigned int i = 0; i < TNumNodes; i++)
-            {
-                if(distances[i] > 0)
-                    rRightHandSideVector[i] = 0;//value;
-                else
-                    rRightHandSideVector[i] = 0;
-            }
-
-            //negative part - sign is opposite to the previous case
-            for (unsigned int i = 0; i < TNumNodes; i++)
-            {
-                if(distances[i] < 0)
-                    rRightHandSideVector[TNumNodes+i] = 0;//value;
-                else
-                    rRightHandSideVector[TNumNodes+i] = 0;
-            }
-
-            // for(unsigned int i=0; i<2*TNumNodes; ++i)
-            // {
-            //     std::cout << "rRightHandSideVector[i] = " << rRightHandSideVector[i]  << std::endl;
-            // }
-
-        }
-    }
-
-
-    /// Check that all data required by this condition is available and reasonable
-    int Check(const ProcessInfo& rCurrentProcessInfo) override
-    {
-        KRATOS_TRY;
-
-        int Check = Condition::Check(rCurrentProcessInfo); // Checks id > 0 and area > 0
-
-        if (Check != 0)
-        {
-            return Check;
-        }
-        else
-        {
-            // Check that all required variables have been registered
-            if(POSITIVE_FACE_PRESSURE.Key() == 0)
-                KRATOS_ERROR << "POSITIVE_FACE_PRESSURE Key is 0. Check if the application was correctly registered.";
-            if(NEGATIVE_FACE_PRESSURE.Key() == 0)
-                KRATOS_ERROR << "NEGATIVE_FACE_PRESSURE Key is 0. Check if the application was correctly registered.";
-
-            // Checks on nodes
-
-            // Check that the element's nodes contain all required SolutionStepData and Degrees of freedom
-            for(unsigned int i=0; i<this->GetGeometry().size(); ++i)
-            {
-
-                if(this->GetGeometry()[i].SolutionStepsDataHas(POSITIVE_FACE_PRESSURE) == false)
-                    KRATOS_ERROR << "missing POSITIVE_FACE_PRESSURE variable on solution step data for node " << this->GetGeometry()[i].Id();
-                if(this->GetGeometry()[i].SolutionStepsDataHas(NEGATIVE_FACE_PRESSURE) == false)
-                    KRATOS_ERROR << "missing NEGATIVE_FACE_PRESSURE variable on solution step data for node " << this->GetGeometry()[i].Id();
-
-
-                return Check;
-            }
-        }
-        return 0;
-
-            KRATOS_CATCH("");
-        }
-
-
-        /// Provides the global indices for each one of this element's local rows.
-        /** This determines the elemental equation ID vector for all elemental DOFs
-         * @param rResult A vector containing the global Id of each row
-         * @param rCurrentProcessInfo the current process info object (unused)
-         */
-        void EquationIdVector(EquationIdVectorType& rResult,
-                                      ProcessInfo& rCurrentProcessInfo) override
-        {
-            ElementPointerType pElem = pGetElement();
-
-            if(!pElem->Is(MARKER))//normal element
-            {
-                if (rResult.size() != TNumNodes)
-                    rResult.resize(TNumNodes, false);
-
-                for (unsigned int i = 0; i < TNumNodes; i++)
-                    rResult[i] = GetGeometry()[i].GetDof(POSITIVE_FACE_PRESSURE).EquationId();
-
-            }
-            else
-            {
-                if (rResult.size() != 2*TNumNodes)
-                    rResult.resize(2*TNumNodes, false);
-
-                array_1d<double,TNumNodes> distances;
-                GetWakeDistances(distances);
-
-                //positive part
-                for (unsigned int i = 0; i < TNumNodes; i++)
-                {
-                    if(distances[i] > 0)
-                        rResult[i] = GetGeometry()[i].GetDof(POSITIVE_FACE_PRESSURE).EquationId();
-                    else
-                        rResult[i] = GetGeometry()[i].GetDof(NEGATIVE_FACE_PRESSURE).EquationId();
-                }
-
-                //negative part - sign is opposite to the previous case
-                for (unsigned int i = 0; i < TNumNodes; i++)
-                {
-                    if(distances[i] < 0)
-                        rResult[TNumNodes+i] = GetGeometry()[i].GetDof(POSITIVE_FACE_PRESSURE).EquationId();
-                    else
-                        rResult[TNumNodes+i] = GetGeometry()[i].GetDof(NEGATIVE_FACE_PRESSURE).EquationId();
-                }
-            }
-
-            
-        }
-=======
                               VectorType& rRightHandSideVector,
                               ProcessInfo& rCurrentProcessInfo) override;
 
@@ -513,93 +199,12 @@
                           ProcessInfo& rCurrentProcessInfo) override;
 
     void GetDofList(DofsVectorType& ConditionDofList, ProcessInfo& CurrentProcessInfo) override;
->>>>>>> 46c73754
 
     void FinalizeSolutionStep(ProcessInfo& rCurrentProcessInfo) override;
 
-<<<<<<< HEAD
-        /// Returns a list of the element's Dofs
-        /**
-         * @param ElementalDofList the list of DOFs
-         * @param rCurrentProcessInfo the current process info instance
-         */
-        void GetDofList(DofsVectorType& ConditionDofList,
-                                ProcessInfo& CurrentProcessInfo) override
-        {
-             ElementPointerType pElem = pGetElement();
-
-            if(!pElem->Is(MARKER))//normal element
-            {            
-                if (ConditionDofList.size() != TNumNodes)
-                    ConditionDofList.resize(TNumNodes);
-
-                for (unsigned int i = 0; i < TNumNodes; i++)
-                    ConditionDofList[i] = GetGeometry()[i].pGetDof(POSITIVE_FACE_PRESSURE);
-            }
-            else//wake element
-            {
-                if (ConditionDofList.size() != 2*TNumNodes)
-                ConditionDofList.resize(2*TNumNodes);
-
-                array_1d<double,TNumNodes> distances;
-                GetWakeDistances(distances);
-
-                //positive part
-                for (unsigned int i = 0; i < TNumNodes; i++)
-                {
-                    if(distances[i] > 0)
-                        ConditionDofList[i] = GetGeometry()[i].pGetDof(POSITIVE_FACE_PRESSURE);
-                    else
-                        ConditionDofList[i] = GetGeometry()[i].pGetDof(NEGATIVE_FACE_PRESSURE);
-                }
-
-                //negative part - sign is opposite to the previous case
-                for (unsigned int i = 0; i < TNumNodes; i++)
-                {
-                    if(distances[i] < 0)
-                        ConditionDofList[TNumNodes+i] = GetGeometry()[i].pGetDof(POSITIVE_FACE_PRESSURE);
-                    else
-                        ConditionDofList[TNumNodes+i] = GetGeometry()[i].pGetDof(NEGATIVE_FACE_PRESSURE);
-                }
-            }
-
-        }
-
-        void FinalizeSolutionStep(ProcessInfo& rCurrentProcessInfo)
-        {
-            //std::cout << "Condition = " << this->Id()  << std::endl;
-            std::vector<double> rValues;
-            ElementPointerType pElem = pGetElement();
-            pElem->GetValueOnIntegrationPoints(PRESSURE, rValues, rCurrentProcessInfo);
-            this->SetValue(PRESSURE,rValues[0]);
-            pElem->SetValue(NORMAL,this->GetValue(NORMAL));
-            mInitializeWasPerformed = false;
-        }
-
-        // void Finalize()
-        // {
-            
-            
-        // }
-
-
-
-
-
-        ///@}
-        ///@name Access
-        ///@{
-
-
-        ///@}
-        ///@name Inquiry
-        ///@{
-
-=======
     ///@}
     ///@name Access
     ///@{
->>>>>>> 46c73754
 
     ///@}
     ///@name Inquiry
@@ -627,41 +232,8 @@
     ///@}
 
 protected:
-<<<<<<< HEAD
-        ///@name Protected static Member Variables
-        ///@{
-
-
-        ///@}
-        ///@name Protected member Variables
-        ///@{
-
-
-        ///@}
-        ///@name Protected Operators
-        ///@{
-
-        void GetWakeDistances(array_1d<double,TNumNodes>& distances)
-        {
-            for(unsigned int i = 0; i<TNumNodes; i++)
-                distances[i] = GetGeometry()[i].FastGetSolutionStepValue(DISTANCE);
-        }
-
-        ///@}
-        ///@name Protected Operations
-        ///@{
-
-        inline ElementPointerType pGetElement()
-        {         
-            // KRATOS_ERROR_IF_NOT( mpElement.lock() == 0) <<
-            // "No element found for condition #" << this->Id() << std::endl;
-
-            return mpElement.lock();
-        }
-=======
     ///@name Protected static Member Variables
     ///@{
->>>>>>> 46c73754
 
     ///@}
     ///@name Protected member Variables
@@ -690,67 +262,8 @@
     ///@}
 
 private:
-<<<<<<< HEAD
-        ///@name Static Member Variables
-        ///@{
-
-
-        ///@}
-        ///@name Member Variables
-        ///@{
-
-        bool mInitializeWasPerformed = false;
-        double mMinEdgeLength;
-        ElementWeakPointerType mpElement;
-
-        void CalculateNormal2D(array_1d<double,3>& An)
-        {
-            Geometry<Node<3> >& pGeometry = this->GetGeometry();
-
-            An[0] =   pGeometry[1].Y() - pGeometry[0].Y();
-            An[1] = - (pGeometry[1].X() - pGeometry[0].X());
-            An[2] =    0.00;
-
-        }
-
-
-        void CalculateNormal3D(array_1d<double,3>& An )
-        {
-            Geometry<Node<3> >& pGeometry = this->GetGeometry();
-
-            array_1d<double,3> v1,v2;
-            v1[0] = pGeometry[1].X() - pGeometry[0].X();
-            v1[1] = pGeometry[1].Y() - pGeometry[0].Y();
-            v1[2] = pGeometry[1].Z() - pGeometry[0].Z();
-
-            v2[0] = pGeometry[2].X() - pGeometry[0].X();
-            v2[1] = pGeometry[2].Y() - pGeometry[0].Y();
-            v2[2] = pGeometry[2].Z() - pGeometry[0].Z();
-
-            MathUtils<double>::CrossProduct(An,v1,v2);
-            An *= 0.5;
-        }
-
-
-        ///@}
-        ///@name Serialization
-        ///@{
-
-        friend class Serializer;
-
-        void save(Serializer& rSerializer) const override
-        {
-            KRATOS_SERIALIZE_SAVE_BASE_CLASS(rSerializer, Condition );
-        }
-
-        void load(Serializer& rSerializer) override
-        {
-            KRATOS_SERIALIZE_LOAD_BASE_CLASS(rSerializer, Condition );
-        }
-=======
     ///@name Static Member Variables
     ///@{
->>>>>>> 46c73754
 
     ///@}
     ///@name Member Variables
