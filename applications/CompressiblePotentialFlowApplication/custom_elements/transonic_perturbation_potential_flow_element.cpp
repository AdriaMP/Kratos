//    |  /           |
//    ' /   __| _` | __|  _ \   __|
//    . \  |   (   | |   (   |\__ `
//   _|\_\_|  \__,_|\__|\___/ ____/
//                   Multi-Physics
//
//  License:         BSD License
//                   Kratos default license: kratos/license.txt
//
//  Main authors:     Eloisa Baez Jones, Inigo Lopez and Riccardo Rossi
//

#include "transonic_perturbation_potential_flow_element.h"
#include "compressible_potential_flow_application_variables.h"
#include "includes/cfd_variables.h"
#include "fluid_dynamics_application_variables.h"
#include "custom_utilities/potential_flow_utilities.h"
#include "utilities/geometry_utilities.h"
#include "utilities/enrichment_utilities.h"

namespace Kratos
{
///////////////////////////////////////////////////////////////////////////////////////////////////
// Public Operations

template <int TDim, int TNumNodes>
Element::Pointer TransonicPerturbationPotentialFlowElement<TDim, TNumNodes>::Create(
    IndexType NewId,
    NodesArrayType const& ThisNodes,
    PropertiesType::Pointer pProperties) const
{
    KRATOS_TRY
    return Kratos::make_intrusive<TransonicPerturbationPotentialFlowElement>(
        NewId, GetGeometry().Create(ThisNodes), pProperties);
    KRATOS_CATCH("");
}

template <int TDim, int TNumNodes>
Element::Pointer TransonicPerturbationPotentialFlowElement<TDim, TNumNodes>::Create(
    IndexType NewId,
    GeometryType::Pointer pGeom,
    PropertiesType::Pointer pProperties) const
{
    KRATOS_TRY
    return Kratos::make_intrusive<TransonicPerturbationPotentialFlowElement>(NewId, pGeom, pProperties);
    KRATOS_CATCH("");
}

template <int TDim, int TNumNodes>
Element::Pointer TransonicPerturbationPotentialFlowElement<TDim, TNumNodes>::Clone(
    IndexType NewId,
    NodesArrayType const& ThisNodes) const
{
    KRATOS_TRY
    return Kratos::make_intrusive<TransonicPerturbationPotentialFlowElement>(
        NewId, GetGeometry().Create(ThisNodes), pGetProperties());
    KRATOS_CATCH("");
}

template <int TDim, int TNumNodes>
void TransonicPerturbationPotentialFlowElement<TDim, TNumNodes>::Initialize(const ProcessInfo& rCurrentProcessInfo)
{
    FindUpwindElement(rCurrentProcessInfo);
}

template <int TDim, int TNumNodes>
void TransonicPerturbationPotentialFlowElement<TDim, TNumNodes>::CalculateLocalSystem(
    MatrixType& rLeftHandSideMatrix,
    VectorType& rRightHandSideVector,
    ProcessInfo& rCurrentProcessInfo)
{
    CalculateRightHandSide(rRightHandSideVector,rCurrentProcessInfo);
    CalculateLeftHandSide(rLeftHandSideMatrix,rCurrentProcessInfo);
}

template <int TDim, int TNumNodes>
void TransonicPerturbationPotentialFlowElement<TDim, TNumNodes>::CalculateRightHandSide(
    VectorType& rRightHandSideVector,
    ProcessInfo& rCurrentProcessInfo)
{
    const TransonicPerturbationPotentialFlowElement& r_this = *this;
    const int wake = r_this.GetValue(WAKE);
    const int kutta = r_this.GetValue(KUTTA);

    if (wake == 0) // Normal element (non-wake) - eventually an embedded
    {
        if (this->Is(INLET))
        {
            CalculateRightHandSideInletElement(rRightHandSideVector, rCurrentProcessInfo);
        }
        else if(kutta == 0)
        {
            CalculateRightHandSideInletElement(rRightHandSideVector, rCurrentProcessInfo);
        }
        else
        {
            CalculateRightHandSideNormalElement(rRightHandSideVector, rCurrentProcessInfo);
        }
    }
    else // Wake element
    {
        CalculateRightHandSideWakeElement(rRightHandSideVector, rCurrentProcessInfo);

    }
}

template <int TDim, int TNumNodes>
void TransonicPerturbationPotentialFlowElement<TDim, TNumNodes>::CalculateLeftHandSide(
    MatrixType& rLeftHandSideMatrix,
    ProcessInfo& rCurrentProcessInfo)
{
    const TransonicPerturbationPotentialFlowElement& r_this = *this;
    const int wake = r_this.GetValue(WAKE);
    const int kutta = r_this.GetValue(KUTTA);

    if (wake == 0) // Normal element (non-wake) - eventually an embedded
    {
        if (this->Is(INLET))
        {
            CalculateLeftHandSideInletElement(rLeftHandSideMatrix, rCurrentProcessInfo);
        }
        else if (kutta == 0)
        {
            CalculateLeftHandSideInletElement(rLeftHandSideMatrix, rCurrentProcessInfo);
        }
        else
        {
            CalculateLeftHandSideNormalElement(rLeftHandSideMatrix, rCurrentProcessInfo);
        }
    }
    else // Wake element
    {
        CalculateLeftHandSideWakeElement(rLeftHandSideMatrix, rCurrentProcessInfo);
    }
}

template <int TDim, int TNumNodes>
void TransonicPerturbationPotentialFlowElement<TDim, TNumNodes>::EquationIdVector(
    EquationIdVectorType& rResult,
    ProcessInfo& CurrentProcessInfo)
{
    const TransonicPerturbationPotentialFlowElement& r_this = *this;
    const int wake = r_this.GetValue(WAKE);
    const int number_of_nodes = TNumNodes + 1;

    std::cout << "equation id vector\n";
    if (wake == 0) // Normal element
    {
        if (rResult.size() != TNumNodes)
        {
             rResult.resize(TNumNodes, false);
        }

        const int kutta = r_this.GetValue(KUTTA);

        if (kutta == 0 && this->Is(INLET))
        {
            std::cout << "GetEquationIdVectorInletElement\n";
            GetEquationIdVectorInletElement(rResult);
        }
        else if (kutta == 0 && this->IsNot(INLET))
        {
            if (rResult.size() != number_of_nodes)
            {
                rResult.resize(number_of_nodes, false);
            }

            std::cout << "GetEquationIdVectorNormalElement\n";
            GetEquationIdVectorNormalElement(rResult);
        }
        else
        {
            std::cout << "GetEquationIdVectorKuttaElement\n";
            GetEquationIdVectorKuttaElement(rResult);
        }
    }
    else // Wake element
    {
        if (rResult.size() != 2 * TNumNodes)
        {
            rResult.resize(2 * TNumNodes, false);
        }
        std::cout << "GetEquationIdVectorWakeElement\n";
        GetEquationIdVectorWakeElement(rResult);
    }
}

template <int TDim, int TNumNodes>
void TransonicPerturbationPotentialFlowElement<TDim, TNumNodes>::GetDofList(DofsVectorType& rElementalDofList,
                                                                 ProcessInfo& CurrentProcessInfo)
{
    const TransonicPerturbationPotentialFlowElement& r_this = *this;
    const int wake = r_this.GetValue(WAKE);

    if (wake == 0) // Normal element
    {
        if (rElementalDofList.size() != TNumNodes)
        {
            rElementalDofList.resize(TNumNodes);
        }

        const int kutta = r_this.GetValue(KUTTA);

        if (kutta == 0)
        {
            GetDofListNormalElement(rElementalDofList);

        }
        else
        {
            GetDofListKuttaElement(rElementalDofList);
        }
    }
    else // wake element
    {
        if (rElementalDofList.size() != 2 * TNumNodes)
        {
            rElementalDofList.resize(2 * TNumNodes);
        }

        GetDofListWakeElement(rElementalDofList);
    }
}

template <int TDim, int TNumNodes>
void TransonicPerturbationPotentialFlowElement<TDim, TNumNodes>::FinalizeSolutionStep(ProcessInfo& rCurrentProcessInfo)
{
    const bool active = Is(ACTIVE);

    const TransonicPerturbationPotentialFlowElement& r_const_this = *this;
    const int wake = r_const_this.GetValue(WAKE);

    if (wake != 0 && active == true)
    {
        ComputePotentialJump(rCurrentProcessInfo);
    }
}

///////////////////////////////////////////////////////////////////////////////////////////////////
// Inquiry

template <int TDim, int TNumNodes>
int TransonicPerturbationPotentialFlowElement<TDim, TNumNodes>::Check(const ProcessInfo& rCurrentProcessInfo)
{
    KRATOS_TRY

    // Generic geometry check
    int out = Element::Check(rCurrentProcessInfo);
    if (out != 0)
    {
        return out;
    }

    KRATOS_ERROR_IF(GetGeometry().Area() <= 0.0)
        << this->Id() << "Area cannot be less than or equal to 0" << std::endl;

    for (unsigned int i = 0; i < this->GetGeometry().size(); i++)
    {
        KRATOS_CHECK_VARIABLE_IN_NODAL_DATA(VELOCITY_POTENTIAL, this->GetGeometry()[i]);
    }

    return out;

    KRATOS_CATCH("");
}

///////////////////////////////////////////////////////////////////////////////////////////////////

template <int TDim, int TNumNodes>
void TransonicPerturbationPotentialFlowElement<TDim, TNumNodes>::GetValueOnIntegrationPoints(
    const Variable<double>& rVariable,
    std::vector<double>& rValues,
    const ProcessInfo& rCurrentProcessInfo)
{
    if (rValues.size() != 1)
    {
        rValues.resize(1);
    }
    if (rVariable == PRESSURE_COEFFICIENT)
    {
        rValues[0] = PotentialFlowUtilities::ComputePerturbationCompressiblePressureCoefficient<TDim, TNumNodes>(*this, rCurrentProcessInfo);
    }
    else if (rVariable == DENSITY)
    {
        rValues[0] = ComputeDensity(rCurrentProcessInfo);
    }
    else if (rVariable == MACH)
    {
        rValues[0] = PotentialFlowUtilities::ComputePerturbationLocalMachNumber<TDim, TNumNodes>(*this, rCurrentProcessInfo);
    }
    else if (rVariable == SOUND_VELOCITY)
    {
        rValues[0] = PotentialFlowUtilities::ComputePerturbationLocalSpeedOfSound<TDim, TNumNodes>(*this, rCurrentProcessInfo);
    }
    else if (rVariable == WAKE)
    {
        const TransonicPerturbationPotentialFlowElement& r_this = *this;
        rValues[0] = r_this.GetValue(WAKE);
    }
}

template <int TDim, int TNumNodes>
void TransonicPerturbationPotentialFlowElement<TDim, TNumNodes>::GetValueOnIntegrationPoints(
    const Variable<int>& rVariable,
    std::vector<int>& rValues,
    const ProcessInfo& rCurrentProcessInfo)
{
    if (rValues.size() != 1)
    {
        rValues.resize(1);
    }
    if (rVariable == TRAILING_EDGE)
    {
        rValues[0] = this->GetValue(TRAILING_EDGE);
    }
    else if (rVariable == KUTTA)
    {
        rValues[0] = this->GetValue(KUTTA);
    }
    else if (rVariable == WAKE)
    {
        rValues[0] = this->GetValue(WAKE);
    }
    else if (rVariable == ZERO_VELOCITY_CONDITION)
    {
        rValues[0] = this->GetValue(ZERO_VELOCITY_CONDITION);
    }
    else if (rVariable == TRAILING_EDGE_ELEMENT)
    {
        rValues[0] = this->GetValue(TRAILING_EDGE_ELEMENT);
    }
    else if (rVariable == DECOUPLED_TRAILING_EDGE_ELEMENT)
    {
        rValues[0] = this->GetValue(DECOUPLED_TRAILING_EDGE_ELEMENT);
    }
}

template <int TDim, int TNumNodes>
void TransonicPerturbationPotentialFlowElement<TDim, TNumNodes>::GetValueOnIntegrationPoints(
    const Variable<array_1d<double, 3>>& rVariable,
    std::vector<array_1d<double, 3>>& rValues,
    const ProcessInfo& rCurrentProcessInfo)
{
    if (rValues.size() != 1)
    {
        rValues.resize(1);
    }
    if (rVariable == VELOCITY)
    {
        const array_1d<double, 3> free_stream_velocity = rCurrentProcessInfo[FREE_STREAM_VELOCITY];
        array_1d<double, 3> v(3, 0.0);
        array_1d<double, TDim> vaux = PotentialFlowUtilities::ComputeVelocity<TDim, TNumNodes>(*this);
        for (unsigned int k = 0; k < TDim; k++)
        {
            v[k] = vaux[k] + free_stream_velocity[k];
        }
        rValues[0] = v;
    }
    else if (rVariable == PERTURBATION_VELOCITY)
    {
        array_1d<double, 3> v(3, 0.0);
        array_1d<double, TDim> vaux = PotentialFlowUtilities::ComputeVelocity<TDim,TNumNodes>(*this);
        for (unsigned int k = 0; k < TDim; k++)
        {
            v[k] = vaux[k];
        }
        rValues[0] = v;
    }
    else if (rVariable == VECTOR_TO_UPWIND_ELEMENT)
    {
        rValues[0] = pGetUpwindElement()->GetGeometry().Center() - this->GetGeometry().Center();
    }
}

///////////////////////////////////////////////////////////////////////////////////////////////////
// Input and output

template <int TDim, int TNumNodes>
std::string TransonicPerturbationPotentialFlowElement<TDim, TNumNodes>::Info() const
{
    std::stringstream buffer;
    buffer << "TransonicPerturbationPotentialFlowElement #" << Id();
    return buffer.str();
}

template <int TDim, int TNumNodes>
void TransonicPerturbationPotentialFlowElement<TDim, TNumNodes>::PrintInfo(std::ostream& rOStream) const
{
    rOStream << "TransonicPerturbationPotentialFlowElement #" << Id();
}

template <int TDim, int TNumNodes>
void TransonicPerturbationPotentialFlowElement<TDim, TNumNodes>::PrintData(std::ostream& rOStream) const
{
    pGetGeometry()->PrintData(rOStream);
}

///////////////////////////////////////////////////////////////////////////////////////////////////
// Private functions
///////////////////////////////////////////////////////////////////////////////////////////////////

template <int TDim, int TNumNodes>
inline GlobalPointer<Element> TransonicPerturbationPotentialFlowElement<TDim, TNumNodes>::pGetUpwindElement() const
{
    KRATOS_ERROR_IF(mpUpwindElement.get() == nullptr)
        << "No upwind element found for element #" << this->Id() << std::endl;
    return mpUpwindElement;
}

template <int TDim, int TNumNodes>
void TransonicPerturbationPotentialFlowElement<TDim, TNumNodes>::GetWakeDistances(
    array_1d<double,
    TNumNodes>& distances) const
{
    noalias(distances) = GetValue(WAKE_ELEMENTAL_DISTANCES);
}

template <int TDim, int TNumNodes>
void TransonicPerturbationPotentialFlowElement<TDim, TNumNodes>::GetEquationIdVectorNormalElement(
    EquationIdVectorType& rResult) const
{
    const int additional_node_id = GetAdditionalNode();

    KRATOS_WATCH(additional_node_id);
    KRATOS_WATCH(this->Id());

    const auto& r_geometry = this->GetGeometry();
    for (unsigned int i = 0; i < TNumNodes; i++)
    {
        rResult[i] = r_geometry[i].GetDof(VELOCITY_POTENTIAL).EquationId();
    }
    std::cout << "after for loop\n";
    const auto& r_upwind_geometry = mpUpwindElement->GetGeometry();
    KRATOS_WATCH(rResult.size());
    KRATOS_WATCH(r_upwind_geometry[additional_node_id]);
    rResult[TNumNodes + 1] = r_upwind_geometry[additional_node_id].GetDof(VELOCITY_POTENTIAL).EquationId();
    std::cout << "after rResult assignment\n";
}

template <int TDim, int TNumNodes>
void TransonicPerturbationPotentialFlowElement<TDim, TNumNodes>::GetEquationIdVectorInletElement(
    EquationIdVectorType& rResult) const
{
    for (unsigned int i = 0; i < TNumNodes; i++)
    {
        rResult[i] = GetGeometry()[i].GetDof(VELOCITY_POTENTIAL).EquationId();
    }
}

template <int TDim, int TNumNodes>
void TransonicPerturbationPotentialFlowElement<TDim, TNumNodes>::GetEquationIdVectorKuttaElement(
    EquationIdVectorType& rResult) const
{
    const auto& r_geometry = this->GetGeometry();
    // Kutta elements have only negative part
    for (unsigned int i = 0; i < TNumNodes; i++)
    {
        if (!r_geometry[i].GetValue(TRAILING_EDGE))
        {
            rResult[i] = r_geometry[i].GetDof(VELOCITY_POTENTIAL).EquationId();
        }
        else
        {
            rResult[i] = r_geometry[i].GetDof(AUXILIARY_VELOCITY_POTENTIAL).EquationId();
        }
    }
}

template <int TDim, int TNumNodes>
void TransonicPerturbationPotentialFlowElement<TDim, TNumNodes>::GetEquationIdVectorWakeElement(
    EquationIdVectorType& rResult) const
{
    array_1d<double, TNumNodes> distances;
    GetWakeDistances(distances);

    // Positive part
    for (unsigned int i = 0; i < TNumNodes; i++)
    {
        if (distances[i] > 0.0)
        {
            rResult[i] = GetGeometry()[i].GetDof(VELOCITY_POTENTIAL).EquationId();
        }
        else
        {
            rResult[i] =
                GetGeometry()[i].GetDof(AUXILIARY_VELOCITY_POTENTIAL, 0).EquationId();
        }
    }

    // Negative part - sign is opposite to the previous case
    for (unsigned int i = 0; i < TNumNodes; i++)
    {
        if (distances[i] < 0.0)
        {
            rResult[TNumNodes + i + 1] =
                GetGeometry()[i].GetDof(VELOCITY_POTENTIAL).EquationId();
        }
        else
        {
            rResult[TNumNodes + i + 1] =
                GetGeometry()[i].GetDof(AUXILIARY_VELOCITY_POTENTIAL).EquationId();
        }
    }

}

template <int TDim, int TNumNodes>
void TransonicPerturbationPotentialFlowElement<TDim, TNumNodes>::GetDofListNormalElement(DofsVectorType& rElementalDofList) const
{
    for (unsigned int i = 0; i < TNumNodes; i++)
    {
        rElementalDofList[i] = GetGeometry()[i].pGetDof(VELOCITY_POTENTIAL);
    }
}

template <int TDim, int TNumNodes>
void TransonicPerturbationPotentialFlowElement<TDim, TNumNodes>::GetDofListKuttaElement(DofsVectorType& rElementalDofList) const
{
    const auto& r_geometry = this->GetGeometry();
    // Kutta elements have only negative part
    for (unsigned int i = 0; i < TNumNodes; i++)
    {
        if (!r_geometry[i].GetValue(TRAILING_EDGE))
        {
                rElementalDofList[i] = r_geometry[i].pGetDof(VELOCITY_POTENTIAL);
        }
        else
        {
                rElementalDofList[i] = r_geometry[i].pGetDof(AUXILIARY_VELOCITY_POTENTIAL);
        }
    }
}

template <int TDim, int TNumNodes>
void TransonicPerturbationPotentialFlowElement<TDim, TNumNodes>::GetDofListWakeElement(DofsVectorType& rElementalDofList) const
{
    array_1d<double, TNumNodes> distances;
    GetWakeDistances(distances);

    // Positive part
    for (unsigned int i = 0; i < TNumNodes; i++)
    {
        if (distances[i] > 0)
        {
            rElementalDofList[i] = GetGeometry()[i].pGetDof(VELOCITY_POTENTIAL);
        }
        else
        {
            rElementalDofList[i] = GetGeometry()[i].pGetDof(AUXILIARY_VELOCITY_POTENTIAL);
        }
    }

    // Negative part - sign is opposite to the previous case
    for (unsigned int i = 0; i < TNumNodes; i++)
    {
        if (distances[i] < 0)
        {
            rElementalDofList[TNumNodes + i] = GetGeometry()[i].pGetDof(VELOCITY_POTENTIAL);
        }
        else
        {
            rElementalDofList[TNumNodes + i] =
                GetGeometry()[i].pGetDof(AUXILIARY_VELOCITY_POTENTIAL);
        }
    }
}

template <int TDim, int TNumNodes>
void TransonicPerturbationPotentialFlowElement<TDim, TNumNodes>::CalculateLeftHandSideInletElement(
    MatrixType& rLeftHandSideMatrix,
    const ProcessInfo& rCurrentProcessInfo)
{
    if (rLeftHandSideMatrix.size1() != TNumNodes || rLeftHandSideMatrix.size2() != TNumNodes)
    {
        rLeftHandSideMatrix.resize(TNumNodes, TNumNodes, false);
    }
    rLeftHandSideMatrix.clear();

    ElementalData<TNumNodes, TDim> data;

    // Calculate shape functions
    GeometryUtils::CalculateGeometryData(GetGeometry(), data.DN_DX, data.N, data.vol);

    const double density = ComputeDensity(rCurrentProcessInfo);
    const double DrhoDu2 = ComputeDensityDerivative(density, rCurrentProcessInfo);

    // Computing local velocity
    const array_1d<double, 3> free_stream_velocity = rCurrentProcessInfo[FREE_STREAM_VELOCITY];
    array_1d<double, TDim> velocity = PotentialFlowUtilities::ComputeVelocity<TDim,TNumNodes>(*this);
    for (unsigned int i = 0; i < TDim; i++)
    {
        velocity[i] += free_stream_velocity[i];
    }

    const BoundedVector<double, TNumNodes> DNV = prod(data.DN_DX, velocity);

    noalias(rLeftHandSideMatrix) +=
        data.vol * density * prod(data.DN_DX, trans(data.DN_DX));
    noalias(rLeftHandSideMatrix) += data.vol * 2 * DrhoDu2 * outer_prod(DNV, trans(DNV));

}

template <int TDim, int TNumNodes>
void TransonicPerturbationPotentialFlowElement<TDim, TNumNodes>::CalculateLeftHandSideNormalElement(
    MatrixType& rLeftHandSideMatrix,
    const ProcessInfo& rCurrentProcessInfo)
{
    if (rLeftHandSideMatrix.size1() != TNumNodes + 1 || rLeftHandSideMatrix.size2() != TNumNodes + 1)
    {
        rLeftHandSideMatrix.resize(TNumNodes + 1, TNumNodes + 1, false);
    }
    rLeftHandSideMatrix.clear();

    ElementalData<TNumNodes, TDim> data;

    // Calculate shape functions
    GeometryUtils::CalculateGeometryData(GetGeometry(), data.DN_DX, data.N, data.vol);

    const double density = ComputeDensity(rCurrentProcessInfo);
    const double DrhoDu2 = ComputeDensityDerivative(density, rCurrentProcessInfo);

    // Computing local velocity
    const array_1d<double, 3> free_stream_velocity = rCurrentProcessInfo[FREE_STREAM_VELOCITY];
    array_1d<double, TDim> velocity = PotentialFlowUtilities::ComputeVelocity<TDim,TNumNodes>(*this);
    for (unsigned int i = 0; i < TDim; i++)
    {
        velocity[i] += free_stream_velocity[i];
    }
    const BoundedVector<double, TNumNodes> DNV = prod(data.DN_DX, velocity);

    noalias(rLeftHandSideMatrix) +=
        data.vol * density * prod(data.DN_DX, trans(data.DN_DX));
    noalias(rLeftHandSideMatrix) += data.vol * 2 * DrhoDu2 * outer_prod(DNV, trans(DNV));
    std::cout << "LHS end\n";
}

template <int TDim, int TNumNodes>
void TransonicPerturbationPotentialFlowElement<TDim, TNumNodes>::CalculateRightHandSideInletElement(
    VectorType& rRightHandSideVector,
    const ProcessInfo& rCurrentProcessInfo)
{
    if (rRightHandSideVector.size() != TNumNodes)
    {
        rRightHandSideVector.resize(TNumNodes, false);
    }

    rRightHandSideVector.clear();

    ElementalData<TNumNodes, TDim> data;

    // Calculate shape functions
    GeometryUtils::CalculateGeometryData(GetGeometry(), data.DN_DX, data.N, data.vol);

    const double density = ComputeDensity(rCurrentProcessInfo);

    // Computing local velocity
    const array_1d<double, 3> free_stream_velocity = rCurrentProcessInfo[FREE_STREAM_VELOCITY];
    array_1d<double, TDim> velocity = PotentialFlowUtilities::ComputeVelocity<TDim,TNumNodes>(*this);
    for (unsigned int i = 0; i < TDim; i++)
    {
        velocity[i] += free_stream_velocity[i];
    }

    noalias(rRightHandSideVector) = - data.vol * density * prod(data.DN_DX, velocity);
}

template <int TDim, int TNumNodes>
void TransonicPerturbationPotentialFlowElement<TDim, TNumNodes>::CalculateRightHandSideNormalElement(
    VectorType& rRightHandSideVector,
    const ProcessInfo& rCurrentProcessInfo)
{
    if (rRightHandSideVector.size() != TNumNodes + 1)
    {
        rRightHandSideVector.resize(TNumNodes + 1, false);
    }
    rRightHandSideVector.clear();

    ElementalData<TNumNodes, TDim> data;

    // Calculate shape functions
    GeometryUtils::CalculateGeometryData(GetGeometry(), data.DN_DX, data.N, data.vol);

    const double density = ComputeDensity(rCurrentProcessInfo);

    // Computing local velocity
    const array_1d<double, 3> free_stream_velocity = rCurrentProcessInfo[FREE_STREAM_VELOCITY];
    array_1d<double, TDim> velocity = PotentialFlowUtilities::ComputeVelocity<TDim,TNumNodes>(*this);
    for (unsigned int i = 0; i < TDim; i++)
    {
        velocity[i] += free_stream_velocity[i];
    }

    noalias(rRightHandSideVector) = - data.vol * density * prod(data.DN_DX, velocity);
    std::cout << "end calculate right hand side vector\n";
}

template <int TDim, int TNumNodes>
void TransonicPerturbationPotentialFlowElement<TDim, TNumNodes>::CalculateLeftHandSideWakeElement(
    MatrixType& rLeftHandSideMatrix,
    const ProcessInfo& rCurrentProcessInfo)
{
    // Note that the lhs and rhs have double the size
    if (rLeftHandSideMatrix.size1() != 2 * TNumNodes ||
        rLeftHandSideMatrix.size2() != 2 * TNumNodes)
    {
        rLeftHandSideMatrix.resize(2 * TNumNodes, 2 * TNumNodes, false);
    }
    rLeftHandSideMatrix.clear();

    ElementalData<TNumNodes, TDim> data;

    // Calculate shape functions
    GeometryUtils::CalculateGeometryData(GetGeometry(), data.DN_DX, data.N, data.vol);
    GetWakeDistances(data.distances);

    const double density = ComputeDensity(rCurrentProcessInfo);
    const double DrhoDu2 = ComputeDensityDerivative(density, rCurrentProcessInfo);

    // Computing local velocity
    const array_1d<double, 3> free_stream_velocity = rCurrentProcessInfo[FREE_STREAM_VELOCITY];
    array_1d<double, TDim> velocity = PotentialFlowUtilities::ComputeVelocity<TDim,TNumNodes>(*this);
    for (unsigned int i = 0; i < TDim; i++)
    {
        velocity[i] += free_stream_velocity[i];
    }

    const BoundedVector<double, TNumNodes> DNV = prod(data.DN_DX, velocity);

    const BoundedMatrix<double, TNumNodes, TNumNodes> lhs_total =
        data.vol * density * prod(data.DN_DX, trans(data.DN_DX)) +
        data.vol * 2 * DrhoDu2 * outer_prod(DNV, trans(DNV));

    if (this->Is(STRUCTURE))
    {
        Matrix lhs_positive = ZeroMatrix(TNumNodes, TNumNodes);
        Matrix lhs_negative = ZeroMatrix(TNumNodes, TNumNodes);

        CalculateLeftHandSideSubdividedElement(lhs_positive, lhs_negative, rCurrentProcessInfo);
        AssignLeftHandSideSubdividedElement(rLeftHandSideMatrix, lhs_positive,
                                            lhs_negative, lhs_total, data);
    }
    else
    {
        AssignLeftHandSideWakeElement(rLeftHandSideMatrix, lhs_total, data);
    }
}

template <int TDim, int TNumNodes>
void TransonicPerturbationPotentialFlowElement<TDim, TNumNodes>::CalculateRightHandSideWakeElement(
    VectorType& rRightHandSideVector,
    const ProcessInfo& rCurrentProcessInfo)
{
    // Note that the rhs has double the size
    if (rRightHandSideVector.size() != 2 * TNumNodes)
    {
        rRightHandSideVector.resize(2 * TNumNodes, false);
    }
    rRightHandSideVector.clear();

    ElementalData<TNumNodes, TDim> data;

    // Calculate shape functions
    const auto& r_geometry = this->GetGeometry();
    GeometryUtils::CalculateGeometryData(r_geometry, data.DN_DX, data.N, data.vol);
    GetWakeDistances(data.distances);

    const double density = ComputeDensity(rCurrentProcessInfo);

    const array_1d<double, 3> free_stream_velocity = rCurrentProcessInfo[FREE_STREAM_VELOCITY];
    array_1d<double, TDim> upper_velocity = PotentialFlowUtilities::ComputeVelocityUpperWakeElement<TDim,TNumNodes>(*this);
    array_1d<double, TDim> lower_velocity = PotentialFlowUtilities::ComputeVelocityLowerWakeElement<TDim,TNumNodes>(*this);

    for (unsigned int i = 0; i < TDim; i++)
    {
        upper_velocity[i] += free_stream_velocity[i];
        lower_velocity[i] += free_stream_velocity[i];
    }
    const array_1d<double, TDim> diff_velocity = upper_velocity - lower_velocity;

    const BoundedVector<double, TNumNodes> upper_rhs = - data.vol * density * prod(data.DN_DX, upper_velocity);
    const BoundedVector<double, TNumNodes> lower_rhs = - data.vol * density * prod(data.DN_DX, lower_velocity);
    const BoundedVector<double, TNumNodes> wake_rhs = - data.vol * density * prod(data.DN_DX, diff_velocity);

    if (this->Is(STRUCTURE))
    {
        double upper_vol = 0.0;
        double lower_vol = 0.0;

        CalculateVolumesSubdividedElement(upper_vol, lower_vol, rCurrentProcessInfo);
        for (unsigned int i = 0; i < TNumNodes; ++i)
        {
            if (r_geometry[i].GetValue(TRAILING_EDGE))
            {
                rRightHandSideVector[i] = upper_rhs(i)*upper_vol/data.vol;
                rRightHandSideVector[i + TNumNodes] = lower_rhs(i)*lower_vol/data.vol;
            }
            else
            {
                AssignRightHandSideWakeNode(rRightHandSideVector, upper_rhs, lower_rhs, wake_rhs, data, i);
            }
        }
    }
    else
    {
        for (unsigned int i = 0; i < TNumNodes; ++i)
        {
            AssignRightHandSideWakeNode(rRightHandSideVector, upper_rhs, lower_rhs, wake_rhs, data, i);
        }
    }
}

template <int TDim, int TNumNodes>
void TransonicPerturbationPotentialFlowElement<TDim, TNumNodes>::CalculateLeftHandSideSubdividedElement(
    Matrix& lhs_positive,
    Matrix& lhs_negative,
    const ProcessInfo& rCurrentProcessInfo)
{
    ElementalData<TNumNodes, TDim> data;

    // Calculate shape functions
    GeometryUtils::CalculateGeometryData(GetGeometry(), data.DN_DX, data.N, data.vol);

    GetWakeDistances(data.distances);

    // Subdivide the element
    constexpr unsigned int nvolumes = 3 * (TDim - 1);
    BoundedMatrix<double, TNumNodes, TDim> Points;
    array_1d<double, nvolumes> partitions_sign;
    BoundedMatrix<double, nvolumes, TNumNodes> gp_shape_function_values;
    array_1d<double, nvolumes> Volumes;
    std::vector<Matrix> GradientsValue(nvolumes);
    BoundedMatrix<double, nvolumes, 2> N_enriched;
    for (unsigned int i = 0; i < GradientsValue.size(); ++i)
    {
        GradientsValue[i].resize(2, TDim, false);
    }
    for (unsigned int i = 0; i < TNumNodes; ++i)
    {
        const auto& r_coords = GetGeometry()[i].Coordinates();
        for (unsigned int k = 0; k < TDim; ++k)
        {
            Points(i, k) = r_coords[k];
        }
    }

    const unsigned int nsubdivisions = EnrichmentUtilities::CalculateEnrichedShapeFuncions(
        Points, data.DN_DX, data.distances, Volumes, gp_shape_function_values,
        partitions_sign, GradientsValue, N_enriched);

    const double density = ComputeDensity(rCurrentProcessInfo);
    const double DrhoDu2 = ComputeDensityDerivative(density, rCurrentProcessInfo);

    // Computing local velocity
    const array_1d<double, 3> free_stream_velocity = rCurrentProcessInfo[FREE_STREAM_VELOCITY];
    array_1d<double, TDim> velocity = PotentialFlowUtilities::ComputeVelocity<TDim,TNumNodes>(*this);
    for (unsigned int i = 0; i < TDim; i++)
    {
        velocity[i] += free_stream_velocity[i];
    }

    const BoundedVector<double, TNumNodes> DNV = prod(data.DN_DX, velocity);

    // Compute the lhs and rhs that would correspond to it being divided
    for (unsigned int i = 0; i < nsubdivisions; ++i)
    {
        if (partitions_sign[i] > 0)
        {
            noalias(lhs_positive) +=
                Volumes[i] * density * prod(data.DN_DX, trans(data.DN_DX));
            noalias(lhs_positive) +=
                Volumes[i] * 2 * DrhoDu2 * outer_prod(DNV, trans(DNV));
        }
        else
        {
            noalias(lhs_negative) +=
                Volumes[i] * density * prod(data.DN_DX, trans(data.DN_DX));
            noalias(lhs_negative) +=
                Volumes[i] * 2 * DrhoDu2 * outer_prod(DNV, trans(DNV));
        }
    }
}

template <int TDim, int TNumNodes>
void TransonicPerturbationPotentialFlowElement<TDim, TNumNodes>::CalculateVolumesSubdividedElement(
    double& rUpper_vol,
    double& rLower_vol,
    const ProcessInfo& rCurrentProcessInfo)
{
    ElementalData<TNumNodes, TDim> data;

    // Calculate shape functions
    GeometryUtils::CalculateGeometryData(GetGeometry(), data.DN_DX, data.N, data.vol);

    GetWakeDistances(data.distances);

    // Subdivide the element
    constexpr unsigned int nvolumes = 3 * (TDim - 1);
    BoundedMatrix<double, TNumNodes, TDim> Points;
    array_1d<double, nvolumes> PartitionsSign;
    BoundedMatrix<double, nvolumes, TNumNodes> GPShapeFunctionValues;
    array_1d<double, nvolumes> Volumes;
    std::vector<Matrix> GradientsValue(nvolumes);
    BoundedMatrix<double, nvolumes, 2> NEnriched;
    for (unsigned int i = 0; i < GradientsValue.size(); ++i)
    {
        GradientsValue[i].resize(2, TDim, false);
    }
    for (unsigned int i = 0; i < TNumNodes; ++i)
    {
        const array_1d<double, 3>& coords = GetGeometry()[i].Coordinates();
        for (unsigned int k = 0; k < TDim; ++k)
        {
            Points(i, k) = coords[k];
        }
    }

    const unsigned int nsubdivisions = EnrichmentUtilities::CalculateEnrichedShapeFuncions(
        Points, data.DN_DX, data.distances, Volumes, GPShapeFunctionValues,
        PartitionsSign, GradientsValue, NEnriched);

    // Compute the volumes that would correspond to it being divided
    for (unsigned int i = 0; i < nsubdivisions; ++i)
    {
        if (PartitionsSign[i] > 0)
        {
            rUpper_vol += Volumes[i];
        }
        else
        {
            rLower_vol += Volumes[i];
        }
    }
}

template <int TDim, int TNumNodes>
void TransonicPerturbationPotentialFlowElement<TDim, TNumNodes>::ComputeLHSGaussPointContribution(
    const double weight,
    Matrix& lhs,
    const ElementalData<TNumNodes, TDim>& data) const
{
    noalias(lhs) += weight * prod(data.DN_DX, trans(data.DN_DX));
}

template <int TDim, int TNumNodes>
void TransonicPerturbationPotentialFlowElement<TDim, TNumNodes>::AssignLeftHandSideSubdividedElement(
    Matrix& rLeftHandSideMatrix,
    Matrix& lhs_positive,
    Matrix& lhs_negative,
    const BoundedMatrix<double, TNumNodes, TNumNodes>& lhs_total,
    const ElementalData<TNumNodes, TDim>& data) const
{
    const auto& r_geometry = this->GetGeometry();
    for (unsigned int i = 0; i < TNumNodes; ++i)
    {
        // The TE node takes the contribution of the subdivided element and
        // we do not apply the wake condition on the TE node
        if (r_geometry[i].GetValue(TRAILING_EDGE))
        {
            for (unsigned int j = 0; j < TNumNodes; ++j)
            {
                rLeftHandSideMatrix(i, j) = lhs_positive(i, j);
                rLeftHandSideMatrix(i + TNumNodes, j + TNumNodes) = lhs_negative(i, j);
            }
        }
        else
        {
            AssignLeftHandSideWakeNode(rLeftHandSideMatrix, lhs_total, data, i);
        }
    }
}

template <int TDim, int TNumNodes>
void TransonicPerturbationPotentialFlowElement<TDim, TNumNodes>::AssignLeftHandSideWakeElement(
    MatrixType& rLeftHandSideMatrix,
    const BoundedMatrix<double, TNumNodes, TNumNodes>& lhs_total,
    const ElementalData<TNumNodes, TDim>& data) const
{
    for (unsigned int row = 0; row < TNumNodes; ++row)
    {
        AssignLeftHandSideWakeNode(rLeftHandSideMatrix, lhs_total, data, row);
    }
}

template <int TDim, int TNumNodes>
void TransonicPerturbationPotentialFlowElement<TDim, TNumNodes>::AssignLeftHandSideWakeNode(
    MatrixType& rLeftHandSideMatrix,
    const BoundedMatrix<double, TNumNodes, TNumNodes>& lhs_total,
    const ElementalData<TNumNodes, TDim>& data,
    unsigned int& row) const
{
    // Filling the diagonal blocks (i.e. decoupling upper and lower dofs)
    for (unsigned int column = 0; column < TNumNodes; ++column)
    {
        rLeftHandSideMatrix(row, column) = lhs_total(row, column);
        rLeftHandSideMatrix(row + TNumNodes, column + TNumNodes) = lhs_total(row, column);
    }

    // Applying wake condition on the AUXILIARY_VELOCITY_POTENTIAL dofs
    if (data.distances[row] < 0.0)
    {
        for (unsigned int column = 0; column < TNumNodes; ++column)
        {
            rLeftHandSideMatrix(row, column + TNumNodes) = -lhs_total(row, column); // Side 1
        }
    }
    else if (data.distances[row] > 0.0)
    {
        for (unsigned int column = 0; column < TNumNodes; ++column)
        {
            rLeftHandSideMatrix(row + TNumNodes, column) = -lhs_total(row, column); // Side 2
        }
    }
}

template <int TDim, int TNumNodes>
void TransonicPerturbationPotentialFlowElement<TDim, TNumNodes>::AssignRightHandSideWakeNode(
    VectorType& rRightHandSideVector,
    const BoundedVector<double, TNumNodes>& rUpper_rhs,
    const BoundedVector<double, TNumNodes>& rLower_rhs,
    const BoundedVector<double, TNumNodes>& rWake_rhs,
    const ElementalData<TNumNodes, TDim>& rData,
    unsigned int& rRow) const
{
    if (rData.distances[rRow] > 0.0)
    {
        rRightHandSideVector[rRow] = rUpper_rhs(rRow);
        rRightHandSideVector[rRow + TNumNodes] = rWake_rhs(rRow);
    }
    else
    {
        rRightHandSideVector[rRow] = rWake_rhs(rRow);
        rRightHandSideVector[rRow + TNumNodes] = rLower_rhs(rRow);
    }
}

template <int TDim, int TNumNodes>
void TransonicPerturbationPotentialFlowElement<TDim, TNumNodes>::ComputePotentialJump(const ProcessInfo& rCurrentProcessInfo)
{
    const array_1d<double, 3>& vinfinity = rCurrentProcessInfo[FREE_STREAM_VELOCITY];
    const double v_infinity_norm = sqrt(inner_prod(vinfinity, vinfinity));

    array_1d<double, TNumNodes> distances;
    GetWakeDistances(distances);

    for (unsigned int i = 0; i < TNumNodes; i++)
    {
        double aux_potential =
            GetGeometry()[i].FastGetSolutionStepValue(AUXILIARY_VELOCITY_POTENTIAL);
        double potential = GetGeometry()[i].FastGetSolutionStepValue(VELOCITY_POTENTIAL);
        double potential_jump = aux_potential - potential;
        if (distances[i] > 0)
        {
            GetGeometry()[i].SetValue(POTENTIAL_JUMP,
                                      -2.0 / v_infinity_norm * (potential_jump));
        }
        else
        {
            GetGeometry()[i].SetValue(POTENTIAL_JUMP, 2.0 / v_infinity_norm * (potential_jump));
        }
    }
}

template <int TDim, int TNumNodes>
void TransonicPerturbationPotentialFlowElement<TDim, TNumNodes>::FindUpwindElement(const ProcessInfo& rCurrentProcessInfo)
{
    GeometryType upwind_element_boundary;
    FindUpwindEdge(upwind_element_boundary, rCurrentProcessInfo);
    std::vector<size_t> upwind_element_nodes;
    PotentialFlowUtilities::GetSortedIds<TDim, TNumNodes>(upwind_element_nodes, upwind_element_boundary);

    GlobalPointersVector<Element> upwind_element_candidates;
    PotentialFlowUtilities::GetNodeNeighborElementCandidates<TDim, TNumNodes>(upwind_element_candidates, upwind_element_boundary);
    SelectUpwindElement(upwind_element_nodes, upwind_element_candidates);
}

template <int TDim, int TNumNodes>
void TransonicPerturbationPotentialFlowElement<TDim, TNumNodes>::FindUpwindEdge(GeometryType& rUpwindEdge,
    const ProcessInfo& rCurrentProcessInfo)
{

    GeometriesArrayType element_boundary_geometry;
    GetElementGeometryBoundary(element_boundary_geometry);

    // free stream values
    const array_1d<double, 3> free_stream_velocity = rCurrentProcessInfo[FREE_STREAM_VELOCITY];

    double minimum_edge_flux = 0.0;
    for (SizeType i = 0; i < element_boundary_geometry.size(); i++)
    {
        const auto edge_normal = GetEdgeNormal(element_boundary_geometry[i]);

<<<<<<< HEAD
        // find element which shares the upwind element nodes with current element
        // but is not the current element
        if(std::includes(neighbor_element_ids.begin(), neighbor_element_ids.end(),
            upwind_element_nodes.begin(), upwind_element_nodes.end())
            && upwind_element_candidates[i].Id() != r_this.Id())
=======
        const double edge_flux = inner_prod(edge_normal, free_stream_velocity);

        if(edge_flux < minimum_edge_flux)
>>>>>>> a74ece6b
        {
            minimum_edge_flux = edge_flux;
            rUpwindEdge = element_boundary_geometry[i];
        }
    }
}

<<<<<<< HEAD
template <int TDim, int TNumNodes>
void TransonicPerturbationPotentialFlowElement<TDim, TNumNodes>::FindUpwindNodes(GeometryType& rResult,
    const ProcessInfo& rCurrentProcessInfo)
=======
template<int TDim, int TNumNodes>
void TransonicPerturbationPotentialFlowElement<TDim, TNumNodes>::GetElementGeometryBoundary(GeometriesArrayType& rElementGeometryBoundary)
>>>>>>> a74ece6b
{
    const TransonicPerturbationPotentialFlowElement& r_this = *this;

    // current element geometry
    const GeometryType& r_geom = r_this.GetGeometry();

    // get element edges or faces depending on dimension of the problem
    if(TDim == 2)
    {
        // current element edges
        rElementGeometryBoundary = r_geom.GenerateEdges();
    }
    else if(TDim == 3)
    {
        // current element faces
        rElementGeometryBoundary = r_geom.GenerateFaces();
    }
}

template <int TDim, int TNumNodes>
array_1d<double, 3> TransonicPerturbationPotentialFlowElement<TDim, TNumNodes>::GetEdgeNormal(const GeometryType& rEdge)
{
    // get local coordinates of edge center
    array_1d<double, 3> edge_center_coordinates;
    rEdge.PointLocalCoordinates(edge_center_coordinates, rEdge.Center());

<<<<<<< HEAD
    for (SizeType i = 0; i < element_boundary_geometry.size(); i++)
    {
        // get local coordinates of bondary geometry center
        element_boundary_geometry[i].PointLocalCoordinates(aux_coordinates, element_boundary_geometry[i].Center());

        // compute portion of normal vectors of faces or edges in free stream direction
        element_boundary_normal_velocity_components[i] =
            PotentialFlowUtilities::ComputeScalarProductProjection<TDim, TNumNodes>(
                element_boundary_geometry[i].Normal(aux_coordinates), free_stream_velocity);
    }

    // find min normal component, which belongs to the edge or face which acts as the boundary to the upwind element
    const auto min_normal_v_comp = std::min_element(
        element_boundary_normal_velocity_components.begin(), element_boundary_normal_velocity_components.end());

    // get vector location of the edg of face which is shared between the current and upwind element
    const auto upwind_geometry_iterator = std::distance(
        std::begin(element_boundary_normal_velocity_components), min_normal_v_comp);

    rResult = element_boundary_geometry[upwind_geometry_iterator];
=======
    // outward pointing normals of each edge
    return rEdge.Normal(edge_center_coordinates);
}

template <int TDim, int TNumNodes>
void TransonicPerturbationPotentialFlowElement<TDim, TNumNodes>::SelectUpwindElement(
    std::vector<IndexType>& rUpwindElementNodeIds,
    GlobalPointersVector<Element>& rUpwindElementCandidates)
{
    for (SizeType i = 0; i < rUpwindElementCandidates.size(); i++)
    {
        // get sorted node ids of neighbording elements
        std::vector<size_t> neighbor_element_ids;
        PotentialFlowUtilities::GetSortedIds<TDim, TNumNodes>(neighbor_element_ids, rUpwindElementCandidates[i].GetGeometry());

        // find element which shares the upwind element nodes with current element
        // but is not the current element
        if(std::includes(neighbor_element_ids.begin(), neighbor_element_ids.end(),
            rUpwindElementNodeIds.begin(), rUpwindElementNodeIds.end())
            && rUpwindElementCandidates[i].Id() != this->Id())
        {
            mpUpwindElement = rUpwindElementCandidates(i);
            break;
        }
    }

    // If no upwind element is found, the element is an INLET element and the
    // upwind element pointer points to itself
    if (mpUpwindElement.get() == nullptr)
    {
        mpUpwindElement = this;
        this->SetFlags(INLET);
    }
>>>>>>> a74ece6b
}

template<int TDim, int TNumNodes>
int TransonicPerturbationPotentialFlowElement<TDim, TNumNodes>::GetAdditionalNode() const
{
    const TransonicPerturbationPotentialFlowElement& r_this = *this;

    // current and upwind element geometry
    const GeometryType& r_geom = r_this.GetGeometry();
    const GeometryType& r_upwind_geom = mpUpwindElement->GetGeometry();

    int non_matching_nodes_counter = 0;
    int additional_node = 0;
    bool loop_stop = false;

    for (unsigned int i = 0; i < TNumNodes && !loop_stop; i++)
    {
        for (unsigned int j = 0; j < TNumNodes && !loop_stop; j++)
        {
            // check if nodes are the same
            if(r_upwind_geom[i].Id() != r_geom[j].Id())
            {
                non_matching_nodes_counter++;
            }
        }
        // get index of non matching node
        if (non_matching_nodes_counter == 3)
        {
            additional_node = i;
            loop_stop = true;
        }
        non_matching_nodes_counter = 0;
    }
    // KRATOS_WATCH(r_geom[0].Id());
    // KRATOS_WATCH(r_geom[1].Id());
    // KRATOS_WATCH(r_geom[2].Id());
    // KRATOS_WATCH(r_upwind_geom[0].Id());
    // KRATOS_WATCH(r_upwind_geom[1].Id());
    // KRATOS_WATCH(r_upwind_geom[2].Id());
    return additional_node;
}

template <int TDim, int TNumNodes>
double TransonicPerturbationPotentialFlowElement<TDim, TNumNodes>::ComputeDensity(const ProcessInfo& rCurrentProcessInfo) const
{
    // Reading free stream conditions
    const double rho_inf = rCurrentProcessInfo[FREE_STREAM_DENSITY];
    const double M_inf = rCurrentProcessInfo[FREE_STREAM_MACH];
    const double heat_capacity_ratio = rCurrentProcessInfo[HEAT_CAPACITY_RATIO];
    const double mach_number_limit = rCurrentProcessInfo[MACH_LIMIT];

    // Computing local mach number
    double local_mach_number = PotentialFlowUtilities::ComputePerturbationLocalMachNumber<TDim, TNumNodes>(*this, rCurrentProcessInfo);

    if (local_mach_number > mach_number_limit)
    { // Clamping the mach number to mach_number_limit
        KRATOS_WARNING("ComputeDensity") << "Clamping the local mach number to " << mach_number_limit << std::endl;
        local_mach_number = mach_number_limit;
    }

    // Computing squares
    const double M_inf_2 = M_inf * M_inf;
    const double M_2 = local_mach_number * local_mach_number;

    // Computing density according to Equation 8.9 of Drela, M. (2014) Flight Vehicle
    // Aerodynamics, The MIT Press, London
    const double numerator = 1 + (heat_capacity_ratio - 1) * M_inf_2 / 2;
    const double denominator = 1 + (heat_capacity_ratio - 1) * M_2 / 2;
    const double base = numerator / denominator;

    if (base > 0.0)
    {
        return rho_inf * pow(base, 1 / (heat_capacity_ratio - 1));
    }
    else
    {
        KRATOS_WARNING("ComputeDensity") << "Using density correction" << std::endl;
        return rho_inf * 0.00001;
    }
}

template <int TDim, int TNumNodes>
double TransonicPerturbationPotentialFlowElement<TDim, TNumNodes>::ComputeDensityDerivative(
    const double rho,
    const ProcessInfo& rCurrentProcessInfo) const
{
    // Reading free stream conditions
    const double rho_inf = rCurrentProcessInfo[FREE_STREAM_DENSITY];
    const double heat_capacity_ratio = rCurrentProcessInfo[HEAT_CAPACITY_RATIO];
    const double a_inf = rCurrentProcessInfo[SOUND_VELOCITY];

    return -pow(rho_inf, heat_capacity_ratio - 1) *
           pow(rho, 2 - heat_capacity_ratio) / (2 * a_inf * a_inf);
}

// serializer

template <int TDim, int TNumNodes>
void TransonicPerturbationPotentialFlowElement<TDim, TNumNodes>::save(Serializer& rSerializer) const
{
    KRATOS_SERIALIZE_SAVE_BASE_CLASS(rSerializer, Element);
}

template <int TDim, int TNumNodes>
void TransonicPerturbationPotentialFlowElement<TDim, TNumNodes>::load(Serializer& rSerializer)
{
    KRATOS_SERIALIZE_LOAD_BASE_CLASS(rSerializer, Element);
}

///////////////////////////////////////////////////////////////////////////////////////////////////
// Template class instantiation

template class TransonicPerturbationPotentialFlowElement<2, 3>;
template class TransonicPerturbationPotentialFlowElement<3, 4>;

} // namespace Kratos<|MERGE_RESOLUTION|>--- conflicted
+++ resolved
@@ -1089,17 +1089,9 @@
     {
         const auto edge_normal = GetEdgeNormal(element_boundary_geometry[i]);
 
-<<<<<<< HEAD
-        // find element which shares the upwind element nodes with current element
-        // but is not the current element
-        if(std::includes(neighbor_element_ids.begin(), neighbor_element_ids.end(),
-            upwind_element_nodes.begin(), upwind_element_nodes.end())
-            && upwind_element_candidates[i].Id() != r_this.Id())
-=======
         const double edge_flux = inner_prod(edge_normal, free_stream_velocity);
 
         if(edge_flux < minimum_edge_flux)
->>>>>>> a74ece6b
         {
             minimum_edge_flux = edge_flux;
             rUpwindEdge = element_boundary_geometry[i];
@@ -1107,14 +1099,8 @@
     }
 }
 
-<<<<<<< HEAD
-template <int TDim, int TNumNodes>
-void TransonicPerturbationPotentialFlowElement<TDim, TNumNodes>::FindUpwindNodes(GeometryType& rResult,
-    const ProcessInfo& rCurrentProcessInfo)
-=======
 template<int TDim, int TNumNodes>
 void TransonicPerturbationPotentialFlowElement<TDim, TNumNodes>::GetElementGeometryBoundary(GeometriesArrayType& rElementGeometryBoundary)
->>>>>>> a74ece6b
 {
     const TransonicPerturbationPotentialFlowElement& r_this = *this;
 
@@ -1141,28 +1127,6 @@
     array_1d<double, 3> edge_center_coordinates;
     rEdge.PointLocalCoordinates(edge_center_coordinates, rEdge.Center());
 
-<<<<<<< HEAD
-    for (SizeType i = 0; i < element_boundary_geometry.size(); i++)
-    {
-        // get local coordinates of bondary geometry center
-        element_boundary_geometry[i].PointLocalCoordinates(aux_coordinates, element_boundary_geometry[i].Center());
-
-        // compute portion of normal vectors of faces or edges in free stream direction
-        element_boundary_normal_velocity_components[i] =
-            PotentialFlowUtilities::ComputeScalarProductProjection<TDim, TNumNodes>(
-                element_boundary_geometry[i].Normal(aux_coordinates), free_stream_velocity);
-    }
-
-    // find min normal component, which belongs to the edge or face which acts as the boundary to the upwind element
-    const auto min_normal_v_comp = std::min_element(
-        element_boundary_normal_velocity_components.begin(), element_boundary_normal_velocity_components.end());
-
-    // get vector location of the edg of face which is shared between the current and upwind element
-    const auto upwind_geometry_iterator = std::distance(
-        std::begin(element_boundary_normal_velocity_components), min_normal_v_comp);
-
-    rResult = element_boundary_geometry[upwind_geometry_iterator];
-=======
     // outward pointing normals of each edge
     return rEdge.Normal(edge_center_coordinates);
 }
@@ -1196,7 +1160,6 @@
         mpUpwindElement = this;
         this->SetFlags(INLET);
     }
->>>>>>> a74ece6b
 }
 
 template<int TDim, int TNumNodes>
