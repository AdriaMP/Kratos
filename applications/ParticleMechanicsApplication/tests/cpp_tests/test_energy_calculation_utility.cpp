--- conflicted
+++ resolved
@@ -61,27 +61,17 @@
         volume_acceleration[0] = 0.0;
         volume_acceleration[1] = -9.8;
         volume_acceleration[2] = 0.0;
-<<<<<<< HEAD
-        p_element->SetValue(MP_COORD, mp_coordinate);
-        p_element->SetValue(MP_MASS, 1.5);
-        p_element->SetValue(MP_VOLUME_ACCELERATION, volume_acceleration);
-=======
         pElement->SetValuesOnIntegrationPoints(MP_COORD, { mp_coordinate }, rModelPart.GetProcessInfo());
         std::vector<double> mp_mass_vector = { 1.5 };
         pElement->SetValuesOnIntegrationPoints(MP_MASS, mp_mass_vector, rModelPart.GetProcessInfo());
         pElement->SetValuesOnIntegrationPoints(MP_VOLUME_ACCELERATION, { volume_acceleration }, rModelPart.GetProcessInfo());
->>>>>>> 1f2b91f3
 
         // For kinetic energy
         array_1d<double, 3> velocity;
         velocity[0] = 1.0;
         velocity[1] = 2.0;
         velocity[2] = 3.0;
-<<<<<<< HEAD
-        p_element->SetValue(MP_VELOCITY, velocity);
-=======
         pElement->SetValuesOnIntegrationPoints(MP_VELOCITY, { velocity }, rModelPart.GetProcessInfo());
->>>>>>> 1f2b91f3
 
         // For strain energy
         //Vector mp_cauchy_stress1 = ;
@@ -99,19 +89,13 @@
         mp_strain[3] = 0.4;
         mp_strain[4] = 0.5;
         mp_strain[5] = 0.6;
-<<<<<<< HEAD
-        p_element->SetValue(MP_VOLUME, 2.5);
-        p_element->SetValue(MP_CAUCHY_STRESS_VECTOR, mp_cauchy_stress);
-        p_element->SetValue(MP_ALMANSI_STRAIN_VECTOR, mp_strain);
 
-=======
         std::vector<double> mp_volume_vector = { 2.5 };
         pElement->SetValuesOnIntegrationPoints(MP_VOLUME, mp_volume_vector, rModelPart.GetProcessInfo());
         std::vector<Vector> mp_cauchy_stress_vector = { mp_cauchy_stress };
         pElement->SetValuesOnIntegrationPoints(MP_CAUCHY_STRESS_VECTOR, mp_cauchy_stress_vector, rModelPart.GetProcessInfo());
         std::vector<Vector> mp_almansi_strain_vector = { mp_strain };
         pElement->SetValuesOnIntegrationPoints(MP_ALMANSI_STRAIN_VECTOR, mp_almansi_strain_vector, rModelPart.GetProcessInfo());
->>>>>>> 1f2b91f3
     }
 
     /**
