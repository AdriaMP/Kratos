<<<<<<< HEAD
from __future__ import print_function, absolute_import, division  # makes KratosMultiphysics backward compatible with python 2.6 and 2.7

# Importing the Kratos Library
import KratosMultiphysics

# Import KratosUnittest
import KratosMultiphysics.KratosUnittest as KratosUnittest
from KratosMultiphysics.ParticleMechanicsApplication.particle_mechanics_analysis import ParticleMechanicsAnalysis

class ParticleMechanicsTestFactory(KratosUnittest.TestCase):
    def setUp(self):
        # Within this location context:
        with KratosUnittest.WorkFolderScope(".", __file__):

            # Reading the ProjectParameters
            with open(self.file_name + "_parameters.json",'r') as parameter_file:
                ProjectParameters = KratosMultiphysics.Parameters(parameter_file.read())

            self.modify_parameters(ProjectParameters)

            # To avoid many prints
            if (ProjectParameters["problem_data"]["echo_level"].GetInt() == 0):
                KratosMultiphysics.Logger.GetDefaultOutput().SetSeverity(KratosMultiphysics.Logger.Severity.WARNING)

            # Creating the test
            model = KratosMultiphysics.Model()
            self.test = ParticleMechanicsAnalysis(model, ProjectParameters)
            self.test.Initialize()

    def modify_parameters(self, project_parameters):
        """This function can be used in derived classes to modify existing parameters
        before the execution of the test (e.g. switch to MPI)
        """
        pass

    def test_execution(self):
        # Within this location context:
        with KratosUnittest.WorkFolderScope(".", __file__):
            self.test.RunSolutionLoop()

    def tearDown(self):
        # Within this location context:
        with KratosUnittest.WorkFolderScope(".", __file__):
            self.test.Finalize()

### Axis-Symmetric Tests
class AxisSymmetricCircularPlate2DTriTest(ParticleMechanicsTestFactory):
    file_name = "axisym_tests/circular_plate_axisym_test"

### Beam Tests
class BeamCantileverStaticLinearElasticPointLoad2DTriTest(ParticleMechanicsTestFactory):
    file_name = "beam_tests/cantilever_beam/static_point_load_2D_tri_test"

class BeamCantileverStaticLinearElasticLineLoad2DQuadTest(ParticleMechanicsTestFactory):
    file_name = "beam_tests/cantilever_beam/static_line_load_2D_quad_test"

class BeamCantileverStaticLinearElasticParticlePointLoad2DTriTest(ParticleMechanicsTestFactory):
    file_name = "beam_tests/cantilever_beam/particle_point_load_2D_tri_test"

class BeamCantileverStaticLinearElasticSurfaceLoad3DHexaTest(ParticleMechanicsTestFactory):
    file_name = "beam_tests/cantilever_beam/static_surface_load_3D_hexa_test"

class BeamCantileverStaticHyperelasticSelfWeightLoad2DQuadTest(ParticleMechanicsTestFactory):
    file_name = "beam_tests/hyperelastic_cantilever_beam/self_weight_load_2D_quad_test"

class BeamCantileverLinearStaticHyperelasticSelfWeightLoad2DQuadTest(ParticleMechanicsTestFactory):
    file_name = "beam_tests/hyperelastic_cantilever_beam/linear_self_weight_load_2D_quad_test"

### Cook's Membrane Tests
class CooksMembraneCompressibleTest(ParticleMechanicsTestFactory):
    file_name = "cooks_membrane_tests/compressible_cook_membrane_2D_test"

class CooksMembraneUPCompressibleTest(ParticleMechanicsTestFactory):
    file_name = "cooks_membrane_tests/UP_compressible_cook_membrane_2D_test"

class CooksMembraneUPIncompressibleTest(ParticleMechanicsTestFactory):
    file_name = "cooks_membrane_tests/UP_incompressible_cook_membrane_2D_test"

### Constitutive Law Tests
class CLLinearElastic3DQuadTest(ParticleMechanicsTestFactory):
    file_name = "cl_tests/solid_cl/linear_elastic_3D_hexa_test"

### Gravity Application Tests
class GravityApplicationTest(ParticleMechanicsTestFactory):
    file_name = "gravity_tests/dynamic_gravity_application_test"

### Penalty Imposition Tests
class PenaltyImpositionBeamCantileverStaticHyperelasticSelfWeightLoad2DQuadTest(ParticleMechanicsTestFactory):
    file_name = "beam_tests/hyperelastic_cantilever_beam/penalty_self_weight_load_2D_quad_test"

### Slip Boundary Tests
class SlipBoundaryTest(ParticleMechanicsTestFactory):
    file_name = "slip_tests/slip_boundary_test"

if __name__ == '__main__':
    KratosUnittest.main()
=======
from __future__ import print_function, absolute_import, division  # makes KratosMultiphysics backward compatible with python 2.6 and 2.7

# Importing the Kratos Library
import KratosMultiphysics

# Import KratosUnittest
import KratosMultiphysics.KratosUnittest as KratosUnittest
from KratosMultiphysics.ParticleMechanicsApplication.particle_mechanics_analysis import ParticleMechanicsAnalysis

class ParticleMechanicsTestFactory(KratosUnittest.TestCase):
    def setUp(self):
        # Within this location context:
        with KratosUnittest.WorkFolderScope(".", __file__):

            # Reading the ProjectParameters
            with open(self.file_name + "_parameters.json",'r') as parameter_file:
                ProjectParameters = KratosMultiphysics.Parameters(parameter_file.read())

            self.modify_parameters(ProjectParameters)

            # To avoid many prints
            if (ProjectParameters["problem_data"]["echo_level"].GetInt() == 0):
                KratosMultiphysics.Logger.GetDefaultOutput().SetSeverity(KratosMultiphysics.Logger.Severity.WARNING)

            # Creating the test
            model = KratosMultiphysics.Model()
            self.test = ParticleMechanicsAnalysis(model, ProjectParameters)
            self.test.Initialize()

    def modify_parameters(self, project_parameters):
        """This function can be used in derived classes to modify existing parameters
        before the execution of the test (e.g. switch to MPI)
        """
        pass

    def test_execution(self):
        # Within this location context:
        with KratosUnittest.WorkFolderScope(".", __file__):
            self.test.RunSolutionLoop()

    def tearDown(self):
        # Within this location context:
        with KratosUnittest.WorkFolderScope(".", __file__):
            self.test.Finalize()

### Axis-Symmetric Tests
class AxisSymmetricCircularPlate2DTriTest(ParticleMechanicsTestFactory):
    file_name = "axisym_tests/circular_plate_axisym_test"

### Beam Tests
class BeamCantileverStaticLinearElasticPointLoad2DTriTest(ParticleMechanicsTestFactory):
    file_name = "beam_tests/cantilever_beam/static_point_load_2D_tri_test"

class BeamCantileverStaticLinearElasticLineLoad2DQuadTest(ParticleMechanicsTestFactory):
    file_name = "beam_tests/cantilever_beam/static_line_load_2D_quad_test"

class BeamCantileverStaticLinearElasticParticlePointLoad2DTriTest(ParticleMechanicsTestFactory):
    file_name = "beam_tests/cantilever_beam/particle_point_load_2D_tri_test"

class BeamCantileverStaticLinearElasticSurfaceLoad3DHexaTest(ParticleMechanicsTestFactory):
    file_name = "beam_tests/cantilever_beam/static_surface_load_3D_hexa_test"

class BeamCantileverStaticHyperelasticSelfWeightLoad2DQuadTest(ParticleMechanicsTestFactory):
    file_name = "beam_tests/hyperelastic_cantilever_beam/self_weight_load_2D_quad_test"

class BeamCantileverLinearStaticHyperelasticSelfWeightLoad2DQuadTest(ParticleMechanicsTestFactory):
    file_name = "beam_tests/hyperelastic_cantilever_beam/linear_self_weight_load_2D_quad_test"

class BeamCantileverDynamicConsistentMassTest(ParticleMechanicsTestFactory):
    file_name = "beam_tests/dynamic_cantilever/dynamic_cantilever_consistent_mass_test"

### Cook's Membrane Tests
class CooksMembraneCompressibleTest(ParticleMechanicsTestFactory):
    file_name = "cooks_membrane_tests/compressible_cook_membrane_2D_test"

class CooksMembraneUPCompressibleTest(ParticleMechanicsTestFactory):
    file_name = "cooks_membrane_tests/UP_compressible_cook_membrane_2D_test"

class CooksMembraneUPIncompressibleTest(ParticleMechanicsTestFactory):
    file_name = "cooks_membrane_tests/UP_incompressible_cook_membrane_2D_test"

### Constitutive Law Tests
class CLLinearElastic3DQuadTest(ParticleMechanicsTestFactory):
    file_name = "cl_tests/solid_cl/linear_elastic_3D_hexa_test"

### Gravity Application Tests
class GravityApplicationTest(ParticleMechanicsTestFactory):
    file_name = "gravity_tests/dynamic_gravity_application_test"

### Penalty Imposition Tests
class PenaltyImpositionBeamCantileverStaticHyperelasticSelfWeightLoad2DQuadTest(ParticleMechanicsTestFactory):
    file_name = "beam_tests/hyperelastic_cantilever_beam/penalty_self_weight_load_2D_quad_test"

### Slip Boundary Tests
class SlipBoundaryTest(ParticleMechanicsTestFactory):
    file_name = "slip_tests/slip_boundary_test"
>>>>>>> 834606d7
<|MERGE_RESOLUTION|>--- conflicted
+++ resolved
@@ -1,195 +1,96 @@
-<<<<<<< HEAD
-from __future__ import print_function, absolute_import, division  # makes KratosMultiphysics backward compatible with python 2.6 and 2.7
-
-# Importing the Kratos Library
-import KratosMultiphysics
-
-# Import KratosUnittest
-import KratosMultiphysics.KratosUnittest as KratosUnittest
-from KratosMultiphysics.ParticleMechanicsApplication.particle_mechanics_analysis import ParticleMechanicsAnalysis
-
-class ParticleMechanicsTestFactory(KratosUnittest.TestCase):
-    def setUp(self):
-        # Within this location context:
-        with KratosUnittest.WorkFolderScope(".", __file__):
-
-            # Reading the ProjectParameters
-            with open(self.file_name + "_parameters.json",'r') as parameter_file:
-                ProjectParameters = KratosMultiphysics.Parameters(parameter_file.read())
-
-            self.modify_parameters(ProjectParameters)
-
-            # To avoid many prints
-            if (ProjectParameters["problem_data"]["echo_level"].GetInt() == 0):
-                KratosMultiphysics.Logger.GetDefaultOutput().SetSeverity(KratosMultiphysics.Logger.Severity.WARNING)
-
-            # Creating the test
-            model = KratosMultiphysics.Model()
-            self.test = ParticleMechanicsAnalysis(model, ProjectParameters)
-            self.test.Initialize()
-
-    def modify_parameters(self, project_parameters):
-        """This function can be used in derived classes to modify existing parameters
-        before the execution of the test (e.g. switch to MPI)
-        """
-        pass
-
-    def test_execution(self):
-        # Within this location context:
-        with KratosUnittest.WorkFolderScope(".", __file__):
-            self.test.RunSolutionLoop()
-
-    def tearDown(self):
-        # Within this location context:
-        with KratosUnittest.WorkFolderScope(".", __file__):
-            self.test.Finalize()
-
-### Axis-Symmetric Tests
-class AxisSymmetricCircularPlate2DTriTest(ParticleMechanicsTestFactory):
-    file_name = "axisym_tests/circular_plate_axisym_test"
-
-### Beam Tests
-class BeamCantileverStaticLinearElasticPointLoad2DTriTest(ParticleMechanicsTestFactory):
-    file_name = "beam_tests/cantilever_beam/static_point_load_2D_tri_test"
-
-class BeamCantileverStaticLinearElasticLineLoad2DQuadTest(ParticleMechanicsTestFactory):
-    file_name = "beam_tests/cantilever_beam/static_line_load_2D_quad_test"
-
-class BeamCantileverStaticLinearElasticParticlePointLoad2DTriTest(ParticleMechanicsTestFactory):
-    file_name = "beam_tests/cantilever_beam/particle_point_load_2D_tri_test"
-
-class BeamCantileverStaticLinearElasticSurfaceLoad3DHexaTest(ParticleMechanicsTestFactory):
-    file_name = "beam_tests/cantilever_beam/static_surface_load_3D_hexa_test"
-
-class BeamCantileverStaticHyperelasticSelfWeightLoad2DQuadTest(ParticleMechanicsTestFactory):
-    file_name = "beam_tests/hyperelastic_cantilever_beam/self_weight_load_2D_quad_test"
-
-class BeamCantileverLinearStaticHyperelasticSelfWeightLoad2DQuadTest(ParticleMechanicsTestFactory):
-    file_name = "beam_tests/hyperelastic_cantilever_beam/linear_self_weight_load_2D_quad_test"
-
-### Cook's Membrane Tests
-class CooksMembraneCompressibleTest(ParticleMechanicsTestFactory):
-    file_name = "cooks_membrane_tests/compressible_cook_membrane_2D_test"
-
-class CooksMembraneUPCompressibleTest(ParticleMechanicsTestFactory):
-    file_name = "cooks_membrane_tests/UP_compressible_cook_membrane_2D_test"
-
-class CooksMembraneUPIncompressibleTest(ParticleMechanicsTestFactory):
-    file_name = "cooks_membrane_tests/UP_incompressible_cook_membrane_2D_test"
-
-### Constitutive Law Tests
-class CLLinearElastic3DQuadTest(ParticleMechanicsTestFactory):
-    file_name = "cl_tests/solid_cl/linear_elastic_3D_hexa_test"
-
-### Gravity Application Tests
-class GravityApplicationTest(ParticleMechanicsTestFactory):
-    file_name = "gravity_tests/dynamic_gravity_application_test"
-
-### Penalty Imposition Tests
-class PenaltyImpositionBeamCantileverStaticHyperelasticSelfWeightLoad2DQuadTest(ParticleMechanicsTestFactory):
-    file_name = "beam_tests/hyperelastic_cantilever_beam/penalty_self_weight_load_2D_quad_test"
-
-### Slip Boundary Tests
-class SlipBoundaryTest(ParticleMechanicsTestFactory):
-    file_name = "slip_tests/slip_boundary_test"
-
-if __name__ == '__main__':
-    KratosUnittest.main()
-=======
-from __future__ import print_function, absolute_import, division  # makes KratosMultiphysics backward compatible with python 2.6 and 2.7
-
-# Importing the Kratos Library
-import KratosMultiphysics
-
-# Import KratosUnittest
-import KratosMultiphysics.KratosUnittest as KratosUnittest
-from KratosMultiphysics.ParticleMechanicsApplication.particle_mechanics_analysis import ParticleMechanicsAnalysis
-
-class ParticleMechanicsTestFactory(KratosUnittest.TestCase):
-    def setUp(self):
-        # Within this location context:
-        with KratosUnittest.WorkFolderScope(".", __file__):
-
-            # Reading the ProjectParameters
-            with open(self.file_name + "_parameters.json",'r') as parameter_file:
-                ProjectParameters = KratosMultiphysics.Parameters(parameter_file.read())
-
-            self.modify_parameters(ProjectParameters)
-
-            # To avoid many prints
-            if (ProjectParameters["problem_data"]["echo_level"].GetInt() == 0):
-                KratosMultiphysics.Logger.GetDefaultOutput().SetSeverity(KratosMultiphysics.Logger.Severity.WARNING)
-
-            # Creating the test
-            model = KratosMultiphysics.Model()
-            self.test = ParticleMechanicsAnalysis(model, ProjectParameters)
-            self.test.Initialize()
-
-    def modify_parameters(self, project_parameters):
-        """This function can be used in derived classes to modify existing parameters
-        before the execution of the test (e.g. switch to MPI)
-        """
-        pass
-
-    def test_execution(self):
-        # Within this location context:
-        with KratosUnittest.WorkFolderScope(".", __file__):
-            self.test.RunSolutionLoop()
-
-    def tearDown(self):
-        # Within this location context:
-        with KratosUnittest.WorkFolderScope(".", __file__):
-            self.test.Finalize()
-
-### Axis-Symmetric Tests
-class AxisSymmetricCircularPlate2DTriTest(ParticleMechanicsTestFactory):
-    file_name = "axisym_tests/circular_plate_axisym_test"
-
-### Beam Tests
-class BeamCantileverStaticLinearElasticPointLoad2DTriTest(ParticleMechanicsTestFactory):
-    file_name = "beam_tests/cantilever_beam/static_point_load_2D_tri_test"
-
-class BeamCantileverStaticLinearElasticLineLoad2DQuadTest(ParticleMechanicsTestFactory):
-    file_name = "beam_tests/cantilever_beam/static_line_load_2D_quad_test"
-
-class BeamCantileverStaticLinearElasticParticlePointLoad2DTriTest(ParticleMechanicsTestFactory):
-    file_name = "beam_tests/cantilever_beam/particle_point_load_2D_tri_test"
-
-class BeamCantileverStaticLinearElasticSurfaceLoad3DHexaTest(ParticleMechanicsTestFactory):
-    file_name = "beam_tests/cantilever_beam/static_surface_load_3D_hexa_test"
-
-class BeamCantileverStaticHyperelasticSelfWeightLoad2DQuadTest(ParticleMechanicsTestFactory):
-    file_name = "beam_tests/hyperelastic_cantilever_beam/self_weight_load_2D_quad_test"
-
-class BeamCantileverLinearStaticHyperelasticSelfWeightLoad2DQuadTest(ParticleMechanicsTestFactory):
-    file_name = "beam_tests/hyperelastic_cantilever_beam/linear_self_weight_load_2D_quad_test"
-
-class BeamCantileverDynamicConsistentMassTest(ParticleMechanicsTestFactory):
-    file_name = "beam_tests/dynamic_cantilever/dynamic_cantilever_consistent_mass_test"
-
-### Cook's Membrane Tests
-class CooksMembraneCompressibleTest(ParticleMechanicsTestFactory):
-    file_name = "cooks_membrane_tests/compressible_cook_membrane_2D_test"
-
-class CooksMembraneUPCompressibleTest(ParticleMechanicsTestFactory):
-    file_name = "cooks_membrane_tests/UP_compressible_cook_membrane_2D_test"
-
-class CooksMembraneUPIncompressibleTest(ParticleMechanicsTestFactory):
-    file_name = "cooks_membrane_tests/UP_incompressible_cook_membrane_2D_test"
-
-### Constitutive Law Tests
-class CLLinearElastic3DQuadTest(ParticleMechanicsTestFactory):
-    file_name = "cl_tests/solid_cl/linear_elastic_3D_hexa_test"
-
-### Gravity Application Tests
-class GravityApplicationTest(ParticleMechanicsTestFactory):
-    file_name = "gravity_tests/dynamic_gravity_application_test"
-
-### Penalty Imposition Tests
-class PenaltyImpositionBeamCantileverStaticHyperelasticSelfWeightLoad2DQuadTest(ParticleMechanicsTestFactory):
-    file_name = "beam_tests/hyperelastic_cantilever_beam/penalty_self_weight_load_2D_quad_test"
-
-### Slip Boundary Tests
-class SlipBoundaryTest(ParticleMechanicsTestFactory):
-    file_name = "slip_tests/slip_boundary_test"
->>>>>>> 834606d7
+from __future__ import print_function, absolute_import, division  # makes KratosMultiphysics backward compatible with python 2.6 and 2.7
+
+# Importing the Kratos Library
+import KratosMultiphysics
+
+# Import KratosUnittest
+import KratosMultiphysics.KratosUnittest as KratosUnittest
+from KratosMultiphysics.ParticleMechanicsApplication.particle_mechanics_analysis import ParticleMechanicsAnalysis
+
+class ParticleMechanicsTestFactory(KratosUnittest.TestCase):
+    def setUp(self):
+        # Within this location context:
+        with KratosUnittest.WorkFolderScope(".", __file__):
+
+            # Reading the ProjectParameters
+            with open(self.file_name + "_parameters.json",'r') as parameter_file:
+                ProjectParameters = KratosMultiphysics.Parameters(parameter_file.read())
+
+            self.modify_parameters(ProjectParameters)
+
+            # To avoid many prints
+            if (ProjectParameters["problem_data"]["echo_level"].GetInt() == 0):
+                KratosMultiphysics.Logger.GetDefaultOutput().SetSeverity(KratosMultiphysics.Logger.Severity.WARNING)
+
+            # Creating the test
+            model = KratosMultiphysics.Model()
+            self.test = ParticleMechanicsAnalysis(model, ProjectParameters)
+            self.test.Initialize()
+
+    def modify_parameters(self, project_parameters):
+        """This function can be used in derived classes to modify existing parameters
+        before the execution of the test (e.g. switch to MPI)
+        """
+        pass
+
+    def test_execution(self):
+        # Within this location context:
+        with KratosUnittest.WorkFolderScope(".", __file__):
+            self.test.RunSolutionLoop()
+
+    def tearDown(self):
+        # Within this location context:
+        with KratosUnittest.WorkFolderScope(".", __file__):
+            self.test.Finalize()
+
+### Axis-Symmetric Tests
+class AxisSymmetricCircularPlate2DTriTest(ParticleMechanicsTestFactory):
+    file_name = "axisym_tests/circular_plate_axisym_test"
+
+### Beam Tests
+class BeamCantileverStaticLinearElasticPointLoad2DTriTest(ParticleMechanicsTestFactory):
+    file_name = "beam_tests/cantilever_beam/static_point_load_2D_tri_test"
+
+class BeamCantileverStaticLinearElasticLineLoad2DQuadTest(ParticleMechanicsTestFactory):
+    file_name = "beam_tests/cantilever_beam/static_line_load_2D_quad_test"
+
+class BeamCantileverStaticLinearElasticParticlePointLoad2DTriTest(ParticleMechanicsTestFactory):
+    file_name = "beam_tests/cantilever_beam/particle_point_load_2D_tri_test"
+
+class BeamCantileverStaticLinearElasticSurfaceLoad3DHexaTest(ParticleMechanicsTestFactory):
+    file_name = "beam_tests/cantilever_beam/static_surface_load_3D_hexa_test"
+
+class BeamCantileverStaticHyperelasticSelfWeightLoad2DQuadTest(ParticleMechanicsTestFactory):
+    file_name = "beam_tests/hyperelastic_cantilever_beam/self_weight_load_2D_quad_test"
+
+class BeamCantileverLinearStaticHyperelasticSelfWeightLoad2DQuadTest(ParticleMechanicsTestFactory):
+    file_name = "beam_tests/hyperelastic_cantilever_beam/linear_self_weight_load_2D_quad_test"
+
+class BeamCantileverDynamicConsistentMassTest(ParticleMechanicsTestFactory):
+    file_name = "beam_tests/dynamic_cantilever/dynamic_cantilever_consistent_mass_test"
+
+### Cook's Membrane Tests
+class CooksMembraneCompressibleTest(ParticleMechanicsTestFactory):
+    file_name = "cooks_membrane_tests/compressible_cook_membrane_2D_test"
+
+class CooksMembraneUPCompressibleTest(ParticleMechanicsTestFactory):
+    file_name = "cooks_membrane_tests/UP_compressible_cook_membrane_2D_test"
+
+class CooksMembraneUPIncompressibleTest(ParticleMechanicsTestFactory):
+    file_name = "cooks_membrane_tests/UP_incompressible_cook_membrane_2D_test"
+
+### Constitutive Law Tests
+class CLLinearElastic3DQuadTest(ParticleMechanicsTestFactory):
+    file_name = "cl_tests/solid_cl/linear_elastic_3D_hexa_test"
+
+### Gravity Application Tests
+class GravityApplicationTest(ParticleMechanicsTestFactory):
+    file_name = "gravity_tests/dynamic_gravity_application_test"
+
+### Penalty Imposition Tests
+class PenaltyImpositionBeamCantileverStaticHyperelasticSelfWeightLoad2DQuadTest(ParticleMechanicsTestFactory):
+    file_name = "beam_tests/hyperelastic_cantilever_beam/penalty_self_weight_load_2D_quad_test"
+
+### Slip Boundary Tests
+class SlipBoundaryTest(ParticleMechanicsTestFactory):
+    file_name = "slip_tests/slip_boundary_test"