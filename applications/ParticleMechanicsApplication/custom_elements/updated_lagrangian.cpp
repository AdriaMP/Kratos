//    |  /           |
//    ' /   __| _` | __|  _ \   __|
//    . \  |   (   | |   (   |\__ `
//   _|\_\_|  \__,_|\__|\___/ ____/
//                   Multi-Physics
//
//  License:		BSD License
//					Kratos default license: kratos/license.txt
//
//  Main authors:    Ilaria Iaconeta, Bodhinanda Chandra
//


// System includes
#include <omp.h>
#include <sstream>

// External includes

// Project includes
#include "includes/define.h"
#include "custom_elements/updated_lagrangian.hpp"
#include "utilities/math_utils.h"
#include "includes/constitutive_law.h"
#include "particle_mechanics_application_variables.h"

namespace Kratos
{

/**
 * Flags related to the element computation
 */
KRATOS_CREATE_LOCAL_FLAG( UpdatedLagrangian, COMPUTE_RHS_VECTOR,                 0 );
KRATOS_CREATE_LOCAL_FLAG( UpdatedLagrangian, COMPUTE_LHS_MATRIX,                 1 );
KRATOS_CREATE_LOCAL_FLAG( UpdatedLagrangian, COMPUTE_RHS_VECTOR_WITH_COMPONENTS, 2 );
KRATOS_CREATE_LOCAL_FLAG( UpdatedLagrangian, COMPUTE_LHS_MATRIX_WITH_COMPONENTS, 3 );

//******************************CONSTRUCTOR*******************************************
//************************************************************************************

UpdatedLagrangian::UpdatedLagrangian( )
    : Element( )
{
    //DO NOT CALL IT: only needed for Register and Serialization!!!
}
//******************************CONSTRUCTOR*******************************************
//************************************************************************************
UpdatedLagrangian::UpdatedLagrangian( IndexType NewId, GeometryType::Pointer pGeometry )
    : Element( NewId, pGeometry )
{
    //DO NOT ADD DOFS HERE!!!
}

//******************************CONSTRUCTOR*******************************************
//************************************************************************************

UpdatedLagrangian::UpdatedLagrangian( IndexType NewId, GeometryType::Pointer pGeometry, PropertiesType::Pointer pProperties )
    : Element( NewId, pGeometry, pProperties )
{
    mFinalizedStep = true;


}
//******************************COPY CONSTRUCTOR**************************************
//************************************************************************************

UpdatedLagrangian::UpdatedLagrangian( UpdatedLagrangian const& rOther)
    :Element(rOther)
    ,mDeformationGradientF0(rOther.mDeformationGradientF0)
    ,mDeterminantF0(rOther.mDeterminantF0)
    ,mInverseJ0(rOther.mInverseJ0)
    ,mInverseJ(rOther.mInverseJ)
    ,mDeterminantJ0(rOther.mDeterminantJ0)
    ,mConstitutiveLawVector(rOther.mConstitutiveLawVector)
    ,mFinalizedStep(rOther.mFinalizedStep)
{
}

//*******************************ASSIGMENT OPERATOR***********************************
//************************************************************************************

UpdatedLagrangian&  UpdatedLagrangian::operator=(UpdatedLagrangian const& rOther)
{
    Element::operator=(rOther);

    mDeformationGradientF0.clear();
    mDeformationGradientF0 = rOther.mDeformationGradientF0;

    mInverseJ0.clear();
    mInverseJ0 = rOther.mInverseJ0;
    mInverseJ.clear();
    mInverseJ = rOther.mInverseJ;

    mDeterminantF0 = rOther.mDeterminantF0;
    mDeterminantJ0 = rOther.mDeterminantJ0;
    mConstitutiveLawVector = rOther.mConstitutiveLawVector;

    return *this;
}

//*********************************OPERATIONS*****************************************
//************************************************************************************

Element::Pointer UpdatedLagrangian::Create( IndexType NewId, NodesArrayType const& ThisNodes, PropertiesType::Pointer pProperties ) const
{
    return Element::Pointer( new UpdatedLagrangian( NewId, GetGeometry().Create( ThisNodes ), pProperties ) );
}

//************************************CLONE*******************************************
//************************************************************************************

Element::Pointer UpdatedLagrangian::Clone( IndexType NewId, NodesArrayType const& rThisNodes ) const
{
    UpdatedLagrangian NewElement (NewId, GetGeometry().Create( rThisNodes ), pGetProperties() );

    NewElement.mConstitutiveLawVector = mConstitutiveLawVector->Clone();

    NewElement.mDeformationGradientF0 = mDeformationGradientF0;

    NewElement.mInverseJ0 = mInverseJ0;
    NewElement.mInverseJ = mInverseJ;

    NewElement.mDeterminantF0 = mDeterminantF0;
    NewElement.mDeterminantJ0 = mDeterminantJ0;

    return Element::Pointer( new UpdatedLagrangian(NewElement) );
}

//*******************************DESTRUCTOR*******************************************
//************************************************************************************
UpdatedLagrangian::~UpdatedLagrangian()
{
}


//************************************************************************************
//************************************************************************************

void UpdatedLagrangian::Initialize()
{
    KRATOS_TRY

    // Initial position of the particle
    const array_1d<double,3>& xg = this->GetValue(MP_COORD);

    // Initialize parameters
    const unsigned int dimension = GetGeometry().WorkingSpaceDimension();
    mDeterminantF0 = 1;
    mDeformationGradientF0 = IdentityMatrix(dimension);

    // Compute initial jacobian matrix and inverses
    Matrix J0 = ZeroMatrix(dimension, dimension);
    J0 = this->MPMJacobian(J0, xg);
    MathUtils<double>::InvertMatrix( J0, mInverseJ0, mDeterminantJ0 );

    // Compute current jacobian matrix and inverses
    Matrix j = ZeroMatrix(dimension, dimension);
    j = this->MPMJacobian(j,xg);
    double detj;
    MathUtils<double>::InvertMatrix( j, mInverseJ, detj );

    // Initialize constitutive law and materials
    InitializeMaterial();

    KRATOS_CATCH( "" )
}

//************************************************************************************
//************************************************************************************

void UpdatedLagrangian::InitializeGeneralVariables (GeneralVariables& rVariables, const ProcessInfo& rCurrentProcessInfo)
{
    const unsigned int number_of_nodes = GetGeometry().size();
    const unsigned int dimension = GetGeometry().WorkingSpaceDimension();
    unsigned int voigtsize  = 3;

    if( dimension == 3 )
    {
        voigtsize  = 6;
    }
    rVariables.detF  = 1;

    rVariables.detF0 = 1;

    rVariables.detFT = 1;

    rVariables.detJ = 1;

    rVariables.B.resize( voigtsize, number_of_nodes * dimension, false );

    rVariables.F.resize( dimension, dimension, false );

    rVariables.F0.resize( dimension, dimension, false );

    rVariables.FT.resize( dimension, dimension, false );

    rVariables.ConstitutiveMatrix.resize( voigtsize, voigtsize, false );

    rVariables.StrainVector.resize( voigtsize, false );

    rVariables.StressVector.resize( voigtsize, false );

    rVariables.DN_DX.resize( number_of_nodes, dimension, false );
    rVariables.DN_De.resize( number_of_nodes, dimension, false );

    const array_1d<double,3>& xg = this->GetValue(MP_COORD);

    rVariables.N = this->MPMShapeFunctionPointValues(rVariables.N, xg);

    // Reading shape functions local gradients
    rVariables.DN_De = this->MPMShapeFunctionsLocalGradients( rVariables.DN_De);

    // CurrentDisp is the unknown variable. It represents the nodal delta displacement. When it is predicted is equal to zero.
    rVariables.CurrentDisp = CalculateCurrentDisp(rVariables.CurrentDisp, rCurrentProcessInfo);

    // Calculating the current jacobian from cartesian coordinates to parent coordinates for the MP element [dx_n+1/d£]
    rVariables.j = this->MPMJacobianDelta( rVariables.j, xg, rVariables.CurrentDisp);

    // Calculating the reference jacobian from cartesian coordinates to parent coordinates for the MP element [dx_n/d£]
    rVariables.J = this->MPMJacobian( rVariables.J, xg);
}
//************************************************************************************
//************************************************************************************

void UpdatedLagrangian::SetGeneralVariables(GeneralVariables& rVariables,
        ConstitutiveLaw::Parameters& rValues)
{
    GeometryType& rGeom = GetGeometry();

    // Variables.detF is the determinant of the incremental total deformation gradient
    rVariables.detF  = MathUtils<double>::Det(rVariables.F);

    // Check if detF is negative (element is inverted)
    if(rVariables.detF<0)
    {
        KRATOS_INFO("UpdatedLagrangian")<<" Element: "<<this->Id()<<std::endl;
        KRATOS_INFO("UpdatedLagrangian")<<" Element position: "<<this->GetValue(MP_COORD)<<std::endl;
        const unsigned int number_of_nodes = rGeom.PointsNumber();

        for ( unsigned int i = 0; i < number_of_nodes; i++ )
        {
            const array_1d<double, 3> & current_position      = rGeom[i].Coordinates();
            const array_1d<double, 3> & current_displacement  = rGeom[i].FastGetSolutionStepValue(DISPLACEMENT);
            const array_1d<double, 3> & previous_displacement = rGeom[i].FastGetSolutionStepValue(DISPLACEMENT,1);

            KRATOS_INFO("UpdatedLagrangian")<<" NODE ["<<rGeom[i].Id()<<"]: (Current position: "<<current_position<<") "<<std::endl;
            KRATOS_INFO("UpdatedLagrangian")<<" ---Current Disp: "<<current_displacement<<" (Previour Disp: "<<previous_displacement<<")"<<std::endl;
        }

        for ( unsigned int i = 0; i < number_of_nodes; i++ )
        {
            if( rGeom[i].SolutionStepsDataHas(CONTACT_FORCE) )
            {
                const array_1d<double, 3 > & PreContactForce = rGeom[i].FastGetSolutionStepValue(CONTACT_FORCE,1);
                const array_1d<double, 3 > & ContactForce = rGeom[i].FastGetSolutionStepValue(CONTACT_FORCE);
                KRATOS_INFO("UpdatedLagrangian")<<" ---Contact_Force: (Pre:"<<PreContactForce<<", Current:"<<ContactForce<<") "<<std::endl;
            }
            else
            {
                KRATOS_INFO("UpdatedLagrangian")<<" ---Contact_Force: NULL "<<std::endl;
            }
        }

        KRATOS_ERROR << "MPM UPDATED LAGRANGIAN DISPLACEMENT ELEMENT INVERTED: |F|<0  detF = " << rVariables.detF << std::endl;
    }

    rVariables.detFT = rVariables.detF * rVariables.detF0;
    rVariables.FT    = prod( rVariables.F, rVariables.F0 );

    rValues.SetDeterminantF(rVariables.detFT);
    rValues.SetDeformationGradientF(rVariables.FT);
    rValues.SetStrainVector(rVariables.StrainVector);
    rValues.SetStressVector(rVariables.StressVector);
    rValues.SetConstitutiveMatrix(rVariables.ConstitutiveMatrix);
    rValues.SetShapeFunctionsDerivatives(rVariables.DN_DX);
    rValues.SetShapeFunctionsValues(rVariables.N);

}

//************************************************************************************
//*****************check size of LHS and RHS matrices*********************************

void UpdatedLagrangian::InitializeSystemMatrices(MatrixType& rLeftHandSideMatrix,
        VectorType& rRightHandSideVector,
        Flags& rCalculationFlags)
{
    const unsigned int number_of_nodes = GetGeometry().size();
    const unsigned int dimension       = GetGeometry().WorkingSpaceDimension();

    // Resizing the LHS matrix if needed
    unsigned int matrix_size = number_of_nodes * dimension;   //number of degrees of freedom

    if ( rCalculationFlags.Is(UpdatedLagrangian::COMPUTE_LHS_MATRIX) ) //calculation of the matrix is required
    {
        if ( rLeftHandSideMatrix.size1() != matrix_size )
            rLeftHandSideMatrix.resize( matrix_size, matrix_size, false );

        noalias( rLeftHandSideMatrix ) = ZeroMatrix(matrix_size, matrix_size); //resetting LHS
    }

    // Resizing the RHS vector if needed
    if ( rCalculationFlags.Is(UpdatedLagrangian::COMPUTE_RHS_VECTOR) ) //calculation of the matrix is required
    {
        if ( rRightHandSideVector.size() != matrix_size )
            rRightHandSideVector.resize( matrix_size, false );

        rRightHandSideVector = ZeroVector( matrix_size ); //resetting RHS
    }
}

//************************************************************************************
//************************************************************************************

void UpdatedLagrangian::CalculateElementalSystem( LocalSystemComponents& rLocalSystem,
        ProcessInfo& rCurrentProcessInfo)
{
    KRATOS_TRY

    // Create and initialize element variables:
    GeneralVariables Variables;
    this->InitializeGeneralVariables(Variables,rCurrentProcessInfo);

    // Create constitutive law parameters:
    ConstitutiveLaw::Parameters Values(GetGeometry(),GetProperties(),rCurrentProcessInfo);

    // Set constitutive law flags:
    Flags &ConstitutiveLawOptions=Values.GetOptions();
    ConstitutiveLawOptions.Set(ConstitutiveLaw::USE_ELEMENT_PROVIDED_STRAIN);
    ConstitutiveLawOptions.Set(ConstitutiveLaw::COMPUTE_STRESS);
    ConstitutiveLawOptions.Set(ConstitutiveLaw::COMPUTE_CONSTITUTIVE_TENSOR);

    // Auxiliary terms
    Vector volume_force;

    // Compute element kinematics B, F, DN_DX ...
    this->CalculateKinematics(Variables,rCurrentProcessInfo);

    // Set general variables to constitutivelaw parameters
    this->SetGeneralVariables(Variables,Values);

    // Calculate Material Response
    /* NOTE:
    The function below will call CalculateMaterialResponseCauchy() by default and then (may)
    call CalculateMaterialResponseKirchhoff() in the constitutive_law.*/
    mConstitutiveLawVector->CalculateMaterialResponse(Values, Variables.StressMeasure);

    /* NOTE:
    The material points will have constant mass as defined at the beginning.
    However, the density and volume (integration weight) are changing every time step.*/
    // Update MP_Density
    const double MP_Density = (GetProperties()[DENSITY]) / Variables.detFT;
    this->SetValue(MP_DENSITY, MP_Density);
<<<<<<< HEAD

    //the integration weight is evaluated
    double MP_Volume = this->GetValue(MP_MASS)/this->GetValue(MP_DENSITY);

=======

    // The MP_Volume (integration weight) is evaluated
    const double MP_Volume = this->GetValue(MP_MASS)/this->GetValue(MP_DENSITY);
>>>>>>> a9deaac6
    this->SetValue(MP_VOLUME, MP_Volume);

    if ( rLocalSystem.CalculationFlags.Is(UpdatedLagrangian::COMPUTE_LHS_MATRIX) ) // if calculation of the matrix is required
    {
        // Contributions to stiffness matrix calculated on the reference configuration
        this->CalculateAndAddLHS ( rLocalSystem, Variables, MP_Volume );
    }

    if ( rLocalSystem.CalculationFlags.Is(UpdatedLagrangian::COMPUTE_RHS_VECTOR) ) // if calculation of the vector is required
    {
        // Contribution to forces (in residual term) are calculated
        volume_force  = this->CalculateVolumeForce( volume_force, Variables );
        this->CalculateAndAddRHS ( rLocalSystem, Variables, volume_force, MP_Volume );
    }

    KRATOS_CATCH( "" )
}
//*********************************COMPUTE KINEMATICS*********************************
//************************************************************************************


void UpdatedLagrangian::CalculateKinematics(GeneralVariables& rVariables, ProcessInfo& rCurrentProcessInfo)

{
    KRATOS_TRY

    // Define the stress measure
    rVariables.StressMeasure = ConstitutiveLaw::StressMeasure_Cauchy;

    // Calculating the inverse of the jacobian and the parameters needed [d£/dx_n]
    Matrix InvJ;
    MathUtils<double>::InvertMatrix( rVariables.J, InvJ, rVariables.detJ);

    // Calculating the inverse of the jacobian and the parameters needed [d£/(dx_n+1)]
    Matrix Invj;
    MathUtils<double>::InvertMatrix( rVariables.j, Invj, rVariables.detJ ); //overwrites detJ

    // Compute cartesian derivatives [dN/dx_n+1]
    rVariables.DN_DX = prod( rVariables.DN_De, Invj); //overwrites DX now is the current position dx

    /* NOTE::
    Deformation Gradient F [(dx_n+1 - dx_n)/dx_n] is to be updated in constitutive law parameter as total deformation gradient.
    The increment of total deformation gradient can be evaluated in 2 ways, which are:
    1. By: noalias( rVariables.F ) = prod( rVariables.j, InvJ);
    2. By means of the gradient of nodal displacement: using this second expression quadratic convergence is not guarantee

    (NOTICE: Here, we are using method no. 2)*/

    // METHOD 1: Update Deformation gradient: F [dx_n+1/dx_n] = [dx_n+1/d£] [d£/dx_n]
    // noalias( rVariables.F ) = prod( rVariables.j, InvJ);

    // METHOD 2: Update Deformation gradient: F_ij = δ_ij + u_i,j
    const unsigned int dimension = GetGeometry().WorkingSpaceDimension();
    Matrix I = IdentityMatrix(dimension);
    Matrix gradient_displacement = ZeroMatrix(dimension, dimension);
    rVariables.CurrentDisp = CalculateCurrentDisp(rVariables.CurrentDisp, rCurrentProcessInfo);
    gradient_displacement = prod(trans(rVariables.CurrentDisp),rVariables.DN_DX);

    noalias( rVariables.F ) = (I + gradient_displacement);

    // Determinant of the previous Deformation Gradient F_n
    rVariables.detF0 = mDeterminantF0;
    rVariables.F0    = mDeformationGradientF0;

<<<<<<< HEAD
    //Compute the deformation matrix B
=======
    // Compute the deformation matrix B
>>>>>>> a9deaac6
    this->CalculateDeformationMatrix(rVariables.B, rVariables.F, rVariables.DN_DX);

    KRATOS_CATCH( "" )
}
//************************************************************************************

void UpdatedLagrangian::CalculateDeformationMatrix(Matrix& rB,
        Matrix& rF,
        Matrix& rDN_DX)
{
    KRATOS_TRY

    const unsigned int number_of_nodes = GetGeometry().PointsNumber();
    const unsigned int dimension       = GetGeometry().WorkingSpaceDimension();

    rB.clear(); // Set all components to zero

    if( dimension == 2 )
    {
        for ( unsigned int i = 0; i < number_of_nodes; i++ )
        {
            unsigned int index = 2 * i;
            rB( 0, index + 0 ) = rDN_DX( i, 0 );
            rB( 1, index + 1 ) = rDN_DX( i, 1 );
            rB( 2, index + 0 ) = rDN_DX( i, 1 );
            rB( 2, index + 1 ) = rDN_DX( i, 0 );
        }
    }
    else if( dimension == 3 )
    {
        for ( unsigned int i = 0; i < number_of_nodes; i++ )
        {
            unsigned int index = 3 * i;

            rB( 0, index + 0 ) = rDN_DX( i, 0 );
            rB( 1, index + 1 ) = rDN_DX( i, 1 );
            rB( 2, index + 2 ) = rDN_DX( i, 2 );

            rB( 3, index + 0 ) = rDN_DX( i, 1 );
            rB( 3, index + 1 ) = rDN_DX( i, 0 );

            rB( 4, index + 1 ) = rDN_DX( i, 2 );
            rB( 4, index + 2 ) = rDN_DX( i, 1 );

            rB( 5, index + 0 ) = rDN_DX( i, 2 );
            rB( 5, index + 2 ) = rDN_DX( i, 0 );
        }
    }
    else
    {
        KRATOS_ERROR <<  "Dimension given is wrong: Something is wrong with the given dimension in function: CalculateDeformationMatrix" << std::endl;
    }

    KRATOS_CATCH( "" )
}
//************************************************************************************
//************************************************************************************

void UpdatedLagrangian::CalculateAndAddRHS(LocalSystemComponents& rLocalSystem, GeneralVariables& rVariables, Vector& rVolumeForce, const double& rIntegrationWeight)
{
    // Contribution of the internal and external forces
    if( rLocalSystem.CalculationFlags.Is( UpdatedLagrangian::COMPUTE_RHS_VECTOR_WITH_COMPONENTS ) )
    {
        std::vector<VectorType>& rRightHandSideVectors = rLocalSystem.GetRightHandSideVectors();
        const std::vector< Variable< VectorType > >& rRightHandSideVariables = rLocalSystem.GetRightHandSideVariables();
        for( unsigned int i=0; i<rRightHandSideVariables.size(); i++ )
        {
            bool calculated = false;
            if( rRightHandSideVariables[i] == EXTERNAL_FORCES_VECTOR )
            {
                // Operation performed: rRightHandSideVector += ExtForce*IntToReferenceWeight
                this->CalculateAndAddExternalForces( rRightHandSideVectors[i], rVariables, rVolumeForce, rIntegrationWeight );
                calculated = true;
            }

            if( rRightHandSideVariables[i] == INTERNAL_FORCES_VECTOR )
            {
                // Operation performed: rRightHandSideVector -= IntForce*IntToReferenceWeight
                this->CalculateAndAddInternalForces( rRightHandSideVectors[i], rVariables, rIntegrationWeight );
                calculated = true;
            }

            KRATOS_ERROR_IF(calculated == false) << " ELEMENT can not supply the required local system variable: " << rRightHandSideVariables[i] << std::endl;
        }
    }
    else
    {
        VectorType& rRightHandSideVector = rLocalSystem.GetRightHandSideVector();

        // Operation performed: rRightHandSideVector += ExtForce*IntToReferenceWeight
        this->CalculateAndAddExternalForces( rRightHandSideVector, rVariables, rVolumeForce, rIntegrationWeight );

        // Operation performed: rRightHandSideVector -= IntForce*IntToReferenceWeight
        this->CalculateAndAddInternalForces( rRightHandSideVector, rVariables, rIntegrationWeight );
    }
}

//************************************************************************************
//*********************Calculate the contribution of external force*******************

void UpdatedLagrangian::CalculateAndAddExternalForces(VectorType& rRightHandSideVector,
        GeneralVariables& rVariables,
        Vector& rVolumeForce,
        const double& rIntegrationWeight)
{
    KRATOS_TRY

    const unsigned int number_of_nodes = GetGeometry().PointsNumber();
    const unsigned int dimension = GetGeometry().WorkingSpaceDimension();

    for ( unsigned int i = 0; i < number_of_nodes; i++ )
    {
        int index = dimension * i;

        for ( unsigned int j = 0; j < dimension; j++ )
        {
            rRightHandSideVector[index + j] += rVariables.N[i] * rVolumeForce[j];
        }
    }

    KRATOS_CATCH( "" )
}
//************************************************************************************
//************************************************************************************

void UpdatedLagrangian::CalculateAndAddInternalForces(VectorType& rRightHandSideVector,
        GeneralVariables & rVariables,
        const double& rIntegrationWeight)
{
    KRATOS_TRY

    VectorType internal_forces = rIntegrationWeight * prod( trans( rVariables.B ), rVariables.StressVector );
    noalias( rRightHandSideVector ) -= internal_forces;

    KRATOS_CATCH( "" )
}
//************************************************************************************
//************************************************************************************

void UpdatedLagrangian::CalculateAndAddLHS(LocalSystemComponents& rLocalSystem, GeneralVariables& rVariables, const double& rIntegrationWeight)
{
    // Contributions of the stiffness matrix calculated on the reference configuration
    if( rLocalSystem.CalculationFlags.Is( UpdatedLagrangian::COMPUTE_LHS_MATRIX_WITH_COMPONENTS ) )
    {
        std::vector<MatrixType>& rLeftHandSideMatrices = rLocalSystem.GetLeftHandSideMatrices();
        const std::vector< Variable< MatrixType > >& rLeftHandSideVariables = rLocalSystem.GetLeftHandSideVariables();

        for( unsigned int i=0; i<rLeftHandSideVariables.size(); i++ )
        {
            bool calculated = false;
            if( rLeftHandSideVariables[i] == MATERIAL_STIFFNESS_MATRIX )
            {
                // Operation performed: add K_material to the rLefsHandSideMatrix
                this->CalculateAndAddKuum( rLeftHandSideMatrices[i], rVariables, rIntegrationWeight );
                calculated = true;
            }

            if( rLeftHandSideVariables[i] == GEOMETRIC_STIFFNESS_MATRIX )
            {
                // Operation performed: add K_geometry to the rLefsHandSideMatrix
                this->CalculateAndAddKuug( rLeftHandSideMatrices[i], rVariables, rIntegrationWeight );
                calculated = true;
            }

            KRATOS_ERROR_IF(calculated == false) <<  " ELEMENT can not supply the required local system variable: " << rLeftHandSideVariables[i] << std::endl;
        }
    }
    else
    {
        MatrixType& rLeftHandSideMatrix = rLocalSystem.GetLeftHandSideMatrix();

        // Operation performed: add K_material to the rLefsHandSideMatrix
        this->CalculateAndAddKuum( rLeftHandSideMatrix, rVariables, rIntegrationWeight );

        // Operation performed: add K_geometry to the rLefsHandSideMatrix
        this->CalculateAndAddKuug( rLeftHandSideMatrix, rVariables, rIntegrationWeight );
    }
}
//************************************************************************************
//************************************************************************************

void UpdatedLagrangian::CalculateAndAddKuum(MatrixType& rLeftHandSideMatrix,
        GeneralVariables& rVariables,
        const double& rIntegrationWeight)
{
    KRATOS_TRY

    noalias( rLeftHandSideMatrix ) += prod( trans( rVariables.B ),  rIntegrationWeight * Matrix( prod( rVariables.ConstitutiveMatrix, rVariables.B ) ) );

    KRATOS_CATCH( "" )
}

//************************************************************************************
//************************************************************************************

void UpdatedLagrangian::CalculateAndAddKuug(MatrixType& rLeftHandSideMatrix,
        GeneralVariables& rVariables,
        const double& rIntegrationWeight)
{
    KRATOS_TRY

    const unsigned int dimension = GetGeometry().WorkingSpaceDimension();
    Matrix stress_tensor = MathUtils<double>::StressVectorToTensor( rVariables.StressVector );
    Matrix reduced_Kg = prod( rVariables.DN_DX, rIntegrationWeight * Matrix( prod( stress_tensor, trans( rVariables.DN_DX ) ) ) );
    MathUtils<double>::ExpandAndAddReducedMatrix( rLeftHandSideMatrix, reduced_Kg, dimension );

    KRATOS_CATCH( "" )
}

//************************************CALCULATE VOLUME CHANGE*************************
//************************************************************************************

double& UpdatedLagrangian::CalculateVolumeChange( double& rVolumeChange, GeneralVariables& rVariables )
{
    KRATOS_TRY

    rVolumeChange = 1.0 / (rVariables.detF * rVariables.detF0);

    return rVolumeChange;

    KRATOS_CATCH( "" )
}

//************************************CALCULATE VOLUME ACCELERATION*******************
//************************************************************************************

Vector& UpdatedLagrangian::CalculateVolumeForce( Vector& rVolumeForce, GeneralVariables& rVariables )
{
    KRATOS_TRY

    const unsigned int dimension = GetGeometry().WorkingSpaceDimension();

    rVolumeForce = ZeroVector(dimension);
    rVolumeForce = this->GetValue(MP_VOLUME_ACCELERATION) * this->GetValue(MP_MASS);

    return rVolumeForce;

    KRATOS_CATCH( "" )
}

//************************************************************************************
//************************************************************************************
void UpdatedLagrangian::CalculateRightHandSide( VectorType& rRightHandSideVector, ProcessInfo& rCurrentProcessInfo )
{
    // Create local system components
    LocalSystemComponents LocalSystem;

    // Set calculation flags
    LocalSystem.CalculationFlags.Set(UpdatedLagrangian::COMPUTE_RHS_VECTOR);

    MatrixType LeftHandSideMatrix = Matrix();

    // Initialize sizes for the system components:
    this->InitializeSystemMatrices( LeftHandSideMatrix, rRightHandSideVector, LocalSystem.CalculationFlags );

    // Set Variables to Local system components
    LocalSystem.SetLeftHandSideMatrix(LeftHandSideMatrix);
    LocalSystem.SetRightHandSideVector(rRightHandSideVector);

    // Calculate elemental system
    CalculateElementalSystem( LocalSystem, rCurrentProcessInfo );
}

//************************************************************************************
//************************************************************************************


void UpdatedLagrangian::CalculateRightHandSide( std::vector< VectorType >& rRightHandSideVectors, const std::vector< Variable< VectorType > >& rRHSVariables, ProcessInfo& rCurrentProcessInfo )
{
    // Create local system components
    LocalSystemComponents LocalSystem;

    // Set calculation flags
    LocalSystem.CalculationFlags.Set(UpdatedLagrangian::COMPUTE_RHS_VECTOR);
    LocalSystem.CalculationFlags.Set(UpdatedLagrangian::COMPUTE_RHS_VECTOR_WITH_COMPONENTS);

    MatrixType LeftHandSideMatrix = Matrix();

    // Initialize sizes for the system components:
    if( rRHSVariables.size() != rRightHandSideVectors.size() )
        rRightHandSideVectors.resize(rRHSVariables.size());

    for( unsigned int i=0; i<rRightHandSideVectors.size(); i++ )
    {
        this->InitializeSystemMatrices( LeftHandSideMatrix, rRightHandSideVectors[i], LocalSystem.CalculationFlags );
    }

    // Set Variables to Local system components
    LocalSystem.SetLeftHandSideMatrix(LeftHandSideMatrix);
    LocalSystem.SetRightHandSideVectors(rRightHandSideVectors);

    LocalSystem.SetRightHandSideVariables(rRHSVariables);

    // Calculate elemental system
    CalculateElementalSystem( LocalSystem, rCurrentProcessInfo );
}


//************************************************************************************
//************************************************************************************


void UpdatedLagrangian::CalculateLeftHandSide( MatrixType& rLeftHandSideMatrix, ProcessInfo& rCurrentProcessInfo )
{
    // Create local system components
    LocalSystemComponents LocalSystem;

    // Set calculation flags
    LocalSystem.CalculationFlags.Set(UpdatedLagrangian::COMPUTE_LHS_MATRIX);

    VectorType RightHandSideVector = Vector();

    // Initialize sizes for the system components:
    this->InitializeSystemMatrices( rLeftHandSideMatrix, RightHandSideVector, LocalSystem.CalculationFlags );

    // Set Variables to Local system components
    LocalSystem.SetLeftHandSideMatrix(rLeftHandSideMatrix);
    LocalSystem.SetRightHandSideVector(RightHandSideVector);

    // Calculate elemental system
    CalculateElementalSystem( LocalSystem, rCurrentProcessInfo );
}
//************************************************************************************
//************************************************************************************


void UpdatedLagrangian::CalculateLocalSystem( MatrixType& rLeftHandSideMatrix, VectorType& rRightHandSideVector, ProcessInfo& rCurrentProcessInfo )
{
    // Create local system components
    LocalSystemComponents LocalSystem;

    // Set calculation flags
    LocalSystem.CalculationFlags.Set(UpdatedLagrangian::COMPUTE_LHS_MATRIX);
    LocalSystem.CalculationFlags.Set(UpdatedLagrangian::COMPUTE_RHS_VECTOR);

    // Initialize sizes for the system components:
    this->InitializeSystemMatrices( rLeftHandSideMatrix, rRightHandSideVector, LocalSystem.CalculationFlags );

    // Set Variables to Local system components
    LocalSystem.SetLeftHandSideMatrix(rLeftHandSideMatrix);
    LocalSystem.SetRightHandSideVector(rRightHandSideVector);

    // Calculate elemental system
    CalculateElementalSystem( LocalSystem, rCurrentProcessInfo );
}


//************************************************************************************
//************************************************************************************

void UpdatedLagrangian::CalculateLocalSystem( std::vector< MatrixType >& rLeftHandSideMatrices,
        const std::vector< Variable< MatrixType > >& rLHSVariables,
        std::vector< VectorType >& rRightHandSideVectors,
        const std::vector< Variable< VectorType > >& rRHSVariables,
        ProcessInfo& rCurrentProcessInfo )
{
    // Create local system components
    LocalSystemComponents LocalSystem;

    // Set calculation flags
    LocalSystem.CalculationFlags.Set(UpdatedLagrangian::COMPUTE_LHS_MATRIX_WITH_COMPONENTS);
    LocalSystem.CalculationFlags.Set(UpdatedLagrangian::COMPUTE_RHS_VECTOR_WITH_COMPONENTS);

    // Initialize sizes for the system components:
    if( rLHSVariables.size() != rLeftHandSideMatrices.size() )
        rLeftHandSideMatrices.resize(rLHSVariables.size());

    if( rRHSVariables.size() != rRightHandSideVectors.size() )
        rRightHandSideVectors.resize(rRHSVariables.size());

    LocalSystem.CalculationFlags.Set(UpdatedLagrangian::COMPUTE_LHS_MATRIX);
    for( unsigned int i=0; i<rLeftHandSideMatrices.size(); i++ )
    {
        // Note: rRightHandSideVectors.size() > 0
        this->InitializeSystemMatrices( rLeftHandSideMatrices[i], rRightHandSideVectors[0], LocalSystem.CalculationFlags );
    }

    LocalSystem.CalculationFlags.Set(UpdatedLagrangian::COMPUTE_RHS_VECTOR);
    LocalSystem.CalculationFlags.Set(UpdatedLagrangian::COMPUTE_LHS_MATRIX,false);

    for( unsigned int i=0; i<rRightHandSideVectors.size(); i++ )
    {
        // Note: rLeftHandSideMatrices.size() > 0
        this->InitializeSystemMatrices( rLeftHandSideMatrices[0], rRightHandSideVectors[i], LocalSystem.CalculationFlags );
    }
    LocalSystem.CalculationFlags.Set(UpdatedLagrangian::COMPUTE_LHS_MATRIX,true);

    // Set Variables to Local system components
    LocalSystem.SetLeftHandSideMatrices(rLeftHandSideMatrices);
    LocalSystem.SetRightHandSideVectors(rRightHandSideVectors);

    LocalSystem.SetLeftHandSideVariables(rLHSVariables);
    LocalSystem.SetRightHandSideVariables(rRHSVariables);

    // Calculate elemental system
    CalculateElementalSystem( LocalSystem, rCurrentProcessInfo );
}


////***********************************************************************************
////***********************************************************************************
void UpdatedLagrangian::Calculate(const Variable<double>& rVariable,
                                  double& Output,
                                  const ProcessInfo& rCurrentProcessInfo)
{
    KRATOS_TRY

    if (rVariable == DENSITY)
    {
        GeometryType& rGeom = GetGeometry();
        const unsigned int dimension = rGeom.WorkingSpaceDimension();
        const unsigned int number_of_nodes = rGeom.PointsNumber();
        const array_1d<double,3>& xg = this->GetValue(MP_COORD);
        GeneralVariables Variables;
        Matrix J0 = ZeroMatrix(dimension, dimension);

        J0 = this->MPMJacobian(J0, xg);

        //calculating and storing inverse and the determinant of the jacobian
        MathUtils<double>::InvertMatrix( J0, mInverseJ0, mDeterminantJ0 );

        Variables.N = this->MPMShapeFunctionPointValues(Variables.N, xg);
<<<<<<< HEAD
        double MP_Mass = this->GetValue(MP_MASS);
        //double AUX_MP_Mass = 0.0;

        //for (unsigned int j=0;j<number_of_nodes;j++)
        //{
        //double NodalDensity = GetGeometry()[j].FastGetSolutionStepValue(DENSITY,0);
        //double NodalArea = GetGeometry()[j].FastGetSolutionStepValue(NODAL_LUMPED_MASS,0);
        //double NodalMass = NodalDensity * NodalArea;
        //AUX_MP_Mass += Variables.N[j] * NodalMass;
 
=======
        const double & MP_Mass = this->GetValue(MP_MASS);
>>>>>>> a9deaac6

        for (unsigned int i=0; i<number_of_nodes; i++)
        {
<<<<<<< HEAD
            GetGeometry()[i].SetLock();
            GetGeometry()[i].FastGetSolutionStepValue(AUX_R) += Variables.N[i] * (MP_Mass);// - AUX_MP_Mass);
            GetGeometry()[i].UnSetLock();

=======
            rGeom[i].SetLock();
            rGeom[i].FastGetSolutionStepValue(AUX_R) += Variables.N[i] * (MP_Mass);
            rGeom[i].UnSetLock();
>>>>>>> a9deaac6
        }
    }

    KRATOS_CATCH( "" )
}


void UpdatedLagrangian::Calculate(const Variable<array_1d<double, 3 > >& rVariable,
                                  array_1d<double, 3 > & Output,
                                  const ProcessInfo& rCurrentProcessInfo)
{
    KRATOS_TRY

    if(rVariable == VELOCITY)
    {
        GeometryType& rGeom = GetGeometry();
        const unsigned int dimension = rGeom.WorkingSpaceDimension();
        const unsigned int number_of_nodes = rGeom.PointsNumber();
        const array_1d<double,3>& xg = this->GetValue(MP_COORD);
        GeneralVariables Variables;
        Matrix J0 = ZeroMatrix(dimension, dimension);

        J0 = this->MPMJacobian(J0, xg);

        // Calculating and storing inverse and the determinant of the jacobian
        MathUtils<double>::InvertMatrix( J0, mInverseJ0, mDeterminantJ0 );

        Variables.N = this->MPMShapeFunctionPointValues(Variables.N, xg);
        const array_1d<double,3>& MP_Velocity = this->GetValue(MP_VELOCITY);
        const double & MP_Mass = this->GetValue(MP_MASS);

        array_1d<double,3> NodalAuxRVel;
        for (unsigned int i=0; i<number_of_nodes; i++)

        {
            for (unsigned int j = 0; j < dimension; j++)
            {
                NodalAuxRVel[j] = Variables.N[i] * MP_Mass * MP_Velocity[j];
            }
            rGeom[i].SetLock();
            rGeom[i].FastGetSolutionStepValue(AUX_R_VEL) += NodalAuxRVel;
            rGeom[i].UnSetLock();
        }
    }

    if(rVariable == ACCELERATION)
    {
        GeometryType& rGeom = GetGeometry();
        const unsigned int dimension = rGeom.WorkingSpaceDimension();
        const unsigned int number_of_nodes = rGeom.PointsNumber();
        const array_1d<double,3>& xg = this->GetValue(MP_COORD);
        GeneralVariables Variables;
        Matrix J0 = ZeroMatrix(dimension, dimension);

        J0 = this->MPMJacobian(J0, xg);

        //calculating and storing inverse and the determinant of the jacobian
        MathUtils<double>::InvertMatrix( J0, mInverseJ0, mDeterminantJ0 );

        Variables.N = this->MPMShapeFunctionPointValues(Variables.N, xg);
        const array_1d<double,3>& MP_Acceleration = this->GetValue(MP_ACCELERATION);
        const double & MP_Mass = this->GetValue(MP_MASS);

        array_1d<double,3> NodalAuxRAcc;
        for (unsigned int i=0; i<number_of_nodes; i++)

        {
            for (unsigned int j = 0; j < dimension; j++)
            {
                NodalAuxRAcc[j] = Variables.N[i] * MP_Mass * MP_Acceleration[j];
            }
            rGeom[i].SetLock();
            rGeom[i].FastGetSolutionStepValue(AUX_R_ACC) += NodalAuxRAcc;
            rGeom[i].UnSetLock();
        }
    }

    KRATOS_CATCH( "" )
}
//*******************************************************************************************


void UpdatedLagrangian::InitializeSolutionStep( ProcessInfo& rCurrentProcessInfo )
{
<<<<<<< HEAD
    // In the Initialize of each time step the nodal initial conditions are evaluated
    //1. first of all I need to evaluate the MP momentum and MP_inertia

    //int MP_bool = this->GetValue(MP_BOOL);

    //std::cout<<" in InitializeSolutionStep2"<<std::endl;
    unsigned int dimension = GetGeometry().WorkingSpaceDimension();
    const unsigned int number_of_nodes = GetGeometry().PointsNumber();
    array_1d<double,3> xg = this->GetValue(GAUSS_COORD);
    GeneralVariables Variables;
    //this->InitializeGeneralVariables(Variables,rCurrentProcessInfo);

=======
    /* NOTE:
    In the InitializeSolutionStep of each time step the nodal initial conditions are evaluated.
    This function is called by the base scheme class.*/
    GeometryType& rGeom = GetGeometry();
    const unsigned int dimension = rGeom.WorkingSpaceDimension();
    const unsigned int number_of_nodes = rGeom.PointsNumber();
    const array_1d<double,3> & xg = this->GetValue(MP_COORD);
    GeneralVariables Variables;

    // Calculating and storing inverse and the determinant of the jacobian
>>>>>>> a9deaac6
    Matrix J0 = ZeroMatrix(dimension, dimension);
    J0 = this->MPMJacobian(J0, xg);
    MathUtils<double>::InvertMatrix( J0, mInverseJ0, mDeterminantJ0 );

    // Calculating shape function
    Variables.N = this->MPMShapeFunctionPointValues(Variables.N, xg);

    mFinalizedStep = false;

    const array_1d<double,3>& MP_Velocity = this->GetValue(MP_VELOCITY);
    const array_1d<double,3>& MP_Acceleration = this->GetValue(MP_ACCELERATION);
    array_1d<double,3>& AUX_MP_Velocity = this->GetValue(AUX_MP_VELOCITY);
    array_1d<double,3>& AUX_MP_Acceleration = this->GetValue(AUX_MP_ACCELERATION);
    const double & MP_Mass = this->GetValue(MP_MASS);

    array_1d<double,3> nodal_momentum = ZeroVector(3);
    array_1d<double,3> nodal_inertia  = ZeroVector(3);

    for (unsigned int j=0; j<number_of_nodes; j++)
    {
        // These are the values of nodal velocity and nodal acceleration evaluated in the initialize solution step
        const array_1d<double, 3 > & nodal_acceleration = rGeom[j].FastGetSolutionStepValue(ACCELERATION,1);
        const array_1d<double, 3 > & nodal_velocity = rGeom[j].FastGetSolutionStepValue(VELOCITY,1);

        for (unsigned int k = 0; k < dimension; k++)
        {
            AUX_MP_Velocity[k]     += Variables.N[j] * nodal_velocity[k];
            AUX_MP_Acceleration[k] += Variables.N[j] * nodal_acceleration[k];
        }
    }

    // Here MP contribution in terms of momentum, inertia and mass are added
    for ( unsigned int i = 0; i < number_of_nodes; i++ )
    {
        for (unsigned int j = 0; j < dimension; j++)
        {
            nodal_momentum[j] = Variables.N[i] * (MP_Velocity[j] - AUX_MP_Velocity[j]) * MP_Mass;
            nodal_inertia[j] = Variables.N[i] * (MP_Acceleration[j] - AUX_MP_Acceleration[j]) * MP_Mass;

        }

        rGeom[i].SetLock();
        rGeom[i].FastGetSolutionStepValue(NODAL_MOMENTUM, 0) += nodal_momentum;
        rGeom[i].FastGetSolutionStepValue(NODAL_INERTIA, 0)  += nodal_inertia;

        rGeom[i].FastGetSolutionStepValue(NODAL_MASS, 0) += Variables.N[i] * MP_Mass;
        rGeom[i].UnSetLock();

    }

    AUX_MP_Velocity.clear();
    AUX_MP_Acceleration.clear();

}

////************************************************************************************
////************************************************************************************
void UpdatedLagrangian::InitializeNonLinearIteration( ProcessInfo& rCurrentProcessInfo )
{

}

////************************************************************************************
////************************************************************************************

void UpdatedLagrangian::FinalizeNonLinearIteration( ProcessInfo& rCurrentProcessInfo )
{

}

////************************************************************************************
////************************************************************************************

void UpdatedLagrangian::FinalizeSolutionStep( ProcessInfo& rCurrentProcessInfo )
{
    KRATOS_TRY

    // Create and initialize element variables:
    GeneralVariables Variables;
    this->InitializeGeneralVariables(Variables,rCurrentProcessInfo);

    // Create constitutive law parameters:
    ConstitutiveLaw::Parameters Values(GetGeometry(),GetProperties(),rCurrentProcessInfo);

    // Set constitutive law flags:
    Flags &ConstitutiveLawOptions=Values.GetOptions();

    ConstitutiveLawOptions.Set(ConstitutiveLaw::USE_ELEMENT_PROVIDED_STRAIN);
    ConstitutiveLawOptions.Set(ConstitutiveLaw::COMPUTE_STRESS);

    // Compute element kinematics B, F, DN_DX ...
    this->CalculateKinematics(Variables, rCurrentProcessInfo);

    // Set general variables to constitutivelaw parameters
    this->SetGeneralVariables(Variables,Values);

    // Call the constitutive law to update material variables
    mConstitutiveLawVector->FinalizeMaterialResponse(Values, Variables.StressMeasure);

    // Call the element internal variables update
    this->FinalizeStepVariables(Variables, rCurrentProcessInfo);

    mFinalizedStep = true;

    KRATOS_CATCH( "" )
}


////************************************************************************************
////************************************************************************************

void UpdatedLagrangian::FinalizeStepVariables( GeneralVariables & rVariables, const ProcessInfo& rCurrentProcessInfo)
{
    // Update internal (historical) variables
    mDeterminantF0         = rVariables.detF* rVariables.detF0;
    mDeformationGradientF0 = prod(rVariables.F, rVariables.F0);

    this->SetValue(MP_CAUCHY_STRESS_VECTOR, rVariables.StressVector);
    this->SetValue(MP_ALMANSI_STRAIN_VECTOR, rVariables.StrainVector);

    // Delta Plastic Strains
    double DeltaPlasticStrain = mConstitutiveLawVector->GetValue(MP_DELTA_PLASTIC_STRAIN, DeltaPlasticStrain );
    this->SetValue(MP_DELTA_PLASTIC_STRAIN, DeltaPlasticStrain);

    double DeltaPlasticVolumetricStrain = mConstitutiveLawVector->GetValue(MP_DELTA_PLASTIC_VOLUMETRIC_STRAIN, DeltaPlasticVolumetricStrain);
    this->SetValue(MP_DELTA_PLASTIC_VOLUMETRIC_STRAIN, DeltaPlasticVolumetricStrain);

    double DeltaPlasticDeviatoricStrain = mConstitutiveLawVector->GetValue(MP_DELTA_PLASTIC_DEVIATORIC_STRAIN, DeltaPlasticDeviatoricStrain);
    this->SetValue(MP_DELTA_PLASTIC_DEVIATORIC_STRAIN, DeltaPlasticDeviatoricStrain);

    // Total Plastic Strain
    double EquivalentPlasticStrain = mConstitutiveLawVector->GetValue(MP_EQUIVALENT_PLASTIC_STRAIN, EquivalentPlasticStrain );
    this->SetValue(MP_EQUIVALENT_PLASTIC_STRAIN, EquivalentPlasticStrain);

    double AccumulatedPlasticVolumetricStrain = mConstitutiveLawVector->GetValue(MP_ACCUMULATED_PLASTIC_VOLUMETRIC_STRAIN, AccumulatedPlasticVolumetricStrain);
    this->SetValue(MP_ACCUMULATED_PLASTIC_VOLUMETRIC_STRAIN, AccumulatedPlasticVolumetricStrain);

    double AccumulatedPlasticDeviatoricStrain = mConstitutiveLawVector->GetValue(MP_ACCUMULATED_PLASTIC_DEVIATORIC_STRAIN, AccumulatedPlasticDeviatoricStrain);
    this->SetValue(MP_ACCUMULATED_PLASTIC_DEVIATORIC_STRAIN, AccumulatedPlasticDeviatoricStrain);

    MathUtils<double>::InvertMatrix( rVariables.j, mInverseJ, rVariables.detJ );

    this->UpdateGaussPoint(rVariables, rCurrentProcessInfo);

}

//************************************************************************************
//************************************************************************************
/**
 * The position of the Gauss points/Material points is updated
 */

void UpdatedLagrangian::UpdateGaussPoint( GeneralVariables & rVariables, const ProcessInfo& rCurrentProcessInfo)
{
    KRATOS_TRY

    rVariables.CurrentDisp = CalculateCurrentDisp(rVariables.CurrentDisp, rCurrentProcessInfo);
    const unsigned int number_of_nodes = GetGeometry().PointsNumber();
    const unsigned int dimension = GetGeometry().WorkingSpaceDimension();

    const array_1d<double,3> & xg = this->GetValue(MP_COORD);
    const array_1d<double,3> & MP_PreviousAcceleration = this->GetValue(MP_ACCELERATION);
    const array_1d<double,3> & MP_PreviousVelocity = this->GetValue(MP_VELOCITY);

    array_1d<double,3> delta_xg = ZeroVector(3);
    array_1d<double,3> MP_Acceleration = ZeroVector(3);
    array_1d<double,3> MP_Velocity = ZeroVector(3);
    const double delta_time = rCurrentProcessInfo[DELTA_TIME];

    rVariables.N = this->MPMShapeFunctionPointValues(rVariables.N, xg);

    for ( unsigned int i = 0; i < number_of_nodes; i++ )
    {
        if (rVariables.N[i] > 1e-16)
        {
<<<<<<< HEAD
            array_1d<double, 3 > & NodalAcceleration = GetGeometry()[i].FastGetSolutionStepValue(ACCELERATION);
            // array_1d<double, 3 > & NodalVelocity = GetGeometry()[i].FastGetSolutionStepValue(VELOCITY);
            // const double NodalMass = GetGeometry()[i].FastGetSolutionStepValue(NODAL_MASS, 0);
            // array_1d<double,3> NodalMomentum = NodalMass * NodalVelocity;
            // array_1d<double,3> NodalInertia = NodalMass * NodalAcceleration;
=======
            const array_1d<double, 3 > & nodal_acceleration = GetGeometry()[i].FastGetSolutionStepValue(ACCELERATION);
>>>>>>> a9deaac6

            for ( unsigned int j = 0; j < dimension; j++ )
            {
                delta_xg[j] += rVariables.N[i] * rVariables.CurrentDisp(i,j);
                MP_Acceleration[j] += rVariables.N[i] * nodal_acceleration[j];

                /* NOTE: The following interpolation techniques have been tried:
                    MP_Velocity[j]      += rVariables.N[i] * nodal_velocity[j];
                    MP_Acceleration[j]  += nodal_inertia[j]/(rVariables.N[i] * MP_Mass * MP_number);
                    MP_Velocity[j]      += nodal_momentum[j]/(rVariables.N[i] * MP_Mass * MP_number);
                    MP_Velocity[j]      += delta_time * rVariables.N[i] * nodal_acceleration[j];
                */
            }
        }

    }

    /* NOTE:
    Another way to update the MP velocity (see paper Guilkey and Weiss, 2003).
    This assume newmark (or trapezoidal, since n.gamma=0.5) rule of integration*/
    MP_Velocity = MP_PreviousVelocity + 0.5 * delta_time * (MP_Acceleration + MP_PreviousAcceleration);
    this -> SetValue(MP_VELOCITY,MP_Velocity );

    /* NOTE: The following interpolation techniques have been tried:
        MP_Acceleration = 4/(delta_time * delta_time) * delta_xg - 4/delta_time * MP_PreviousVelocity;
        MP_Velocity = 2.0/delta_time * delta_xg - MP_PreviousVelocity;
    */

    // Update the MP Position
    const array_1d<double,3>& new_xg = xg + delta_xg ;
    this -> SetValue(MP_COORD,new_xg);

    // Update the MP Acceleration
    this -> SetValue(MP_ACCELERATION,MP_Acceleration);

    // Update the MP total displacement
    array_1d<double,3>& MP_Displacement = this->GetValue(MP_DISPLACEMENT);
    MP_Displacement += delta_xg;
    this -> SetValue(MP_DISPLACEMENT,MP_Displacement);

    KRATOS_CATCH( "" )
}


void UpdatedLagrangian::InitializeMaterial()
{
    KRATOS_TRY
    const array_1d<double,3>& xg = this->GetValue(MP_COORD);
    GeneralVariables Variables;

    if ( GetProperties()[CONSTITUTIVE_LAW] != NULL )
    {
        mConstitutiveLawVector = GetProperties()[CONSTITUTIVE_LAW]->Clone();

        Variables.N = this->MPMShapeFunctionPointValues(Variables.N, xg);

        mConstitutiveLawVector->InitializeMaterial( GetProperties(), GetGeometry(),
                Variables.N );
    }
    else
        KRATOS_ERROR <<  "A constitutive law needs to be specified for the element with ID: " << this->Id() << std::endl;

    KRATOS_CATCH( "" )
}


//************************************************************************************
//************************************************************************************

void UpdatedLagrangian::ResetConstitutiveLaw()
{
    KRATOS_TRY
    const array_1d<double,3>& xg = this->GetValue(MP_COORD);
    GeneralVariables Variables;

    if ( GetProperties()[CONSTITUTIVE_LAW] != NULL )
    {
        mConstitutiveLawVector->ResetMaterial( GetProperties(), GetGeometry(), this->MPMShapeFunctionPointValues(Variables.N, xg) );
    }

    KRATOS_CATCH( "" )
}


//*************************COMPUTE CURRENT DISPLACEMENT*******************************
//************************************************************************************
/*
This function convert the computed nodal displacement into matrix of (number_of_nodes, dimension)
*/
Matrix& UpdatedLagrangian::CalculateCurrentDisp(Matrix & rCurrentDisp, const ProcessInfo& rCurrentProcessInfo)
{
    KRATOS_TRY

    GeometryType& rGeom = GetGeometry();
    const unsigned int number_of_nodes = rGeom.PointsNumber();
    const unsigned int dimension = rGeom.WorkingSpaceDimension();

    rCurrentDisp = ZeroMatrix(number_of_nodes, dimension);

    for ( unsigned int i = 0; i < number_of_nodes; i++ )
    {
        const array_1d<double, 3 > & current_displacement  = rGeom[i].FastGetSolutionStepValue(DISPLACEMENT);

        for ( unsigned int j = 0; j < dimension; j++ )
        {
            rCurrentDisp(i,j) = current_displacement[j];
        }
    }

    return rCurrentDisp;

    KRATOS_CATCH( "" )
}


//*************************COMPUTE ALMANSI STRAIN*************************************
//************************************************************************************
// Almansi Strain: E = 0.5 (I - U^(-2))
void UpdatedLagrangian::CalculateAlmansiStrain(const Matrix& rF,
        Vector& rStrainVector )
{
    KRATOS_TRY

    const unsigned int dimension = GetGeometry().WorkingSpaceDimension();

    // Left Cauchy-Green Calculation
    Matrix left_cauchy_green = prod( rF, trans( rF ) );

    // Calculating the inverse of the jacobian
    Matrix inv_left_cauchy_green ( dimension, dimension );
    double det_b=0;
    MathUtils<double>::InvertMatrix( left_cauchy_green, inv_left_cauchy_green, det_b);

    if( dimension == 2 )
    {
        // Almansi Strain Calculation
        rStrainVector[0] = 0.5 * (  1.00 - inv_left_cauchy_green( 0, 0 ) );
        rStrainVector[1] = 0.5 * (  1.00 - inv_left_cauchy_green( 1, 1 ) );
        rStrainVector[2] = - inv_left_cauchy_green( 0, 1 ); // xy
    }
    else if( dimension == 3 )
    {

        // Almansi Strain Calculation
        if ( rStrainVector.size() != 6 ) rStrainVector.resize( 6, false );
        rStrainVector[0] = 0.5 * (  1.00 - inv_left_cauchy_green( 0, 0 ) );
        rStrainVector[1] = 0.5 * (  1.00 - inv_left_cauchy_green( 1, 1 ) );
        rStrainVector[2] = 0.5 * (  1.00 - inv_left_cauchy_green( 2, 2 ) );
        rStrainVector[3] = - inv_left_cauchy_green( 0, 1 ); // xy
        rStrainVector[4] = - inv_left_cauchy_green( 1, 2 ); // yz
        rStrainVector[5] = - inv_left_cauchy_green( 0, 2 ); // xz
    }
    else
    {
        KRATOS_ERROR <<  "Dimension given is wrong: Something is wrong with the given dimension in function: CalculateAlmansiStrain" << std::endl;
    }

    KRATOS_CATCH( "" )
}
//*************************COMPUTE GREEN-LAGRANGE STRAIN*************************************
//************************************************************************************
// Green-Lagrange Strain: E = 0.5 * (U^2 - I) = 0.5 * (C - I)
void UpdatedLagrangian::CalculateGreenLagrangeStrain(const Matrix& rF,
        Vector& rStrainVector )
{
    KRATOS_TRY

    const unsigned int dimension  = GetGeometry().WorkingSpaceDimension();

    // Right Cauchy-Green Calculation
    Matrix C ( dimension, dimension );
    noalias( C ) = prod( trans( rF ), rF );

    if( dimension == 2 )
    {
        // Green Lagrange Strain Calculation
        if ( rStrainVector.size() != 3 ) rStrainVector.resize( 3, false );
        rStrainVector[0] = 0.5 * ( C( 0, 0 ) - 1.00 );
        rStrainVector[1] = 0.5 * ( C( 1, 1 ) - 1.00 );
        rStrainVector[2] = C( 0, 1 ); // xy
    }
    else if( dimension == 3 )
    {
        // Green Lagrange Strain Calculation
        if ( rStrainVector.size() != 6 ) rStrainVector.resize( 6, false );
        rStrainVector[0] = 0.5 * ( C( 0, 0 ) - 1.00 );
        rStrainVector[1] = 0.5 * ( C( 1, 1 ) - 1.00 );
        rStrainVector[2] = 0.5 * ( C( 2, 2 ) - 1.00 );
        rStrainVector[3] = C( 0, 1 ); // xy
        rStrainVector[4] = C( 1, 2 ); // yz
        rStrainVector[5] = C( 0, 2 ); // xz
    }
    else
    {
        KRATOS_ERROR <<  "Dimension given is wrong: Something is wrong with the given dimension in function: CalculateGreenLagrangeStrain" << std::endl;
    }

    KRATOS_CATCH( "" )
}



//************************************************************************************
//************************************************************************************

double& UpdatedLagrangian::CalculateIntegrationWeight(double& rIntegrationWeight)
{
    const unsigned int dimension = GetGeometry().WorkingSpaceDimension();

    if( dimension == 2 )
        rIntegrationWeight *= GetProperties()[THICKNESS];

    return rIntegrationWeight;
}


//************************************************************************************
//************************************************************************************

void UpdatedLagrangian::EquationIdVector( EquationIdVectorType& rResult, ProcessInfo& CurrentProcessInfo )
{
    GeometryType& rGeom = GetGeometry();
    int number_of_nodes = rGeom.size();
    int dimension = rGeom.WorkingSpaceDimension();
    unsigned int dimension_2 = number_of_nodes * dimension;

    if ( rResult.size() != dimension_2 )
        rResult.resize( dimension_2, false );

    for ( int i = 0; i < number_of_nodes; i++ )
    {
        int index = i * dimension;
        rResult[index] = rGeom[i].GetDof( DISPLACEMENT_X ).EquationId();
        rResult[index + 1] = rGeom[i].GetDof( DISPLACEMENT_Y ).EquationId();

        if ( dimension == 3 )
            rResult[index + 2] = rGeom[i].GetDof( DISPLACEMENT_Z ).EquationId();
    }

}

//************************************************************************************
//************************************************************************************

void UpdatedLagrangian::GetDofList( DofsVectorType& rElementalDofList, ProcessInfo& CurrentProcessInfo )
{
    GeometryType& rGeom = GetGeometry();
    rElementalDofList.resize( 0 );

    for ( unsigned int i = 0; i < rGeom.size(); i++ )
    {
        rElementalDofList.push_back( rGeom[i].pGetDof( DISPLACEMENT_X ) );
        rElementalDofList.push_back( rGeom[i].pGetDof( DISPLACEMENT_Y ) );

        if ( rGeom.WorkingSpaceDimension() == 3 )
        {
            rElementalDofList.push_back( rGeom[i].pGetDof( DISPLACEMENT_Z ) );
        }
    }

}


//************************************************************************************
//*******************DAMPING MATRIX***************************************************

void UpdatedLagrangian::CalculateDampingMatrix( MatrixType& rDampingMatrix, ProcessInfo& rCurrentProcessInfo )
{
    KRATOS_TRY

    //0.-Initialize the DampingMatrix:
    const unsigned int number_of_nodes = GetGeometry().size();
    const unsigned int dimension = GetGeometry().WorkingSpaceDimension();

    //resizing as needed the LHS
    unsigned int matrix_size = number_of_nodes * dimension;

    if ( rDampingMatrix.size1() != matrix_size )
        rDampingMatrix.resize( matrix_size, matrix_size, false );

    noalias( rDampingMatrix ) = ZeroMatrix(matrix_size, matrix_size);

    //1.-Calculate StiffnessMatrix:
    MatrixType StiffnessMatrix  = Matrix();
    this->CalculateLeftHandSide( StiffnessMatrix, rCurrentProcessInfo );

    //2.-Calculate MassMatrix:
    MatrixType MassMatrix  = Matrix();
    this->CalculateMassMatrix ( MassMatrix, rCurrentProcessInfo );

    //3.-Get Damping Coeffitients (RAYLEIGH_ALPHA, RAYLEIGH_BETA)
    double alpha = 0;
    if( GetProperties().Has(RAYLEIGH_ALPHA) )
    {
        alpha = GetProperties()[RAYLEIGH_ALPHA];
    }
    else if( rCurrentProcessInfo.Has(RAYLEIGH_ALPHA) )
    {
        alpha = rCurrentProcessInfo[RAYLEIGH_ALPHA];
    }

    double beta  = 0;
    if( GetProperties().Has(RAYLEIGH_BETA) )
    {
        beta = GetProperties()[RAYLEIGH_BETA];
    }
    else if( rCurrentProcessInfo.Has(RAYLEIGH_BETA) )
    {
        beta = rCurrentProcessInfo[RAYLEIGH_BETA];
    }

    //4.-Compose the Damping Matrix:
    //Rayleigh Damping Matrix: alpha*M + beta*K
    rDampingMatrix  = alpha * MassMatrix;
    rDampingMatrix += beta  * StiffnessMatrix;

    KRATOS_CATCH( "" )
}
//************************************************************************************
//****************MASS MATRIX*********************************************************

void UpdatedLagrangian::CalculateMassMatrix( MatrixType& rMassMatrix, ProcessInfo& rCurrentProcessInfo )
{
    KRATOS_TRY

    // Call the values of the shape function for the single element
    GeneralVariables Variables;
    this->InitializeGeneralVariables(Variables,rCurrentProcessInfo);

    // Lumped
    const unsigned int dimension = GetGeometry().WorkingSpaceDimension();
    const unsigned int number_of_nodes = GetGeometry().PointsNumber();
    unsigned int matrix_size = dimension * number_of_nodes;

    if ( rMassMatrix.size1() != matrix_size )
        rMassMatrix.resize( matrix_size, matrix_size, false );

    rMassMatrix = ZeroMatrix(matrix_size, matrix_size);

    // TOTAL MASS OF ONE MP ELEMENT
    const double & TotalMass = this->GetValue(MP_MASS);

    // LUMPED MATRIX
    for ( unsigned int i = 0; i < number_of_nodes; i++ )
    {
        double temp = Variables.N[i] * TotalMass;

        for ( unsigned int j = 0; j < dimension; j++ )
        {
            unsigned int index = i * dimension + j;
            rMassMatrix( index, index ) = temp;
        }
    }

    KRATOS_CATCH( "" )
}

//************************************************************************************
//************************************************************************************

// Function that return Jacobian matrix
Matrix& UpdatedLagrangian::MPMJacobian( Matrix& rResult, const array_1d<double,3>& rPoint)
{
    KRATOS_TRY

    // Derivatives of shape functions
    Matrix shape_functions_gradients;
    shape_functions_gradients =this->MPMShapeFunctionsLocalGradients(
                                   shape_functions_gradients);

    const GeometryType& rGeom = GetGeometry();
    const unsigned int number_nodes = rGeom.PointsNumber();
    const unsigned int dimension = rGeom.WorkingSpaceDimension();

    if (dimension ==2)
    {
        rResult.resize( 2, 2, false );
        rResult = ZeroMatrix(2,2);

        for ( unsigned int i = 0; i < number_nodes; i++ )
        {
            rResult( 0, 0 ) += ( rGeom.GetPoint( i ).X() *  shape_functions_gradients( i, 0 ) );
            rResult( 0, 1 ) += ( rGeom.GetPoint( i ).X() *  shape_functions_gradients( i, 1 ) );
            rResult( 1, 0 ) += ( rGeom.GetPoint( i ).Y() *  shape_functions_gradients( i, 0 ) );
            rResult( 1, 1 ) += ( rGeom.GetPoint( i ).Y() *  shape_functions_gradients( i, 1 ) );
        }
    }
    else if(dimension ==3)
    {
        rResult.resize( 3, 3, false );
        rResult = ZeroMatrix(3,3);

        for ( unsigned int i = 0; i < number_nodes; i++ )
        {
            rResult( 0, 0 ) += ( rGeom.GetPoint( i ).X() *  shape_functions_gradients( i, 0 ) );
            rResult( 0, 1 ) += ( rGeom.GetPoint( i ).X() *  shape_functions_gradients( i, 1 ) );
            rResult( 0, 2 ) += ( rGeom.GetPoint( i ).X() *  shape_functions_gradients( i, 2 ) );
            rResult( 1, 0 ) += ( rGeom.GetPoint( i ).Y() *  shape_functions_gradients( i, 0 ) );
            rResult( 1, 1 ) += ( rGeom.GetPoint( i ).Y() *  shape_functions_gradients( i, 1 ) );
            rResult( 1, 2 ) += ( rGeom.GetPoint( i ).Y() *  shape_functions_gradients( i, 2 ) );
            rResult( 2, 0 ) += ( rGeom.GetPoint( i ).Z() *  shape_functions_gradients( i, 0 ) );
            rResult( 2, 1 ) += ( rGeom.GetPoint( i ).Z() *  shape_functions_gradients( i, 1 ) );
            rResult( 2, 2 ) += ( rGeom.GetPoint( i ).Z() *  shape_functions_gradients( i, 2 ) );
        }
    }

    return rResult;

    KRATOS_CATCH( "" )
}

/**
    * Jacobian in given point and given a delta position. This method calculate jacobian
    * matrix in given point and a given delta position.
    *
    * @param rPoint point which jacobians has to
    * be calculated in it.
    *
    * @return Matrix of double which is jacobian matrix \f$ J \f$ in given point and a given delta position.
    *
    * @see DeterminantOfJacobian
    * @see InverseOfJacobian
 */
Matrix& UpdatedLagrangian::MPMJacobianDelta( Matrix& rResult, const array_1d<double,3>& rPoint, const Matrix & rDeltaPosition )
{
    KRATOS_TRY

    // Derivatives of shape functions
    Matrix shape_functions_gradients;
    shape_functions_gradients = this->MPMShapeFunctionsLocalGradients(
                                    shape_functions_gradients );

    const GeometryType& rGeom = GetGeometry();
    const unsigned int dimension = rGeom.WorkingSpaceDimension();

    if (dimension ==2)
    {
        rResult.resize( 2, 2, false );
        rResult = ZeroMatrix(2,2);

        for ( unsigned int i = 0; i < rGeom.size(); i++ )
        {
            rResult( 0, 0 ) += ( rGeom.GetPoint( i ).X() + rDeltaPosition(i,0)) * ( shape_functions_gradients( i, 0 ) );
            rResult( 0, 1 ) += ( rGeom.GetPoint( i ).X() + rDeltaPosition(i,0)) * ( shape_functions_gradients( i, 1 ) );
            rResult( 1, 0 ) += ( rGeom.GetPoint( i ).Y() + rDeltaPosition(i,1)) * ( shape_functions_gradients( i, 0 ) );
            rResult( 1, 1 ) += ( rGeom.GetPoint( i ).Y() + rDeltaPosition(i,1)) * ( shape_functions_gradients( i, 1 ) );
        }
    }
    else if(dimension ==3)
    {
        rResult.resize( 3, 3, false );
        rResult = ZeroMatrix(3,3);
        for ( unsigned int i = 0; i < rGeom.size(); i++ )
        {
            rResult( 0, 0 ) += ( rGeom.GetPoint( i ).X() + rDeltaPosition(i,0)) * ( shape_functions_gradients( i, 0 ) );
            rResult( 0, 1 ) += ( rGeom.GetPoint( i ).X() + rDeltaPosition(i,0)) * ( shape_functions_gradients( i, 1 ) );
            rResult( 0, 2 ) += ( rGeom.GetPoint( i ).X() + rDeltaPosition(i,0)) * ( shape_functions_gradients( i, 2 ) );
            rResult( 1, 0 ) += ( rGeom.GetPoint( i ).Y() + rDeltaPosition(i,1)) * ( shape_functions_gradients( i, 0 ) );
            rResult( 1, 1 ) += ( rGeom.GetPoint( i ).Y() + rDeltaPosition(i,1)) * ( shape_functions_gradients( i, 1 ) );
            rResult( 1, 2 ) += ( rGeom.GetPoint( i ).Y() + rDeltaPosition(i,1)) * ( shape_functions_gradients( i, 2 ) );
            rResult( 2, 0 ) += ( rGeom.GetPoint( i ).Z() + rDeltaPosition(i,2)) * ( shape_functions_gradients( i, 0 ) );
            rResult( 2, 1 ) += ( rGeom.GetPoint( i ).Z() + rDeltaPosition(i,2)) * ( shape_functions_gradients( i, 1 ) );
            rResult( 2, 2 ) += ( rGeom.GetPoint( i ).Z() + rDeltaPosition(i,2)) * ( shape_functions_gradients( i, 2 ) );
        }
    }

    return rResult;

    KRATOS_CATCH( "" )
}

//************************************************************************************
//************************************************************************************

/**
   * Shape function values in given point. This method calculate the shape function
   * vector in given point.
   *
   * @param rPoint point which shape function values have to
   * be calculated in it.
   *
   * @return Vector of double which is shape function vector \f$ N \f$ in given point.
   *
 */
Vector& UpdatedLagrangian::MPMShapeFunctionPointValues( Vector& rResult, const array_1d<double,3>& rPoint )
{
    KRATOS_TRY

    const unsigned int dimension = GetGeometry().WorkingSpaceDimension();
    Vector rPointLocal = ZeroVector(dimension);

    if (dimension == 2)
    {
        rResult.resize(3, false);
        array_1d<double,3> rPointLocal = ZeroVector(3);

        // 1. Obtain the local coordinate of rPoint
        rPointLocal = GetGeometry().PointLocalCoordinates(rPointLocal, rPoint);

        // 2. Get Shape functions: N
        rResult[0] = 1 - rPointLocal[0] - rPointLocal[1] ;
        rResult[1] = rPointLocal[0] ;
        rResult[2] = rPointLocal[1];
    }
    else if (dimension == 3)
    {
        rResult.resize(4, false);
        array_1d<double,3> rPointLocal = ZeroVector(3);

        // 1. Obtain the local coordinate of rPoint
        rPointLocal = GetGeometry().PointLocalCoordinates(rPointLocal, rPoint);

        // 2. Get Shape functions: N
        rResult[0] =  1.0-(rPointLocal[0]+rPointLocal[1]+rPointLocal[2]) ;
        rResult[1] = rPointLocal[0] ;
        rResult[2] = rPointLocal[1];
        rResult[3] = rPointLocal[2];
    }

    return rResult;

    KRATOS_CATCH( "" )
}


Vector& UpdatedLagrangian::MPMLocalCoordinates(Vector& rResult, array_1d<double,3>& rPoint)
{
    KRATOS_TRY

    GeometryType& rGeom = GetGeometry();

    // Only local coordinated of a point in a tetrahedron is computed
    rResult.resize(4,false);

    double x10 = rGeom[1].Coordinates()[0]-rGeom[0].Coordinates()[0];
    double x20 = rGeom[2].Coordinates()[0]-rGeom[0].Coordinates()[0];
    double x30 = rGeom[3].Coordinates()[0]-rGeom[0].Coordinates()[0];
    double y10 = rGeom[1].Coordinates()[1]-rGeom[0].Coordinates()[1];
    double y20 = rGeom[2].Coordinates()[1]-rGeom[0].Coordinates()[1];
    double y30 = rGeom[3].Coordinates()[1]-rGeom[0].Coordinates()[1];
    double z10 = rGeom[1].Coordinates()[2]-rGeom[0].Coordinates()[2];
    double z20 = rGeom[2].Coordinates()[2]-rGeom[0].Coordinates()[2];
    double z30 = rGeom[3].Coordinates()[2]-rGeom[0].Coordinates()[2];

    rResult[3] = (rPoint[0] - rGeom[0].Coordinates()[0])*(y10*z20 - z10*y20) - (rPoint[1] - rGeom[0].Coordinates()[1])*(x10*z20-x20*z10) + (rPoint[2] - rGeom[0].Coordinates()[2])*(y20*x10 - y10*x20)/mDeterminantJ0;

    rResult[2] = (rPoint[0] - rGeom[0].Coordinates()[0])*(y30*z10-y10*z30) + (rPoint[1] - rGeom[0].Coordinates()[1])*(x10*z30-x30*z10) + (rPoint[2] - rGeom[0].Coordinates()[2])*(y10*x30 - y30*x10)/mDeterminantJ0;

    rResult[1] = (rPoint[0] - rGeom[0].Coordinates()[0])*(y20*z30-y30*z20) + (rPoint[1] - rGeom[0].Coordinates()[1])*(x30*z20-x20*z30) + (rPoint[2] - rGeom[0].Coordinates()[2])*(y30*x20 - x30*y20)/mDeterminantJ0;

    rResult[0] = 1 - rResult[1] - rResult[2] -rResult[3];

    return rResult;

    KRATOS_CATCH( "" )
}


// Function which return dN/de
Matrix& UpdatedLagrangian::MPMShapeFunctionsLocalGradients( Matrix& rResult )
{
    unsigned int dimension = GetGeometry().WorkingSpaceDimension();
    if (dimension == 2)
    {
        rResult = ZeroMatrix(3,2);
        rResult( 0, 0 ) = -1.0;
        rResult( 0, 1 ) = -1.0;
        rResult( 1, 0 ) =  1.0;
        rResult( 1, 1 ) =  0.0;
        rResult( 2, 0 ) =  0.0;
        rResult( 2, 1 ) =  1.0;
    }
    else if(dimension == 3)
    {
        rResult = ZeroMatrix(4,3);
        rResult(0,0) = -1.0;
        rResult(0,1) = -1.0;
        rResult(0,2) = -1.0;
        rResult(1,0) =  1.0;
        rResult(1,1) =  0.0;
        rResult(1,2) =  0.0;
        rResult(2,0) =  0.0;
        rResult(2,1) =  1.0;
        rResult(2,2) =  0.0;
        rResult(3,0) =  0.0;
        rResult(3,1) =  0.0;
        rResult(3,2) =  1.0;
    }

    return rResult;
}

//************************************************************************************
//************************************************************************************

void UpdatedLagrangian::GetValuesVector( Vector& values, int Step )
{
    GeometryType& rGeom = GetGeometry();
    const unsigned int number_of_nodes = rGeom.size();
    const unsigned int dimension = rGeom.WorkingSpaceDimension();
    unsigned int matrix_size = number_of_nodes * dimension;

    if ( values.size() != matrix_size ) values.resize( matrix_size, false );

    for ( unsigned int i = 0; i < number_of_nodes; i++ )
    {
        unsigned int index = i * dimension;
        values[index] = rGeom[i].FastGetSolutionStepValue( DISPLACEMENT_X, Step );
        values[index + 1] = rGeom[i].FastGetSolutionStepValue( DISPLACEMENT_Y, Step );

        if ( dimension == 3 )
            values[index + 2] = rGeom[i].FastGetSolutionStepValue( DISPLACEMENT_Z, Step );
    }
}

//************************************************************************************
//************************************************************************************

void UpdatedLagrangian::GetFirstDerivativesVector( Vector& values, int Step )
{
    GeometryType& rGeom = GetGeometry();
    const unsigned int number_of_nodes = rGeom.size();
    const unsigned int dimension = rGeom.WorkingSpaceDimension();
    unsigned int matrix_size = number_of_nodes * dimension;

    if ( values.size() != matrix_size ) values.resize( matrix_size, false );

    for ( unsigned int i = 0; i < number_of_nodes; i++ )
    {
        unsigned int index = i * dimension;
        values[index] = rGeom[i].FastGetSolutionStepValue( VELOCITY_X, Step );
        values[index + 1] = rGeom[i].FastGetSolutionStepValue( VELOCITY_Y, Step );

        if ( dimension == 3 )
            values[index + 2] = rGeom[i].FastGetSolutionStepValue( VELOCITY_Z, Step );
    }
}

//************************************************************************************
//************************************************************************************

void UpdatedLagrangian::GetSecondDerivativesVector( Vector& values, int Step )
{
    GeometryType& rGeom = GetGeometry();
    const unsigned int number_of_nodes = rGeom.size();
    const unsigned int dimension = rGeom.WorkingSpaceDimension();
    unsigned int matrix_size = number_of_nodes * dimension;

    if ( values.size() != matrix_size ) values.resize( matrix_size, false );

    for ( unsigned int i = 0; i < number_of_nodes; i++ )
    {
        unsigned int index = i * dimension;
        values[index] = rGeom[i].FastGetSolutionStepValue( ACCELERATION_X, Step );
        values[index + 1] = rGeom[i].FastGetSolutionStepValue( ACCELERATION_Y, Step );

        if ( dimension == 3 )
            values[index + 2] = rGeom[i].FastGetSolutionStepValue( ACCELERATION_Z, Step );
    }
}
//************************************************************************************
//************************************************************************************

void UpdatedLagrangian::GetHistoricalVariables( GeneralVariables& rVariables )
{
    //Deformation Gradient F ( set to identity )
    unsigned int size =  rVariables.F.size1();
    rVariables.detF  = 1;
    rVariables.F     = IdentityMatrix(size);

    rVariables.detF0 = mDeterminantF0;
    rVariables.F0    = mDeformationGradientF0;
}


//*************************DECIMAL CORRECTION OF STRAINS******************************
//************************************************************************************

void UpdatedLagrangian::DecimalCorrection(Vector& rVector)
{
    KRATOS_TRY

    for ( unsigned int i = 0; i < rVector.size(); i++ )
    {
        if( rVector[i]*rVector[i]<1e-24 )
        {
            rVector[i]=0;
        }
    }

    KRATOS_CATCH( "" )
}

//************************************************************************************
//************************************************************************************
/**
 * This function provides the place to perform checks on the completeness of the input.
 * It is designed to be called only once (or anyway, not often) typically at the beginning
 * of the calculations, so to verify that nothing is missing from the input
 * or that no common error is found.
 * @param rCurrentProcessInfo
 */
int  UpdatedLagrangian::Check( const ProcessInfo& rCurrentProcessInfo )
{
    KRATOS_TRY

    GeometryType& rGeom = GetGeometry();
    const unsigned int dimension = rGeom.WorkingSpaceDimension();

    // Verify compatibility with the constitutive law
    ConstitutiveLaw::Features LawFeatures;

    this->GetProperties().GetValue( CONSTITUTIVE_LAW )->GetLawFeatures(LawFeatures);

    bool correct_strain_measure = false;
    for(unsigned int i=0; i<LawFeatures.mStrainMeasures.size(); i++)
    {
        if(LawFeatures.mStrainMeasures[i] == ConstitutiveLaw::StrainMeasure_Deformation_Gradient)
            correct_strain_measure = true;
    }

    KRATOS_ERROR_IF(correct_strain_measure == false ) << "Constitutive law is not compatible with the element type: Large Displacements " << std::endl;

    // Verify that the variables are correctly initialized
    KRATOS_ERROR_IF( VELOCITY.Key() == 0 ) << "VELOCITY has Key zero! (check if the application is correctly registered" << std::endl;
    KRATOS_ERROR_IF( DISPLACEMENT.Key() == 0 ) << "DISPLACEMENT has Key zero! (check if the application is correctly registered" << std::endl;
    KRATOS_ERROR_IF( ACCELERATION.Key() == 0 ) << "ACCELERATION has Key zero! (check if the application is correctly registered" << std::endl;
    KRATOS_ERROR_IF( DENSITY.Key() == 0 ) <<  "DENSITY has Key zero! (check if the application is correctly registered" << std::endl;

    // Verify that the dofs exist
    for ( unsigned int i = 0; i < rGeom.size(); i++ )
    {
        KRATOS_ERROR_IF( rGeom[i].SolutionStepsDataHas( DISPLACEMENT ) == false ) << "Missing variable DISPLACEMENT on node " << rGeom[i].Id() << std::endl;
        KRATOS_ERROR_IF( rGeom[i].HasDofFor( DISPLACEMENT_X ) == false || rGeom[i].HasDofFor( DISPLACEMENT_Y ) == false || rGeom[i].HasDofFor( DISPLACEMENT_Z ) == false ) << "Missing one of the dofs for the variable DISPLACEMENT on node " << rGeom[i].Id() << std::endl;
    }

    // Verify that the constitutive law exists
    if( this->GetProperties().Has( CONSTITUTIVE_LAW ) == false)
    {
        KRATOS_ERROR << "Constitutive law not provided for property " << this->GetProperties().Id() << std::endl;
    }
    else
    {
        // Verify that the constitutive law has the correct dimension
        if ( dimension == 2 )
        {
            KRATOS_ERROR_IF(THICKNESS.Key() == 0 ) << "THICKNESS has Key zero! (check if the application is correctly registered" << std::endl;
            KRATOS_ERROR_IF( this->GetProperties().Has( THICKNESS ) == false ) << "THICKNESS not provided for element " << this->Id() << std::endl;
        }
        else
        {
            KRATOS_ERROR_IF( this->GetProperties().GetValue( CONSTITUTIVE_LAW )->GetStrainSize() != 6 ) << "Wrong constitutive law used. This is a 3D element! expected strain size is 6 (el id = ) " << this->Id() << std::endl;
        }

        // Check constitutive law
        this->GetProperties().GetValue( CONSTITUTIVE_LAW )->Check( this->GetProperties(), rGeom, rCurrentProcessInfo );

    }

    return 0;

    KRATOS_CATCH( "" );
}

void UpdatedLagrangian::save( Serializer& rSerializer ) const
{
    KRATOS_SERIALIZE_SAVE_BASE_CLASS( rSerializer, Element )

    rSerializer.save("ConstitutiveLawVector",mConstitutiveLawVector);
    rSerializer.save("DeformationGradientF0",mDeformationGradientF0);
    rSerializer.save("DeterminantF0",mDeterminantF0);
    rSerializer.save("InverseJ0",mInverseJ0);
    rSerializer.save("DeterminantJ0",mDeterminantJ0);

}

void UpdatedLagrangian::load( Serializer& rSerializer )
{
    KRATOS_SERIALIZE_LOAD_BASE_CLASS( rSerializer, Element )
    rSerializer.load("ConstitutiveLawVector",mConstitutiveLawVector);
    rSerializer.load("DeformationGradientF0",mDeformationGradientF0);
    rSerializer.load("DeterminantF0",mDeterminantF0);
    rSerializer.load("InverseJ0",mInverseJ0);
    rSerializer.load("DeterminantJ0",mDeterminantJ0);
}


} // Namespace Kratos
<|MERGE_RESOLUTION|>--- conflicted
+++ resolved
@@ -350,16 +350,9 @@
     // Update MP_Density
     const double MP_Density = (GetProperties()[DENSITY]) / Variables.detFT;
     this->SetValue(MP_DENSITY, MP_Density);
-<<<<<<< HEAD
-
-    //the integration weight is evaluated
-    double MP_Volume = this->GetValue(MP_MASS)/this->GetValue(MP_DENSITY);
-
-=======
 
     // The MP_Volume (integration weight) is evaluated
     const double MP_Volume = this->GetValue(MP_MASS)/this->GetValue(MP_DENSITY);
->>>>>>> a9deaac6
     this->SetValue(MP_VOLUME, MP_Volume);
 
     if ( rLocalSystem.CalculationFlags.Is(UpdatedLagrangian::COMPUTE_LHS_MATRIX) ) // if calculation of the matrix is required
@@ -424,11 +417,7 @@
     rVariables.detF0 = mDeterminantF0;
     rVariables.F0    = mDeformationGradientF0;
 
-<<<<<<< HEAD
-    //Compute the deformation matrix B
-=======
     // Compute the deformation matrix B
->>>>>>> a9deaac6
     this->CalculateDeformationMatrix(rVariables.B, rVariables.F, rVariables.DN_DX);
 
     KRATOS_CATCH( "" )
@@ -851,33 +840,13 @@
         MathUtils<double>::InvertMatrix( J0, mInverseJ0, mDeterminantJ0 );
 
         Variables.N = this->MPMShapeFunctionPointValues(Variables.N, xg);
-<<<<<<< HEAD
-        double MP_Mass = this->GetValue(MP_MASS);
-        //double AUX_MP_Mass = 0.0;
-
-        //for (unsigned int j=0;j<number_of_nodes;j++)
-        //{
-        //double NodalDensity = GetGeometry()[j].FastGetSolutionStepValue(DENSITY,0);
-        //double NodalArea = GetGeometry()[j].FastGetSolutionStepValue(NODAL_LUMPED_MASS,0);
-        //double NodalMass = NodalDensity * NodalArea;
-        //AUX_MP_Mass += Variables.N[j] * NodalMass;
- 
-=======
         const double & MP_Mass = this->GetValue(MP_MASS);
->>>>>>> a9deaac6
 
         for (unsigned int i=0; i<number_of_nodes; i++)
         {
-<<<<<<< HEAD
-            GetGeometry()[i].SetLock();
-            GetGeometry()[i].FastGetSolutionStepValue(AUX_R) += Variables.N[i] * (MP_Mass);// - AUX_MP_Mass);
-            GetGeometry()[i].UnSetLock();
-
-=======
             rGeom[i].SetLock();
             rGeom[i].FastGetSolutionStepValue(AUX_R) += Variables.N[i] * (MP_Mass);
             rGeom[i].UnSetLock();
->>>>>>> a9deaac6
         }
     }
 
@@ -962,20 +931,6 @@
 
 void UpdatedLagrangian::InitializeSolutionStep( ProcessInfo& rCurrentProcessInfo )
 {
-<<<<<<< HEAD
-    // In the Initialize of each time step the nodal initial conditions are evaluated
-    //1. first of all I need to evaluate the MP momentum and MP_inertia
-
-    //int MP_bool = this->GetValue(MP_BOOL);
-
-    //std::cout<<" in InitializeSolutionStep2"<<std::endl;
-    unsigned int dimension = GetGeometry().WorkingSpaceDimension();
-    const unsigned int number_of_nodes = GetGeometry().PointsNumber();
-    array_1d<double,3> xg = this->GetValue(GAUSS_COORD);
-    GeneralVariables Variables;
-    //this->InitializeGeneralVariables(Variables,rCurrentProcessInfo);
-
-=======
     /* NOTE:
     In the InitializeSolutionStep of each time step the nodal initial conditions are evaluated.
     This function is called by the base scheme class.*/
@@ -986,7 +941,6 @@
     GeneralVariables Variables;
 
     // Calculating and storing inverse and the determinant of the jacobian
->>>>>>> a9deaac6
     Matrix J0 = ZeroMatrix(dimension, dimension);
     J0 = this->MPMJacobian(J0, xg);
     MathUtils<double>::InvertMatrix( J0, mInverseJ0, mDeterminantJ0 );
@@ -1162,15 +1116,7 @@
     {
         if (rVariables.N[i] > 1e-16)
         {
-<<<<<<< HEAD
-            array_1d<double, 3 > & NodalAcceleration = GetGeometry()[i].FastGetSolutionStepValue(ACCELERATION);
-            // array_1d<double, 3 > & NodalVelocity = GetGeometry()[i].FastGetSolutionStepValue(VELOCITY);
-            // const double NodalMass = GetGeometry()[i].FastGetSolutionStepValue(NODAL_MASS, 0);
-            // array_1d<double,3> NodalMomentum = NodalMass * NodalVelocity;
-            // array_1d<double,3> NodalInertia = NodalMass * NodalAcceleration;
-=======
             const array_1d<double, 3 > & nodal_acceleration = GetGeometry()[i].FastGetSolutionStepValue(ACCELERATION);
->>>>>>> a9deaac6
 
             for ( unsigned int j = 0; j < dimension; j++ )
             {
