--- conflicted
+++ resolved
@@ -568,15 +568,9 @@
     // Elastoplastic constitutive matrix
     if (rReturnMappingVariables.Options.Is(MPMFlowRule::PLASTIC_REGION))
     {
-<<<<<<< HEAD
-        BoundedMatrix<double,6,6> t = identity_matrix<double> (6);
-        BoundedMatrix<double,3,3> aux_T = ZeroMatrix(3,3);
-        BoundedMatrix<double,3,3> aux_T_inv = ZeroMatrix(3,3);
-=======
-        Matrix t = IdentityMatrix(6);
-        Matrix aux_T = ZeroMatrix(3,3);
-        Matrix aux_T_inv = ZeroMatrix(3,3);
->>>>>>> 2b4af2b6
+        BoundedMatrix<double,6,6> t = IdentityMatrix(6);
+        BoundedMatrix<double,3,3> aux_T = ZeroMatrix(3);
+        BoundedMatrix<double,3,3> aux_T_inv = ZeroMatrix(3);
 
         //1. Calculate  the modification matrix t
         this->CalculateModificationMatrix( rReturnMappingVariables, aux_T, aux_T_inv);
