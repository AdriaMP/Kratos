//    |  /           |
//    ' /   __| _` | __|  _ \   __|
//    . \  |   (   | |   (   |\__ \.
//   _|\_\_|  \__,_|\__|\___/ ____/
//                   Multi-Physics
//
//  License:		 BSD License
//					 Kratos default license: kratos/license.txt
//
//  Main authors:    Ilaria Iaconeta, Bodhinanda Chandra
//
//


// System includes

// External includes

// Project includes
#include "geometries/triangle_2d_3.h"
#include "geometries/triangle_2d_6.h"

#include "geometries/quadrilateral_2d_4.h"
#include "geometries/quadrilateral_2d_8.h"

#include "geometries/triangle_3d_3.h"

#include "geometries/quadrilateral_3d_4.h"
#include "geometries/quadrilateral_3d_8.h"
#include "geometries/quadrilateral_3d_9.h"

#include "geometries/tetrahedra_3d_4.h"
#include "geometries/tetrahedra_3d_10.h"

#include "geometries/hexahedra_3d_8.h"
#include "geometries/hexahedra_3d_20.h"
#include "geometries/hexahedra_3d_27.h"

#include "geometries/prism_3d_6.h"
#include "geometries/prism_3d_15.h"

#include "geometries/line_2d_2.h"

#include "geometries/line_3d_2.h"
#include "geometries/line_3d_3.h"

#include "geometries/point_2d.h"
#include "geometries/point_3d.h"

#include "includes/element.h"
#include "includes/condition.h"
#include "includes/variables.h"
#include "includes/serializer.h"

#include "particle_mechanics_application.h"

namespace Kratos
{

    KratosParticleMechanicsApplication::KratosParticleMechanicsApplication():
        KratosApplication("ParticleMechanicsApplication"),
        /// Elements, using QuadraturePointGeometries:
        mUpdatedLagrangian(0, Element::GeometryType::Pointer(new GeometryType(Element::GeometryType::PointsArrayType(0)))),
        mUpdatedLagrangianUP(0, Element::GeometryType::Pointer(new GeometryType(Element::GeometryType::PointsArrayType(0)))),
<<<<<<< HEAD
=======
        mUpdatedLagrangianPQ(0, Element::GeometryType::Pointer(new GeometryType(Element::GeometryType::PointsArrayType(0)))),
>>>>>>> 999f852c

        /// Deprecated Elements
        mUpdatedLagrangian2D3N( 0, Element::GeometryType::Pointer( new Triangle2D3 <Node<3> >( Element::GeometryType::PointsArrayType( 3 ) ) ) ),
        mUpdatedLagrangian3D4N( 0, Element::GeometryType::Pointer( new Tetrahedra3D4 <Node<3> >( Element::GeometryType::PointsArrayType( 4 ) ) ) ),
        mUpdatedLagrangianUP2D3N( 0, Element::GeometryType::Pointer( new Triangle2D3 <Node<3> >( Element::GeometryType::PointsArrayType( 3 ) ) ) ),
        //mUpdatedLagrangianUP3D4N( 0, Element::GeometryType::Pointer( new Tetrahedra3D4 <Node<3> >( Element::GeometryType::PointsArrayType( 4 ) ) ) ),
        mUpdatedLagrangian2D4N( 0, Element::GeometryType::Pointer( new Quadrilateral2D4 <Node<3> >( Element::GeometryType::PointsArrayType( 4 ) ) ) ),
        mUpdatedLagrangian3D8N( 0, Element::GeometryType::Pointer( new Hexahedra3D8 <Node<3> >( Element::GeometryType::PointsArrayType( 8 ) ) ) ),
        //mUpdatedLagrangianUP2D4N( 0, Element::GeometryType::Pointer( new Quadrilateral2D4 <Node<3> >( Element::GeometryType::PointsArrayType( 4 ) ) ) )
        //mTotalLagrangian2D3N( 0, Element::GeometryType::Pointer( new Triangle2D3 <Node<3> >( Element::GeometryType::PointsArrayType( 3, Node<3>() ) ) ) ),
        //mTotalLagrangian3D4N( 0, Element::GeometryType::Pointer( new Tetrahedra3D4 <Node<3> >( Element::GeometryType::PointsArrayType( 4, Node<3>() ) ) ) )
        mUpdatedLagrangianAxisymmetry2D3N( 0, Element::GeometryType::Pointer( new Triangle2D3 <Node<3> >( Element::GeometryType::PointsArrayType( 3 ) ) ) ),
        mUpdatedLagrangianAxisymmetry2D4N( 0, Element::GeometryType::Pointer( new Quadrilateral2D4 <Node<3> >( Element::GeometryType::PointsArrayType( 4 ) ) ) ),
        //// CONDITIONS:
        // Grid Conditions
        mMPMGridPointLoadCondition2D1N(0, Condition::GeometryType::Pointer(new Point2D<Node<3>>(Condition::GeometryType::PointsArrayType(1)))),
        mMPMGridPointLoadCondition3D1N(0, Condition::GeometryType::Pointer(new Point3D<Node<3>>(Condition::GeometryType::PointsArrayType(1)))),
        mMPMGridAxisymPointLoadCondition2D1N(0, Condition::GeometryType::Pointer(new Point2D<Node<3>>(Condition::GeometryType::PointsArrayType(1)))),
        mMPMGridLineLoadCondition2D2N(0, Condition::GeometryType::Pointer(new Line2D2<Node<3>>(Condition::GeometryType::PointsArrayType(2)))),
        mMPMGridAxisymLineLoadCondition2D2N(0, Condition::GeometryType::Pointer(new Line2D2<Node<3>>(Condition::GeometryType::PointsArrayType(2)))),
        mMPMGridSurfaceLoadCondition3D3N(0, Condition::GeometryType::Pointer(new Triangle3D3<Node<3>>(Condition::GeometryType::PointsArrayType(3)))),
        mMPMGridSurfaceLoadCondition3D4N(0, Condition::GeometryType::Pointer(new Quadrilateral3D4<Node<3>>(Condition::GeometryType::PointsArrayType(4)))),
        // Particle Conditions
        mMPMParticlePenaltyDirichletCondition2D3N( 0, Condition::GeometryType::Pointer( new Triangle2D3 <Node<3> >( Condition::GeometryType::PointsArrayType( 3 ) ) ) ),
        mMPMParticlePenaltyDirichletCondition2D4N( 0, Condition::GeometryType::Pointer( new Quadrilateral2D4 <Node<3> >( Condition::GeometryType::PointsArrayType( 4 ) ) ) ),
        mMPMParticlePenaltyDirichletCondition3D4N( 0, Condition::GeometryType::Pointer( new Tetrahedra3D4 <Node<3> >( Condition::GeometryType::PointsArrayType( 4 ) ) ) ),
        mMPMParticlePenaltyDirichletCondition3D8N( 0, Condition::GeometryType::Pointer( new Hexahedra3D8 <Node<3> >( Condition::GeometryType::PointsArrayType( 8 ) ) ) ),
        mMPMParticlePenaltyCouplingInterfaceCondition2D3N( 0, Condition::GeometryType::Pointer( new Triangle2D3 <Node<3> >( Condition::GeometryType::PointsArrayType( 3 ) ) ) ),
        mMPMParticlePenaltyCouplingInterfaceCondition2D4N( 0, Condition::GeometryType::Pointer( new Quadrilateral2D4 <Node<3> >( Condition::GeometryType::PointsArrayType( 4 ) ) ) ),
        mMPMParticlePenaltyCouplingInterfaceCondition3D4N( 0, Condition::GeometryType::Pointer( new Tetrahedra3D4 <Node<3> >( Condition::GeometryType::PointsArrayType( 4 ) ) ) ),
        mMPMParticlePenaltyCouplingInterfaceCondition3D8N( 0, Condition::GeometryType::Pointer( new Hexahedra3D8 <Node<3> >( Condition::GeometryType::PointsArrayType( 8 ) ) ) ),
        mMPMParticlePointLoadCondition2D3N(0, Condition::GeometryType::Pointer(new Triangle2D3<Node<3>>(Condition::GeometryType::PointsArrayType(3)))),
        mMPMParticlePointLoadCondition3D4N(0, Condition::GeometryType::Pointer(new Tetrahedra3D4<Node<3>>(Condition::GeometryType::PointsArrayType(4)))),
        mMPMParticlePointLoadCondition2D4N(0, Condition::GeometryType::Pointer(new Quadrilateral2D4<Node<3>>(Condition::GeometryType::PointsArrayType(4)))),
        mMPMParticlePointLoadCondition3D8N(0, Condition::GeometryType::Pointer(new Hexahedra3D8<Node<3>>(Condition::GeometryType::PointsArrayType(8))))
    {}

    void KratosParticleMechanicsApplication::Register()
    {
        KRATOS_INFO("") << "    KRATOS  ____ __   ____ _____ _  ___ _   ____\n"
                        << "           |  _ |  \\ |  _ |_   _| |/   | | | ___|\n"
                        << "           |   _| \\ \\|    | | | | |   (  |_| _|_\n"
                        << "           |__|__/ \\_\\_|\\_\\ |_| |_|\\___|___|____|MECHANICS\n"
                        << "Initializing KratosParticleMechanicsApplication..." << std::endl;

        // Registering elements
        KRATOS_REGISTER_ELEMENT("UpdatedLagrangian", mUpdatedLagrangian)
        KRATOS_REGISTER_ELEMENT("UpdatedLagrangianUP", mUpdatedLagrangianUP)
<<<<<<< HEAD
=======
        KRATOS_REGISTER_ELEMENT("UpdatedLagrangianPQ", mUpdatedLagrangianPQ)
>>>>>>> 999f852c

        // Deprecated elements
        KRATOS_REGISTER_ELEMENT( "UpdatedLagrangian2D3N", mUpdatedLagrangian2D3N )
        KRATOS_REGISTER_ELEMENT( "UpdatedLagrangian3D4N", mUpdatedLagrangian3D4N )
        KRATOS_REGISTER_ELEMENT( "UpdatedLagrangianUP2D3N", mUpdatedLagrangianUP2D3N )
        //KRATOS_REGISTER_ELEMENT( "UpdatedLagrangianUP3D4N", mUpdatedLagrangianUP3D4N )
        KRATOS_REGISTER_ELEMENT( "UpdatedLagrangian2D4N", mUpdatedLagrangian2D4N )
        KRATOS_REGISTER_ELEMENT( "UpdatedLagrangian3D8N", mUpdatedLagrangian3D8N )
        //KRATOS_REGISTER_ELEMENT( "UpdatedLagrangianUP2D4N", mUpdatedLagrangianUP2D4N )
        KRATOS_REGISTER_ELEMENT( "UpdatedLagrangianAxisymmetry2D3N", mUpdatedLagrangianAxisymmetry2D3N )
        KRATOS_REGISTER_ELEMENT( "UpdatedLagrangianAxisymmetry2D4N", mUpdatedLagrangianAxisymmetry2D4N )

        // Registering conditions
        // Grid Conditions
        KRATOS_REGISTER_CONDITION( "MPMGridPointLoadCondition2D1N", mMPMGridPointLoadCondition2D1N )
        KRATOS_REGISTER_CONDITION( "MPMGridPointLoadCondition3D1N", mMPMGridPointLoadCondition3D1N )
        KRATOS_REGISTER_CONDITION( "MPMGridAxisymPointLoadCondition2D1N", mMPMGridAxisymPointLoadCondition2D1N )
        KRATOS_REGISTER_CONDITION( "MPMGridLineLoadCondition2D2N", mMPMGridLineLoadCondition2D2N)
        KRATOS_REGISTER_CONDITION( "MPMGridAxisymLineLoadCondition2D2N", mMPMGridAxisymLineLoadCondition2D2N)
        KRATOS_REGISTER_CONDITION( "MPMGridSurfaceLoadCondition3D3N", mMPMGridSurfaceLoadCondition3D3N)
        KRATOS_REGISTER_CONDITION( "MPMGridSurfaceLoadCondition3D4N", mMPMGridSurfaceLoadCondition3D4N)
        // Particle Conditions
        KRATOS_REGISTER_CONDITION( "MPMParticlePenaltyDirichletCondition2D3N", mMPMParticlePenaltyDirichletCondition2D3N)
        KRATOS_REGISTER_CONDITION( "MPMParticlePenaltyDirichletCondition2D4N", mMPMParticlePenaltyDirichletCondition2D4N)
        KRATOS_REGISTER_CONDITION( "MPMParticlePenaltyDirichletCondition3D4N", mMPMParticlePenaltyDirichletCondition3D4N)
        KRATOS_REGISTER_CONDITION( "MPMParticlePenaltyDirichletCondition3D8N", mMPMParticlePenaltyDirichletCondition3D8N)
        KRATOS_REGISTER_CONDITION( "MPMParticlePenaltyCouplingInterfaceCondition2D3N", mMPMParticlePenaltyCouplingInterfaceCondition2D3N)
        KRATOS_REGISTER_CONDITION( "MPMParticlePenaltyCouplingInterfaceCondition2D4N", mMPMParticlePenaltyCouplingInterfaceCondition2D4N)
        KRATOS_REGISTER_CONDITION( "MPMParticlePenaltyCouplingInterfaceCondition3D4N", mMPMParticlePenaltyCouplingInterfaceCondition3D4N)
        KRATOS_REGISTER_CONDITION( "MPMParticlePenaltyCouplingInterfaceCondition3D8N", mMPMParticlePenaltyCouplingInterfaceCondition3D8N)
        KRATOS_REGISTER_CONDITION( "MPMParticlePointLoadCondition2D3N", mMPMParticlePointLoadCondition2D3N )
        KRATOS_REGISTER_CONDITION( "MPMParticlePointLoadCondition3D4N", mMPMParticlePointLoadCondition3D4N )
        KRATOS_REGISTER_CONDITION( "MPMParticlePointLoadCondition2D4N", mMPMParticlePointLoadCondition2D4N )
        KRATOS_REGISTER_CONDITION( "MPMParticlePointLoadCondition3D8N", mMPMParticlePointLoadCondition3D8N )

        // Registering elements
        KRATOS_REGISTER_VARIABLE( MP_MATERIAL_ID )
        KRATOS_REGISTER_VARIABLE( PARTICLES_PER_ELEMENT )
        KRATOS_REGISTER_VARIABLE( MP_SUB_POINTS)
        KRATOS_REGISTER_VARIABLE( MP_MASS )
        KRATOS_REGISTER_VARIABLE( MP_DENSITY )
        KRATOS_REGISTER_VARIABLE( MP_VOLUME )
        KRATOS_REGISTER_VARIABLE( MP_POTENTIAL_ENERGY )
        KRATOS_REGISTER_VARIABLE( MP_KINETIC_ENERGY )
        KRATOS_REGISTER_VARIABLE( MP_STRAIN_ENERGY )
        KRATOS_REGISTER_VARIABLE( MP_TOTAL_ENERGY )
        KRATOS_REGISTER_VARIABLE( MP_PRESSURE )
        KRATOS_REGISTER_VARIABLE( PRESSURE_REACTION )
        KRATOS_REGISTER_VARIABLE( MP_EQUIVALENT_STRESS )
        KRATOS_REGISTER_VARIABLE( MP_DELTA_PLASTIC_STRAIN )
        KRATOS_REGISTER_VARIABLE( MP_EQUIVALENT_PLASTIC_STRAIN )
        KRATOS_REGISTER_VARIABLE( MP_EQUIVALENT_PLASTIC_STRAIN_RATE)
        KRATOS_REGISTER_VARIABLE( MP_DELTA_PLASTIC_VOLUMETRIC_STRAIN )
        KRATOS_REGISTER_VARIABLE( MP_ACCUMULATED_PLASTIC_VOLUMETRIC_STRAIN )
        KRATOS_REGISTER_VARIABLE( MP_DELTA_PLASTIC_DEVIATORIC_STRAIN )
        KRATOS_REGISTER_VARIABLE( MP_ACCUMULATED_PLASTIC_DEVIATORIC_STRAIN )
        KRATOS_REGISTER_VARIABLE( MP_TEMPERATURE)
        KRATOS_REGISTER_VARIABLE( NODAL_MPRESSURE )
        KRATOS_REGISTER_VARIABLE(IS_COMPRESSIBLE)

        // Registering consitutive law variables
        KRATOS_REGISTER_VARIABLE( CONSTITUTIVE_LAW_POINTER )
        // CL: Solid
        KRATOS_REGISTER_VARIABLE( RAYLEIGH_ALPHA )
        KRATOS_REGISTER_VARIABLE( RAYLEIGH_BETA )
        // CL: Mohr Coulomb
        KRATOS_REGISTER_VARIABLE( COHESION )
        KRATOS_REGISTER_VARIABLE( INTERNAL_DILATANCY_ANGLE )
        // CL: Mohr Coulomb Strain Softening
        KRATOS_REGISTER_VARIABLE( INTERNAL_FRICTION_ANGLE_RESIDUAL )
        KRATOS_REGISTER_VARIABLE( COHESION_RESIDUAL )
        KRATOS_REGISTER_VARIABLE( INTERNAL_DILATANCY_ANGLE_RESIDUAL )
        KRATOS_REGISTER_VARIABLE( SHAPE_FUNCTION_BETA )
        // CL: Johnson Cook
        KRATOS_REGISTER_VARIABLE( REFERENCE_STRAIN_RATE)
        KRATOS_REGISTER_VARIABLE( TAYLOR_QUINNEY_COEFFICIENT)
        KRATOS_REGISTER_VARIABLE( MP_HARDENING_RATIO)

        // Mesh variables
        KRATOS_REGISTER_VARIABLE( GEOMETRY_NEIGHBOURS )

        // Registering condition variables
        // Essential Boundary Conditions
        KRATOS_REGISTER_VARIABLE( MPC_BOUNDARY_CONDITION_TYPE )
        KRATOS_REGISTER_VARIABLE( PENALTY_FACTOR )

        // Nodal load variables
        KRATOS_REGISTER_3D_VARIABLE_WITH_COMPONENTS(POINT_LOAD)
        KRATOS_REGISTER_3D_VARIABLE_WITH_COMPONENTS(LINE_LOAD)
        KRATOS_REGISTER_3D_VARIABLE_WITH_COMPONENTS(SURFACE_LOAD)

        // Registering MP element variable
        KRATOS_REGISTER_3D_VARIABLE_WITH_COMPONENTS( MP_COORD )
        KRATOS_REGISTER_3D_VARIABLE_WITH_COMPONENTS( MP_DISPLACEMENT )
        KRATOS_REGISTER_3D_VARIABLE_WITH_COMPONENTS( MP_VELOCITY )
        KRATOS_REGISTER_3D_VARIABLE_WITH_COMPONENTS( MP_ACCELERATION )
        KRATOS_REGISTER_3D_VARIABLE_WITH_COMPONENTS( MP_VOLUME_ACCELERATION )
        KRATOS_REGISTER_VARIABLE( MP_CAUCHY_STRESS_VECTOR )
        KRATOS_REGISTER_VARIABLE( MP_ALMANSI_STRAIN_VECTOR )

        // Registering MP condition variable
        KRATOS_REGISTER_3D_VARIABLE_WITH_COMPONENTS( MPC_COORD )
        KRATOS_REGISTER_VARIABLE( MPC_CONDITION_ID )
        KRATOS_REGISTER_VARIABLE( MPC_IS_NEUMANN )
        KRATOS_REGISTER_VARIABLE( MPC_AREA )
        KRATOS_REGISTER_3D_VARIABLE_WITH_COMPONENTS( MPC_NORMAL )
        KRATOS_REGISTER_3D_VARIABLE_WITH_COMPONENTS( MPC_DISPLACEMENT )
        KRATOS_REGISTER_3D_VARIABLE_WITH_COMPONENTS( MPC_IMPOSED_DISPLACEMENT )
        KRATOS_REGISTER_3D_VARIABLE_WITH_COMPONENTS( MPC_VELOCITY )
        KRATOS_REGISTER_3D_VARIABLE_WITH_COMPONENTS( MPC_IMPOSED_VELOCITY )
        KRATOS_REGISTER_3D_VARIABLE_WITH_COMPONENTS( MPC_ACCELERATION )
        KRATOS_REGISTER_3D_VARIABLE_WITH_COMPONENTS( MPC_IMPOSED_ACCELERATION )
        KRATOS_REGISTER_3D_VARIABLE_WITH_COMPONENTS( MPC_CONTACT_FORCE )
        KRATOS_REGISTER_VARIABLE( PARTICLES_PER_CONDITION )

        // Registering grid node variable
        KRATOS_REGISTER_3D_VARIABLE_WITH_COMPONENTS( NODAL_MOMENTUM )
        KRATOS_REGISTER_3D_VARIABLE_WITH_COMPONENTS( NODAL_INERTIA )
        KRATOS_REGISTER_3D_VARIABLE_WITH_COMPONENTS( NODAL_INTERNAL_FORCE )

        // Registering Constitutive Laws
        // CL: Linear Elastic laws
        KRATOS_REGISTER_CONSTITUTIVE_LAW("LinearElasticIsotropic3DLaw", mLinearElastic3DLaw);
        KRATOS_REGISTER_CONSTITUTIVE_LAW("LinearElasticIsotropicPlaneStress2DLaw", mLinearElasticPlaneStress2DLaw);
        KRATOS_REGISTER_CONSTITUTIVE_LAW("LinearElasticIsotropicPlaneStrain2DLaw", mLinearElasticPlaneStrain2DLaw);
        KRATOS_REGISTER_CONSTITUTIVE_LAW("LinearElasticIsotropicAxisym2DLaw", mLinearElasticAxisym2DLaw);
        // CL: Hyperelastic laws
        KRATOS_REGISTER_CONSTITUTIVE_LAW("HyperElasticNeoHookean3DLaw", mHyperElastic3DLaw);
        KRATOS_REGISTER_CONSTITUTIVE_LAW("HyperElasticNeoHookeanPlaneStrain2DLaw", mHyperElasticPlaneStrain2DLaw);
        KRATOS_REGISTER_CONSTITUTIVE_LAW("HyperElasticNeoHookeanAxisym2DLaw", mHyperElasticAxisym2DLaw);
        KRATOS_REGISTER_CONSTITUTIVE_LAW("HyperElasticNeoHookeanUP3DLaw", mHyperElasticUP3DLaw);
        KRATOS_REGISTER_CONSTITUTIVE_LAW("HyperElasticNeoHookeanPlaneStrainUP2DLaw", mHyperElasticPlaneStrainUP2DLaw);
        // CL: Mohr Coulomb
        KRATOS_REGISTER_CONSTITUTIVE_LAW("HenckyMCPlastic3DLaw", mHenckyMCPlastic3DLaw);
        KRATOS_REGISTER_CONSTITUTIVE_LAW("HenckyMCPlasticPlaneStrain2DLaw", mHenckyMCPlasticPlaneStrain2DLaw);
        KRATOS_REGISTER_CONSTITUTIVE_LAW("HenckyMCPlasticAxisym2DLaw", mHenckyMCPlasticAxisym2DLaw);
        KRATOS_REGISTER_CONSTITUTIVE_LAW("HenckyMCPlasticUP3DLaw", mHenckyMCPlasticUP3DLaw);
        KRATOS_REGISTER_CONSTITUTIVE_LAW("HenckyMCPlasticPlaneStrainUP2DLaw", mHenckyMCPlasticPlaneStrainUP2DLaw);
        // CL: Mohr Coulomb Strain Softening
        KRATOS_REGISTER_CONSTITUTIVE_LAW("HenckyMCStrainSofteningPlastic3DLaw", mHenckyMCStrainSofteningPlastic3DLaw);
        KRATOS_REGISTER_CONSTITUTIVE_LAW("HenckyMCStrainSofteningPlasticPlaneStrain2DLaw", mHenckyMCStrainSofteningPlasticPlaneStrain2DLaw);
        KRATOS_REGISTER_CONSTITUTIVE_LAW("HenckyMCStrainSofteningPlasticAxisym2DLaw", mHenckyMCStrainSofteningPlasticAxisym2DLaw);
        // CL: Borja Cam Clay
        KRATOS_REGISTER_CONSTITUTIVE_LAW("HenckyBorjaCamClayPlastic3DLaw", mHenckyBorjaCamClayPlastic3DLaw);
        KRATOS_REGISTER_CONSTITUTIVE_LAW("HenckyBorjaCamClayPlasticPlaneStrain2DLaw", mHenckyBorjaCamClayPlasticPlaneStrain2DLaw);
        KRATOS_REGISTER_CONSTITUTIVE_LAW("HenckyBorjaCamClayPlasticAxisym2DLaw", mHenckyBorjaCamClayPlasticAxisym2DLaw);
        // CL: Johnson Cook
        KRATOS_REGISTER_CONSTITUTIVE_LAW("JohnsonCookThermalPlastic3DLaw", mJohnsonCookThermalPlastic3DLaw);
        KRATOS_REGISTER_CONSTITUTIVE_LAW("JohnsonCookThermalPlastic2DPlaneStrainLaw", mJohnsonCookThermalPlastic2DPlaneStrainLaw);
        KRATOS_REGISTER_CONSTITUTIVE_LAW("JohnsonCookThermalPlastic2DAxisymLaw", mJohnsonCookThermalPlastic2DAxisymLaw);


        //Register Flow Rules
        Serializer::Register("MCPlasticFlowRule", mMCPlasticFlowRule);
        Serializer::Register("MCStrainSofteningPlasticFlowRule", mMCStrainSofteningPlasticFlowRule);
        Serializer::Register("BorjaCamClayPlasticFlowRule", mBorjaCamClayPlasticFlowRule);

        //Register Yield Criterion
        Serializer::Register("MCYieldCriterion", mMCYieldCriterion);
        Serializer::Register("ModifiedCamClayYieldCriterion", mModifiedCamClayYieldCriterion);

        //Register Hardening Laws
        Serializer::Register("ExponentialStrainSofteningLaw", mExponentialStrainSofteningLaw);
        Serializer::Register("CamClayHardeningLaw", mCamClayHardeningLaw);

        // Solver related variables
        KRATOS_REGISTER_VARIABLE(IGNORE_GEOMETRIC_STIFFNESS);
        KRATOS_REGISTER_VARIABLE(IS_AXISYMMETRIC);

        // Explicit time integration variables
        KRATOS_REGISTER_VARIABLE(CALCULATE_MUSL_VELOCITY_FIELD)
        KRATOS_REGISTER_VARIABLE(IS_EXPLICIT)
        KRATOS_REGISTER_VARIABLE(IS_EXPLICIT_CENTRAL_DIFFERENCE)
        KRATOS_REGISTER_VARIABLE(EXPLICIT_STRESS_UPDATE_OPTION)
        KRATOS_REGISTER_VARIABLE(CALCULATE_EXPLICIT_MP_STRESS)
        KRATOS_REGISTER_VARIABLE(EXPLICIT_MAP_GRID_TO_MP)
        KRATOS_REGISTER_VARIABLE(IS_FIX_EXPLICIT_MP_ON_GRID_EDGE)
<<<<<<< HEAD
=======

        // Partitioned Quadrature MPM variables
        KRATOS_REGISTER_VARIABLE (IS_PQMPM)
        KRATOS_REGISTER_VARIABLE(IS_MAKE_NORMAL_MP_IF_PQMPM_FAILS)
        KRATOS_REGISTER_VARIABLE(PQMPM_SUBPOINT_MIN_VOLUME_FRACTION)
>>>>>>> 999f852c
    }

}  // namespace Kratos.

<|MERGE_RESOLUTION|>--- conflicted
+++ resolved
@@ -62,10 +62,7 @@
         /// Elements, using QuadraturePointGeometries:
         mUpdatedLagrangian(0, Element::GeometryType::Pointer(new GeometryType(Element::GeometryType::PointsArrayType(0)))),
         mUpdatedLagrangianUP(0, Element::GeometryType::Pointer(new GeometryType(Element::GeometryType::PointsArrayType(0)))),
-<<<<<<< HEAD
-=======
         mUpdatedLagrangianPQ(0, Element::GeometryType::Pointer(new GeometryType(Element::GeometryType::PointsArrayType(0)))),
->>>>>>> 999f852c
 
         /// Deprecated Elements
         mUpdatedLagrangian2D3N( 0, Element::GeometryType::Pointer( new Triangle2D3 <Node<3> >( Element::GeometryType::PointsArrayType( 3 ) ) ) ),
@@ -114,10 +111,7 @@
         // Registering elements
         KRATOS_REGISTER_ELEMENT("UpdatedLagrangian", mUpdatedLagrangian)
         KRATOS_REGISTER_ELEMENT("UpdatedLagrangianUP", mUpdatedLagrangianUP)
-<<<<<<< HEAD
-=======
         KRATOS_REGISTER_ELEMENT("UpdatedLagrangianPQ", mUpdatedLagrangianPQ)
->>>>>>> 999f852c
 
         // Deprecated elements
         KRATOS_REGISTER_ELEMENT( "UpdatedLagrangian2D3N", mUpdatedLagrangian2D3N )
@@ -295,14 +289,11 @@
         KRATOS_REGISTER_VARIABLE(CALCULATE_EXPLICIT_MP_STRESS)
         KRATOS_REGISTER_VARIABLE(EXPLICIT_MAP_GRID_TO_MP)
         KRATOS_REGISTER_VARIABLE(IS_FIX_EXPLICIT_MP_ON_GRID_EDGE)
-<<<<<<< HEAD
-=======
 
         // Partitioned Quadrature MPM variables
         KRATOS_REGISTER_VARIABLE (IS_PQMPM)
         KRATOS_REGISTER_VARIABLE(IS_MAKE_NORMAL_MP_IF_PQMPM_FAILS)
         KRATOS_REGISTER_VARIABLE(PQMPM_SUBPOINT_MIN_VOLUME_FRACTION)
->>>>>>> 999f852c
     }
 
 }  // namespace Kratos.
