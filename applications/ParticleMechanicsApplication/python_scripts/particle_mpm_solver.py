--- conflicted
+++ resolved
@@ -111,15 +111,9 @@
         # Add variables to different model parts
         self._add_variables_to_model_part(self.grid_model_part)
         self._add_variables_to_model_part(self.initial_material_model_part)
-<<<<<<< HEAD
 
         self.print_on_rank_zero("::[ParticleMPMSolver]:: ", "Variables are added.")
- 
-=======
-
-        self.print_on_rank_zero("::[ParticleMPMSolver]:: ", "Variables are added.")
-
->>>>>>> 30c3bf17
+
     def ImportModelPart(self):
         # Read model part
         self._model_part_reading()
@@ -149,11 +143,7 @@
         # Add dofs to different model parts
         self._add_dofs_to_model_part(self.grid_model_part)
         self._add_dofs_to_model_part(self.initial_material_model_part)
-<<<<<<< HEAD
-        
-=======
-
->>>>>>> 30c3bf17
+
         self.print_on_rank_zero("::[ParticleMPMSolver]:: ","DOFs are added.")
 
     def Initialize(self):
@@ -211,25 +201,15 @@
             self.solver = KratosParticle.MPM2D(self.grid_model_part, self.initial_material_model_part, self.material_model_part, self.linear_solver, self.new_element, self.move_mesh_flag, self.solver_type, self.geometry_element, self.number_particle, self.block_builder, self.pressure_dofs)
         else:
             self.solver = KratosParticle.MPM3D(self.grid_model_part, self.initial_material_model_part, self.material_model_part, self.linear_solver, self.new_element, self.move_mesh_flag, self.solver_type, self.geometry_element,  self.number_particle, self.block_builder, self.pressure_dofs)
-<<<<<<< HEAD
-      
-=======
-
->>>>>>> 30c3bf17
+
         # Set echo level
         self._set_echo_level()
 
         # Check if everything is assigned correctly
         self._check()
-<<<<<<< HEAD
-      
+
         self.print_on_rank_zero("::[ParticleMPMSolver]:: ","Solver is initialized correctly.")
 
-=======
-
-        self.print_on_rank_zero("::[ParticleMPMSolver]:: ","Solver is initialized correctly.")
-
->>>>>>> 30c3bf17
     def AdvanceInTime(self, current_time):
         dt = self.ComputeDeltaTime()
         new_time = current_time + dt
@@ -248,35 +228,14 @@
     def _add_model_part_containers(self):
 
         domain_size = self.settings["domain_size"].GetInt()
-<<<<<<< HEAD
-=======
         if domain_size not in [2,3]:
             err_msg  = "The input \"domain_size\" is wrong!"
             err_msg += "Available options are: \"2\" or \"3\""
             raise Exception(err_msg)
->>>>>>> 30c3bf17
 
         ### In MPM three model parts are needed
         ## Material model part definition
         material_model_part_name = self.settings["model_part_name"].GetString()
-<<<<<<< HEAD
-        self.material_model_part = KratosMultiphysics.ModelPart(material_model_part_name) # Equivalent to model_part3 in the old format
-        self.material_model_part.ProcessInfo.SetValue(KratosMultiphysics.DOMAIN_SIZE, domain_size)
-
-        ## Initial material model part definition
-        initial_material_model_part_name = "Initial_" + material_model_part_name
-        self.initial_material_model_part = KratosMultiphysics.ModelPart(initial_material_model_part_name) #Equivalent to model_part2 in the old format
-        self.initial_material_model_part.ProcessInfo.SetValue(KratosMultiphysics.DOMAIN_SIZE, domain_size)
-
-        ## Grid model part definition
-        self.grid_model_part = KratosMultiphysics.ModelPart("Background_Grid") #Equivalent to model_part1 in the old format
-        self.grid_model_part.ProcessInfo.SetValue(KratosMultiphysics.DOMAIN_SIZE, domain_size)
-
-        ## Adding into one model
-        self.model.AddModelPart(self.grid_model_part)
-        self.model.AddModelPart(self.initial_material_model_part)
-        self.model.AddModelPart(self.material_model_part)
-=======
         if not self.model.HasModelPart(material_model_part_name):
             self.material_model_part = self.model.CreateModelPart(material_model_part_name) # Equivalent to model_part3 in the old format
             self.material_model_part.ProcessInfo.SetValue(KratosMultiphysics.DOMAIN_SIZE, domain_size)
@@ -291,7 +250,6 @@
         if not self.model.HasModelPart("Background_Grid"):
             self.grid_model_part = self.model.CreateModelPart("Background_Grid") #Equivalent to model_part1 in the old format
             self.grid_model_part.ProcessInfo.SetValue(KratosMultiphysics.DOMAIN_SIZE, domain_size)
->>>>>>> 30c3bf17
 
     def _add_variables_to_model_part(self, model_part):
         # Add displacements
@@ -367,11 +325,7 @@
         for node in self.grid_model_part.Nodes:
             if (node.Is(KratosMultiphysics.ACTIVE)):
                 self.print_on_rank_zero("::[ParticleMPMSolver]:: ","WARNING: This grid node have been set active: ", node.Id)
-<<<<<<< HEAD
-                
-=======
-
->>>>>>> 30c3bf17
+
         for element in self.initial_material_model_part.Elements:
             element.Set(KratosMultiphysics.ACTIVE, True)
 
@@ -392,12 +346,6 @@
         materials_filename = self.settings["material_import_settings"]["materials_filename"].GetString()
         if (materials_filename != ""):
             import read_materials_process
-<<<<<<< HEAD
-            # Create a dictionary of model parts.
-            Model = KratosMultiphysics.Model()
-            Model.AddModelPart(self.initial_material_model_part)
-=======
->>>>>>> 30c3bf17
             # Add constitutive laws and material properties from json file to model parts.
             read_materials_process.ReadMaterialsProcess(self.model, self.settings["material_import_settings"])
 
@@ -426,11 +374,7 @@
             self.grid_model_part.SetBufferSize(self.min_buffer_size)
         else:
             self.grid_model_part.SetBufferSize(current_buffer_size)
-<<<<<<< HEAD
-        
-=======
-
->>>>>>> 30c3bf17
+
         current_buffer_size = self.initial_material_model_part.GetBufferSize()
         if self.min_buffer_size > current_buffer_size:
             self.initial_material_model_part.SetBufferSize(self.min_buffer_size)
