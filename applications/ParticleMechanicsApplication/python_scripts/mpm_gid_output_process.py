from __future__ import print_function, absolute_import, division #makes KratosMultiphysics backward compatible with python 2.6 and 2.7

# Importing the Kratos Library
import KratosMultiphysics

# Import applications and dependencies
import KratosMultiphysics.ParticleMechanicsApplication as KratosParticle

# Import time library
import time

def Factory(settings, Model):
    if(type(settings) != KratosMultiphysics.Parameters):
        raise Exception("Expected input shall be a Parameters object, encapsulating a json string")
    model_part = Model[settings["Parameters"]["model_part_name"].GetString()]
    output_name = settings["Parameters"]["output_name"].GetString()
    postprocess_parameters = settings["Parameters"]["postprocess_parameters"]
    return ParticleMPMGiDOutputProcess(model_part, output_name, postprocess_parameters)

class ParticleMPMGiDOutputProcess(KratosMultiphysics.Process):
    defaults = KratosMultiphysics.Parameters("""{
        "result_file_configuration": {
            "gidpost_flags": {
                "GiDPostMode": "GiD_PostBinary",
                "WriteDeformedMeshFlag": "WriteUndeformed",
                "WriteConditionsFlag": "WriteElementsOnly",
                "MultiFileFlag": "SingleFile"
            },
            "file_label": "time",
            "output_control_type": "step",
            "output_frequency": 1.0,
            "body_output": true,
            "node_output": false,
            "skin_output": false,
            "plane_output": [],
            "nodal_results": [],
            "nodal_nonhistorical_results": [],
            "nodal_flags_results": [],
            "gauss_point_results": [],
            "additional_list_files": []
        },
        "point_data_configuration": []
    }""")


    def __init__(self, model_part, file_name, param):

        KratosMultiphysics.Process.__init__(self)

        if param is None:
            param = self.defaults
        else:
            param.ValidateAndAssignDefaults(self.defaults)

        # Default
        self.param = param
        self.base_file_name = file_name
        self.model_part = model_part

        self.step_count = 0
        self.printed_step_count = 0
        self.next_output = 0.0


    # Public Functions
    def ExecuteInitialize(self):

        result_file_configuration = self.param["result_file_configuration"]
        result_file_configuration.ValidateAndAssignDefaults(self.defaults["result_file_configuration"])

        # Set up output frequency and format
        output_file_label = result_file_configuration["file_label"].GetString()
        if output_file_label == "time":
            self.output_label_is_time = True
        elif output_file_label == "step":
            self.output_label_is_time = False
        else:
            msg = "{0} Error: Unknown value \"{1}\" read for parameter \"{2}\"".format(self.__class__.__name__,output_file_label,"file_label")
            raise Exception(msg)

        output_control_type = result_file_configuration["output_control_type"].GetString()
        if output_control_type == "time":
            self.output_control_is_time = True
        elif output_control_type == "step":
            self.output_control_is_time = False
        else:
            msg = "{0} Error: Unknown value \"{1}\" read for parameter \"{2}\"".format(self.__class__.__name__,output_file_label,"file_label")
            raise Exception(msg)

        self.output_frequency = result_file_configuration["output_frequency"].GetDouble()

        # Set Variable list to print
        self.variable_name_list = result_file_configuration["gauss_point_results"]
        self.variable_list      = []
        for i in range(self.variable_name_list.size()):
            var_name = self.variable_name_list[i].GetString()
            variable = self._get_variable(var_name)
            self.variable_list.append(variable)

    def ExecuteBeforeSolutionLoop(self):
        # Initiate Output Mesh
        self.mesh_file = open(self.base_file_name + ".post.msh",'w')
        self.mesh_file.write("MESH \"")
        self.mesh_file.write("outmesh")
        self.mesh_file.write("\" dimension 3 ElemType Point Nnode 1\n")
        self.mesh_file.write("Coordinates\n")
        for mpm in self.model_part.Elements:
            coord = mpm.GetValue(KratosParticle.MP_COORD)
            self.mesh_file.write("{} {} {} {}\n".format( mpm.Id, coord[0], coord[1], coord[2]))
        self.mesh_file.write("End Coordinates\n")
        self.mesh_file.write("Elements\n")
        for mpm in self.model_part.Elements:
            self.mesh_file.write("{} {}\n".format(mpm.Id, mpm.Id))
        self.mesh_file.write("End Elements\n")
        self.mesh_file.flush()

        # Initiate Output File
        self.result_file = open(self.base_file_name + ".post.res",'w')
        self.result_file.write("GiD Post Results File 1.0\n")

    def ExecuteInitializeSolutionStep(self):
        self.step_count += 1

    def ExecuteFinalizeSolutionStep(self): pass

    def ExecuteFinalize(self): pass

    def PrintOutput(self):
        # Print the output
        time = self._get_pretty_time(self.model_part.ProcessInfo[KratosMultiphysics.TIME])
        self.printed_step_count += 1
        self.model_part.ProcessInfo[KratosMultiphysics.PRINTED_STEP] = self.printed_step_count
<<<<<<< HEAD
        
=======

>>>>>>> a9deaac6
        # Write results to the initiated result file
        self._write_mp_results(time)

        # Schedule next output
        if self.output_frequency > 0.0: # Note: if == 0, we'll just always print
            if self.output_control_is_time:
                while self._get_pretty_time(self.next_output) <= time:
                    self.next_output += self.output_frequency
            else:
                while self.next_output <= self.step_count:
                    self.next_output += self.output_frequency


    def IsOutputStep(self):
        if self.output_control_is_time:
            time = self._get_pretty_time(self.model_part.ProcessInfo[KratosMultiphysics.TIME])
            return (time >= self._get_pretty_time(self.next_output))
        else:
            return ( self.step_count >= self.next_output )

<<<<<<< HEAD
=======

>>>>>>> a9deaac6
    # Private Functions
    def _get_pretty_time(self,time):
        pretty_time = "{0:.12g}".format(time)
        pretty_time = float(pretty_time)
        return pretty_time

    def _get_attribute(self, my_string, function_pointer, attribute_type):
        """Return the python object named by the string argument.

        To be used with functions from KratosGlobals

        Examples:
        variable = self._get_attribute("DISPLACEMENT",
                                       KratosMultiphysics.ParticleMechanicsApplication.GetVariable,
                                       "Variable")
        """
        splitted = my_string.split(".")

        if len(splitted) == 0:
            raise Exception("Something wrong. Trying to split the string " + my_string)
        if len(splitted) > 3:
            raise Exception("Something wrong. String " + my_string + " has too many arguments")

        attribute_name = splitted[-1]

        if len(splitted) == 2 or len(splitted) == 3:
            warning_msg =  "Ignoring \"" +  my_string.rsplit(".",1)[0]
            warning_msg += "\" for " + attribute_type +" \"" + attribute_name + "\""
            KratosMultiphysics.Logger.PrintInfo("Warning in mpm gid output", warning_msg)

        return function_pointer(attribute_name) # This also checks if the application has been imported

    def _get_variable(self, my_string):
        """Return the python object of a Variable named by the string argument.

        Examples:
        recommended usage:
        variable = self._get_variable("MP_VELOCITY")
        deprecated:
        variable = self._get_variables("KratosMultiphysics.ParticleMechanicsApplication.MP_VELOCITY")
        """
        return self._get_attribute(my_string, KratosMultiphysics.KratosGlobals.GetVariable, "Variable")

    def _write_mp_results(self, step_label=None):
        clock_time = self._start_time_measure()

        for i in range(self.variable_name_list.size()):
            var_name = self.variable_name_list[i].GetString()
            variable = self.variable_list[i]
<<<<<<< HEAD
=======

            is_scalar = self._is_scalar(variable)
>>>>>>> a9deaac6

            # Write in result file
            self.result_file.write("Result \"")
            self.result_file.write(var_name)

            if is_scalar:
                self.result_file.write('" "Kratos" {} Scalar OnNodes\n'.format(step_label))
            else:
                self.result_file.write('" "Kratos" {} Vector OnNodes\n'.format(step_label))

            self.result_file.write("Values\n")
            for mpm in self.model_part.Elements:
                print_variable = mpm.GetValue(variable)
                # Check whether variable is a scalar or vector
                if isinstance(print_variable, float) or isinstance(print_variable, int):
                    print_size = 1
                else:
                    print_size = print_variable.Size()

                # Write variable as formated
                if print_size == 1:
                    self.result_file.write("{} {}\n".format(mpm.Id, print_variable))
                elif print_size == 3:
                    self.result_file.write("{} {} {} {}\n".format(mpm.Id, print_variable[0], print_variable[1], print_variable[2]))
                elif print_size == 6:
                    self.result_file.write("{} {} {} {} {} {} {}\n".format(mpm.Id, print_variable[0], print_variable[1], print_variable[2], print_variable[3], print_variable[4], print_variable[5]))
                else:
                    KratosMultiphysics.Logger.PrintInfo("Warning in mpm gid output", "Printing format is not defined for variable: ", var_name, "with size: ", print_size)

            self.result_file.write("End Values\n")

        self._stop_time_measure(clock_time)

    def _start_time_measure(self):
        return time.time()

    def _stop_time_measure(self, time_ip):
        time_fp = time.time()
        KratosMultiphysics.Logger.PrintInfo("::[ParticleMPMGidOutputUtility]:: ", "[Spent time for output = ", time_fp - time_ip, "sec]")

    def _is_scalar(self,variable):
        is_scalar = False
        if (isinstance(variable,KratosMultiphysics.IntegerVariable) or isinstance(variable,KratosMultiphysics.DoubleVariable) or isinstance(variable,KratosMultiphysics.BoolVariable)):
            is_scalar = True
        elif (isinstance(variable,KratosMultiphysics.StringVariable)):
            raise Exception("String variable cant be printed.")
        return is_scalar<|MERGE_RESOLUTION|>--- conflicted
+++ resolved
@@ -130,11 +130,7 @@
         time = self._get_pretty_time(self.model_part.ProcessInfo[KratosMultiphysics.TIME])
         self.printed_step_count += 1
         self.model_part.ProcessInfo[KratosMultiphysics.PRINTED_STEP] = self.printed_step_count
-<<<<<<< HEAD
-        
-=======
-
->>>>>>> a9deaac6
+
         # Write results to the initiated result file
         self._write_mp_results(time)
 
@@ -155,10 +151,7 @@
         else:
             return ( self.step_count >= self.next_output )
 
-<<<<<<< HEAD
-=======
-
->>>>>>> a9deaac6
+
     # Private Functions
     def _get_pretty_time(self,time):
         pretty_time = "{0:.12g}".format(time)
@@ -208,11 +201,8 @@
         for i in range(self.variable_name_list.size()):
             var_name = self.variable_name_list[i].GetString()
             variable = self.variable_list[i]
-<<<<<<< HEAD
-=======
 
             is_scalar = self._is_scalar(variable)
->>>>>>> a9deaac6
 
             # Write in result file
             self.result_file.write("Result \"")
