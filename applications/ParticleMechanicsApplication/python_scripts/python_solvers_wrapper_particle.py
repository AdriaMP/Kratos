from __future__ import print_function, absolute_import, division #makes KratosMultiphysics backward compatible with python 2.6 and 2.7

import KratosMultiphysics
from importlib import import_module

def CreateSolverByParameters(model, solver_settings, parallelism):

    solver_type = solver_settings["solver_type"].GetString()

    # Solvers for OpenMP parallelism
    if (parallelism == "OpenMP"):
        if (solver_type == "Dynamic" or solver_type == "dynamic"):
            time_integration_method = solver_settings["time_integration_method"].GetString()
            if (time_integration_method == "implicit"):
                solver_module_name = "mpm_implicit_dynamic_solver"
            #TODO: explicit time integration solver is to be implemented
            elif (time_integration_method == "explicit"):
<<<<<<< HEAD
                solver_module_name = "mpm_explicit_dynamic_solver"
=======
                err_msg =  time_integration_method + " time integration method is to be implemented, but not yet available."
                err_msg += "Available options are: \"implicit\""
                raise Exception(err_msg)
>>>>>>> 77331940
            else:
                err_msg =  "The requested time integration method \"" + time_integration_method + "\" is not in the python solvers wrapper\n"
                err_msg += "Available options are: \"implicit\""
                raise Exception(err_msg)
        elif (solver_type == "Quasi-static" or solver_type == "quasi_static"):
            solver_module_name = "mpm_quasi_static_solver"
        elif (solver_type == "Static" or solver_type == "static"):
            solver_module_name = "mpm_static_solver"
        else:
            err_msg =  "The requested solver type \"" + solver_type + "\" is not in the python solvers wrapper\n"
            err_msg += "Available options are: \"static\", \"dynamic\", \"quasi_static\""
            raise Exception(err_msg)

    else:
        err_msg =  "The requested parallel type \"" + parallelism + "\" is not available!\n"
        err_msg += "Available options are: \"OpenMP\""
        raise Exception(err_msg)

    # Remove settings that are not needed any more
    solver_settings.RemoveValue("solver_type")
    solver_settings.RemoveValue("time_integration_method") # does not throw even if the value is not existing

    module_full = 'KratosMultiphysics.ParticleMechanicsApplication.' + solver_module_name
<<<<<<< HEAD
    solver = __import__(module_full, fromlist=[solver_module_name]).CreateSolver(model, solver_settings)
=======
    solver = import_module(module_full).CreateSolver(model, solver_settings)
>>>>>>> 77331940

    return solver


def CreateSolver(model, custom_settings):

    if (type(model) != KratosMultiphysics.Model):
        raise Exception("input is expected to be provided as a Kratos Model object")

    if (type(custom_settings) != KratosMultiphysics.Parameters):
        raise Exception("input is expected to be provided as a Kratos Parameters object")

    solver_settings = custom_settings["solver_settings"]
    parallelism = custom_settings["problem_data"]["parallel_type"].GetString()

    return CreateSolverByParameters(model, solver_settings, parallelism)<|MERGE_RESOLUTION|>--- conflicted
+++ resolved
@@ -15,13 +15,7 @@
                 solver_module_name = "mpm_implicit_dynamic_solver"
             #TODO: explicit time integration solver is to be implemented
             elif (time_integration_method == "explicit"):
-<<<<<<< HEAD
                 solver_module_name = "mpm_explicit_dynamic_solver"
-=======
-                err_msg =  time_integration_method + " time integration method is to be implemented, but not yet available."
-                err_msg += "Available options are: \"implicit\""
-                raise Exception(err_msg)
->>>>>>> 77331940
             else:
                 err_msg =  "The requested time integration method \"" + time_integration_method + "\" is not in the python solvers wrapper\n"
                 err_msg += "Available options are: \"implicit\""
@@ -45,11 +39,7 @@
     solver_settings.RemoveValue("time_integration_method") # does not throw even if the value is not existing
 
     module_full = 'KratosMultiphysics.ParticleMechanicsApplication.' + solver_module_name
-<<<<<<< HEAD
-    solver = __import__(module_full, fromlist=[solver_module_name]).CreateSolver(model, solver_settings)
-=======
     solver = import_module(module_full).CreateSolver(model, solver_settings)
->>>>>>> 77331940
 
     return solver
 
