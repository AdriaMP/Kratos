//    |  /           |
//    ' /   __| _` | __|  _ \   __|
//    . \  |   (   | |   (   |\__ \.
//   _|\_\_|  \__,_|\__|\___/ ____/
//                   Multi-Physics
//
//  License:		 BSD License
//					 Kratos default license: kratos/license.txt
//
//  Main authors:    Ilaria Iaconeta, Bodhinanda Chandra
//
//

#if !defined(KRATOS_MPM_RESIDUAL_BASED_BOSSAK_SCHEME )
#define  KRATOS_MPM_RESIDUAL_BASED_BOSSAK_SCHEME

/* System includes */

/* External includes */

/* Project includes */
#include "includes/define.h"
#include "includes/model_part.h"
#include "includes/variables.h"
#include "includes/element.h"
#include "containers/array_1d.h"
#include "solving_strategies/schemes/scheme.h"

#include "particle_mechanics_application.h"
#include "custom_utilities/mpm_boundary_rotation_utility.h"


namespace Kratos
{
/**@name Kratos Globals */
/*@{ */
/*@} */
/**@name Type Definitions */
/*@{ */
/*@} */
/**@name  Enum's */
/*@{ */
/*@} */
/**@name  Functions */
/*@{ */
/*@} */
/**@name Kratos Classes */
/*@{ */
/*@} */

template<class TSparseSpace,  class TDenseSpace >
class MPMResidualBasedBossakScheme: public Scheme<TSparseSpace,TDenseSpace>
{
protected:

    struct GeneralAlphaMethod
    {

        double f;  //alpha Hilbert
        double m;  //alpha Bosssak

    };

    struct NewmarkMethod
    {

        double beta;
        double gamma;

        // System constants
        double c0;
        double c1;
        double c2;
        double c3;
        double c4;
        double c5;
        double c6;

        // Static-dynamic parameter
        double static_dynamic;

    };

    struct  GeneralMatrices
    {

        std::vector< Matrix > M;     //first derivative matrix  (usually mass matrix)
        std::vector< Matrix > D;     //second derivative matrix (usually damping matrix)

    };

    struct GeneralVectors
    {

        std::vector< Vector > v;    //velocity
        std::vector< Vector > a;    //acceleration
        std::vector< Vector > ap;   //previous acceleration

    };

public:

    /**@name Type Definitions */

    /*@{ */
    KRATOS_CLASS_POINTER_DEFINITION( MPMResidualBasedBossakScheme );

    typedef Scheme<TSparseSpace,TDenseSpace>                      BaseType;

    typedef typename BaseType::TDataType                         TDataType;

    typedef typename BaseType::DofsArrayType                 DofsArrayType;

    typedef typename Element::DofsVectorType                DofsVectorType;

    typedef typename BaseType::TSystemMatrixType         TSystemMatrixType;

    typedef typename BaseType::TSystemVectorType         TSystemVectorType;

    typedef typename BaseType::LocalSystemVectorType LocalSystemVectorType;

    typedef typename BaseType::LocalSystemMatrixType LocalSystemMatrixType;

    typedef ModelPart::ElementsContainerType             ElementsArrayType;

    typedef ModelPart::ConditionsContainerType         ConditionsArrayType;

    typedef typename BaseType::Pointer                     BaseTypePointer;

    /*@} */

    /**
     * Constructor.
     * The bossak method
     */
    MPMResidualBasedBossakScheme(ModelPart& grid_model_part, unsigned int DomainSize, unsigned int BlockSize, double rAlpham=0,double rDynamic=1)
        :Scheme<TSparseSpace,TDenseSpace>(), mr_grid_model_part(grid_model_part), mRotationTool(DomainSize,BlockSize,IS_STRUCTURE)
    {
        // For pure Newmark Scheme
        mAlpha.f= 0;
        mAlpha.m= rAlpham;

        mNewmark.beta= 0.25;//(1.0+mAlpha.f-mAlpha.m)*(1.0+mAlpha.f-mAlpha.m)*0.25;
        mNewmark.gamma= 0.5;//0.5+mAlpha.f-mAlpha.m;

        mNewmark.static_dynamic= rDynamic;

        mDomainSize = DomainSize;
        mBlockSize  = BlockSize;

        // Allocate auxiliary memory
        int NumThreads = OpenMPUtils::GetNumThreads();

        mMatrix.M.resize(NumThreads);
        mMatrix.D.resize(NumThreads);

        mVector.v.resize(NumThreads);
        mVector.a.resize(NumThreads);
        mVector.ap.resize(NumThreads);
    }

    /** Copy Constructor.
     */
     MPMResidualBasedBossakScheme(MPMResidualBasedBossakScheme& rOther)
        :BaseType(rOther)
        ,mAlpha(rOther.mAlpha)
        ,mNewmark(rOther.mNewmark)
        ,mMatrix(rOther.mMatrix)
        ,mVector(rOther.mVector)
        ,mr_grid_model_part(rOther.mr_grid_model_part)
        ,mDomainSize(rOther.mDomainSize)
        ,mRotationTool(rOther.mDomainSize,rOther.mBlockSize,IS_STRUCTURE)
    {
    }

    /** Destructor.
     */
    virtual ~MPMResidualBasedBossakScheme
    () {}

    /*@} */
    /**@name Operators
     */
    /*@{ */


    /**
     * Clone
     */
    BaseTypePointer Clone() override
    {
        return BaseTypePointer( new MPMResidualBasedBossakScheme(*this) );
    }



    //***************************************************************************
    //***************************************************************************

    /**
     * Performing the update of the solution
     * Incremental update within newton iteration. It updates the state variables at the end of the time step: u_{n+1}^{k+1}= u_{n+1}^{k}+ \Delta u
     * @param r_model_part
     * @param rDofSet set of all primary variables
     * @param A	LHS matrix
     * @param Dx incremental update of primary variables
     * @param b RHS Vector
     */
    void Update(
        ModelPart& r_model_part,
        DofsArrayType& rDofSet,
        TSystemMatrixType& A,
        TSystemVectorType& Dx,
        TSystemVectorType& b ) override
    {
        KRATOS_TRY

        // Rotate displacement to the local coordinate system since Dx is in the local coordinate system
        // Do not confuse with the name RotateVelocities, what the function really do is to RotateDisplacements
        mRotationTool.RotateVelocities(r_model_part);

        // Update of displacement (by DOF)
        for (typename DofsArrayType::iterator i_dof = rDofSet.begin(); i_dof != rDofSet.end(); ++i_dof)
        {
            if (i_dof->IsFree() )
            {
                i_dof->GetSolutionStepValue() += Dx[i_dof->EquationId()];
            }
        }

        // Rotate the displacement back to the original coordinate system to calculate the velocity and acceleration
        // Do not confuse with the name RecoverVelocities, what the function really do is to RecoverDisplacements
        mRotationTool.RecoverVelocities(r_model_part);
        
		#pragma omp parallel for
		for(int iter = 0; iter < static_cast<int>(r_model_part.Nodes().size()); ++iter)
		{
			auto i = r_model_part.NodesBegin() + iter;
			array_1d<double, 3 > & DeltaDisplacement = (i)->FastGetSolutionStepValue(DISPLACEMENT);


            array_1d<double, 3 > & CurrentVelocity      = (i)->FastGetSolutionStepValue(VELOCITY, 0);
            const array_1d<double, 3 > & PreviousVelocity     = (i)->FastGetSolutionStepValue(VELOCITY, 1);

            array_1d<double, 3 > & CurrentAcceleration  = (i)->FastGetSolutionStepValue(ACCELERATION, 0);
            const array_1d<double, 3 > & PreviousAcceleration = (i)->FastGetSolutionStepValue(ACCELERATION, 1);

            UpdateVelocity(CurrentVelocity, DeltaDisplacement, PreviousVelocity, PreviousAcceleration);
            UpdateAcceleration(CurrentAcceleration, DeltaDisplacement, PreviousVelocity, PreviousAcceleration);
		}

        KRATOS_CATCH( "" )
    }

    //***************************************************************************
    //***************************************************************************

    // Predicts the solution for the current step:
    void Predict(
        ModelPart& r_model_part,
        DofsArrayType& rDofSet,
        TSystemMatrixType& A,
        TSystemVectorType& Dx,
        TSystemVectorType& b) override
    {
		#pragma omp parallel for
		for(int iter = 0; iter < static_cast<int>(r_model_part.Nodes().size()); ++iter)
		{
			
			auto i = r_model_part.NodesBegin() + iter;
			const array_1d<double, 3 > & PreviousVelocity     = (i)->FastGetSolutionStepValue(VELOCITY, 1);
            const array_1d<double, 3 > & PreviousDisplacement = (i)->FastGetSolutionStepValue(DISPLACEMENT, 1);
            array_1d<double, 3 > & CurrentDisplacement  = (i)->FastGetSolutionStepValue(DISPLACEMENT);
            //array_1d<double, 3 > & ImposedDisplacement  = (i)->FastGetSolutionStepValue(IMPOSED_DISPLACEMENT);
            const array_1d<double, 3 > & PreviousAcceleration  = (i)->FastGetSolutionStepValue(ACCELERATION, 1);
            
            if ((i->pGetDof(DISPLACEMENT_X))->IsFixed() == false)
            {
                CurrentDisplacement[0] = 0.0;
            }
            else
            {
                CurrentDisplacement[0]  = PreviousDisplacement[0];// + ImposedDisplacement[0];
            }

            if (i->pGetDof(DISPLACEMENT_Y)->IsFixed() == false)
            {
                CurrentDisplacement[1] = 0.0;
            }
            else
            {
                CurrentDisplacement[1]  = PreviousDisplacement[1];// + ImposedDisplacement[1];
            }

            if (i->HasDofFor(DISPLACEMENT_Z))
            {
                if (i->pGetDof(DISPLACEMENT_Z)->IsFixed() == false)
                {
                    CurrentDisplacement[2] = 0.0;
                }
                else
                {
                    CurrentDisplacement[2]  = PreviousDisplacement[2];// + ImposedDisplacement[2];
                }
            }

            if (i->HasDofFor(PRESSURE))
            {
                const double& PreviousPressure    = (i)->FastGetSolutionStepValue(PRESSURE, 1);
                double& CurrentPressure     = (i)->FastGetSolutionStepValue(PRESSURE);

                if ((i->pGetDof(PRESSURE))->IsFixed() == false)
                    CurrentPressure = PreviousPressure;
            }

            // Updating time derivatives
            array_1d<double, 3 > & CurrentVelocity       = (i)->FastGetSolutionStepValue(VELOCITY);
            array_1d<double, 3 > & CurrentAcceleration   = (i)->FastGetSolutionStepValue(ACCELERATION);

            UpdateVelocity(CurrentVelocity, CurrentDisplacement, PreviousVelocity, PreviousAcceleration);
            UpdateAcceleration (CurrentAcceleration, CurrentDisplacement, PreviousVelocity, PreviousAcceleration);
			
		}
    }

    //***************************************************************************
    //***************************************************************************

    /**
    This is the place to initialize the elements.
    This is intended to be called just once when the strategy is initialized
     */
    void InitializeElements(ModelPart& rModelPart) override
    {
        KRATOS_TRY

        int NumThreads = OpenMPUtils::GetNumThreads();
        OpenMPUtils::PartitionVector ElementPartition;
        OpenMPUtils::DivideInPartitions(rModelPart.Elements().size(), NumThreads, ElementPartition);

        #pragma omp parallel
        {
            int k = OpenMPUtils::ThisThread();
            ElementsArrayType::iterator ElemBegin = rModelPart.Elements().begin() + ElementPartition[k];
            ElementsArrayType::iterator ElemEnd = rModelPart.Elements().begin() + ElementPartition[k + 1];

            for (ElementsArrayType::iterator itElem = ElemBegin; itElem != ElemEnd; itElem++)
            {
                itElem->Initialize(); //function to initialize the element
            }

        }

        this->mElementsAreInitialized = true;

        KRATOS_CATCH( "" )
    }

    //***************************************************************************
    //***************************************************************************

    /**
    This is the place to initialize the conditions.
    This is intended to be called just once when the strategy is initialized
    */
    void InitializeConditions(ModelPart& rModelPart) override
    {
        KRATOS_TRY

        KRATOS_ERROR_IF(this->mElementsAreInitialized==false) << "Before initilizing Conditions, initialize Elements FIRST" << std::endl;

        int NumThreads = OpenMPUtils::GetNumThreads();
        OpenMPUtils::PartitionVector ConditionPartition;
        OpenMPUtils::DivideInPartitions(rModelPart.Conditions().size(), NumThreads, ConditionPartition);

        #pragma omp parallel
        {
            int k = OpenMPUtils::ThisThread();
            ConditionsArrayType::iterator CondBegin = rModelPart.Conditions().begin() + ConditionPartition[k];
            ConditionsArrayType::iterator CondEnd = rModelPart.Conditions().begin() + ConditionPartition[k + 1];

            for (ConditionsArrayType::iterator itCond = CondBegin; itCond != CondEnd; itCond++)
            {
                itCond->Initialize(); // Function to initialize the condition
            }
        }

        this->mConditionsAreInitialized = true;
        KRATOS_CATCH( "" )
    }

    //***************************************************************************
    //***************************************************************************

    /**
     * initializes time step solution
     * only for reasons if the time step solution is restarted
     * @param r_model_part
     * @param A	LHS matrix
     * @param Dx incremental update of primary variables
     * @param b RHS Vector
     */
    void InitializeSolutionStep(
        ModelPart& r_model_part,
        TSystemMatrixType& A,
        TSystemVectorType& Dx,
        TSystemVectorType& b) override
    {
        KRATOS_TRY

        ProcessInfo CurrentProcessInfo= r_model_part.GetProcessInfo();

        // LOOP OVER THE GRID NODES PERFORMED FOR CLEAR ALL NODAL INFORMATION
		#pragma omp parallel for
		for(int iter = 0; iter < static_cast<int>(mr_grid_model_part.Nodes().size()); ++iter)
		{
			
			auto i = mr_grid_model_part.NodesBegin() + iter;
			if( (i)->SolutionStepsDataHas(NODAL_MOMENTUM) && (i)->SolutionStepsDataHas(NODAL_MASS) && (i)->SolutionStepsDataHas(NODAL_INERTIA))//&& (i)->SolutionStepsDataHas(NODAL_INTERNAL_FORCE) )
            {
                array_1d<double, 3 > & NodalMomentum = (i)->FastGetSolutionStepValue(NODAL_MOMENTUM);
                array_1d<double, 3 > & NodalInertia = (i)->FastGetSolutionStepValue(NODAL_INERTIA);
                double & NodalMass = (i)->FastGetSolutionStepValue(NODAL_MASS);
                double & NodalPressure = (i)->FastGetSolutionStepValue(PRESSURE,1);

                double & NodalDensity = (i)->FastGetSolutionStepValue(DENSITY);
                double & NodalAuxR = (i)->FastGetSolutionStepValue(AUX_R);
                array_1d<double, 3 > & NodalAuxRVel = (i)->FastGetSolutionStepValue(AUX_R_VEL);
                array_1d<double, 3 > & NodalAuxRAcc = (i)->FastGetSolutionStepValue(AUX_R_ACC);

                NodalMomentum.clear();
                NodalInertia.clear();
                NodalMass= 0.0;
                NodalPressure = 0.0;

                NodalDensity = 0.0;
                NodalAuxR = 0.0;
                NodalAuxRVel.clear();
                NodalAuxRAcc.clear();
            }

            if((i)->SolutionStepsDataHas(DISPLACEMENT) && (i)->SolutionStepsDataHas(VELOCITY) && (i)->SolutionStepsDataHas(ACCELERATION) )
            {
                array_1d<double, 3 > & NodalDisplacement = (i)->FastGetSolutionStepValue(DISPLACEMENT);
                double & NodalPressure = (i)->FastGetSolutionStepValue(PRESSURE);
                array_1d<double, 3 > & NodalVelocity = (i)->FastGetSolutionStepValue(VELOCITY,1);
                array_1d<double, 3 > & NodalAcceleration = (i)->FastGetSolutionStepValue(ACCELERATION,1);
                array_1d<double, 3 > & DeltaNodalVelocity = (i)->FastGetSolutionStepValue(AUX_VELOCITY);
                array_1d<double, 3 > & DeltaNodalAcceleration = (i)->FastGetSolutionStepValue(AUX_ACCELERATION);

                NodalDisplacement.clear();
                NodalPressure = 0.0;
                NodalVelocity.clear();
                NodalAcceleration.clear();
                DeltaNodalVelocity.clear();
                DeltaNodalAcceleration.clear();
            }
		}

        double NormVel = 1.0;
        double NormAcc = 1.0;
        double NormPres = 1.0;
        double NormDeltaVel = 1.0;
        double NormDeltaAcc = 1.0;
        double NormDeltaPres = 1.0;

        int ItNum = 1;

        while (ItNum <2)
        {
            #pragma omp parallel for
			for( int iter = 0; iter < static_cast<int>(mr_grid_model_part.Nodes().size()); ++iter)
			{
                auto i = mr_grid_model_part.NodesBegin() + iter;
                if( (i)->SolutionStepsDataHas(NODAL_MOMENTUM) && (i)->SolutionStepsDataHas(NODAL_MASS) && (i)->SolutionStepsDataHas(NODAL_INERTIA))//&& (i)->SolutionStepsDataHas(NODAL_INTERNAL_FORCE) )
                {

                    array_1d<double, 3 > & NodalMomentum = (i)->FastGetSolutionStepValue(NODAL_MOMENTUM);
                    array_1d<double, 3 > & NodalInertia = (i)->FastGetSolutionStepValue(NODAL_INERTIA);
                    array_1d<double, 3 > & DeltaNodalVelocity = (i)->FastGetSolutionStepValue(AUX_VELOCITY,1);
                    array_1d<double, 3 > & DeltaNodalAcceleration = (i)->FastGetSolutionStepValue(AUX_ACCELERATION,1);

                    double & NodalMass = (i)->FastGetSolutionStepValue(NODAL_MASS);
                    NodalMomentum.clear();
                    NodalInertia.clear();
                    DeltaNodalVelocity.clear();
                    DeltaNodalAcceleration.clear();

                    NodalMass = 0.0;

                    if(i->SolutionStepsDataHas(NODAL_MPRESSURE)) {
                        double & NodalMPressure = (i)->FastGetSolutionStepValue(NODAL_MPRESSURE);
                        NodalMPressure = 0.0;
                    }
                }
			}
                     
            NormVel = 0.0;
            NormAcc = 0.0;
            NormPres = 0.0;
            NormDeltaVel = 0.0;
            NormDeltaAcc = 0.0;
            NormDeltaPres = 0.0;

            int nodes_counter = 0;
            Scheme<TSparseSpace,TDenseSpace>::InitializeSolutionStep(r_model_part,A,Dx,b);

			#pragma omp parallel for reduction(+:NormVel,NormAcc,NormPres,NormDeltaVel,NormDeltaAcc,NormDeltaPres)
			for(int iter = 0; iter < static_cast<int>(mr_grid_model_part.Nodes().size()); ++iter)
			{
			
			    auto i = mr_grid_model_part.NodesBegin() + iter;
			    double & NodalMass     = (i)->FastGetSolutionStepValue(NODAL_MASS);
                
                double DeltaNodalPressure = 0.0;

                if (NodalMass > 1.0e-16 )
                {
                    array_1d<double, 3 > & DeltaNodalVelocity = (i)->FastGetSolutionStepValue(AUX_VELOCITY,1);
                    array_1d<double, 3 > & DeltaNodalAcceleration = (i)->FastGetSolutionStepValue(AUX_ACCELERATION,1);

                    array_1d<double, 3 > & NodalMomentum     = (i)->FastGetSolutionStepValue(NODAL_MOMENTUM);
                    array_1d<double, 3 > & NodalInertia    = (i)->FastGetSolutionStepValue(NODAL_INERTIA);

                    array_1d<double, 3 > & NodalVelocity = (i)->FastGetSolutionStepValue(VELOCITY,1);
                    array_1d<double, 3 > & NodalAcceleration = (i)->FastGetSolutionStepValue(ACCELERATION,1);
                    double & NodalPressure = (i)->FastGetSolutionStepValue(PRESSURE,1);
                    
                    if (i->HasDofFor(PRESSURE) && i->SolutionStepsDataHas(NODAL_MPRESSURE))
                    {
                        double & NodalMPressure = (i)->FastGetSolutionStepValue(NODAL_MPRESSURE);
                        DeltaNodalPressure = NodalMPressure/NodalMass;
                    }
            
                    DeltaNodalVelocity = NodalMomentum/NodalMass;
                    DeltaNodalAcceleration = NodalInertia/NodalMass;

                    NodalVelocity += DeltaNodalVelocity;
                    NodalAcceleration += DeltaNodalAcceleration;

                    NodalPressure += DeltaNodalPressure;

                    NormDeltaVel += (DeltaNodalVelocity[0]*DeltaNodalVelocity[0]+DeltaNodalVelocity[1]*DeltaNodalVelocity[1]+DeltaNodalVelocity[2]*DeltaNodalVelocity[2]);
                    NormDeltaAcc += (DeltaNodalAcceleration[0]*DeltaNodalAcceleration[0]+DeltaNodalAcceleration[1]*DeltaNodalAcceleration[1]+DeltaNodalAcceleration[2]*DeltaNodalAcceleration[2]);
                    NormDeltaPres += (DeltaNodalPressure * DeltaNodalPressure);

                    NormVel += (NodalVelocity[0]*NodalVelocity[0]+NodalVelocity[1]*NodalVelocity[1]+NodalVelocity[2]*NodalVelocity[2]);
                    NormAcc += (NodalAcceleration[0]*NodalAcceleration[0]+NodalAcceleration[1]*NodalAcceleration[1]+NodalAcceleration[2]*NodalAcceleration[2]);
                    NormPres += (NodalPressure * NodalPressure);
                    
                    ++nodes_counter;
                }
            }

            NormVel = sqrt(NormVel);
            NormAcc = sqrt(NormAcc);
            NormPres = sqrt(NormPres);

            NormDeltaVel = sqrt(NormDeltaVel);
            NormDeltaAcc = sqrt(NormDeltaAcc);
            NormDeltaPres = sqrt(NormDeltaPres);
            
            ++ItNum;
        }

        double DeltaTime = CurrentProcessInfo[DELTA_TIME];
<<<<<<< HEAD
        KRATOS_ERROR_IF(DeltaTime == 0) << "Detected delta_time = 0 in the Solution Scheme ... check if the time step is created correctly for the current model part" << std::endl;
=======

        if (DeltaTime == 0)
            KRATOS_THROW_ERROR( std::logic_error, "detected delta_time = 0 in the Solution Scheme ... check if the time step is created correctly for the current model part", "" )
>>>>>>> dee1beb9

        //initializing Newmark constants
        mNewmark.c0 = ( 1.0 / (mNewmark.beta * DeltaTime * DeltaTime) );
        mNewmark.c1 = ( mNewmark.gamma / (mNewmark.beta * DeltaTime) );
        mNewmark.c2 = ( 1.0 / (mNewmark.beta * DeltaTime) );
        mNewmark.c3 = ( 0.5 / (mNewmark.beta) - 1.0 );
        mNewmark.c4 = ( (mNewmark.gamma / mNewmark.beta) - 1.0  );
        mNewmark.c5 = ( DeltaTime * 0.5 * ( ( mNewmark.gamma / mNewmark.beta ) - 2 ) );

        KRATOS_CATCH( "" )
    }


    //***************************************************************************
    //***************************************************************************
    /**
    Function called once at the end of a solution step, after convergence is reached if
    an iterative process is needed
     */
    void FinalizeSolutionStep(
        ModelPart& rModelPart,
        TSystemMatrixType& A,
        TSystemVectorType& Dx,
        TSystemVectorType& b) override
    {
        KRATOS_TRY

        ElementsArrayType& rElements = rModelPart.Elements();
        ProcessInfo& CurrentProcessInfo = rModelPart.GetProcessInfo();
        
        int NumThreads = OpenMPUtils::GetNumThreads();
        OpenMPUtils::PartitionVector ElementPartition;
        OpenMPUtils::DivideInPartitions(rElements.size(), NumThreads, ElementPartition);

        #pragma omp parallel
        {
            int k = OpenMPUtils::ThisThread();

            ElementsArrayType::iterator ElementsBegin = rElements.begin() + ElementPartition[k];
            ElementsArrayType::iterator ElementsEnd = rElements.begin() + ElementPartition[k + 1];
            
            for (ElementsArrayType::iterator itElem = ElementsBegin; itElem != ElementsEnd; itElem++)
            {
                itElem->FinalizeSolutionStep(CurrentProcessInfo);
                
            }
        }

        ConditionsArrayType& rConditions = rModelPart.Conditions();

        OpenMPUtils::PartitionVector ConditionPartition;
        OpenMPUtils::DivideInPartitions(rConditions.size(), NumThreads, ConditionPartition);

        #pragma omp parallel
        {
            int k = OpenMPUtils::ThisThread();

            ConditionsArrayType::iterator ConditionsBegin = rConditions.begin() + ConditionPartition[k];
            ConditionsArrayType::iterator ConditionsEnd = rConditions.begin() + ConditionPartition[k + 1];

            for (ConditionsArrayType::iterator itCond = ConditionsBegin; itCond != ConditionsEnd; itCond++)
            {
                itCond->FinalizeSolutionStep(CurrentProcessInfo);
            }
        }
        KRATOS_CATCH( "" )
    }

    //***************************************************************************
    //***************************************************************************

    void InitializeNonLinIteration(ModelPart& r_model_part,
                                   TSystemMatrixType& A,
                                   TSystemVectorType& Dx,
                                   TSystemVectorType& b) override
    {
        KRATOS_TRY
        
        ElementsArrayType& pElements = r_model_part.Elements();
        ProcessInfo& CurrentProcessInfo = r_model_part.GetProcessInfo();

        for (ElementsArrayType::iterator it = pElements.begin(); it != pElements.end(); ++it)
        {
            (it) -> InitializeNonLinearIteration(CurrentProcessInfo);
        }

        ConditionsArrayType& pConditions = r_model_part.Conditions();
        for (ConditionsArrayType::iterator it = pConditions.begin(); it != pConditions.end(); ++it)
        {
            (it) -> InitializeNonLinearIteration(CurrentProcessInfo);
        }
        
        KRATOS_CATCH( "" )
    }

    //***************************************************************************
    //***************************************************************************

    void InitializeNonLinearIteration(Condition::Pointer rCurrentCondition,
                                      ProcessInfo& CurrentProcessInfo) override
    {
        (rCurrentCondition) -> InitializeNonLinearIteration(CurrentProcessInfo);
    }


    //***************************************************************************
    //***************************************************************************

    void InitializeNonLinearIteration(Element::Pointer rCurrentElement,
                                      ProcessInfo& CurrentProcessInfo) override
    {
        (rCurrentElement) -> InitializeNonLinearIteration(CurrentProcessInfo);
        for (ModelPart::NodeIterator i = mr_grid_model_part.NodesBegin();
                i != mr_grid_model_part.NodesEnd(); ++i)
        {
            if( (i)->SolutionStepsDataHas(EXTERNAL_FORCE) && (i)->SolutionStepsDataHas(INTERNAL_FORCE) )
            {
                array_1d<double, 3 > & ExternalForce = (i)->FastGetSolutionStepValue(EXTERNAL_FORCE);
                array_1d<double, 3 > & InternalForce = (i)->FastGetSolutionStepValue(INTERNAL_FORCE);
                ExternalForce.clear();
                InternalForce.clear();
            }
        }
    }

    //***************************************************************************
    //***************************************************************************

    /** This function is designed to be called in the builder and solver to introduce*/

    void CalculateSystemContributions(
        Element::Pointer rCurrentElement,
        LocalSystemMatrixType& LHS_Contribution,
        LocalSystemVectorType& RHS_Contribution,
        Element::EquationIdVectorType& EquationId,
        ProcessInfo& CurrentProcessInfo) override
    {
        KRATOS_TRY

        int thread = OpenMPUtils::ThisThread();

        (rCurrentElement) -> CalculateLocalSystem(LHS_Contribution,RHS_Contribution,CurrentProcessInfo);

        if(mNewmark.static_dynamic !=0)
        {
            (rCurrentElement) -> CalculateMassMatrix(mMatrix.M[thread],CurrentProcessInfo);

            (rCurrentElement) -> CalculateDampingMatrix(mMatrix.D[thread],CurrentProcessInfo);
        }

        (rCurrentElement) -> EquationIdVector(EquationId,CurrentProcessInfo);

        if(mNewmark.static_dynamic !=0)
        {
            AddDynamicsToLHS (LHS_Contribution, mMatrix.D[thread], mMatrix.M[thread], CurrentProcessInfo);

            AddDynamicsToRHS (rCurrentElement, RHS_Contribution, mMatrix.D[thread], mMatrix.M[thread], CurrentProcessInfo);
        }

        // If there is a slip condition, apply it on a rotated system of coordinates
        mRotationTool.Rotate(LHS_Contribution,RHS_Contribution,rCurrentElement->GetGeometry());
        mRotationTool.ApplySlipCondition(LHS_Contribution,RHS_Contribution,rCurrentElement->GetGeometry());
       
        KRATOS_CATCH( "" )
    }

    //***************************************************************************
    //***************************************************************************

    void Calculate_RHS_Contribution(
        Element::Pointer rCurrentElement,
        LocalSystemVectorType& RHS_Contribution,
        Element::EquationIdVectorType& EquationId,
        ProcessInfo& CurrentProcessInfo) override
    {

        KRATOS_TRY

        int thread = OpenMPUtils::ThisThread();

        //basic operations for the element considered
        (rCurrentElement) -> CalculateRightHandSide(RHS_Contribution,CurrentProcessInfo);

        if(mNewmark.static_dynamic !=0)
        {
            (rCurrentElement) -> CalculateMassMatrix(mMatrix.M[thread], CurrentProcessInfo);

            (rCurrentElement) -> CalculateDampingMatrix(mMatrix.D[thread],CurrentProcessInfo);
        }

        (rCurrentElement) -> EquationIdVector(EquationId,CurrentProcessInfo);

        if(mNewmark.static_dynamic !=0)
        {
            AddDynamicsToRHS (rCurrentElement, RHS_Contribution, mMatrix.D[thread], mMatrix.M[thread], CurrentProcessInfo);
        }

        // If there is a slip condition, apply it on a rotated system of coordinates
        mRotationTool.RotateRHS(RHS_Contribution,rCurrentElement->GetGeometry());
        mRotationTool.ApplySlipCondition(RHS_Contribution,rCurrentElement->GetGeometry());
        
        KRATOS_CATCH( "" )

    }

    //***************************************************************************
    //***************************************************************************

    /** Functions totally analogous to the precedent but applied to
          the "condition" objects
    */
    void Condition_CalculateSystemContributions(
        Condition::Pointer rCurrentCondition,
        LocalSystemMatrixType& LHS_Contribution,
        LocalSystemVectorType& RHS_Contribution,
        Element::EquationIdVectorType& EquationId,
        ProcessInfo& CurrentProcessInfo) override
    {

        KRATOS_TRY

        int thread = OpenMPUtils::ThisThread();

        // Basic operations for the element considered
        (rCurrentCondition) -> CalculateLocalSystem(LHS_Contribution,RHS_Contribution,CurrentProcessInfo);

        if(mNewmark.static_dynamic !=0)
        {
            (rCurrentCondition) -> CalculateMassMatrix(mMatrix.M[thread], CurrentProcessInfo);

            (rCurrentCondition) -> CalculateDampingMatrix(mMatrix.D[thread],CurrentProcessInfo);
        }

        (rCurrentCondition) -> EquationIdVector(EquationId,CurrentProcessInfo);

        if(mNewmark.static_dynamic !=0)
        {
            AddDynamicsToLHS  (LHS_Contribution, mMatrix.D[thread], mMatrix.M[thread], CurrentProcessInfo);

            AddDynamicsToRHS  (rCurrentCondition, RHS_Contribution, mMatrix.D[thread], mMatrix.M[thread], CurrentProcessInfo);
        }

        // Rotate contributions (to match coordinates for slip conditions)
        mRotationTool.Rotate(LHS_Contribution,RHS_Contribution,rCurrentCondition->GetGeometry());
        mRotationTool.ApplySlipCondition(LHS_Contribution,RHS_Contribution,rCurrentCondition->GetGeometry());        
        

        KRATOS_CATCH( "" )
    }

    //***************************************************************************
    //***************************************************************************

    void Condition_Calculate_RHS_Contribution(
        Condition::Pointer rCurrentCondition,
        LocalSystemVectorType& RHS_Contribution,
        Element::EquationIdVectorType& EquationId,
        ProcessInfo& CurrentProcessInfo) override
    {
        KRATOS_TRY

        int thread = OpenMPUtils::ThisThread();

        // Basic operations for the element considered
        (rCurrentCondition) -> CalculateRightHandSide(RHS_Contribution, CurrentProcessInfo);

        if(mNewmark.static_dynamic !=0)
        {
            (rCurrentCondition) -> CalculateMassMatrix(mMatrix.M[thread], CurrentProcessInfo);

            (rCurrentCondition) -> CalculateDampingMatrix(mMatrix.D[thread], CurrentProcessInfo);
        }

        (rCurrentCondition) -> EquationIdVector(EquationId, CurrentProcessInfo);

        if(mNewmark.static_dynamic !=0)
        {
            AddDynamicsToRHS  (rCurrentCondition, RHS_Contribution, mMatrix.D[thread], mMatrix.M[thread], CurrentProcessInfo);
        }

        // Rotate contributions (to match coordinates for slip conditions)
        mRotationTool.Rotate(RHS_Contribution,rCurrentCondition->GetGeometry());
        mRotationTool.ApplySlipCondition(RHS_Contribution,rCurrentCondition->GetGeometry());        
        
        KRATOS_CATCH( "" )
    }

    //***************************************************************************
    //***************************************************************************

    /** Function that returns the list of Degrees of freedom to be
    assembled in the system for a Given Element
     */
    void GetElementalDofList(
        Element::Pointer rCurrentElement,
        Element::DofsVectorType& ElementalDofList,
        ProcessInfo& CurrentProcessInfo) override
    {
        rCurrentElement->GetDofList(ElementalDofList, CurrentProcessInfo);
    }

    //***************************************************************************
    //***************************************************************************

    /** Function that returns the list of Degrees of freedom to be
    assembled in the system for a Given Element
     */
    void GetConditionDofList(
        Condition::Pointer rCurrentCondition,
        Element::DofsVectorType& ConditionDofList,
        ProcessInfo& CurrentProcessInfo) override
    {
        rCurrentCondition->GetDofList(ConditionDofList, CurrentProcessInfo);
    }

    //***************************************************************************
    //***************************************************************************

    /**
     * This function is designed to be called once to perform all the checks needed
     * on the input provided. Checks can be "expensive" as the function is designed
     * to catch user's errors.
     * @param r_model_part
     * @return 0 all ok
     */
    int Check(ModelPart& r_model_part) override
    {
        KRATOS_TRY

        int err = Scheme<TSparseSpace, TDenseSpace>::Check(r_model_part);
        if(err!=0) return err;

        //check that the variables are correctly initialized
        KRATOS_ERROR_IF(DISPLACEMENT.Key() == 0) <<"DISPLACEMENT has Key zero! (check if the application is correctly registered"<<std::endl;
        KRATOS_ERROR_IF(VELOCITY.Key() == 0) <<"VELOCITY has Key zero! (check if the application is correctly registered"<<std::endl;
        KRATOS_ERROR_IF(ACCELERATION.Key() == 0) <<"ACCELERATION has Key zero! (check if the application is correctly registered"<<std::endl;
        
        //check that variables are correctly allocated
        for(ModelPart::NodesContainerType::iterator it=r_model_part.NodesBegin();
                it!=r_model_part.NodesEnd(); it++)
        {
            KRATOS_ERROR_IF(it->SolutionStepsDataHas(DISPLACEMENT) == false) << "DISPLACEMENT variable is not allocated for node "<< it->Id() <<std::endl;
            KRATOS_ERROR_IF(it->SolutionStepsDataHas(VELOCITY) == false) << "VELOCITY variable is not allocated for node "<< it->Id() <<std::endl;
            KRATOS_ERROR_IF(it->SolutionStepsDataHas(ACCELERATION) == false) << "ACCELERATION variable is not allocated for node " << it->Id() <<std::endl;
        }

        //check that dofs exist
        for(ModelPart::NodesContainerType::iterator it=r_model_part.NodesBegin();
                it!=r_model_part.NodesEnd(); it++)
        {
            KRATOS_ERROR_IF(it->HasDofFor(DISPLACEMENT_X) == false) <<"Missing DISPLACEMENT_X dof on node "<<it->Id() <<std::endl;
            KRATOS_ERROR_IF(it->HasDofFor(DISPLACEMENT_Y) == false) <<"Missing DISPLACEMENT_Y dof on node "<<it->Id() <<std::endl;
            KRATOS_ERROR_IF(it->HasDofFor(DISPLACEMENT_Z) == false) <<"Missing DISPLACEMENT_Z dof on node "<<it->Id() <<std::endl;
        }

        //check for admissible value of the AlphaBossak
        KRATOS_ERROR_IF(mAlpha.m > 0.0 || mAlpha.m < -0.3) << "Value not admissible for AlphaBossak. Admissible values should be between 0.0 and -0.3. Current value is "<< mAlpha.m << std::endl;

        //check for minimum value of the buffer index
        KRATOS_ERROR_IF(r_model_part.GetBufferSize() < 2) << "Insufficient buffer size. Buffer size should be greater than 2. Current size is" << r_model_part.GetBufferSize() <<std::endl;

        return 0;
        KRATOS_CATCH( "" )
    }

    /*@} */
    /**@name Operations */
    /*@{ */
    /*@} */
    /**@name Access */
    /*@{ */
    /*@} */
    /**@name Inquiry */
    /*@{ */
    /*@} */
    /**@name Friends */
    /*@{ */

protected:
    /**@name Static Member Variables */
    /*@{ */
    /*@} */
    /**@name Member Variables */
    /*@{ */

    GeneralAlphaMethod  mAlpha;
    NewmarkMethod       mNewmark;

    GeneralMatrices     mMatrix;
    GeneralVectors      mVector;

    ModelPart& mr_grid_model_part;

    unsigned int    mDomainSize;
    unsigned int    mBlockSize;

    MPMBoundaryRotationUtility<LocalSystemMatrixType,LocalSystemVectorType> mRotationTool;

    /*@} */
    /**@name Protected Operators*/
    /*@{ */

    //*********************************************************************************
    //Updating first time Derivative
    //*********************************************************************************
    inline void UpdateVelocity(array_1d<double, 3 > & CurrentVelocity,
                                      const array_1d<double, 3 > & DeltaDisplacement,
                                      const array_1d<double, 3 > & PreviousVelocity,
                                      const array_1d<double, 3 > & PreviousAcceleration)
    {
        noalias(CurrentVelocity) =  (mNewmark.c1 * DeltaDisplacement - mNewmark.c4 * PreviousVelocity
                                     - mNewmark.c5 * PreviousAcceleration) * mNewmark.static_dynamic;
    }

    //*********************************************************************************
    //Updating second time Derivative
    //*********************************************************************************

    inline void UpdateAcceleration(array_1d<double, 3 > & CurrentAcceleration,
                                   const array_1d<double, 3 > & DeltaDisplacement,
                                   const array_1d<double, 3 > & PreviousVelocity,
                                   const array_1d<double, 3 > & PreviousAcceleration)
    {
        noalias(CurrentAcceleration) =  (mNewmark.c0 * DeltaDisplacement - mNewmark.c2 * PreviousVelocity
                                         -  mNewmark.c3 * PreviousAcceleration) * mNewmark.static_dynamic;
    }


    //Elements:
    //****************************************************************************

    /**
    Atangent = M*c0 + D*c1 + K

     */
    void AddDynamicsToLHS(
        LocalSystemMatrixType& LHS_Contribution,
        LocalSystemMatrixType& D,
        LocalSystemMatrixType& M,
        ProcessInfo& CurrentProcessInfo)
    {

        // Adding mass contribution to the dynamic stiffness
        if (M.size1() != 0) // if M matrix declared
        {
            noalias(LHS_Contribution) += M * (1-mAlpha.m) * mNewmark.c0 * mNewmark.static_dynamic;

        }

        // Adding  damping contribution
        if (D.size1() != 0) // if M matrix declared
        {
            noalias(LHS_Contribution) += D * (1-mAlpha.f) * mNewmark.c1 * mNewmark.static_dynamic;

        }

    }

    //Elements:
    //****************************************************************************

    /**
    bdyn = b - M*a - D*v

     */
    void AddDynamicsToRHS(
        Element::Pointer rCurrentElement,
        LocalSystemVectorType& RHS_Contribution,
        LocalSystemMatrixType& D,
        LocalSystemMatrixType& M,
        ProcessInfo& CurrentProcessInfo)
    {
        int thread = OpenMPUtils::ThisThread();

        // Adding inertia contribution
        if (M.size1() != 0)
        {
            rCurrentElement->GetSecondDerivativesVector(mVector.a[thread], 0);

            (mVector.a[thread]) *= (1.00 - mAlpha.m) * mNewmark.static_dynamic ;

            rCurrentElement->GetSecondDerivativesVector(mVector.ap[thread], 1);

            noalias(mVector.a[thread]) += mAlpha.m * mVector.ap[thread] * mNewmark.static_dynamic;

            noalias(RHS_Contribution)  -= prod(M, mVector.a[thread]);
        }

        // Adding damping contribution
        if (D.size1() != 0)
        {
            rCurrentElement->GetFirstDerivativesVector(mVector.v[thread], 0);

            (mVector.v[thread]) *= mNewmark.static_dynamic ;

            noalias(RHS_Contribution) -= prod(D, mVector.v[thread]);
        }


    }


    //Conditions:
    //****************************************************************************
    void AddDynamicsToRHS(
        Condition::Pointer rCurrentCondition,
        LocalSystemVectorType& RHS_Contribution,
        LocalSystemMatrixType& D,
        LocalSystemMatrixType& M,
        ProcessInfo& CurrentProcessInfo)
    {
        int thread = OpenMPUtils::ThisThread();

        // Adding inertia contribution
        if (M.size1() != 0)
        {
            rCurrentCondition->GetSecondDerivativesVector(mVector.a[thread], 0);

            (mVector.a[thread]) *= (1.00 - mAlpha.m) * mNewmark.static_dynamic;

            rCurrentCondition->GetSecondDerivativesVector(mVector.ap[thread], 1);

            noalias(mVector.a[thread]) += mAlpha.m * mVector.ap[thread] * mNewmark.static_dynamic;

            noalias(RHS_Contribution)  -= prod(M, mVector.a[thread]);
        }

        // Adding damping contribution
        if (D.size1() != 0)
        {
            rCurrentCondition->GetFirstDerivativesVector(mVector.v[thread], 0);

            (mVector.v[thread]) *= mNewmark.static_dynamic ;

            noalias(RHS_Contribution) -= prod(D, mVector.v [thread]);
        }

    }

    /*@} */
    /**@name Protected Operations*/
    /*@{ */
    /*@} */
    /**@name Protected  Access */
    /*@{ */
    /*@} */
    /**@name Protected Inquiry */
    /*@{ */
    /*@} */
    /**@name Protected LifeCycle */
    /*@{ */
private:
    /**@name Static Member Variables */
    /*@{ */
    /*@} */
    /**@name Member Variables */
    /*@{ */
    /*@} */
    /**@name Private Operators*/
    /*@{ */
    /*@} */
    /**@name Private Operations*/
    /*@{ */
    /*@} */
    /**@name Private  Access */
    /*@{ */
    /*@} */
    /**@name Private Inquiry */
    /*@{ */
    /*@} */
    /**@name Unaccessible methods */
    /*@{ */
}; /* Class MPMResidualBasedBossakScheme */
}  /* namespace Kratos.*/

#endif /* KRATOS_MPM_RESIDUAL_BASED_BOSSAK_SCHEME defined */

<|MERGE_RESOLUTION|>--- conflicted
+++ resolved
@@ -564,13 +564,7 @@
         }
 
         double DeltaTime = CurrentProcessInfo[DELTA_TIME];
-<<<<<<< HEAD
         KRATOS_ERROR_IF(DeltaTime == 0) << "Detected delta_time = 0 in the Solution Scheme ... check if the time step is created correctly for the current model part" << std::endl;
-=======
-
-        if (DeltaTime == 0)
-            KRATOS_THROW_ERROR( std::logic_error, "detected delta_time = 0 in the Solution Scheme ... check if the time step is created correctly for the current model part", "" )
->>>>>>> dee1beb9
 
         //initializing Newmark constants
         mNewmark.c0 = ( 1.0 / (mNewmark.beta * DeltaTime * DeltaTime) );
