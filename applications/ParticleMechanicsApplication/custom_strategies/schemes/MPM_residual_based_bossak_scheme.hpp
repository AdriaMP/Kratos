--- conflicted
+++ resolved
@@ -630,19 +630,6 @@
                     ++nodes_counter;
                 }
 			
-<<<<<<< HEAD
-            }
-            
-            // std::cout << " ============ " <<  NormVel << " ============ " << std::cout;
-            // std::cout << " ============ " <<  NormAcc << " ============ " << std::cout;
-
-            //  std::cout << "Node Count = " << nodes_counter << std::endl;
-            
-            
-=======
-            }    
->>>>>>> 8e81deb3
-
             NormVel = sqrt(NormVel);
             NormAcc = sqrt(NormAcc);
             NormPres = sqrt(NormPres);
