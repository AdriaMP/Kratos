//    |  /           |
//    ' /   __| _` | __|  _ \   __|
//    . \  |   (   | |   (   |\__ \.
//   _|\_\_|  \__,_|\__|\___/ ____/
//                   Multi-Physics
//
//  License:		 BSD License
//					 Kratos default license: kratos/license.txt
//
//  Main authors:    Ilaria Iaconeta, Bodhinanda Chandra
//
//

#if !defined(KRATOS_MPM_RESIDUAL_BASED_NEWTON_RAPHSON_STRATEGY )
#define  KRATOS_MPM_RESIDUAL_BASED_NEWTON_RAPHSON_STRATEGY

/* System includes */


/* External includes */

/* Project includes */
#include "includes/define.h"
#include "includes/model_part.h"
#include "includes/kratos_flags.h"

#include "solving_strategies/strategies/solving_strategy.h"
#include "solving_strategies/convergencecriterias/convergence_criteria.h"
#include "solving_strategies/builder_and_solvers/residualbased_block_builder_and_solver.h"
#include "solving_strategies/builder_and_solvers/residualbased_elimination_builder_and_solver.h"

namespace Kratos
{

/**@name Kratos Globals */
/*@{ */


/*@} */
/**@name Type Definitions */
/*@{ */

/*@} */


/**@name  Enum's */
/*@{ */


/*@} */
/**@name  Functions */
/*@{ */



/*@} */
/**@name Kratos Classes */
/*@{ */

/// Short class definition.

/**   Detail class definition.



 */
template<class TSparseSpace,
         class TDenseSpace, 
         class TLinearSolver 
         >
class MPMResidualBasedNewtonRaphsonStrategy
    : public SolvingStrategy<TSparseSpace, TDenseSpace, TLinearSolver>
{
public:
    /**@name Type Definitions */
    /*@{ */
    typedef ConvergenceCriteria<TSparseSpace, TDenseSpace> TConvergenceCriteriaType;

    /** Counted pointer of ClassName */
    KRATOS_CLASS_POINTER_DEFINITION(MPMResidualBasedNewtonRaphsonStrategy);

    typedef SolvingStrategy<TSparseSpace, TDenseSpace, TLinearSolver> BaseType;
    typedef typename BaseType::TBuilderAndSolverType TBuilderAndSolverType;

    typedef typename BaseType::TDataType TDataType;

    typedef TSparseSpace SparseSpaceType;

    typedef typename BaseType::TSchemeType TSchemeType;

    typedef typename BaseType::DofsArrayType DofsArrayType;

    typedef typename BaseType::TSystemMatrixType TSystemMatrixType;

    typedef typename BaseType::TSystemVectorType TSystemVectorType;

    typedef typename BaseType::LocalSystemVectorType LocalSystemVectorType;

    typedef typename BaseType::LocalSystemMatrixType LocalSystemMatrixType;

    typedef typename BaseType::TSystemMatrixPointerType TSystemMatrixPointerType;
    typedef typename BaseType::TSystemVectorPointerType TSystemVectorPointerType;


    /*@} */
    /**@name Life Cycle
     */
    /*@{ */

    /** Constructors.
     */
    MPMResidualBasedNewtonRaphsonStrategy(
        ModelPart& model_part,
        bool MoveMeshFlag = false
    )
        : SolvingStrategy<TSparseSpace, TDenseSpace, TLinearSolver>(model_part, MoveMeshFlag)
    {
    }


    MPMResidualBasedNewtonRaphsonStrategy(
        ModelPart& model_part,
        typename TSchemeType::Pointer pScheme,
        typename TLinearSolver::Pointer pNewLinearSolver,
        typename TConvergenceCriteriaType::Pointer pNewConvergenceCriteria,
        int MaxIterations = 30,
        bool CalculateReactions = false,
        bool ReformDofSetAtEachStep = false,
        bool MoveMeshFlag = false
    )
        : SolvingStrategy<TSparseSpace, TDenseSpace, TLinearSolver>(model_part, MoveMeshFlag)
    {
        KRATOS_TRY

        mKeepSystemConstantDuringIterations = false;

        // Set flags to default values
        SetMaxIterationNumber(MaxIterations);
        mCalculateReactionsFlag = CalculateReactions;

        mReformDofSetAtEachStep = ReformDofSetAtEachStep;

        // Saving the convergence criteria to be used
        mpConvergenceCriteria = pNewConvergenceCriteria;

        // Saving the scheme
        mpScheme = pScheme;

        // Saving the linear solver
        mpLinearSolver = pNewLinearSolver;

        // Setting up the default builder and solver
        mpBuilderAndSolver = typename TBuilderAndSolverType::Pointer
                             (
                                new ResidualBasedEliminationBuilderAndSolver<TSparseSpace, TDenseSpace, TLinearSolver > (mpLinearSolver)
                             );

        // Set flags to start correcty the calculations
        mSolutionStepIsInitialized = false;

        mInitializeWasPerformed = false;

        mFinalizeSolutionStep = true;

        // Tells to the Builder And Solver if the reactions have to be Calculated or not
        GetBuilderAndSolver()->SetCalculateReactionsFlag(mCalculateReactionsFlag);

        // Tells to the Builder And Solver if the system matrix and vectors need to be reshaped at each step or not
        GetBuilderAndSolver()->SetReshapeMatrixFlag(mReformDofSetAtEachStep);

        // Set EchoLevel to the default value (only time is displayed)
        SetEchoLevel(1);

        // By default the matrices are rebuilt at each iteration
        this->SetRebuildLevel(2);

        KRATOS_CATCH( "" )
    }

    MPMResidualBasedNewtonRaphsonStrategy(
        ModelPart& model_part,
        typename TSchemeType::Pointer pScheme,
        typename TLinearSolver::Pointer pNewLinearSolver,
        typename TConvergenceCriteriaType::Pointer pNewConvergenceCriteria,
        typename TBuilderAndSolverType::Pointer pNewBuilderAndSolver,
        int MaxIterations = 30,
        bool CalculateReactions = false,
        bool ReformDofSetAtEachStep = false,
        bool MoveMeshFlag = false
    )
        : SolvingStrategy<TSparseSpace, TDenseSpace, TLinearSolver>(model_part, MoveMeshFlag)
    {
        KRATOS_TRY

        mKeepSystemConstantDuringIterations = false;

        // Set flags to default values
        SetMaxIterationNumber(MaxIterations);
        mCalculateReactionsFlag = CalculateReactions;

        mReformDofSetAtEachStep = ReformDofSetAtEachStep;

        // Saving the convergence criteria to be used
        mpConvergenceCriteria = pNewConvergenceCriteria;

        // Saving the scheme
        mpScheme = pScheme;

        // Saving the linear solver
        mpLinearSolver = pNewLinearSolver;

        // Setting up the default builder and solver
        mpBuilderAndSolver = pNewBuilderAndSolver;

        // Set flags to start correcty the calculations
        mSolutionStepIsInitialized = false;

        mInitializeWasPerformed = false;

        mFinalizeSolutionStep = true;

        // Tells to the Builder And Solver if the reactions have to be Calculated or not
        GetBuilderAndSolver()->SetCalculateReactionsFlag(mCalculateReactionsFlag);

        // Tells to the Builder And Solver if the system matrix and vectors need to be reshaped at each step or not
        GetBuilderAndSolver()->SetReshapeMatrixFlag(mReformDofSetAtEachStep);

        // Set EchoLevel to the default value (only time is displayed)
        SetEchoLevel(1);

        // By default the matrices are rebuilt at each iteration
        this->SetRebuildLevel(2);

        KRATOS_CATCH( "" )
    }

    /** Destructor.
     */
    virtual ~MPMResidualBasedNewtonRaphsonStrategy()
    {
    }

    /** Destructor.
     */

    //Set and Get Scheme ... containing Builder, Update and other

    void SetScheme(typename TSchemeType::Pointer pScheme)
    {
        mpScheme = pScheme;
    };

    typename TSchemeType::Pointer GetScheme()
    {
        return mpScheme;
    };

    //Set and Get the BuilderAndSolver

    void SetBuilderAndSolver(typename TBuilderAndSolverType::Pointer pNewBuilderAndSolver)
    {
        mpBuilderAndSolver = pNewBuilderAndSolver;
    };

    typename TBuilderAndSolverType::Pointer GetBuilderAndSolver()
    {
        return mpBuilderAndSolver;
    };

    void SetInitializePerformedFlag(bool InitializePerformedFlag = true)
    {
        mInitializeWasPerformed = InitializePerformedFlag;
    }

    bool GetInitializePerformedFlag()
    {
        return mInitializeWasPerformed;
    }

    void SetCalculateReactionsFlag(bool CalculateReactionsFlag)
    {
        mCalculateReactionsFlag = CalculateReactionsFlag;
    }

    bool GetCalculateReactionsFlag()
    {
        return mCalculateReactionsFlag;
    }

    void SetReformDofSetAtEachStepFlag(bool flag)
    {
        mReformDofSetAtEachStep = flag;
        GetBuilderAndSolver()->SetReshapeMatrixFlag(mReformDofSetAtEachStep);
    }

    bool GetReformDofSetAtEachStepFlag()
    {
        return mReformDofSetAtEachStep;
    }

    void SetMaxIterationNumber(unsigned int MaxIterationNumber)
    {
        mMaxIterationNumber = MaxIterationNumber;
    }

    unsigned int GetMaxIterationNumber()
    {
        return mMaxIterationNumber;
    }

    void SetFinalizeSolutionStepFlag(bool FinalizeSolutionStepFlag = true)
    {
        mFinalizeSolutionStep = FinalizeSolutionStepFlag;
    }

    bool GetFinalizeSolutionStepFlag()
    {
        return mFinalizeSolutionStep;
    }

    //level of echo for the solving strategy
    // 0 -> mute... no echo at all
    // 1 -> printing time and basic informations
    // 2 -> printing linear solver data
    // 3 -> Print of debug informations:
    //		Echo of stiffness matrix, Dx, b...

    void SetEchoLevel(int Level) override
    {
        BaseType::mEchoLevel = Level;
        GetBuilderAndSolver()->SetEchoLevel(Level);
        mpConvergenceCriteria->SetEchoLevel(Level);
    }

    //*********************************************************************************
    /**OPERATIONS ACCESSIBLE FROM THE INPUT:*/

    /**
    operation to predict the solution ... if it is not called a trivial predictor is used in which the
    values of the solution step of interest are assumed equal to the old values
     */
    void Predict() override
    {
        KRATOS_TRY
        // OPERATIONS THAT SHOULD BE DONE ONCE - internal check to avoid repetitions
        // If the operations needed were already performed this does nothing
        if (mInitializeWasPerformed == false)
            Initialize();

        // Initialize solution step
        if (mSolutionStepIsInitialized == false)
            InitializeSolutionStep();

        DofsArrayType& rDofSet = GetBuilderAndSolver()->GetDofSet();

        TSystemMatrixType& mA = *mpA;
        TSystemVectorType& mDx = *mpDx;
        TSystemVectorType& mb = *mpb;

        GetScheme()->Predict(BaseType::GetModelPart(), rDofSet, mA, mDx, mb);

        // Move the mesh if needed
        if (this->MoveMeshFlag() == true) BaseType::MoveMesh();

        KRATOS_CATCH( "" )
    }


    //*********************************************************************************
    /**
    Initialize members
     */
    //**********************************************************************


    void Initialize() override
    {
        KRATOS_TRY

        typename TSchemeType::Pointer pScheme = GetScheme();
        typename TBuilderAndSolverType::Pointer pBuilderAndSolver = GetBuilderAndSolver();

        // OPERATIONS THAT SHOULD BE DONE ONCE - internal check to avoid repetitions
        // if the operations needed were already performed this does nothing
        if (mInitializeWasPerformed == false)
        {
<<<<<<< HEAD
            KRATOS_INFO("MPM_Strategy") << "Initializing solving strategy" << std::endl;
            KRATOS_ERROR_IF(mInitializeWasPerformed == true) << "Initialization was already performed " << mInitializeWasPerformed << std::endl;
=======
            KRATOS_INFO_IF("MPM_Strategy",this->GetEchoLevel() >1) << "Initializing solving strategy" << std::endl;
            if(mInitializeWasPerformed == true)
                KRATOS_THROW_ERROR( std::logic_error, " Initialization was already performed ", mInitializeWasPerformed );
>>>>>>> dee1beb9

            // Pointers needed in the solution
            typename TConvergenceCriteriaType::Pointer pConvergenceCriteria = mpConvergenceCriteria;
            KRATOS_INFO_IF("MPM_Strategy",this->GetEchoLevel() >1) << "Initializing scheme" << std::endl;
            
            // Initialize The Scheme - OPERATIONS TO BE DONE ONCE
            if (pScheme->SchemeIsInitialized() == false)
                pScheme->Initialize(BaseType::GetModelPart());
            KRATOS_INFO_IF("MPM_Strategy",this->GetEchoLevel() >1) << "Initializing elements" << std::endl;
            
            // Initialize The Elements - OPERATIONS TO BE DONE ONCE
            if (pScheme->ElementsAreInitialized() == false)
                pScheme->InitializeElements(BaseType::GetModelPart());
            KRATOS_INFO_IF("MPM_Strategy",this->GetEchoLevel() >1) << "Initializing conditions" << std::endl;
            
            // Initialize The Conditions - OPERATIONS TO BE DONE ONCE
            if (pScheme->ConditionsAreInitialized() == false)
                pScheme->InitializeConditions(BaseType::GetModelPart());
            KRATOS_INFO_IF("MPM_Strategy",this->GetEchoLevel() >1) << "Initializing convergence criteria"<<std::endl;
            
            // Initialisation of the convergence criteria
            if (mpConvergenceCriteria->IsInitialized() == false)
                mpConvergenceCriteria->Initialize(BaseType::GetModelPart());

            mInitializeWasPerformed = true;
        }
        // Set up the system, operation performed just once unless it is required to reform the dof set at each iteration
        if (pBuilderAndSolver->GetDofSetIsInitializedFlag() == false ||
                mReformDofSetAtEachStep == true)
        {
            // Setting up the list of the DOFs to be solved
            pBuilderAndSolver->SetUpDofSet(pScheme, BaseType::GetModelPart());

            // Shaping correctly the system
            pBuilderAndSolver->SetUpSystem(BaseType::GetModelPart());

        }

        // Prints informations about the current time
        if (this->GetEchoLevel() == 2 && BaseType::GetModelPart().GetCommunicator().MyPID() == 0 )
        {
            KRATOS_INFO("MPM_Strategy") << "CurrentTime = " << BaseType::GetModelPart().GetProcessInfo()[TIME] << std::endl;
        }

        KRATOS_CATCH( "" )
    }


    //*********************************************************************************
    /**
    the problem of interest is solved
     */
    //**********************************************************************
    bool SolveSolutionStep() override
    {
        typename TSchemeType::Pointer pScheme = GetScheme();
        typename TBuilderAndSolverType::Pointer pBuilderAndSolver = GetBuilderAndSolver();
        TSystemMatrixType& mA = *mpA;
        TSystemVectorType& mDx = *mpDx;
        TSystemVectorType& mb = *mpb;
        DofsArrayType& rDofSet = pBuilderAndSolver->GetDofSet();
        
        // Initializing the parameters of the Newton-Raphson cicle
        unsigned int iteration_number = 1;
        BaseType::GetModelPart().GetProcessInfo()[NL_ITERATION_NUMBER] = iteration_number;
        bool is_converged = false;
        
        pScheme->InitializeNonLinIteration(BaseType::GetModelPart(), mA, mDx, mb);
        
        is_converged = mpConvergenceCriteria->PreCriteria(BaseType::GetModelPart(), rDofSet, mA, mDx, mb);
        
        KRATOS_INFO_IF("MPM_Strategy", this->GetEchoLevel() >= 3) << "PreCriteria:" 
        << "\tIs_converged: " << is_converged  << "\tmRebuildLevel: " << BaseType::mRebuildLevel 
        << "\tmStiffnessMatrixIsBuilt: " << BaseType::mStiffnessMatrixIsBuilt << std::endl;

        if (BaseType::mRebuildLevel > 1 || BaseType::mStiffnessMatrixIsBuilt == false)
        {
            KRATOS_INFO_IF("MPM_Strategy", this->GetEchoLevel() >= 3) << "SetToZero the matrix and vectors of the system"<<std::endl;
            
            TSparseSpace::SetToZero(mA);
            TSparseSpace::SetToZero(mDx);
            TSparseSpace::SetToZero(mb);
                        
            KRATOS_INFO_IF("MPM_Strategy", this->GetEchoLevel() >= 3) << "Build and Solve"<<std::endl;

            pBuilderAndSolver->BuildAndSolve(pScheme, BaseType::GetModelPart(), mA, mDx, mb);
        }
        else
        {
            TSparseSpace::SetToZero(mDx); // mDx=0.00;
            TSparseSpace::SetToZero(mb);

            pBuilderAndSolver->BuildRHSAndSolve(pScheme, BaseType::GetModelPart(), mA, mDx, mb);
            KRATOS_INFO_IF("MPM_Strategy", this->GetEchoLevel() >= 3) << "BuildRHSAndSolve"<<std::endl;
        }


        if (this->GetEchoLevel() == 3) // If it is needed to print the debug info
        {
            KRATOS_INFO("MPM_Strategy") << "SystemMatrix = " << mA << std::endl;
            KRATOS_INFO("MPM_Strategy") << "solution obtained = " << mDx << std::endl;
            KRATOS_INFO("MPM_Strategy") << "RHS  = " << mb << std::endl;
        }

        if (this->GetEchoLevel() == 4) // Print to matrix market file
        {
            std::stringstream matrix_market_name;
            matrix_market_name << "A_" << BaseType::GetModelPart().GetProcessInfo()[TIME] << "_" << iteration_number << ".mm";
            TSparseSpace::WriteMatrixMarketMatrix((char*) (matrix_market_name.str()).c_str(), mA, false);

            std::stringstream matrix_market_vectname;
            matrix_market_vectname << "b_" << BaseType::GetModelPart().GetProcessInfo()[TIME] << "_" << iteration_number << ".mm.rhs";
            TSparseSpace::WriteMatrixMarketVector((char*) (matrix_market_vectname.str()).c_str(), mb);
        }

        // Update results
        rDofSet = pBuilderAndSolver->GetDofSet();

        pScheme->Update(BaseType::GetModelPart(), rDofSet, mA, mDx, mb);

        pScheme->FinalizeNonLinIteration(BaseType::GetModelPart(), mA, mDx, mb);

        // Move the mesh if needed
        if (BaseType::MoveMeshFlag() == true) BaseType::MoveMesh();

        if (is_converged == true)
        {
            // Initialisation of the convergence criteria
            rDofSet = pBuilderAndSolver->GetDofSet();
            mpConvergenceCriteria->InitializeSolutionStep(BaseType::GetModelPart(), rDofSet, mA, mDx, mb);

            if (mpConvergenceCriteria->GetActualizeRHSflag() == true)
            {
                TSparseSpace::SetToZero(mb);
                pBuilderAndSolver->BuildRHS(pScheme, BaseType::GetModelPart(), mb);
            }

            is_converged = mpConvergenceCriteria->PostCriteria(BaseType::GetModelPart(), rDofSet, mA, mDx, mb);
        }

        KRATOS_INFO_IF("MPM_Strategy", this->GetEchoLevel() >= 3) << "Starting Nonlinear iteration"<<std::endl;
            
        // Iteration Loop
        while (is_converged == false &&
                iteration_number++<mMaxIterationNumber)
        {
            // Setting the number of iteration
            BaseType::GetModelPart().GetProcessInfo()[NL_ITERATION_NUMBER] = iteration_number;

            pScheme->InitializeNonLinIteration(BaseType::GetModelPart(), mA, mDx, mb);

            is_converged = mpConvergenceCriteria->PreCriteria(BaseType::GetModelPart(), rDofSet, mA, mDx, mb);

            // Call the linear system solver to find the correction mDx. It is not called if there is no system to solve
            if (SparseSpaceType::Size(mDx) != 0)
            {
                if (BaseType::mRebuildLevel > 1 || BaseType::mStiffnessMatrixIsBuilt == false )
                {
                    KRATOS_INFO_IF("MPM_Strategy", this->GetEchoLevel() >= 3) << "Iteration Number: " << iteration_number <<std::endl;

                    if( GetKeepSystemConstantDuringIterations() == false)
                    {
                        TSparseSpace::SetToZero(mA);
                        TSparseSpace::SetToZero(mDx);
                        TSparseSpace::SetToZero(mb);

                        KRATOS_INFO_IF("MPM_Strategy", this->GetEchoLevel() >= 3) << "Build and Solve"<<std::endl;
                        pBuilderAndSolver->BuildAndSolve(pScheme, BaseType::GetModelPart(), mA, mDx, mb);
                    }
                    else
                    {
                        TSparseSpace::SetToZero(mDx);
                        TSparseSpace::SetToZero(mb);

                        KRATOS_INFO_IF("MPM_Strategy", this->GetEchoLevel() >= 3) << "Build RHS and Solve" <<std::endl;
                        pBuilderAndSolver->BuildRHSAndSolve(pScheme, BaseType::GetModelPart(), mA, mDx, mb);
                    }
                }
                else
                {
                    TSparseSpace::SetToZero(mDx);
                    TSparseSpace::SetToZero(mb);

                    KRATOS_INFO_IF("MPM_Strategy", this->GetEchoLevel() >= 3) << "Build RHS and Solve" <<std::endl;
                    pBuilderAndSolver->BuildRHSAndSolve(pScheme, BaseType::GetModelPart(), mA, mDx, mb);
                }
            }
            else
            {
                KRATOS_INFO("MPM_Strategy") << "WARNING: no free DOFs!! " << std::endl;
            }

            // Updating the results stored in the database
            rDofSet = pBuilderAndSolver->GetDofSet();

            pScheme->Update(BaseType::GetModelPart(), rDofSet, mA, mDx, mb);

            pScheme->FinalizeNonLinIteration(BaseType::GetModelPart(), mA, mDx, mb);

            // Move the mesh if needed
            if (BaseType::MoveMeshFlag() == true) BaseType::MoveMesh();

            // If converged
            if (is_converged == true)
            {
                if (mpConvergenceCriteria->GetActualizeRHSflag() == true)
                {
                    TSparseSpace::SetToZero(mb);

                    pBuilderAndSolver->BuildRHS(pScheme, BaseType::GetModelPart(), mb);

                }

                is_converged = mpConvergenceCriteria->PostCriteria(BaseType::GetModelPart(), rDofSet, mA, mDx, mb);
            }
        }


        // Plot a warning if the maximum number of iterations is exceeded
        if (iteration_number >= mMaxIterationNumber && BaseType::GetModelPart().GetCommunicator().MyPID() == 0)
        {
            if (this->GetEchoLevel() > 1)
                MaxIterationsExceeded();
        }

        return true;
    }

    //*********************************************************************************
    /**
    the problem of interest is solved
     */
    //**********************************************************************
    double Solve() override
    {
        KRATOS_TRY

        // Pointers needed in the solution
        typename TSchemeType::Pointer pScheme = GetScheme();
        typename TBuilderAndSolverType::Pointer pBuilderAndSolver = GetBuilderAndSolver();

        DofsArrayType& rDofSet = pBuilderAndSolver->GetDofSet();

        // OPERATIONS THAT SHOULD BE DONE ONCE - internal check to avoid repetitions
        // If the operations needed were already performed this does nothing
        if (mInitializeWasPerformed == false)
            Initialize();

        // Set up the system, operation performed just once unless it is required to reform the dof set at each iteration
        if (pBuilderAndSolver->GetDofSetIsInitializedFlag() == false ||
                mReformDofSetAtEachStep == true)
        {
            // Setting up the list of the DOFs to be solved
            pBuilderAndSolver->SetUpDofSet(pScheme, BaseType::GetModelPart());
            
            // Shaping correctly the system
            pBuilderAndSolver->SetUpSystem(BaseType::GetModelPart());
        }

        // Prints informations about the current time
        if (this->GetEchoLevel() == 2 && BaseType::GetModelPart().GetCommunicator().MyPID() == 0 )
        {
            KRATOS_INFO("MPM_Strategy") << "CurrentTime = " << BaseType::GetModelPart().GetProcessInfo()[TIME] << std::endl;
        }

        // Updates the database with a prediction of the solution
        KRATOS_INFO_IF("MPM_Strategy", this->GetEchoLevel() >= 3) << "Predict" <<std::endl;
        Predict();

        // Initialize solution step
        if (mSolutionStepIsInitialized == false)
            InitializeSolutionStep();

        TSystemMatrixType& mA = *mpA;
        TSystemVectorType& mDx = *mpDx;
        TSystemVectorType& mb = *mpb;

        // Initializing the parameters of the Newton-Raphson cicle
        unsigned int iteration_number = 1;
        BaseType::GetModelPart().GetProcessInfo()[NL_ITERATION_NUMBER] = iteration_number;
        bool is_converged = false;
        
        pScheme->InitializeNonLinIteration(BaseType::GetModelPart(), mA, mDx, mb);
        
        is_converged = mpConvergenceCriteria->PreCriteria(BaseType::GetModelPart(), rDofSet, mA, mDx, mb);
        KRATOS_INFO("MPM_Strategy") << "PreCriteria" <<std::endl;
        
        if (BaseType::mRebuildLevel > 1 || BaseType::mStiffnessMatrixIsBuilt == false)
        {
            KRATOS_INFO_IF("MPM_Strategy", this->GetEchoLevel() >= 3) << "SetToZero the matrix and vectors of the system"<<std::endl;
            
            TSparseSpace::SetToZero(mA);
            TSparseSpace::SetToZero(mDx);
            TSparseSpace::SetToZero(mb);
                        
            KRATOS_INFO_IF("MPM_Strategy", this->GetEchoLevel() >= 3) << "Build and Solve"<<std::endl;

            pBuilderAndSolver->BuildAndSolve(pScheme, BaseType::GetModelPart(), mA, mDx, mb);
        }
        else
        {
            TSparseSpace::SetToZero(mDx); // mDx=0.00;
            TSparseSpace::SetToZero(mb);

            pBuilderAndSolver->BuildRHSAndSolve(pScheme, BaseType::GetModelPart(), mA, mDx, mb);
            KRATOS_INFO("MPM_Strategy") << "BuildRHSAndSolve"<<std::endl;
        }


        if (this->GetEchoLevel() == 3) // If it is needed to print the debug info
        {
            KRATOS_INFO("MPM_Strategy") << "SystemMatrix = " << mA << std::endl;
            KRATOS_INFO("MPM_Strategy") << "solution obtained = " << mDx << std::endl;
            KRATOS_INFO("MPM_Strategy") << "RHS  = " << mb << std::endl;
        }
        
        if (this->GetEchoLevel() == 4) //print to matrix market file
        {
            std::stringstream matrix_market_name;
            matrix_market_name << "A_" << BaseType::GetModelPart().GetProcessInfo()[TIME] << "_" << iteration_number << ".mm";
            TSparseSpace::WriteMatrixMarketMatrix((char*) (matrix_market_name.str()).c_str(), mA, false);

            std::stringstream matrix_market_vectname;
            matrix_market_vectname << "b_" << BaseType::GetModelPart().GetProcessInfo()[TIME] << "_" << iteration_number << ".mm.rhs";
            TSparseSpace::WriteMatrixMarketVector((char*) (matrix_market_vectname.str()).c_str(), mb);
        }

        // Update results
        rDofSet = pBuilderAndSolver->GetDofSet();

        pScheme->Update(BaseType::GetModelPart(), rDofSet, mA, mDx, mb);

        pScheme->FinalizeNonLinIteration(BaseType::GetModelPart(), mA, mDx, mb);

        // Move the mesh if needed
        if (BaseType::MoveMeshFlag() == true) BaseType::MoveMesh();

        if (is_converged == true)
        {
            // Initialisation of the convergence criteria
            rDofSet = pBuilderAndSolver->GetDofSet();

            mpConvergenceCriteria->InitializeSolutionStep(BaseType::GetModelPart(), rDofSet, mA, mDx, mb);

            if (mpConvergenceCriteria->GetActualizeRHSflag() == true)
            {
                TSparseSpace::SetToZero(mb);

                pBuilderAndSolver->BuildRHS(pScheme, BaseType::GetModelPart(), mb);
            }

            is_converged = mpConvergenceCriteria->PostCriteria(BaseType::GetModelPart(), rDofSet, mA, mDx, mb);
        }

        KRATOS_INFO_IF("MPM_Strategy", this->GetEchoLevel() >= 3) << "Starting Nonlinear iteration"<<std::endl;

        // Iteration loop
        while (is_converged == false &&
                iteration_number++<mMaxIterationNumber)
        {
            // Setting the number of iteration
            BaseType::GetModelPart().GetProcessInfo()[NL_ITERATION_NUMBER] = iteration_number;

            pScheme->InitializeNonLinIteration(BaseType::GetModelPart(), mA, mDx, mb);

            is_converged = mpConvergenceCriteria->PreCriteria(BaseType::GetModelPart(), rDofSet, mA, mDx, mb);

            // Call the linear system solver to find the correction mDx. It is not called if there is no system to solve
            if (SparseSpaceType::Size(mDx) != 0)
            {
                if (BaseType::mRebuildLevel > 1 || BaseType::mStiffnessMatrixIsBuilt == false )
                {
                    KRATOS_INFO_IF("MPM_Strategy", this->GetEchoLevel() >= 3) << "Iteration Number: " << iteration_number <<std::endl;
                    
                    if( GetKeepSystemConstantDuringIterations() == false)
                    {
                        TSparseSpace::SetToZero(mA);
                        TSparseSpace::SetToZero(mDx);
                        TSparseSpace::SetToZero(mb);

                        KRATOS_INFO_IF("MPM_Strategy", this->GetEchoLevel() >= 3) << "Build and Solve" <<std::endl;
                        pBuilderAndSolver->BuildAndSolve(pScheme, BaseType::GetModelPart(), mA, mDx, mb);
                    }
                    else
                    {
                        TSparseSpace::SetToZero(mDx);
                        TSparseSpace::SetToZero(mb);

                        KRATOS_INFO_IF("MPM_Strategy", this->GetEchoLevel() >= 3) << "Build RHS and Solve" <<std::endl;
                        pBuilderAndSolver->BuildRHSAndSolve(pScheme, BaseType::GetModelPart(), mA, mDx, mb);
                    }
                }
                else
                {
                    TSparseSpace::SetToZero(mDx);
                    TSparseSpace::SetToZero(mb);

                    KRATOS_INFO_IF("MPM_Strategy", this->GetEchoLevel() >= 3) << "Build RHS and Solve" <<std::endl;
                    pBuilderAndSolver->BuildRHSAndSolve(pScheme, BaseType::GetModelPart(), mA, mDx, mb);
                }
            }
            else
            {
                KRATOS_INFO("MPM_Strategy") << "WARNING: no free DOFs!! " << std::endl;
            }

            // Updating the results stored in the database
            rDofSet = pBuilderAndSolver->GetDofSet();

            pScheme->Update(BaseType::GetModelPart(), rDofSet, mA, mDx, mb);

            pScheme->FinalizeNonLinIteration(BaseType::GetModelPart(), mA, mDx, mb);

            // Move the mesh if needed
            if (BaseType::MoveMeshFlag() == true) BaseType::MoveMesh();

            // If converged
            if (is_converged == true)
            {
                if (mpConvergenceCriteria->GetActualizeRHSflag() == true)
                {
                    TSparseSpace::SetToZero(mb);
                    pBuilderAndSolver->BuildRHS(pScheme, BaseType::GetModelPart(), mb);
                }

                is_converged = mpConvergenceCriteria->PostCriteria(BaseType::GetModelPart(), rDofSet, mA, mDx, mb);
            }
        }

        // Plots a warning if the maximum number of iterations is exceeded
        if (iteration_number >= mMaxIterationNumber && BaseType::GetModelPart().GetCommunicator().MyPID() == 0)
        {
            if (this->GetEchoLevel() > 1)
                MaxIterationsExceeded();
        }

        /*Recalculate residual if needed
        (note that some convergence criteria need it to be recalculated)
        NOTE:
        The following part will be commented because it is time consuming
        and there is no obvious reason to be here. If someone need this
        part please notify the community via mailing list before uncommenting it.*/
        if (mCalculateReactionsFlag == true)
        {
            pBuilderAndSolver->CalculateReactions(pScheme, BaseType::GetModelPart(), mA, mDx, mb);
        }

        /*Finalization of the solution step,
        operations to be done after achieving convergence, for example the
        Final Residual Vector (mb) has to be saved in there
        to avoid error accumulation*/    
        if( mFinalizeSolutionStep )
        {
            KRATOS_INFO_IF("MPM_Strategy", this->GetEchoLevel() >= 3) << "Calling FinalizeSolutionStep" <<std::endl;

            pScheme->FinalizeSolutionStep(BaseType::GetModelPart(), mA, mDx, mb);
            pBuilderAndSolver->FinalizeSolutionStep(BaseType::GetModelPart(), mA, mDx, mb);
            mpConvergenceCriteria->FinalizeSolutionStep(BaseType::GetModelPart(), rDofSet, mA, mDx, mb);
        }

        // Cleaning memory after the solution
        pScheme->Clean();

        // Reset flags for next step
        mSolutionStepIsInitialized = false;

        if (mReformDofSetAtEachStep == true) //deallocate the systemvectors
        {
            SparseSpaceType::Clear(mpA);
            SparseSpaceType::Clear(mpDx);
            SparseSpaceType::Clear(mpb);

            this->Clear();
        }

        return 0.00;

        KRATOS_CATCH( "" )

    }

    /**
    This should be considered as a "post solution" convergence check which is useful for coupled analysis
    - the convergence criteria used is the one used inside the "solve" step
     */
    //**********************************************************************

    bool IsConverged() override
    {
        KRATOS_TRY

        TSystemMatrixType& mA = *mpA;
        TSystemVectorType& mDx = *mpDx;
        TSystemVectorType& mb = *mpb;

        if (mpConvergenceCriteria->GetActualizeRHSflag() == true)
        {
            GetBuilderAndSolver()->BuildRHS(GetScheme(), BaseType::GetModelPart(), mb);
        }

        DofsArrayType& rDofSet = GetBuilderAndSolver()->GetDofSet();

        return mpConvergenceCriteria->PostCriteria(BaseType::GetModelPart(), rDofSet, mA, mDx, mb);
        KRATOS_CATCH( "" )

    }

    //*********************************************************************************

    /**
    This operations should be called before printing the results when non trivial results (e.g. stresses)
    need to be calculated given the solution of the step

    This operations should be called only when needed, before printing as it can involve a non negligible cost
     */
    void CalculateOutputData() override
    {
        TSystemMatrixType& mA = *mpA;
        TSystemVectorType& mDx = *mpDx;
        TSystemVectorType& mb = *mpb;

        DofsArrayType& rDofSet = GetBuilderAndSolver()->GetDofSet();
        GetScheme()->CalculateOutputData(BaseType::GetModelPart(), rDofSet, mA, mDx, mb);
    }

    //**********************************************************************
    //**********************************************************************

    void Clear() override
    {
        KRATOS_TRY
           
        SparseSpaceType::Clear(mpA);
        TSystemMatrixType& mA = *mpA;
        SparseSpaceType::Resize(mA, 0, 0);

        SparseSpaceType::Clear(mpDx);
        TSystemVectorType& mDx = *mpDx;
        SparseSpaceType::Resize(mDx, 0);

        SparseSpaceType::Clear(mpb);
        TSystemVectorType& mb = *mpb;
        SparseSpaceType::Resize(mb, 0);

        // Setting to zero the internal flag to ensure that the dof sets are recalculated
        GetBuilderAndSolver()->SetDofSetIsInitializedFlag(false);
        GetBuilderAndSolver()->Clear();

        GetScheme()->Clear();

        KRATOS_CATCH( "" )
    }

    /*@} */
    /**@name Operators
     */
    /*@{ */

    /*@} */
    /**@name Operations */
    /*@{ */


    /*@} */
    /**@name Access */

    /*@{ */

    TSystemMatrixType& GetSystemMatrix()
    {
        TSystemMatrixType& mA = *mpA;

        return mA;
    }

    void SetKeepSystemConstantDuringIterations(bool value)
    {
        mKeepSystemConstantDuringIterations = value;
    }

    bool GetKeepSystemConstantDuringIterations()
    {
        return mKeepSystemConstantDuringIterations;
    }


    /*@} */
    /**@name Inquiry */
    /*@{ */


    /*@} */
    /**@name Friends */
    /*@{ */


    /*@} */

private:
    /**@name Protected static Member Variables */
    /*@{ */


    /*@} */
    /**@name Protected member Variables */
    /*@{ */


    /*@} */
    /**@name Protected Operators*/
    /*@{ */


    /*@} */
    /**@name Protected Operations*/
    /*@{ */



    /*@} */
    /**@name Protected  Access */
    /*@{ */


    /*@} */
    /**@name Protected Inquiry */
    /*@{ */


    /*@} */
    /**@name Protected LifeCycle */
    /*@{ */



    /*@} */

protected:
    /**@name Static Member Variables */
    /*@{ */


    /*@} */
    /**@name Member Variables */
    /*@{ */

    typename TSchemeType::Pointer mpScheme;

    typename TLinearSolver::Pointer mpLinearSolver;

    typename TBuilderAndSolverType::Pointer mpBuilderAndSolver;

    typename TConvergenceCriteriaType::Pointer mpConvergenceCriteria;

    /*		TSystemVectorType mDx;
                    TSystemVectorType mb;
                    TSystemMatrixType mA;*/
    TSystemVectorPointerType mpDx;
    TSystemVectorPointerType mpb;
    TSystemMatrixPointerType mpA;

    /**
    Flag telling if it is needed to reform the DofSet at each
    solution step or if it is possible to form it just once
    - true  => reforme at each time step
    - false => form just one (more efficient)

    Default = false
     */
    bool mReformDofSetAtEachStep;

    /**
    Flag telling if it is needed or not to compute the reactions

    default = true
     */
    bool mCalculateReactionsFlag;

    bool mSolutionStepIsInitialized;

    ///default = 30
    unsigned int mMaxIterationNumber;

    bool mInitializeWasPerformed;

    //flag to allow keeping system matrix constant during iterations
    bool mKeepSystemConstantDuringIterations;

    //flag to allow to not finalize the solution step, so the historical variables are not updated
    bool mFinalizeSolutionStep;

    /*@} */
    /**@name Private Operators*/
    /*@{ */
    //**********************************************************************
    //**********************************************************************

    void InitializeSolutionStep() override
    {
        KRATOS_TRY

        // Initialize solution step
        if (mSolutionStepIsInitialized == false)
        {
            typename TBuilderAndSolverType::Pointer pBuilderAndSolver = GetBuilderAndSolver();
            typename TSchemeType::Pointer pScheme = GetScheme();

            // Setting up the Vectors involved to the correct size
            pBuilderAndSolver->ResizeAndInitializeVectors(pScheme, mpA, mpDx, mpb, BaseType::GetModelPart());

            TSystemMatrixType& mA = *mpA;
            TSystemVectorType& mDx = *mpDx;
            TSystemVectorType& mb = *mpb;
            
            // Initial operations ... things that are constant over the Solution Step
            pBuilderAndSolver->InitializeSolutionStep(BaseType::GetModelPart(), mA, mDx, mb);
            
            // Initial operations ... things that are constant over the Solution Step
            pScheme->InitializeSolutionStep(BaseType::GetModelPart(), mA, mDx, mb);

            mSolutionStepIsInitialized = true;
        }

        KRATOS_INFO_IF("MPM_Strategy", this->GetEchoLevel() >= 3) << "Initialize Solution Step in strategy finished" <<std::endl;

        KRATOS_CATCH( "" )
    }


    //**********************************************************************
    //**********************************************************************
    void FinalizeSolutionStep() override
    {
        KRATOS_TRY
        typename TBuilderAndSolverType::Pointer pBuilderAndSolver = GetBuilderAndSolver();
        typename TSchemeType::Pointer pScheme = GetScheme();
        TSystemMatrixType& mA = *mpA;
        TSystemVectorType& mDx = *mpDx;
        TSystemVectorType& mb = *mpb;
        if (mCalculateReactionsFlag == true)
        {
            pBuilderAndSolver->CalculateReactions(pScheme, BaseType::GetModelPart(), mA, mDx, mb);
        }

        // Calling rDofSet
        DofsArrayType& rDofSet = pBuilderAndSolver->GetDofSet();

        /*Finalization of the solution step,
        operations to be done after achieving convergence, for example the
        Final Residual Vector (mb) has to be saved in there
        to avoid error accumulation*/
        if( mFinalizeSolutionStep )
        {
            KRATOS_INFO_IF("MPM_Strategy", this->GetEchoLevel() >= 3) << "Calling FinalizeSolutionStep" <<std::endl;

            pScheme->FinalizeSolutionStep(BaseType::GetModelPart(), mA, mDx, mb);
            pBuilderAndSolver->FinalizeSolutionStep(BaseType::GetModelPart(), mA, mDx, mb);
            mpConvergenceCriteria->FinalizeSolutionStep(BaseType::GetModelPart(), rDofSet, mA, mDx, mb);
        }

        // Cleaning memory after the solution
        pScheme->Clean();

        // Reset flags for next step
        mSolutionStepIsInitialized = false;

        if (mReformDofSetAtEachStep == true) //deallocate the systemvectors
        {
            SparseSpaceType::Clear(mpA);
            SparseSpaceType::Clear(mpDx);
            SparseSpaceType::Clear(mpb);

            this->Clear();
        }

        KRATOS_CATCH( "" )
    }

    void MaxIterationsExceeded()
    {
        std::cout << "***************************************************" << std::endl;
        std::cout << "******* ATTENTION: max iterations exceeded ********" << std::endl;
        std::cout << "***************************************************" << std::endl;

    }

    /**
     * function to perform expensive checks.
     * It is designed to be called ONCE to verify that the input is correct.
     */
    int Check() override
    {
        KRATOS_TRY

        BaseType::Check();

        GetBuilderAndSolver()->Check(BaseType::GetModelPart());

        GetScheme()->Check(BaseType::GetModelPart());

        mpConvergenceCriteria->Check(BaseType::GetModelPart());

        return 0;

        KRATOS_CATCH( "" )
    }


    /*@} */
    /**@name Private Operations*/
    /*@{ */


    /*@} */
    /**@name Private  Access */
    /*@{ */


    /*@} */
    /**@name Private Inquiry */
    /*@{ */


    /*@} */
    /**@name Un accessible methods */
    /*@{ */

    /** Copy constructor.
     */
    MPMResidualBasedNewtonRaphsonStrategy(const MPMResidualBasedNewtonRaphsonStrategy& Other)
    {
    };


    /*@} */

}; /* Class MPMResidualBasedNewtonRaphsonStrategy */

/*@} */

/**@name Type Definitions */
/*@{ */


/*@} */

} /* namespace Kratos.*/

#endif /* KRATOS_MPM_RESIDUAL_BASED_NEWTON_RAPHSON_STRATEGY  defined */
<|MERGE_RESOLUTION|>--- conflicted
+++ resolved
@@ -384,14 +384,8 @@
         // if the operations needed were already performed this does nothing
         if (mInitializeWasPerformed == false)
         {
-<<<<<<< HEAD
-            KRATOS_INFO("MPM_Strategy") << "Initializing solving strategy" << std::endl;
+            KRATOS_INFO_IF("MPM_Strategy",this->GetEchoLevel() >1) << "Initializing solving strategy" << std::endl;
             KRATOS_ERROR_IF(mInitializeWasPerformed == true) << "Initialization was already performed " << mInitializeWasPerformed << std::endl;
-=======
-            KRATOS_INFO_IF("MPM_Strategy",this->GetEchoLevel() >1) << "Initializing solving strategy" << std::endl;
-            if(mInitializeWasPerformed == true)
-                KRATOS_THROW_ERROR( std::logic_error, " Initialization was already performed ", mInitializeWasPerformed );
->>>>>>> dee1beb9
 
             // Pointers needed in the solution
             typename TConvergenceCriteriaType::Pointer pConvergenceCriteria = mpConvergenceCriteria;
