--- conflicted
+++ resolved
@@ -585,22 +585,15 @@
     {
         // Initialize zero the variables needed
         array_1d<double,3> mpc_xg = ZeroVector(3);
-<<<<<<< HEAD
-        array_1d<double,3> MPC_Normal = ZeroVector(3);
-        array_1d<double,3> MPC_Displacement = ZeroVector(3);
-        array_1d<double,3> MPC_Imposed_Displacement = ZeroVector(3);
-        array_1d<double,3> MPC_Velocity = ZeroVector(3);
-        array_1d<double,3> MPC_Imposed_Velocity = ZeroVector(3);
-        array_1d<double,3> MPC_Acceleration = ZeroVector(3);
-        array_1d<double,3> MPC_Imposed_Acceleration = ZeroVector(3);
-        array_1d<double,3> MPC_Contact_Force = ZeroVector(3);
-=======
         array_1d<double,3> mpc_normal = ZeroVector(3);
         array_1d<double,3> mpc_displacement = ZeroVector(3);
+        array_1d<double,3> mpc_imposed_displacement = ZeroVector(3);
         array_1d<double,3> mpc_velocity = ZeroVector(3);
+        array_1d<double,3> mpc_imposed_velocity = ZeroVector(3);
         array_1d<double,3> mpc_acceleration = ZeroVector(3);
+        array_1d<double,3> mpc_imposed_acceleration = ZeroVector(3);
+        array_1d<double,3> mpc_contact_force = ZeroVector(3);
         array_1d<double, 3 > point_load = ZeroVector(3);
->>>>>>> 9bf51fac
 
         double mpc_area = 0.0;
         double mpc_penalty_factor = 0.0;
@@ -660,16 +653,9 @@
                         }
 
                         // Get condition variables:
-<<<<<<< HEAD
                         // Normal vector
                         if (i->Has(NORMAL)) MPC_Normal = i->GetValue(NORMAL);
                         ParticleMechanicsMathUtilities<double>::Normalize(MPC_Normal);
-=======
-                        // Normal vector (normalized)
-                        if (i->Has(NORMAL)) mpc_normal = i->GetValue(NORMAL);
-                        const double denominator = std::sqrt(mpc_normal[0]*mpc_normal[0] + mpc_normal[1]*mpc_normal[1] + mpc_normal[2]*mpc_normal[2]);
-                        if (std::abs(denominator) > std::numeric_limits<double>::epsilon() ) mpc_normal *= 1.0 / denominator;
->>>>>>> 9bf51fac
 
                         // Get shape_function_values from defined particle_per_condition
                         auto& rGeom = i->GetGeometry(); // current condition's geometry
@@ -837,42 +823,27 @@
 
                         // Evaluation of geometric length/area
                         const double area = rGeom.Area();
-<<<<<<< HEAD
-                        MPC_Area = area / (1 + integration_point_per_conditions);
-                        const double MPC_Nodal_Area = MPC_Area / rGeom.size();
+                        mpc_area = area / (1 + integration_point_per_conditions);
+                        const double mpc_nodal_area = mpc_area / rGeom.size();
 
                         // Check condition variables
                         if (i->Has(DISPLACEMENT))
-                            MPC_Imposed_Displacement = i->GetValue(DISPLACEMENT);
+                            mpc_imposed_displacement = i->GetValue(DISPLACEMENT);
                         if (i->Has(VELOCITY))
-                            MPC_Imposed_Velocity = i->GetValue(VELOCITY);
+                            mpc_imposed_velocity = i->GetValue(VELOCITY);
                         if (i->Has(ACCELERATION))
-                            MPC_Imposed_Acceleration = i->GetValue(ACCELERATION);
-=======
-                        mpc_area = area / (rGeom.size() + integration_point_per_conditions);
-
-                        // Check condition variables
-                        if (i->Has(DISPLACEMENT))
-                            mpc_displacement = i->GetValue(DISPLACEMENT);
-                        if (i->Has(VELOCITY))
-                            mpc_velocity = i->GetValue(VELOCITY);
-                        if (i->Has(ACCELERATION))
-                            mpc_acceleration = i->GetValue(ACCELERATION);
->>>>>>> 9bf51fac
+                            mpc_imposed_acceleration = i->GetValue(ACCELERATION);
                         if (i->Has(PENALTY_FACTOR))
                             mpc_penalty_factor = i->GetValue(PENALTY_FACTOR);
+
                         const bool is_slip = i->Is(SLIP);
                         const bool is_contact = i->Is(CONTACT);
                         const bool is_interface = i->Is(INTERFACE);
                         const bool flip_normal_direction = i->Is(MODIFIED);
 
-<<<<<<< HEAD
                         // If dirichlet boundary or coupling interface
                         std::string condition_type_name;
                         const GeometryData::KratosGeometryType rBackgroundGeoType = mr_grid_model_part.ElementsBegin()->GetGeometry().GetGeometryType();
-=======
-                        // If dirichlet boundary
->>>>>>> 9bf51fac
                         if (!is_neumann_condition){
                             if(!is_interface){
                                 if (TDim==2){
@@ -931,30 +902,14 @@
                             // TODO: If any variable is added or remove here, please add and remove also at the second loop below
                             p_condition->SetValue(MPC_CONDITION_ID, mpc_condition_id);
                             p_condition->SetValue(MPC_COORD, mpc_xg);
-<<<<<<< HEAD
-                            p_condition->SetValue(MPC_AREA, MPC_Area);
-                            p_condition->SetValue(MPC_NORMAL, MPC_Normal);
-                            p_condition->SetValue(MPC_DISPLACEMENT, MPC_Displacement);
-                            p_condition->SetValue(MPC_IMPOSED_DISPLACEMENT, MPC_Imposed_Displacement);
-                            p_condition->SetValue(MPC_VELOCITY, MPC_Velocity);
-                            p_condition->SetValue(MPC_IMPOSED_VELOCITY, MPC_Imposed_Velocity);
-                            p_condition->SetValue(MPC_ACCELERATION, MPC_Acceleration);
-                            p_condition->SetValue(MPC_IMPOSED_ACCELERATION, MPC_Imposed_Acceleration);
-                            p_condition->SetValue(PENALTY_FACTOR, MPC_Penalty_Factor);
-                            if (is_slip)
-                                p_condition->Set(SLIP);
-                            if (is_contact)
-                                p_condition->Set(CONTACT);
-                            if (is_interface)
-                            {
-                                p_condition->Set(INTERFACE);
-                                p_condition->SetValue(MPC_CONTACT_FORCE, MPC_Contact_Force);
-=======
                             p_condition->SetValue(MPC_AREA, mpc_area);
                             p_condition->SetValue(MPC_NORMAL, mpc_normal);
                             p_condition->SetValue(MPC_DISPLACEMENT, mpc_displacement);
+                            p_condition->SetValue(MPC_IMPOSED_DISPLACEMENT, mpc_imposed_displacement);
                             p_condition->SetValue(MPC_VELOCITY, mpc_velocity);
+                            p_condition->SetValue(MPC_IMPOSED_VELOCITY, mpc_imposed_velocity);
                             p_condition->SetValue(MPC_ACCELERATION, mpc_acceleration);
+                            p_condition->SetValue(MPC_IMPOSED_ACCELERATION, mpc_imposed_acceleration);
 
                             if (is_neumann_condition)
                                 p_condition->SetValue(POINT_LOAD, point_load);
@@ -964,7 +919,11 @@
                                     p_condition->Set(SLIP);
                                 if (is_contact)
                                     p_condition->Set(CONTACT);
->>>>>>> 9bf51fac
+                                if (is_interface)
+                                {
+                                    p_condition->Set(INTERFACE);
+                                    p_condition->SetValue(MPC_CONTACT_FORCE, MPC_Contact_Force);
+                                }
                             }
 
                             // Add the MP Condition to the model part
@@ -997,30 +956,14 @@
                             // TODO: If any variable is added or remove here, please add and remove also at the first loop above
                             p_condition->SetValue(MPC_CONDITION_ID, mpc_condition_id);
                             p_condition->SetValue(MPC_COORD, mpc_xg);
-<<<<<<< HEAD
-                            p_condition->SetValue(MPC_AREA, MPC_Nodal_Area);
-                            p_condition->SetValue(MPC_NORMAL, MPC_Normal);
-                            p_condition->SetValue(MPC_DISPLACEMENT, MPC_Displacement);
-                            p_condition->SetValue(MPC_IMPOSED_DISPLACEMENT, MPC_Imposed_Displacement);
-                            p_condition->SetValue(MPC_VELOCITY, MPC_Velocity);
-                            p_condition->SetValue(MPC_IMPOSED_VELOCITY, MPC_Imposed_Velocity);
-                            p_condition->SetValue(MPC_ACCELERATION, MPC_Acceleration);
-                            p_condition->SetValue(MPC_IMPOSED_ACCELERATION, MPC_Imposed_Acceleration);
-                            p_condition->SetValue(PENALTY_FACTOR, MPC_Penalty_Factor);
-                            if (is_slip)
-                                p_condition->Set(SLIP);
-                            if (is_contact)
-                                p_condition->Set(CONTACT);
-                            if (is_interface)
-                            {
-                                p_condition->Set(INTERFACE);
-                                p_condition->SetValue(MPC_CONTACT_FORCE, MPC_Contact_Force);
-=======
-                            p_condition->SetValue(MPC_AREA, mpc_area);
+                            p_condition->SetValue(MPC_AREA, mpc_nodal_area);
                             p_condition->SetValue(MPC_NORMAL, mpc_normal);
                             p_condition->SetValue(MPC_DISPLACEMENT, mpc_displacement);
+                            p_condition->SetValue(MPC_IMPOSED_DISPLACEMENT, mpc_imposed_displacement);
                             p_condition->SetValue(MPC_VELOCITY, mpc_velocity);
+                            p_condition->SetValue(MPC_IMPOSED_VELOCITY, mpc_imposed_velocity);
                             p_condition->SetValue(MPC_ACCELERATION, mpc_acceleration);
+                            p_condition->SetValue(MPC_IMPOSED_ACCELERATION, mpc_imposed_acceleration);
 
                             if (is_neumann_condition)
                                 p_condition->SetValue(POINT_LOAD, point_load);
@@ -1030,7 +973,11 @@
                                     p_condition->Set(SLIP);
                                 if (is_contact)
                                     p_condition->Set(CONTACT);
->>>>>>> 9bf51fac
+                                if (is_interface)
+                                {
+                                    p_condition->Set(INTERFACE);
+                                    p_condition->SetValue(MPC_CONTACT_FORCE, MPC_Contact_Force);
+                                }
                             }
 
                             // Add the MP Condition to the model part
