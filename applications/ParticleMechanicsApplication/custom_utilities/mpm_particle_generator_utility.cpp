//    |  /           |
//    ' /   __| _` | __|  _ \   __|
//    . \  |   (   | |   (   |\__ \.
//   _|\_\_|  \__,_|\__|\___/ ____/
//                   Multi-Physics
//
//  License:		 BSD License
//					 Kratos default license: kratos/license.txt
//
//  Main authors:    Bodhinanda Chandra
//

// System includes

// External includes

// Project includes
#include "custom_utilities/mpm_particle_generator_utility.h"
#include "custom_utilities/particle_mechanics_math_utilities.h"


namespace Kratos
{
namespace MPMParticleGeneratorUtility
{

/***********************************************************************************/
/***********************************************************************************/

    void GenerateMaterialPointCondition(    ModelPart& rBackgroundGridModelPart,
                                            ModelPart& rInitialModelPart,
                                            ModelPart& rMPMModelPart)
    {
        // Initialize zero the variables needed
        array_1d<double,3> mpc_xg = ZeroVector(3);
        array_1d<double,3> mpc_normal = ZeroVector(3);
        array_1d<double,3> mpc_displacement = ZeroVector(3);
        array_1d<double,3> mpc_imposed_displacement = ZeroVector(3);
        array_1d<double,3> mpc_velocity = ZeroVector(3);
        array_1d<double,3> mpc_imposed_velocity = ZeroVector(3);
        array_1d<double,3> mpc_acceleration = ZeroVector(3);
        array_1d<double,3> mpc_imposed_acceleration = ZeroVector(3);
        array_1d<double,3> mpc_contact_force = ZeroVector(3);
        array_1d<double, 3 > point_load = ZeroVector(3);

        double mpc_area = 0.0;
        double mpc_penalty_factor = 0.0;

        // Determine condition index: This convention is done in order for the purpose of visualization in GiD
        const unsigned int number_conditions = rBackgroundGridModelPart.NumberOfConditions();
        const unsigned int number_elements = rBackgroundGridModelPart.NumberOfElements() + rInitialModelPart.NumberOfElements() + rMPMModelPart.NumberOfElements();
        const unsigned int number_nodes = rBackgroundGridModelPart.NumberOfNodes();
        unsigned int last_condition_id;
        if (number_elements > number_nodes && number_elements > number_conditions)
            last_condition_id = number_elements + 1;
        else if (number_nodes > number_elements && number_nodes > number_conditions)
            last_condition_id = number_nodes + 1;
        else
            last_condition_id = number_conditions + 1;

        // Loop over the submodelpart of rBackgroundGridModelPart
        for (ModelPart::SubModelPartIterator submodelpart_it = rBackgroundGridModelPart.SubModelPartsBegin();
                submodelpart_it != rBackgroundGridModelPart.SubModelPartsEnd(); submodelpart_it++)
        {
            ModelPart& submodelpart = *submodelpart_it;

            // For submodelpart without condition, exit
            if (submodelpart.NumberOfConditions() != 0){

                std::string submodelpart_name = submodelpart.Name();

                // For regular conditions: straight copy all conditions
                if (!submodelpart.ConditionsBegin()->Is(BOUNDARY)){
                    if (submodelpart.NodesBegin()->Is(SLIP)){
                        // Do nothing, this is a slip condition applied directly
                        // to the background grid nodes.
                        // Check 'apply_mpm_slip_boundary_process.py'
                    }
                    else {
                        rMPMModelPart.CreateSubModelPart(submodelpart_name);
                        rMPMModelPart.SetConditions(submodelpart.pConditions());
                    }
                }
                // For boundary conditions: create particle conditions for all the necessary conditions
                else{
                    // NOTE: To create Particle Condition, we consider both the nodal position as well as the position of integration point
                    // Loop over the conditions of submodelpart and generate mpm condition to be appended to the rMPMModelPart
                    rMPMModelPart.CreateSubModelPart(submodelpart_name);
                    for (ModelPart::ConditionIterator i = submodelpart.ConditionsBegin();
                            i != submodelpart.ConditionsEnd(); i++)
                    {
                        Properties::Pointer properties = i->pGetProperties();

                        // Flag whether condition is Neumann or Dirichlet
                        const bool is_neumann_condition = i->GetValue(MPC_IS_NEUMANN);
                        const int boundary_condition_type = i->GetValue(MPC_BOUNDARY_CONDITION_TYPE);

                        // Check number of particles per condition to be created
                        unsigned int particles_per_condition = 0; // Default zero
                        if (i->Has( PARTICLES_PER_CONDITION )){
                            particles_per_condition = i->GetValue(PARTICLES_PER_CONDITION);
                        }
                        else{
                            std::string warning_msg = "PARTICLES_PER_CONDITION is not specified, ";
                            warning_msg += "Only using nodal position is assumed: 1 (Point), 2 (Line), 3 (Triangular), 4 (Quadrilateral)";
                            KRATOS_WARNING("MPMParticleGeneratorUtility") << "WARNING: " << warning_msg << std::endl;
                        }

                        // Get condition variables:
                        // Normal vector
                        if (i->Has(NORMAL)) mpc_normal = i->GetValue(NORMAL);
                        ParticleMechanicsMathUtilities<double>::Normalize(mpc_normal);

                        // Get shape_function_values from defined particle_per_condition
                        auto& r_geometry = i->GetGeometry(); // current condition's geometry
                        const GeometryData::KratosGeometryType geo_type = r_geometry.GetGeometryType();
                        Matrix shape_functions_values;

                        // Get geometry and dimension of the background grid
                        std::string condition_type_name;
                        const GeometryData::KratosGeometryType background_geo_type = rBackgroundGridModelPart.ElementsBegin()->GetGeometry().GetGeometryType();
                        const std::size_t domain_size = rBackgroundGridModelPart.GetProcessInfo()[DOMAIN_SIZE];

                        if (geo_type == GeometryData::Kratos_Point2D  || geo_type == GeometryData::Kratos_Point3D)
                        {
                            switch (particles_per_condition)
                            {
                                case 0: // Default case
                                    break;
                                case 1: // Only nodal
                                    break;
                                default:
                                    std::string warning_msg = "The input number of PARTICLES_PER_CONDITION: " + std::to_string(particles_per_condition);
                                    warning_msg += " is not available for Point" + std::to_string(domain_size) + "D.\n";
                                    warning_msg += "Available option is: 1 (default).\n";
                                    warning_msg += "The default number of particle: 1 is currently assumed.";
                                    KRATOS_INFO("MPMParticleGeneratorUtility") << "WARNING: " << warning_msg << std::endl;
                                    break;
                            }

                            if(is_neumann_condition){
                                if (domain_size==2){
                                    if (background_geo_type == GeometryData::Kratos_Triangle2D3)
                                        condition_type_name = "MPMParticlePointLoadCondition2D3N";
                                    else if (background_geo_type == GeometryData::Kratos_Quadrilateral2D4)
                                        condition_type_name = "MPMParticlePointLoadCondition2D4N";
                                }
                                else if (domain_size==3){
                                    if (background_geo_type == GeometryData::Kratos_Tetrahedra3D4)
                                        condition_type_name = "MPMParticlePointLoadCondition3D4N";
                                    else if (background_geo_type == GeometryData::Kratos_Hexahedra3D8)
                                        condition_type_name = "MPMParticlePointLoadCondition3D8N";
                                }

                                if( i->Has( POINT_LOAD ) )
                                    point_load = i->GetValue( POINT_LOAD );
                            }

                        }
                        else if (geo_type == GeometryData::Kratos_Line2D2  || geo_type == GeometryData::Kratos_Line3D2)
                        {
                            switch (particles_per_condition)
                            {
                                case 0: // Default case
                                    break;
                                case 2: // Only nodal
                                    break;
                                case 3:
                                    shape_functions_values = r_geometry.ShapeFunctionsValues( GeometryData::GI_GAUSS_1);
                                    break;
                                case 4:
                                    shape_functions_values = r_geometry.ShapeFunctionsValues( GeometryData::GI_GAUSS_2);
                                    break;
                                case 5:
                                    shape_functions_values = r_geometry.ShapeFunctionsValues( GeometryData::GI_GAUSS_3);
                                    break;
                                case 6:
                                    shape_functions_values = r_geometry.ShapeFunctionsValues( GeometryData::GI_GAUSS_4);
                                    break;
                                case 7:
                                    shape_functions_values = r_geometry.ShapeFunctionsValues( GeometryData::GI_GAUSS_5);
                                    break;
                                default:
                                    std::string warning_msg = "The input number of PARTICLES_PER_CONDITION: " + std::to_string(particles_per_condition);
                                    warning_msg += " is not available for Line" + std::to_string(domain_size) + "D.\n";
                                    warning_msg += "Available options are: 2 (default), 3, 4, 5, 6, 7.\n";
                                    warning_msg += "The default number of particle: 2 is currently assumed.";
                                    KRATOS_INFO("MPMParticleGeneratorUtility") << "WARNING: " << warning_msg << std::endl;
                                    break;
                            }

                            if(is_neumann_condition)
                                KRATOS_ERROR << "Particle line load condition is not yet implemented." << std::endl;

                        }
                        else if(geo_type == GeometryData::Kratos_Triangle3D3)
                        {
                            switch (particles_per_condition)
                            {
                                case 0: // Default case
                                    break;
                                case 3: // Only nodal
                                    break;
                                case 4:
                                    shape_functions_values = r_geometry.ShapeFunctionsValues( GeometryData::GI_GAUSS_1);
                                    break;
                                case 6:
                                    shape_functions_values = r_geometry.ShapeFunctionsValues( GeometryData::GI_GAUSS_2);
                                    break;
                                case 9:
                                    shape_functions_values = r_geometry.ShapeFunctionsValues( GeometryData::GI_GAUSS_4);
                                    break;
                                case 15:
                                    shape_functions_values = r_geometry.ShapeFunctionsValues( GeometryData::GI_GAUSS_5);
                                    break;
                                case 19:
                                    shape_functions_values = MP16ShapeFunctions();
                                    break;
                                case 36:
                                    shape_functions_values = MP33ShapeFunctions();
                                    break;
                                default:
                                    std::string warning_msg = "The input number of PARTICLES_PER_CONDITION: " + std::to_string(particles_per_condition);
                                    warning_msg += " is not available for Triangular" + std::to_string(domain_size) + "D.\n";
                                    warning_msg += "Available options are: 3 (default), 4, 6, 9, 15, 19 and 36.\n";
                                    warning_msg += "The default number of particle: 3 is currently assumed.";
                                    KRATOS_INFO("MPMParticleGeneratorUtility") << "WARNING: " << warning_msg << std::endl;
                                    break;
                            }

                            if(is_neumann_condition)
                                KRATOS_ERROR << "Particle surface load condition is not yet implemented." << std::endl;

                        }
                        else if(geo_type == GeometryData::Kratos_Quadrilateral3D4)
                        {
                            switch (particles_per_condition)
                            {
                                case 0: // Default case
                                    break;
                                case 4: // Only nodal
                                    break;
                                case 5:
                                    shape_functions_values = r_geometry.ShapeFunctionsValues( GeometryData::GI_GAUSS_1);
                                    break;
                                case 8:
                                    shape_functions_values = r_geometry.ShapeFunctionsValues( GeometryData::GI_GAUSS_2);
                                    break;
                                case 13:
                                    shape_functions_values = r_geometry.ShapeFunctionsValues( GeometryData::GI_GAUSS_3);
                                    break;
                                case 20:
                                    shape_functions_values = r_geometry.ShapeFunctionsValues( GeometryData::GI_GAUSS_4);
                                    break;
                                default:
                                    std::string warning_msg = "The input number of PARTICLES_PER_CONDITION: " + std::to_string(particles_per_condition);
                                    warning_msg += " is not available for Quadrilateral" + std::to_string(domain_size) + "D.\n";
                                    warning_msg += "Available options are: 4 (default), 5, 8, 13, and 20.\n";
                                    warning_msg += "The default number of particle: 4 is currently assumed.";
                                    KRATOS_INFO("MPMParticleGeneratorUtility") << "WARNING: " << warning_msg << std::endl;
                                    break;
                            }

                            if(is_neumann_condition)
                                KRATOS_ERROR << "Particle surface load condition is not yet implemented." << std::endl;

                        }
                        else{
                            std::string error_msg = "The Geometry type of the Condition given is invalid or currently not available. ";
                            error_msg += "Please remesh the problem domain to Point2D1N or Line2D2N for 2D or ";
                            error_msg += "Point3D1N, Line3D2N, Triangle3D3N or Quadrilateral3D4N for 3D.";
                            KRATOS_ERROR << error_msg << std::endl;
                        }

                        // Number of integration point per condition
                        const unsigned int integration_point_per_conditions = shape_functions_values.size1();

                        // Evaluation of geometric length/area
                        const double area = r_geometry.Area();
                        mpc_area = area / (1 + integration_point_per_conditions);

                        // Check condition variables
                        if (i->Has(DISPLACEMENT))
                            mpc_imposed_displacement = i->GetValue(DISPLACEMENT);
                        if (i->Has(VELOCITY))
                            mpc_imposed_velocity = i->GetValue(VELOCITY);
                        if (i->Has(ACCELERATION))
                            mpc_imposed_acceleration = i->GetValue(ACCELERATION);
                        if (i->Has(PENALTY_FACTOR))
                            mpc_penalty_factor = i->GetValue(PENALTY_FACTOR);

                        const bool is_slip = i->Is(SLIP);
                        const bool is_contact = i->Is(CONTACT);
                        const bool is_interface = i->Is(INTERFACE);
                        const bool flip_normal_direction = i->Is(MODIFIED);

                        // If dirichlet boundary or coupling interface
                        if (!is_neumann_condition){
                            if(!is_interface){
                                if (domain_size==2){
                                    if (background_geo_type == GeometryData::Kratos_Triangle2D3)
                                        condition_type_name = "MPMParticlePenaltyDirichletCondition2D3N";
                                    else if (background_geo_type == GeometryData::Kratos_Quadrilateral2D4)
                                        condition_type_name = "MPMParticlePenaltyDirichletCondition2D4N";
                                }
                                else if (domain_size==3){
                                    if (background_geo_type == GeometryData::Kratos_Tetrahedra3D4)
                                        condition_type_name = "MPMParticlePenaltyDirichletCondition3D4N";
                                    else if (background_geo_type == GeometryData::Kratos_Hexahedra3D8)
                                        condition_type_name = "MPMParticlePenaltyDirichletCondition3D8N";
                                }
                            }
                            else{
                                if (domain_size==2){
                                    if (background_geo_type == GeometryData::Kratos_Triangle2D3)
                                        condition_type_name = "MPMParticlePenaltyCouplingInterfaceCondition2D3N";
                                    else if (background_geo_type == GeometryData::Kratos_Quadrilateral2D4)
                                        condition_type_name = "MPMParticlePenaltyCouplingInterfaceCondition2D4N";
                                }
                                else if (domain_size==3){
                                    if (background_geo_type == GeometryData::Kratos_Tetrahedra3D4)
                                        condition_type_name = "MPMParticlePenaltyCouplingInterfaceCondition3D4N";
                                    else if (background_geo_type == GeometryData::Kratos_Hexahedra3D8)
                                        condition_type_name = "MPMParticlePenaltyCouplingInterfaceCondition3D8N";
                                }
                            }
                        }

                        // Get new condition
                        const Condition& new_condition = KratosComponents<Condition>::Get(condition_type_name);

                        // Check Normal direction
                        if (flip_normal_direction) mpc_normal *= -1.0;

                        // 1. Loop over the conditions to create inner particle condition
                        unsigned int new_condition_id = 0;
                        for ( unsigned int point_number = 0; point_number < integration_point_per_conditions; point_number++ )
                        {
                            // Create new material point condition
                            new_condition_id = last_condition_id + point_number;
                            Condition::Pointer p_condition = new_condition.Create(new_condition_id, rBackgroundGridModelPart.ElementsBegin()->GetGeometry(), properties);

                            mpc_xg.clear();

                            // Loop over the nodes of the grid condition
                            for (unsigned int dimension = 0; dimension < r_geometry.WorkingSpaceDimension(); dimension++){
                                for ( unsigned int j = 0; j < r_geometry.size(); j ++){
                                    mpc_xg[dimension] = mpc_xg[dimension] + shape_functions_values(point_number, j) * r_geometry[j].Coordinates()[dimension];
                                }
                            }


                            ProcessInfo process_info = ProcessInfo();

                            ProcessInfo process_info = ProcessInfo();

                            // Setting particle condition's initial condition
                            // TODO: If any variable is added or remove here, please add and remove also at the second loop below
                            //p_condition->SetValuesOnIntegrationPoints(MPC_CONDITION_ID, mpc_condition_id, process_info);
                            p_condition->SetValuesOnIntegrationPoints(MPC_COORD, { mpc_xg }, process_info);
                            std::vector<double> mpc_area_vector = { mpc_area };
                            p_condition->SetValuesOnIntegrationPoints(MPC_AREA, mpc_area_vector, process_info);
                            p_condition->SetValuesOnIntegrationPoints(MPC_NORMAL, { mpc_normal }, process_info);

                            if (is_neumann_condition)
                                p_condition->SetValuesOnIntegrationPoints(POINT_LOAD, { point_load }, process_info);
                            else{
                                p_condition->SetValuesOnIntegrationPoints(MPC_DISPLACEMENT, { mpc_displacement }, process_info);
                                p_condition->SetValuesOnIntegrationPoints(MPC_IMPOSED_DISPLACEMENT, { mpc_imposed_displacement }, process_info);
                                p_condition->SetValuesOnIntegrationPoints(MPC_VELOCITY, { mpc_velocity }, process_info);
                                p_condition->SetValuesOnIntegrationPoints(MPC_IMPOSED_VELOCITY, { mpc_imposed_velocity }, process_info);
                                p_condition->SetValuesOnIntegrationPoints(MPC_ACCELERATION, { mpc_acceleration }, process_info);
                                p_condition->SetValuesOnIntegrationPoints(MPC_IMPOSED_ACCELERATION, { mpc_imposed_acceleration }, process_info);

<<<<<<< HEAD
                                std::vector<double> mpc_penalty_factor_vector = { mpc_penalty_factor };
                                p_condition->SetValuesOnIntegrationPoints(PENALTY_FACTOR, mpc_penalty_factor_vector, process_info);
=======
                                if (boundary_condition_type == 1)
                                {
                                    std::vector<double> mpc_penalty_factor_vector = { mpc_penalty_factor };
                                    p_condition->SetValuesOnIntegrationPoints(PENALTY_FACTOR, mpc_penalty_factor_vector, process_info);
                                }
                                    
>>>>>>> 999f852c

                                if (is_slip)
                                    p_condition->Set(SLIP);
                                if (is_contact)
                                    p_condition->Set(CONTACT);
                                if (is_interface)
                                {
                                    p_condition->Set(INTERFACE);
                                    p_condition->SetValuesOnIntegrationPoints(MPC_CONTACT_FORCE, { mpc_contact_force }, process_info);
                                }
                            }

                            // Add the MP Condition to the model part
                            rMPMModelPart.GetSubModelPart(submodelpart_name).AddCondition(p_condition);
                        }

                        last_condition_id += integration_point_per_conditions;

                        // 2. Loop over the nodes associated to each condition to create nodal particle condition
                        for ( unsigned int j = 0; j < r_geometry.size(); j ++)
                        {
                            // Nodal normal vector is used
                            if (r_geometry[j].Has(NORMAL)) mpc_normal = r_geometry[j].FastGetSolutionStepValue(NORMAL);
                            const double denominator = std::sqrt(mpc_normal[0]*mpc_normal[0] + mpc_normal[1]*mpc_normal[1] + mpc_normal[2]*mpc_normal[2]);
                            if (std::abs(denominator) > std::numeric_limits<double>::epsilon() ) mpc_normal *= 1.0 / denominator;


                            // Create new material point condition
                            new_condition_id = last_condition_id + j;
                            Condition::Pointer p_condition = new_condition.Create(new_condition_id, rBackgroundGridModelPart.ElementsBegin()->GetGeometry(), properties);

                            mpc_xg.clear();
                            for (unsigned int dimension = 0; dimension < r_geometry.WorkingSpaceDimension(); dimension++){
                                mpc_xg[dimension] = r_geometry[j].Coordinates()[dimension];
                            }

                            ProcessInfo process_info = ProcessInfo();

                            // Setting particle condition's initial condition
                            // TODO: If any variable is added or remove here, please add and remove also at the first loop above
                            p_condition->SetValuesOnIntegrationPoints(MPC_COORD, { mpc_xg }, process_info);
                            std::vector<double> mpc_area_vector = { mpc_area };
                            p_condition->SetValuesOnIntegrationPoints(MPC_AREA, mpc_area_vector, process_info);
                            p_condition->SetValuesOnIntegrationPoints(MPC_NORMAL, { mpc_normal }, process_info);

                            if (is_neumann_condition)
                                p_condition->SetValuesOnIntegrationPoints(POINT_LOAD, { point_load }, process_info);
                            else{
                                p_condition->SetValuesOnIntegrationPoints(MPC_DISPLACEMENT, { mpc_displacement }, process_info);
                                p_condition->SetValuesOnIntegrationPoints(MPC_IMPOSED_DISPLACEMENT, { mpc_imposed_displacement }, process_info);
                                p_condition->SetValuesOnIntegrationPoints(MPC_VELOCITY, { mpc_velocity }, process_info);
                                p_condition->SetValuesOnIntegrationPoints(MPC_IMPOSED_VELOCITY, { mpc_imposed_velocity }, process_info);
                                p_condition->SetValuesOnIntegrationPoints(MPC_ACCELERATION, { mpc_acceleration }, process_info);
                                p_condition->SetValuesOnIntegrationPoints(MPC_IMPOSED_ACCELERATION, { mpc_imposed_acceleration }, process_info);

<<<<<<< HEAD
                                std::vector<double> mpc_penalty_factor_vector = { mpc_penalty_factor };
                                p_condition->SetValuesOnIntegrationPoints(PENALTY_FACTOR, mpc_penalty_factor_vector, process_info);
=======
                                 if (boundary_condition_type == 1){
                                    std::vector<double> mpc_penalty_factor_vector = { mpc_penalty_factor };
                                    p_condition->SetValuesOnIntegrationPoints(PENALTY_FACTOR, mpc_penalty_factor_vector, process_info);
                                 }
                                
>>>>>>> 999f852c

                                if (is_slip)
                                    p_condition->Set(SLIP);
                                if (is_contact)
                                    p_condition->Set(CONTACT);
                                if (is_interface)
                                {
                                    p_condition->Set(INTERFACE);
                                    p_condition->SetValuesOnIntegrationPoints(MPC_CONTACT_FORCE, { mpc_contact_force }, process_info);
                                }
                            }

                            // Add the MP Condition to the model part
                            rMPMModelPart.GetSubModelPart(submodelpart_name).AddCondition(p_condition);
                        }

                        last_condition_id += r_geometry.size();
                    }
                }
            }
        }
    }

/***********************************************************************************/
/***********************************************************************************/

    Matrix MP16ShapeFunctions()
    {
        const double Na1 = 0.33333333333333;
        const double Nb1 = 0.45929258829272;
        const double Nb2 = 0.08141482341455;
        const double Nc1 = 0.17056930775176;
        const double Nc2 = 0.65886138449648;

        const double Nd1 = 0.05054722831703;
        const double Nd2 = 0.89890554336594;

        const double Ne1 = 0.26311282963464;
        const double Ne2 = 0.72849239295540;
        const double Ne3 = 0.00839477740996;

        BoundedMatrix<double,16,3> MP_shape_functions;

        MP_shape_functions(0,0) = Na1;
        MP_shape_functions(0,1) = Na1;
        MP_shape_functions(0,2) = Na1;

        MP_shape_functions(1,0) = Nb1;
        MP_shape_functions(1,1) = Nb1;
        MP_shape_functions(1,2) = Nb2;

        MP_shape_functions(2,0) = Nb1;
        MP_shape_functions(2,1) = Nb2;
        MP_shape_functions(2,2) = Nb1;

        MP_shape_functions(3,0) = Nb2;
        MP_shape_functions(3,1) = Nb1;
        MP_shape_functions(3,2) = Nb1;

        MP_shape_functions(4,0) = Nc1;
        MP_shape_functions(4,1) = Nc1;
        MP_shape_functions(4,2) = Nc2;

        MP_shape_functions(5,0) = Nc1;
        MP_shape_functions(5,1) = Nc2;
        MP_shape_functions(5,2) = Nc1;

        MP_shape_functions(6,0) = Nc2;
        MP_shape_functions(6,1) = Nc1;
        MP_shape_functions(6,2) = Nc1;

        MP_shape_functions(7,0) = Nd1;
        MP_shape_functions(7,1) = Nd1;
        MP_shape_functions(7,2) = Nd2;

        MP_shape_functions(8,0) = Nd1;
        MP_shape_functions(8,1) = Nd2;
        MP_shape_functions(8,2) = Nd1;

        MP_shape_functions(9,0) = Nd2;
        MP_shape_functions(9,1) = Nd1;
        MP_shape_functions(9,2) = Nd1;

        MP_shape_functions(10,0) = Ne1;
        MP_shape_functions(10,1) = Ne2;
        MP_shape_functions(10,2) = Ne3;

        MP_shape_functions(11,0) = Ne2;
        MP_shape_functions(11,1) = Ne3;
        MP_shape_functions(11,2) = Ne1;

        MP_shape_functions(12,0) = Ne3;
        MP_shape_functions(12,1) = Ne1;
        MP_shape_functions(12,2) = Ne2;

        MP_shape_functions(13,0) = Ne2;
        MP_shape_functions(13,1) = Ne1;
        MP_shape_functions(13,2) = Ne3;

        MP_shape_functions(14,0) = Ne1;
        MP_shape_functions(14,1) = Ne3;
        MP_shape_functions(14,2) = Ne2;

        MP_shape_functions(15,0) = Ne3;
        MP_shape_functions(15,1) = Ne2;
        MP_shape_functions(15,2) = Ne1;

        //MP_shape_functions = [(Na1, Na1, Na1),(Nb1, Nb1, Nb2),(Nb1, Nb2, Nb1),(Nb2, Nb1, Nb1),
        //                    (Nc1, Nc1, Nc2),(Nc1, Nc2, Nc1),(Nc2, Nc1, Nc1),(Nd1, Nd1, Nd2),
        //                    (Nd1, Nd2, Nd1),(Nd2, Nd1, Nd1),(Ne1, Ne2, Ne3),(Ne2, Ne3, Ne1),
        //                    (Ne3, Ne1, Ne2),(Ne2, Ne1, Ne3),(Ne1, Ne3, Ne2),(Ne3, Ne2, Ne1)];

        return MP_shape_functions;
    }

/***********************************************************************************/
/***********************************************************************************/

    Matrix MP33ShapeFunctions()
    {
        const double Na2 = 0.02356522045239;
        const double Na1 = 0.488217389773805;

        const double Nb2 = 0.120551215411079;
        const double Nb1 = 0.43972439229446;

        const double Nc2 = 0.457579229975768;
        const double Nc1 = 0.271210385012116;

        const double Nd2 = 0.744847708916828;
        const double Nd1 = 0.127576145541586;

        const double Ne2 = 0.957365299093579;
        const double Ne1 = 0.021317350453210;

        const double Nf1 = 0.115343494534698;
        const double Nf2 = 0.275713269685514;
        const double Nf3 = 0.608943235779788;

        const double Ng1 = 0.022838332222257;
        const double Ng2 = 0.281325580989940;
        const double Ng3 = 0.695836086787803;

        const double Nh1 = 0.025734050548330;
        const double Nh2 = 0.116251915907597;
        const double Nh3 = 0.858014033544073;

        BoundedMatrix<double,33,3> MP_shape_functions;

        MP_shape_functions(0,0) = Na1;
        MP_shape_functions(0,1) = Na1;
        MP_shape_functions(0,2) = Na2;

        MP_shape_functions(1,0) = Na1;
        MP_shape_functions(1,1) = Na2;
        MP_shape_functions(1,2) = Na1;

        MP_shape_functions(2,0) = Na2;
        MP_shape_functions(2,1) = Na1;
        MP_shape_functions(2,2) = Na1;


        MP_shape_functions(3,0) = Nb1;
        MP_shape_functions(3,1) = Nb1;
        MP_shape_functions(3,2) = Nb2;

        MP_shape_functions(4,0) = Nb1;
        MP_shape_functions(4,1) = Nb2;
        MP_shape_functions(4,2) = Nb1;

        MP_shape_functions(5,0) = Nb2;
        MP_shape_functions(5,1) = Nb1;
        MP_shape_functions(5,2) = Nb1;

        MP_shape_functions(6,0) = Nc1;
        MP_shape_functions(6,1) = Nc1;
        MP_shape_functions(6,2) = Nc2;

        MP_shape_functions(7,0) = Nc1;
        MP_shape_functions(7,1) = Nc2;
        MP_shape_functions(7,2) = Nc1;

        MP_shape_functions(8,0) = Nc2;
        MP_shape_functions(8,1) = Nc1;
        MP_shape_functions(8,2) = Nc1;

        MP_shape_functions(9,0) = Nd1;
        MP_shape_functions(9,1) = Nd1;
        MP_shape_functions(9,2) = Nd2;

        MP_shape_functions(10,0) = Nd1;
        MP_shape_functions(10,1) = Nd2;
        MP_shape_functions(10,2) = Nd1;

        MP_shape_functions(11,0) = Nd2;
        MP_shape_functions(11,1) = Nd1;
        MP_shape_functions(11,2) = Nd1;

        MP_shape_functions(12,0) = Ne1;
        MP_shape_functions(12,1) = Ne1;
        MP_shape_functions(12,2) = Ne2;

        MP_shape_functions(13,0) = Ne1;
        MP_shape_functions(13,1) = Ne2;
        MP_shape_functions(13,2) = Ne1;

        MP_shape_functions(14,0) = Ne2;
        MP_shape_functions(14,1) = Ne1;
        MP_shape_functions(14,2) = Ne1;

        MP_shape_functions(15,0) = Nf1;
        MP_shape_functions(15,1) = Nf2;
        MP_shape_functions(15,2) = Nf3;

        MP_shape_functions(16,0) = Nf2;
        MP_shape_functions(16,1) = Nf3;
        MP_shape_functions(16,2) = Nf1;

        MP_shape_functions(17,0) = Nf3;
        MP_shape_functions(17,1) = Nf1;
        MP_shape_functions(17,2) = Nf2;

        MP_shape_functions(18,0) = Nf2;
        MP_shape_functions(18,1) = Nf1;
        MP_shape_functions(18,2) = Nf3;

        MP_shape_functions(19,0) = Nf1;
        MP_shape_functions(19,1) = Nf3;
        MP_shape_functions(19,2) = Nf2;

        MP_shape_functions(20,0) = Nf3;
        MP_shape_functions(20,1) = Nf2;
        MP_shape_functions(20,2) = Nf1;

        MP_shape_functions(21,0) = Ng1;
        MP_shape_functions(21,1) = Ng2;
        MP_shape_functions(21,2) = Ng3;

        MP_shape_functions(22,0) = Ng2;
        MP_shape_functions(22,1) = Ng3;
        MP_shape_functions(22,2) = Ng1;

        MP_shape_functions(23,0) = Ng3;
        MP_shape_functions(23,1) = Ng1;
        MP_shape_functions(23,2) = Ng2;

        MP_shape_functions(24,0) = Ng2;
        MP_shape_functions(24,1) = Ng1;
        MP_shape_functions(24,2) = Ng3;

        MP_shape_functions(25,0) = Ng1;
        MP_shape_functions(25,1) = Ng3;
        MP_shape_functions(25,2) = Ng2;

        MP_shape_functions(26,0) = Ng3;
        MP_shape_functions(26,1) = Ng2;
        MP_shape_functions(26,2) = Ng1;

        MP_shape_functions(27,0) = Nh1;
        MP_shape_functions(27,1) = Nh2;
        MP_shape_functions(27,2) = Nh3;

        MP_shape_functions(28,0) = Nh2;
        MP_shape_functions(28,1) = Nh3;
        MP_shape_functions(28,2) = Nh1;

        MP_shape_functions(29,0) = Nh3;
        MP_shape_functions(29,1) = Nh1;
        MP_shape_functions(29,2) = Nh2;

        MP_shape_functions(30,0) = Nh2;
        MP_shape_functions(30,1) = Nh1;
        MP_shape_functions(30,2) = Nh3;

        MP_shape_functions(31,0) = Nh1;
        MP_shape_functions(31,1) = Nh3;
        MP_shape_functions(31,2) = Nh2;

        MP_shape_functions(32,0) = Nh3;
        MP_shape_functions(32,1) = Nh2;
        MP_shape_functions(32,2) = Nh1;

        return MP_shape_functions;
    }

    void GetIntegrationPointVolumes(const GeometryType& rGeom, const IntegrationMethod IntegrationMethod, Vector& rIntVolumes)
    {
        auto int_points = rGeom.IntegrationPoints(IntegrationMethod);
        if (rIntVolumes.size() != int_points.size()) rIntVolumes.resize(int_points.size(),false);
        DenseVector<Matrix> jac_vec(int_points.size());
        rGeom.Jacobian(jac_vec, IntegrationMethod);
        for (size_t i = 0; i < int_points.size(); ++i) {
            rIntVolumes[i] = MathUtils<double>::DetMat(jac_vec[i]) * int_points[i].Weight();
        }
    }

    void DetermineIntegrationMethodAndShapeFunctionValues(const GeometryType& rGeom, const SizeType ParticlesPerElement,
        IntegrationMethod& rIntegrationMethod, Matrix& rN, bool& IsEqualVolumes)
    {
        const GeometryData::KratosGeometryType geo_type = rGeom.GetGeometryType();
        const SizeType domain_size = rGeom.WorkingSpaceDimension();

        if (geo_type == GeometryData::Kratos_Tetrahedra3D4 || geo_type == GeometryData::Kratos_Triangle2D3)
        {
            switch (ParticlesPerElement)
            {
            case 1:
                rIntegrationMethod = GeometryData::GI_GAUSS_1;
                break;
            case 3:
                rIntegrationMethod = GeometryData::GI_GAUSS_2;
                break;
            case 6:
                rIntegrationMethod = GeometryData::GI_GAUSS_4;
                break;
            case 12:
                rIntegrationMethod = GeometryData::GI_GAUSS_5;
                break;
            case 16:
                if (domain_size == 2) {
                    IsEqualVolumes = true;
                    KRATOS_INFO("MPMParticleGeneratorUtility") << "WARNING: "
                        << "16 particles per triangle element is only valid for undistorted triangles." << std::endl;
                    rN = MP16ShapeFunctions();
                    break;
                }
            case 33:
                if (domain_size == 2) {
                    IsEqualVolumes = true;
                    KRATOS_INFO("MPMParticleGeneratorUtility") << "WARNING: "
                        << "33 particles per triangle element is only valid for undistorted triangles." << std::endl;
                    rN = MP33ShapeFunctions();
                    break;
                }
            default:
                rIntegrationMethod = GeometryData::GI_GAUSS_2; // default to 3 particles per tri

                std::string warning_msg = "The input number of PARTICLES_PER_ELEMENT: " + std::to_string(ParticlesPerElement);
                warning_msg += " is not available for Triangular" + std::to_string(domain_size) + "D.\n";
                warning_msg += "Available options are: 1, 3, 6, 12, 16 (only 2D), and 33 (only 2D).\n";
                warning_msg += "The default number of particle: 3 is currently assumed.";
                KRATOS_INFO("MPMParticleGeneratorUtility") << "WARNING: " << warning_msg << std::endl;
                break;
            }
        }
        else if (geo_type == GeometryData::Kratos_Hexahedra3D8 || geo_type == GeometryData::Kratos_Quadrilateral2D4)
        {
            switch (ParticlesPerElement)
            {
            case 1:
                rIntegrationMethod = GeometryData::GI_GAUSS_1;
                break;
            case 4:
                rIntegrationMethod = GeometryData::GI_GAUSS_2;
                break;
            case 9:
                rIntegrationMethod = GeometryData::GI_GAUSS_3;
                break;
            case 16:
                rIntegrationMethod = GeometryData::GI_GAUSS_4;
                break;
            default:
                rIntegrationMethod = GeometryData::GI_GAUSS_2; // default to 4 particles per quad

                std::string warning_msg = "The input number of PARTICLES_PER_ELEMENT: " + std::to_string(ParticlesPerElement);
                warning_msg += " is not available for Quadrilateral" + std::to_string(domain_size) + "D.\n";
                warning_msg += "Available options are: 1, 4, 9, 16.\n";
                warning_msg += "The default number of particle: 4 is currently assumed.";
                KRATOS_INFO("MPMParticleGeneratorUtility") << "WARNING: " << warning_msg << std::endl;
                break;
            }
        }

        // Get shape function values
        if (!IsEqualVolumes) rN = rGeom.ShapeFunctionsValues(rIntegrationMethod);
    }

} // end namespace MPMParticleGeneratorUtility
} // end namespace Kratos


<|MERGE_RESOLUTION|>--- conflicted
+++ resolved
@@ -372,17 +372,12 @@
                                 p_condition->SetValuesOnIntegrationPoints(MPC_ACCELERATION, { mpc_acceleration }, process_info);
                                 p_condition->SetValuesOnIntegrationPoints(MPC_IMPOSED_ACCELERATION, { mpc_imposed_acceleration }, process_info);
 
-<<<<<<< HEAD
-                                std::vector<double> mpc_penalty_factor_vector = { mpc_penalty_factor };
-                                p_condition->SetValuesOnIntegrationPoints(PENALTY_FACTOR, mpc_penalty_factor_vector, process_info);
-=======
                                 if (boundary_condition_type == 1)
                                 {
                                     std::vector<double> mpc_penalty_factor_vector = { mpc_penalty_factor };
                                     p_condition->SetValuesOnIntegrationPoints(PENALTY_FACTOR, mpc_penalty_factor_vector, process_info);
                                 }
                                     
->>>>>>> 999f852c
 
                                 if (is_slip)
                                     p_condition->Set(SLIP);
@@ -438,16 +433,11 @@
                                 p_condition->SetValuesOnIntegrationPoints(MPC_ACCELERATION, { mpc_acceleration }, process_info);
                                 p_condition->SetValuesOnIntegrationPoints(MPC_IMPOSED_ACCELERATION, { mpc_imposed_acceleration }, process_info);
 
-<<<<<<< HEAD
-                                std::vector<double> mpc_penalty_factor_vector = { mpc_penalty_factor };
-                                p_condition->SetValuesOnIntegrationPoints(PENALTY_FACTOR, mpc_penalty_factor_vector, process_info);
-=======
                                  if (boundary_condition_type == 1){
                                     std::vector<double> mpc_penalty_factor_vector = { mpc_penalty_factor };
                                     p_condition->SetValuesOnIntegrationPoints(PENALTY_FACTOR, mpc_penalty_factor_vector, process_info);
                                  }
                                 
->>>>>>> 999f852c
 
                                 if (is_slip)
                                     p_condition->Set(SLIP);
