--- conflicted
+++ resolved
@@ -35,22 +35,6 @@
     typedef Element::Pointer ElementPointerType;
 
     //compute potential energy
-<<<<<<< HEAD
-    double CalculatePotentialEnergy(Element& rElement);
-    double CalculatePotentialEnergy(ModelPart& rModelPart);
-
-     //compute kinetic energy
-    double CalculateKineticEnergy(Element& rElement);
-    double CalculateKineticEnergy(ModelPart& rModelPart);
-
-     //compute strain energy
-    double CalculateStrainEnergy(Element& rElement);
-    double CalculateStrainEnergy(ModelPart& rModelPart);
-
-    //compute total energy
-    double CalculateTotalEnergy(Element& rElement);
-    double CalculateTotalEnergy(ModelPart& rModelPart);
-=======
     double KRATOS_API(PARTICLE_MECHANICS_APPLICATION) CalculatePotentialEnergy(Element& rElement);
     double KRATOS_API(PARTICLE_MECHANICS_APPLICATION) CalculatePotentialEnergy(ModelPart& rModelPart);
 
@@ -65,7 +49,6 @@
     //compute total energy
     double KRATOS_API(PARTICLE_MECHANICS_APPLICATION) CalculateTotalEnergy(Element& rElement);
     double KRATOS_API(PARTICLE_MECHANICS_APPLICATION) CalculateTotalEnergy(ModelPart& rModelPart);
->>>>>>> 999f852c
 
 } // end namespace MPMEnergyCalculationUtility
 
