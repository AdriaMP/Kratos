//    |  /           |
//    ' /   __| _` | __|  _ \   __|
//    . \  |   (   | |   (   |\__ \.
//   _|\_\_|  \__,_|\__|\___/ ____/
//                   Multi-Physics
//
//  License:         BSD License
//					 Kratos default license: kratos/license.txt
//
//  Main authors:    Bodhinanda Chandra
//


#ifndef KRATOS_MPM_SEARCH_ELEMENT_UTILITY
#define KRATOS_MPM_SEARCH_ELEMENT_UTILITY

// System includes

// External includes

// Project includes
#include "includes/define.h"
#include "utilities/binbased_fast_point_locator.h"
#include "utilities/quadrature_points_utility.h"

#include "particle_mechanics_application_variables.h"
#include "geometries/geometry_shape_function_container.h"
#include "custom_geometries/quadrature_point_partitioned_geometry.h"

#include "geometries/geometry.h"
#include "includes/model_part.h"

#include "boost/geometry/geometry.hpp"
#include "boost/geometry/geometries/register/point.hpp"
#include "boost/geometry/geometries/register/ring.hpp"


namespace Kratos
{
namespace MPMSearchElementUtility
{

    // Standard types
    typedef std::size_t IndexType;
    typedef std::size_t SizeType;
    typedef Node<3> NodeType;
    typedef typename ModelPart::GeometryType GeometryType;

<<<<<<< HEAD
    typedef typename ModelPart::GeometryType GeometryType;
=======
    // Boost Polygon
    typedef boost::geometry::model::point<double, 2, boost::geometry::cs::cartesian> Boost2DPointType;
    typedef boost::geometry::model::polygon<Boost2DPointType> Boost2DPolygonType;

    // Container types
    typedef typename GeometryShapeFunctionContainer<GeometryData::IntegrationMethod>::IntegrationPointsArrayType IntegrationPointsArrayType;
    typedef typename GeometryShapeFunctionContainer<GeometryData::IntegrationMethod>::IntegrationPointsContainerType IntegrationPointsContainerType;
    typedef typename GeometryShapeFunctionContainer<GeometryData::IntegrationMethod>::ShapeFunctionsValuesContainerType ShapeFunctionsValuesContainerType;
    typedef typename GeometryShapeFunctionContainer<GeometryData::IntegrationMethod>::ShapeFunctionsLocalGradientsContainerType ShapeFunctionsLocalGradientsContainerType;

>>>>>>> 999f852c

    inline double CrossProductDet2D(array_1d<double, 3> VectorA, array_1d<double, 3> VectorB)
    {
        return (VectorA[0] * VectorB[1] - VectorB[0] * VectorA[1]);
    }

<<<<<<< HEAD
    inline bool CheckIsInside(const GeometryType& rGeom, array_1d<double, 3>& LocalCoords, const array_1d<double, 3>& Coords, const double Tolerance)
=======
    inline bool CheckIsInside(const GeometryType& rGeom, array_1d<double, 3>& LocalCoords, const array_1d<double, 3>& Coords, const double Tolerance, const bool IsCalcLocalCoords = true)
>>>>>>> 999f852c
    {
        bool is_inside = true;
        if (rGeom.Dimension() == 2)
        {
            is_inside = true;
            // Do walk around method
            Vector cross_products(rGeom.PointsNumber());
            for (size_t i = 0; i < rGeom.PointsNumber(); ++i)
            {
                if (rGeom.Points()[i].Coordinates()[2] != 0.0) {
                    return rGeom.IsInside(Coords, LocalCoords, Tolerance);
                    break;
                }
                cross_products[i] = CrossProductDet2D(Coords - rGeom.Points()[i].Coordinates(),
<<<<<<< HEAD
                    rGeom.Points()[(i+1)% rGeom.PointsNumber()].Coordinates()- rGeom.Points()[i].Coordinates());
=======
                    rGeom.Points()[(i + 1) % rGeom.PointsNumber()].Coordinates() - rGeom.Points()[i].Coordinates());
>>>>>>> 999f852c
            }
            for (size_t i = 1; i < cross_products.size(); ++i)
            {
                if (cross_products[i] * cross_products[0] < 0.0)
                {
                    is_inside = false;
                    break;
                }
            }

        }
<<<<<<< HEAD

        if (is_inside) return rGeom.IsInside(Coords, LocalCoords, Tolerance);
=======
        else return rGeom.IsInside(Coords, LocalCoords, Tolerance);

        if (is_inside) {
            if (IsCalcLocalCoords) return rGeom.IsInside(Coords, LocalCoords, Tolerance);
            else return true;
        }

>>>>>>> 999f852c

        return false;
    }

<<<<<<< HEAD

=======
>>>>>>> 999f852c
    inline void ConstructNeighbourRelations(GeometryType& rGeom, const ModelPart& rBackgroundGridModelPart)
    {
        std::vector<typename Geometry<Node<3>>::Pointer> geometry_neighbours;
        for (IndexType j = 0; j < rBackgroundGridModelPart.NumberOfElements(); j++)
        {
            auto p_geometry_neighbour = (rBackgroundGridModelPart.ElementsBegin() + j)->pGetGeometry();
            if (p_geometry_neighbour->Id() != rGeom.Id()) // dont add the parent as its own neighbour
            {
                for (IndexType n = 0; n < p_geometry_neighbour->size(); n++)
                {
                    for (IndexType k = 0; k < rGeom.size(); k++)
                    {
                        if (rGeom[k].Id() == (*p_geometry_neighbour)[n].Id()) {
                            // Prevent duplicate additions
                            bool add_entry = true;
                            for (size_t i = 0; i < geometry_neighbours.size(); i++)
                            {
                                if (geometry_neighbours[i]->Id() == p_geometry_neighbour->Id())
                                {
                                    add_entry = false;
                                    break;
                                }
                            }
                            if (add_entry)
                            {
                                geometry_neighbours.push_back(p_geometry_neighbour);
                            }
                            break;
                        }
                    }
                }
            }

        }
<<<<<<< HEAD
        rGeom.SetValue(GEOMETRY_NEIGHBOURS, geometry_neighbours);
    }

=======
        #pragma omp critical
        rGeom.SetValue(GEOMETRY_NEIGHBOURS, geometry_neighbours);
    }

    inline void CreateBoundingBoxPoints(std::vector<array_1d<double, 3>>& rPointVector,
        const array_1d<double, 3>& rCenter, const double SideHalfLength, const SizeType WorkingDim)
    {
        KRATOS_TRY

            if (WorkingDim == 2)
            {
                if (rPointVector.size() != 4) rPointVector.resize(4);
                for (size_t i = 0; i < 4; ++i) {
                    rPointVector[i].clear();
                    rPointVector[i] += rCenter;
                }
                rPointVector[0][0] -= SideHalfLength;
                rPointVector[1][0] += SideHalfLength;
                rPointVector[2][0] += SideHalfLength;
                rPointVector[3][0] -= SideHalfLength;

                rPointVector[0][1] -= SideHalfLength;
                rPointVector[1][1] -= SideHalfLength;
                rPointVector[2][1] += SideHalfLength;
                rPointVector[3][1] += SideHalfLength;
            }
            else
            {
                if (rPointVector.size() != 8) rPointVector.resize(8);
                for (size_t i = 0; i < 8; ++i) {
                    rPointVector[i].clear();
                    rPointVector[i] += rCenter;
                }
                rPointVector[0][0] -= SideHalfLength;
                rPointVector[1][0] += SideHalfLength;
                rPointVector[2][0] += SideHalfLength;
                rPointVector[3][0] -= SideHalfLength;
                rPointVector[4][0] -= SideHalfLength;
                rPointVector[5][0] += SideHalfLength;
                rPointVector[6][0] += SideHalfLength;
                rPointVector[7][0] -= SideHalfLength;

                rPointVector[0][1] -= SideHalfLength;
                rPointVector[1][1] -= SideHalfLength;
                rPointVector[2][1] += SideHalfLength;
                rPointVector[3][1] += SideHalfLength;
                rPointVector[4][1] -= SideHalfLength;
                rPointVector[5][1] -= SideHalfLength;
                rPointVector[6][1] += SideHalfLength;
                rPointVector[7][1] += SideHalfLength;

                rPointVector[0][2] -= SideHalfLength;
                rPointVector[1][2] -= SideHalfLength;
                rPointVector[2][2] -= SideHalfLength;
                rPointVector[3][2] -= SideHalfLength;
                rPointVector[4][2] += SideHalfLength;
                rPointVector[5][2] += SideHalfLength;
                rPointVector[6][2] += SideHalfLength;
                rPointVector[7][2] += SideHalfLength;
            }

        KRATOS_CATCH("")
    }

    inline void CheckPQMPM(IntegrationPointsArrayType& rIntergrationSubPoints, const double Tolerance, const Matrix& rN, const DenseVector<Matrix>& rDN_De)
    {
        KRATOS_TRY

            if (rIntergrationSubPoints.size() != rN.size1()) {
                KRATOS_INFO("MPMSearchElementUtility::Check - ") << "Shape function rows must equal number of sub-points!";
                KRATOS_ERROR << "ERROR";
            }

        for (size_t i = 0; i < rIntergrationSubPoints.size(); ++i) {
            if (rIntergrationSubPoints[i].Weight() < Tolerance) {
                KRATOS_INFO("MPMSearchElementUtility::Check - ") << "Volume fraction of sub-points is too small!";
                KRATOS_ERROR << "ERROR";
            }

            if (rIntergrationSubPoints[i].Weight() > 1.0) {
                KRATOS_INFO("MPMSearchElementUtility::Check - ") << "Volume fraction of sub-points is too large!";
                KRATOS_ERROR << "ERROR";
            }

        }

        for (size_t j = 0; j < rN.size2(); ++j) {
            SizeType nonzero_entries = 0;
            for (size_t i = 0; i < rIntergrationSubPoints.size(); i++) if (rN(i, j) > 0.0) nonzero_entries += 1;
            if (nonzero_entries != 1) {
                KRATOS_INFO("MPMSearchElementUtility::Check - ") << "There must be only one nonzero entry per shape function column!"
                    << "\nrN = " << rN;
                KRATOS_ERROR << "ERROR";
            }
        }

        KRATOS_CATCH("")
    }

    inline bool CheckAllPointsAreInGeom(
        const std::vector<array_1d<double, 3>>& rPoints,
        const GeometryType& rReferenceGeom,
        const double Tolerance)
    {
        KRATOS_TRY

        array_1d<double, 3> dummy_local_coords;
        for (size_t i = 0; i < rPoints.size(); ++i) {
            if (!CheckIsInside(rReferenceGeom, dummy_local_coords, rPoints[i], Tolerance, false)) {
                return false;
            }
        }
        return true;

        KRATOS_CATCH("")
    }

    inline void Check3DBackGroundMeshIsCubicAxisAligned(const std::vector<GeometryType*>& rIntersectedGeometries)
    {
        KRATOS_TRY

            NodeType point_low, point_high;
        for (size_t i = 0; i < rIntersectedGeometries.size(); ++i) {
            if (rIntersectedGeometries[i]->GetGeometryType() != GeometryData::Kratos_Hexahedra3D8) {
                #pragma omp single
                KRATOS_ERROR << "MPMSearchElementUtility::Check3DBackGroundMeshIsCubicAxisAligned - "
                    << "3D PQMPM CAN ONLY BE USED FOR AXIS-ALIGNED RECTANGULAR-PRISM BACKGROUND GRIDS" << std::endl;
            }
            rIntersectedGeometries[i]->BoundingBox(point_low, point_high);
            for (size_t j = 0; j < rIntersectedGeometries[i]->PointsNumber(); ++j) {
                for (size_t k = 0; k < 3; ++k) {
                    if (rIntersectedGeometries[i]->GetPoint(j).Coordinates()[k] != point_low[k]) {
                        if (rIntersectedGeometries[i]->GetPoint(j).Coordinates()[k] != point_high[k]) {
                            #pragma omp single
                            KRATOS_ERROR << "MPMSearchElementUtility::Check3DBackGroundMeshIsCubicAxisAligned - "
                                << "3D PQMPM CAN ONLY BE USED FOR AXIS-ALIGNED RECTANGULAR-PRISM BACKGROUND GRIDS" << std::endl;
                        }
                    }
                }
            }
        }

        KRATOS_CATCH("")
    }


    inline Boost2DPolygonType Create2DPolygonBoundingSquareFromPointsFast(const std::vector<array_1d<double, 3>>& rPoints,
        const bool XActive = true, const bool YActive = true, const bool ZActive = false)
    {
        KRATOS_TRY

            Boost2DPolygonType rPolygon;
        std::vector<Boost2DPointType> rPolygonPoints(5);

        if (!XActive || !YActive || ZActive)  if (rPoints.size() != 8) {
            KRATOS_INFO("MPMSearchElementUtility::Create2DPolygonBoundingSquareFromPointsFast - ")
                << "ALL BOUNDING SQUARES SHOULD BE CONSTRUCTED IN XY SPACE EXCEPT FOR HEX BACKGROUND GRID\n";
            KRATOS_ERROR << "ERROR";
        }

        if (XActive && YActive && !ZActive)
        {
            for (size_t i = 0; i < 4; ++i) {
                rPolygonPoints[i] = Boost2DPointType(rPoints[i][0], rPoints[i][1]);
            }
        }
        else if (!XActive && YActive && ZActive) // 3D case only!
        {
            rPolygonPoints[0] = Boost2DPointType(rPoints[0][1], rPoints[0][2]);
            rPolygonPoints[1] = Boost2DPointType(rPoints[4][1], rPoints[4][2]);
            rPolygonPoints[2] = Boost2DPointType(rPoints[7][1], rPoints[7][2]);
            rPolygonPoints[3] = Boost2DPointType(rPoints[3][1], rPoints[3][2]); // as per Hexahedra3D8 node ordering
        }
        else if (XActive && !YActive && ZActive)
        {
            rPolygonPoints[0] = Boost2DPointType(rPoints[0][0], rPoints[0][2]);
            rPolygonPoints[1] = Boost2DPointType(rPoints[1][0], rPoints[1][2]);
            rPolygonPoints[2] = Boost2DPointType(rPoints[5][0], rPoints[5][2]);
            rPolygonPoints[3] = Boost2DPointType(rPoints[4][0], rPoints[4][2]);
        }
        else
        {
            KRATOS_INFO("MPMSearchElementUtility::Create2DPolygonBoundingSquareFromPointsFast - ")
                << "INVALID PLANE TO MAKE 2D POLYGON IN\n";
            KRATOS_ERROR << "ERROR";
        }
        rPolygonPoints[4] = rPolygonPoints[0];
        rPolygon.outer().assign(rPolygonPoints.begin(), rPolygonPoints.end());
        boost::geometry::correct(rPolygon); // to close the polygon

        return rPolygon;

        KRATOS_CATCH("")
    }

    inline Boost2DPolygonType Create2DPolygonFromGeometryFast(const GeometryType& rGeom,
        const bool XActive = true, const bool YActive = true, const bool ZActive = false)
    {
        KRATOS_TRY

            Boost2DPolygonType rPolygon;

        if (rGeom.WorkingSpaceDimension() == 3)
        {
            std::vector<Boost2DPointType> rPolygonPoints(5);
            NodeType point_low, point_high;
            rGeom.BoundingBox(point_low, point_high);

            if (XActive && YActive && !ZActive)
            {
                rPolygonPoints[0] = Boost2DPointType(point_low[0], point_low[1]);
                rPolygonPoints[1] = Boost2DPointType(point_high[0], point_low[1]);
                rPolygonPoints[2] = Boost2DPointType(point_high[0], point_high[1]);
                rPolygonPoints[3] = Boost2DPointType(point_low[0], point_high[1]);
            }
            else if (XActive && !YActive && ZActive)
            {
                rPolygonPoints[0] = Boost2DPointType(point_low[0], point_low[2]);
                rPolygonPoints[1] = Boost2DPointType(point_high[0], point_low[2]);
                rPolygonPoints[2] = Boost2DPointType(point_high[0], point_high[2]);
                rPolygonPoints[3] = Boost2DPointType(point_low[0], point_high[2]);
            }
            else if (!XActive && YActive && ZActive)
            {
                rPolygonPoints[0] = Boost2DPointType(point_low[1], point_low[2]);
                rPolygonPoints[1] = Boost2DPointType(point_high[1], point_low[2]);
                rPolygonPoints[2] = Boost2DPointType(point_high[1], point_high[2]);
                rPolygonPoints[3] = Boost2DPointType(point_low[1], point_high[2]);
            }
            else
            {
                KRATOS_INFO("MPMSearchElementUtility::Create2DPolygonFromGeometryFast - ")
                    << "INVALID PLANE TO MAKE 2D POLYGON IN\n";
                KRATOS_ERROR << "ERROR";
            }
            rPolygonPoints[4] = rPolygonPoints[0];
            rPolygon.outer().assign(rPolygonPoints.begin(), rPolygonPoints.end());
        }
        else
        {
            std::vector<Boost2DPointType> rPolygonPoints(rGeom.PointsNumber() + 1);
            for (size_t i = 0; i < rGeom.PointsNumber(); ++i) {
                rPolygonPoints[i] = Boost2DPointType(rGeom.GetPoint(i).X(), rGeom.GetPoint(i).Y());
            }
            rPolygonPoints[rGeom.PointsNumber()] = rPolygonPoints[0];
            rPolygon.outer().assign(rPolygonPoints.begin(), rPolygonPoints.end());
        }
        boost::geometry::correct(rPolygon); // to close the polygon
        return rPolygon;

        KRATOS_CATCH("")
    }

    inline IntegrationPoint<3> CreateSubPoint(const array_1d<double, 3>& rGlobalCoords, const double rVolumeFraction,
        const GeometryType& rBackgroundGridElementGeom, Vector& rN, Matrix& rDN_De)
    {
        KRATOS_TRY

            array_1d<double, 3> local_coordinates;
        rBackgroundGridElementGeom.PointLocalCoordinates(local_coordinates, rGlobalCoords);
        rBackgroundGridElementGeom.ShapeFunctionsValues(rN, local_coordinates);
        rBackgroundGridElementGeom.ShapeFunctionsLocalGradients(rDN_De, local_coordinates);

        return IntegrationPoint<3>(local_coordinates, rVolumeFraction);

        KRATOS_CATCH("")
    }

    inline void Determine2DSubPoint(const GeometryType& rGridElement, const std::vector<array_1d<double, 3>>& rMasterDomainPoints,
        array_1d<double, 3>& rSubPointCoord, double& rSubPointVolume)
    {
        KRATOS_TRY

            // make boost polygon of current background element geometry
            Boost2DPolygonType polygon_grid = Create2DPolygonFromGeometryFast(rGridElement);

        // make boost polygon of bounding box
        Boost2DPolygonType polygon_box = Create2DPolygonBoundingSquareFromPointsFast(rMasterDomainPoints);


        // make boost polygon result container
        std::vector<Boost2DPolygonType> polygon_result_container;

        // reset accumulated quantities
        rSubPointVolume = 0.0;
        rSubPointCoord.clear();
        Boost2DPointType centroid_result;

        // accumulate result over intersected sub-polygons
        if (boost::geometry::intersection(polygon_grid, polygon_box, polygon_result_container)) {
            for (auto& polygon_result : polygon_result_container) {
                rSubPointVolume += boost::geometry::area(polygon_result);
                boost::geometry::centroid(polygon_result, centroid_result);
                rSubPointCoord[0] += centroid_result.get<0>();
                rSubPointCoord[1] += centroid_result.get<1>();
            }
        }
        else
        {
            KRATOS_INFO("MPMSearchElementUtility::Determine2DSubPoint - ")
                << "BOOST INTERSECTION FAILED ALTHOUGH KRATOS INTERSECTION WORKED\n";
            KRATOS_ERROR << "ERROR";
        }

        rSubPointCoord /= double(polygon_result_container.size());

        KRATOS_CATCH("")
    }

    inline void Determine3DSubPoint(const GeometryType& rGridElement, const std::vector<array_1d<double, 3>>& rMasterDomainPoints,
        array_1d<double, 3>& rSubPointCoord, double& rSubPointVolume)
    {
        KRATOS_TRY

            // NOTE: THIS FUNCTION ASSUMES THE BACKGROUND GRID ELEMENT IS PERFECTLY CUBIC
            //    AND THE RESULTING INTERSECTION VOLUME IS A RECTANGULAR PRISM

            // make boost xy polygon of current background element geometry
            Boost2DPolygonType polygon_grid_xy = Create2DPolygonFromGeometryFast(rGridElement);

        // make boost yz polygon of current background element geometry
        Boost2DPolygonType polygon_grid_yz = Create2DPolygonFromGeometryFast(rGridElement, false, true, true);

        // make boost xy polygon of bounding box
        Boost2DPolygonType polygon_box_xy = Create2DPolygonBoundingSquareFromPointsFast(rMasterDomainPoints);

        // make boost yz polygon of bounding box
        Boost2DPolygonType polygon_box_yz = Create2DPolygonBoundingSquareFromPointsFast(rMasterDomainPoints, false, true, true);

        // make boost polygon result container
        std::vector<Boost2DPolygonType> polygon_xy_result_container;
        std::vector<Boost2DPolygonType> polygon_yz_result_container;

        // reset accumulated quantities
        double sub_volume_area = 0.0;

        rSubPointCoord.clear();
        Boost2DPointType centroid_result;

        // Determine area and x y coordinates from xy polygons
        if (boost::geometry::intersection(polygon_grid_xy, polygon_box_xy, polygon_xy_result_container)) {
            for (auto& polygon_result : polygon_xy_result_container) {
                sub_volume_area += boost::geometry::area(polygon_result);
                boost::geometry::centroid(polygon_result, centroid_result);
                rSubPointCoord[0] += centroid_result.get<0>();
                rSubPointCoord[1] += centroid_result.get<1>();
            }
        }
        else
        {
            KRATOS_INFO("MPMSearchElementUtility::Determine3DSubPoint - ")
                << "BOOST INTERSECTION FAILED ALTHOUGH KRATOS INTERSECTION WORKED\n";
            KRATOS_ERROR << "ERROR";
        }

        rSubPointCoord /= double(polygon_xy_result_container.size()); // at the moment this is just the xy coords!

        // Perform yz polygon intersection to determine depth and z-position of sub-point
        // local x = global y
        // local y = global z
        array_1d<double, 2> sub_point_z_coord = ZeroVector(2);
        bool is_initialized = false;
        double min_z = 0.0;
        double max_z = 0.0;
        if (boost::geometry::intersection(polygon_grid_yz, polygon_box_yz, polygon_yz_result_container)) {
            for (auto& polygon_result : polygon_yz_result_container) {
                for (auto& result_point : polygon_result.outer()) {
                    if (!is_initialized) {
                        min_z = result_point.get<1>();
                        max_z = result_point.get<1>();
                        is_initialized = true;
                    }
                    else if (result_point.get<1>() < min_z) min_z = result_point.get<1>();
                    else if (result_point.get<1>() > max_z) max_z = result_point.get<1>();
                }
            }
        }
        else
        {
            KRATOS_INFO("MPMSearchElementUtility::Determine3DSubPoint - ")
                << "BOOST INTERSECTION FAILED ALTHOUGH KRATOS INTERSECTION WORKED\n";
            KRATOS_ERROR << "ERROR";
        }

        rSubPointCoord[2] = 0.5 * (min_z + max_z);
        rSubPointVolume = sub_volume_area * (max_z - min_z);

        KRATOS_CATCH("")
    }

    inline typename Geometry<Node<3>>::Pointer CreateCustomQuadraturePoint(
        SizeType WorkingSpaceDimension,
        SizeType LocalSpaceDimension,
        GeometryShapeFunctionContainer<GeometryData::IntegrationMethod>& rShapeFunctionContainer,
        typename Geometry<Node<3>>::PointsArrayType rPoints,
        GeometryType* pGeometryParent)
    {
        KRATOS_TRY

            if (WorkingSpaceDimension == 1 && LocalSpaceDimension == 1)
                return Kratos::make_shared<
                QuadraturePointPartitionedGeometry<Node<3>, 1>>(
                    rPoints, rShapeFunctionContainer, pGeometryParent);
            else if (WorkingSpaceDimension == 2 && LocalSpaceDimension == 1)
                return Kratos::make_shared<
                QuadraturePointPartitionedGeometry<Node<3>, 2, 1>>(
                    rPoints, rShapeFunctionContainer, pGeometryParent);
            else if (WorkingSpaceDimension == 2 && LocalSpaceDimension == 2)
                return Kratos::make_shared<
                QuadraturePointPartitionedGeometry<Node<3>, 2>>(
                    rPoints, rShapeFunctionContainer, pGeometryParent);
            else if (WorkingSpaceDimension == 3 && LocalSpaceDimension == 2)
                return Kratos::make_shared<
                QuadraturePointPartitionedGeometry<Node<3>, 3, 2>>(
                    rPoints, rShapeFunctionContainer, pGeometryParent);
            else if (WorkingSpaceDimension == 3 && LocalSpaceDimension == 3)
                return Kratos::make_shared<
                QuadraturePointPartitionedGeometry<Node<3>, 3>>(
                    rPoints, rShapeFunctionContainer, pGeometryParent);
            else {
                KRATOS_ERROR << "Working/Local space dimension combinations are "
                    << "not provided for QuadraturePointGeometry. WorkingSpaceDimension: "
                    << WorkingSpaceDimension << ", LocalSpaceDimension: " << LocalSpaceDimension
                    << std::endl;
            }
        KRATOS_CATCH("")
    }

    inline bool DetermineIfDomainOverlapsBoundaryConditions(std::vector<GeometryType*>& IntersectedGeometries,
        const array_1d<double, 3>& rCoordinates, const double SideHalfLength)
    {
        const double reach = (IntersectedGeometries[0]->WorkingSpaceDimension() == 3)
            ? 1.7321 * SideHalfLength : 1.414214 * SideHalfLength;
        for (size_t i = 0; i < IntersectedGeometries.size(); ++i)
        {
            for (size_t j = 0; j < IntersectedGeometries[i]->PointsNumber(); ++j) {
                auto node_it = IntersectedGeometries[i]->pGetPoint(j);
                bool is_fixed = false;
                if (node_it->IsFixed(DISPLACEMENT_X)) is_fixed = true;
                else if (node_it->IsFixed(DISPLACEMENT_Y)) is_fixed = true;
                else if (node_it->HasDofFor(DISPLACEMENT_Z))  if (node_it->IsFixed(DISPLACEMENT_Z)) is_fixed = true;
                if (is_fixed) {
                    const double fixed_point_to_cog = norm_2(node_it->Coordinates() - rCoordinates);
                    if (fixed_point_to_cog <= reach) return true;
                }
            }
        }

        return false;
    }

    inline bool IntersectionCheckWithBoundingBox(const GeometryType& rGeom, const array_1d<double, 3>& rCoord, const double SideHalfLength)
    {
        const double z_coord = (rGeom.WorkingSpaceDimension() == 3) ? SideHalfLength : 0.0;
        const Point point_low(rCoord[0] - SideHalfLength, rCoord[1] - SideHalfLength, rCoord[2] - z_coord);
        const Point point_high(rCoord[0] + SideHalfLength, rCoord[1] + SideHalfLength, rCoord[2] + z_coord);
        NodeType ele_point_low, ele_point_high;

        const double dimension_45_degree_factor = (rGeom.WorkingSpaceDimension() == 3) ? 1.7321 : 1.414214;
        double center_to_center = norm_2(rGeom.Center() - rCoord);
        rGeom.BoundingBox(ele_point_low, ele_point_high);
        double maximum_contact_range = dimension_45_degree_factor * SideHalfLength +
            norm_2(ele_point_high - ele_point_low);
        if (center_to_center <= maximum_contact_range) return true;
        return false;
    }


    inline void RecursivePQMPMNeighbourSearch(const ModelPart& rBackgroundGridModelPart,
        std::vector<GeometryType*>& rIntersectedGeometries,
        const Point& rPointLow,
        const Point& rPointHigh,
        IndexType& RecursionCount,
        const array_1d<double, 3>& rCoordinates,
        const double SideHalfLength,
        const SizeType MaxRecursions = 100)
    {
        RecursionCount += 1;
        if (RecursionCount < MaxRecursions)
        {
            if (!rIntersectedGeometries.back()->Has(GEOMETRY_NEIGHBOURS))
                ConstructNeighbourRelations(*rIntersectedGeometries.back(), rBackgroundGridModelPart);
            auto& geometry_neighbours = rIntersectedGeometries.back()->GetValue(GEOMETRY_NEIGHBOURS);
            bool check_geom;
            for (size_t i = 0; i < geometry_neighbours.size(); ++i) {
                // dont check elements we have already intersected with
                check_geom = true;
                for (size_t j = 0; j < rIntersectedGeometries.size(); ++j) {
                    if (geometry_neighbours[i]->Id() == rIntersectedGeometries[j]->Id()) {
                        check_geom = false;
                        break;
                    }
                }

                if (check_geom) {
                    // check if this background grid and the MP domain overlap
                    if (IntersectionCheckWithBoundingBox(*geometry_neighbours[i], rCoordinates, SideHalfLength)) {
                        if (geometry_neighbours[i]->HasIntersection(rPointLow, rPointHigh)) {
                            // add to container and then search its neighbours
                            rIntersectedGeometries.push_back(geometry_neighbours[i].get());

                                RecursivePQMPMNeighbourSearch(rBackgroundGridModelPart,
                                    rIntersectedGeometries, rPointLow, rPointHigh,
                                    RecursionCount,
                                    rCoordinates, SideHalfLength,
                                    MaxRecursions);
                        }
                    }
                }
            }
        }
        else KRATOS_INFO("RecursivePQMPMNeighbourSearch:: ") <<
                "Recursion count of " << MaxRecursions << " exceeded\n" << std::endl;
    }


    inline bool CheckFixedNodesWithinBoundingBox(const PointerVector<Node<3>>& rNodesList,
        const Point& rPointHigh, const Point& rPointLow, const SizeType WorkingDim)
    {
        for (auto& node_it : rNodesList)
        {
            bool is_fixed = false;

            if (node_it.IsFixed(DISPLACEMENT_X)) is_fixed = true;
            else if (node_it.IsFixed(DISPLACEMENT_Y)) is_fixed = true;
            else if (WorkingDim == 3) if (node_it.IsFixed(DISPLACEMENT_Z)) is_fixed = true;

            if (is_fixed)
            {
                bool is_inside = true;
                for (size_t i = 0; i < WorkingDim; i++)
                {
                    if (rPointLow.Coordinates()[i] <= node_it.Coordinates()[i] &&
                        node_it.Coordinates()[i] <= rPointHigh.Coordinates()[i])
                    {
                        // we are inside for this dimension
                    }
                    else
                    {
                        is_inside = false;
                        break;
                    }
                }
                if (is_inside) return true;
            }
        }

        return false;
    }


    inline void PartitionMasterMaterialPointsIntoSubPoints(const ModelPart& rBackgroundGridModelPart,
        const array_1d<double, 3>& rCoordinates,
        const array_1d<double, 3>& rLocalCoords,
        Element& rMasterMaterialPoint,
        typename GeometryType::Pointer pQuadraturePointGeometry,
        const double Tolerance)
    {
        KRATOS_TRY;

        GeometryType& rParentGeom = pQuadraturePointGeometry->GetGeometryParent(0);

        // If axisymmetric make normal MP
        if (rBackgroundGridModelPart.GetProcessInfo().Has(IS_AXISYMMETRIC)) {
            if (rBackgroundGridModelPart.GetProcessInfo().GetValue(IS_AXISYMMETRIC)) {
                CreateQuadraturePointsUtility<Node<3>>::UpdateFromLocalCoordinates(
                    pQuadraturePointGeometry, rLocalCoords,
                    rMasterMaterialPoint.GetGeometry().IntegrationPoints()[0].Weight(),
                    rParentGeom);
                return;
            }
        }

        const SizeType working_dim = rParentGeom.WorkingSpaceDimension();
        const double pqmpm_min_fraction = (rBackgroundGridModelPart.GetProcessInfo().Has(PQMPM_SUBPOINT_MIN_VOLUME_FRACTION))
            ? std::max(rBackgroundGridModelPart.GetProcessInfo()[PQMPM_SUBPOINT_MIN_VOLUME_FRACTION], std::numeric_limits<double>::epsilon())
            : std::numeric_limits<double>::epsilon();

        // Get volume and set up master domain bounding points
        std::vector<double> mp_volume_vec;
        rMasterMaterialPoint.CalculateOnIntegrationPoints(MP_VOLUME, mp_volume_vec, rBackgroundGridModelPart.GetProcessInfo());
        if (rBackgroundGridModelPart.GetProcessInfo()[DOMAIN_SIZE] == 2 && rMasterMaterialPoint.GetProperties().Has(THICKNESS))
            mp_volume_vec[0] /= rMasterMaterialPoint.GetProperties()[THICKNESS];
        const double side_half_length = std::pow(mp_volume_vec[0], 1.0 / double(working_dim)) / 2.0;
        std::vector<array_1d<double, 3>> master_domain_points(std::pow(2.0, working_dim));
        CreateBoundingBoxPoints(master_domain_points, rCoordinates, side_half_length, working_dim);

        // Initially check if the bounding box volume scalar is less than the element volume scalar
        if (mp_volume_vec[0] <= rParentGeom.DomainSize()) {
            if (CheckAllPointsAreInGeom(master_domain_points, rParentGeom, Tolerance)) {
                CreateQuadraturePointsUtility<Node<3>>::UpdateFromLocalCoordinates(
                    pQuadraturePointGeometry, rLocalCoords,
                    rMasterMaterialPoint.GetGeometry().IntegrationPoints()[0].Weight(),
                    rParentGeom);
                return;
            }
        }

        // we need to do splitting. Initially determine all grid elements we intersect with
        Point point_low(rCoordinates[0] - side_half_length, rCoordinates[1] - side_half_length, rCoordinates[2]);
        if (working_dim == 3) point_low[2] -= side_half_length;
        Point point_high(rCoordinates[0] + side_half_length, rCoordinates[1] + side_half_length, rCoordinates[2]);
        if (working_dim == 3) point_high[2] += side_half_length;
        SizeType number_of_nodes = 0;
        std::vector<GeometryType*> intersected_geometries;

        // Do neighbour searching to determine the intersected geometries
        IndexType recursion_count = 0;
        intersected_geometries.push_back(&rParentGeom);
        RecursivePQMPMNeighbourSearch(rBackgroundGridModelPart,
            intersected_geometries, point_low , point_high , recursion_count,
            rCoordinates, side_half_length);
        for (size_t i = 0; i < intersected_geometries.size(); ++i)
            number_of_nodes += intersected_geometries[i]->PointsNumber();

        // If we are 3D, check background mesh are axis-aligned perfect rectangular prisms
        if (working_dim == 3) Check3DBackGroundMeshIsCubicAxisAligned(intersected_geometries);

        // Prepare containers to hold all sub-points
        const SizeType number_of_sub_material_points = intersected_geometries.size();
        PointerVector<Node<3>> nodes_list(number_of_nodes);
        IntegrationPointsArrayType ips(number_of_sub_material_points);
        Matrix N_matrix(number_of_sub_material_points, number_of_nodes, -1.0);
        DenseVector<Matrix> DN_De_vector(number_of_sub_material_points);

        // Temporary local containers
        double sub_point_volume;
        array_1d<double, 3> sub_point_position;
        IndexType active_node_index = 0;
        IndexType active_subpoint_index = 0;

        // Loop over all intersected grid elements and make subpoints in each
        for (size_t i = 0; i < number_of_sub_material_points; ++i) {
            Matrix DN_De(intersected_geometries[i]->PointsNumber(), working_dim);
            Vector N(intersected_geometries[i]->PointsNumber());
            sub_point_position.clear();
            sub_point_volume = 0.0;
            IntegrationPoint<3> trial_subpoint;

            if (working_dim == 2) {
                Determine2DSubPoint(*intersected_geometries[i], master_domain_points, sub_point_position, sub_point_volume);
                sub_point_position[2] = rCoordinates[2]; // set z coord of sub point to that of the master
            }
            else Determine3DSubPoint(*intersected_geometries[i], master_domain_points, sub_point_position, sub_point_volume);

            trial_subpoint = CreateSubPoint(sub_point_position, sub_point_volume / mp_volume_vec[0],
                *intersected_geometries[i], N, DN_De);

            // Transfer local data to containers
            if (trial_subpoint.Weight() > pqmpm_min_fraction) {
                ips[active_subpoint_index] = trial_subpoint;
                DN_De_vector[active_subpoint_index] = DN_De;
                for (size_t j = 0; j < N.size(); ++j) {
                    N_matrix(active_subpoint_index, active_node_index) = N[j];
                    nodes_list(active_node_index) = intersected_geometries[i]->pGetPoint(j);

                    active_node_index += 1;
                }
                active_subpoint_index += 1;
            }
        }
        if (active_subpoint_index == 1) {
            CreateQuadraturePointsUtility<Node<3>>::UpdateFromLocalCoordinates(
                pQuadraturePointGeometry, rLocalCoords, rMasterMaterialPoint.GetGeometry().IntegrationPoints()[0].Weight(),
                rParentGeom);
            return;
        }

        IntegrationPointsArrayType ips_active(active_subpoint_index);
        PointerVector<Node<3>> nodes_list_active(active_node_index);
        if (ips_active.size() == ips.size()) {
            ips_active = ips;
            nodes_list_active = nodes_list;
        }
        else {
            N_matrix.resize(active_subpoint_index, active_node_index, true);
            DN_De_vector.resize(active_subpoint_index, true);
            for (size_t i = 0; i < active_subpoint_index; ++i) ips_active[i] = ips[i];
            for (size_t i = 0; i < active_node_index; ++i) nodes_list_active(i) = nodes_list(i);
        }

        // check if there are any fixed nodes within the bounding box
        if (CheckFixedNodesWithinBoundingBox(nodes_list_active, point_high, point_low, working_dim))
        {
            CreateQuadraturePointsUtility<Node<3>>::UpdateFromLocalCoordinates(
                pQuadraturePointGeometry, rLocalCoords, rMasterMaterialPoint.GetGeometry().IntegrationPoints()[0].Weight(),
                rParentGeom);
            return;
        }

        // Check volume fractions sum to unity
        double vol_sum = 0.0;
        for (size_t i = 0; i < ips_active.size(); ++i) vol_sum += ips_active[i].Weight();
        if (std::abs(vol_sum - 1.0) > Tolerance) {
            const bool is_pqmpm_fallback = (rBackgroundGridModelPart.GetProcessInfo().Has(IS_MAKE_NORMAL_MP_IF_PQMPM_FAILS))
                ? rBackgroundGridModelPart.GetProcessInfo().GetValue(IS_MAKE_NORMAL_MP_IF_PQMPM_FAILS) : false;
            if (is_pqmpm_fallback) {
                CreateQuadraturePointsUtility<Node<3>>::UpdateFromLocalCoordinates(
                    pQuadraturePointGeometry, rLocalCoords, rMasterMaterialPoint.GetGeometry().IntegrationPoints()[0].Weight(),
                    rParentGeom);
                return;
            }
            else {
                #pragma omp critical
                KRATOS_INFO("MPMSearchElementUtility::Check")
                    << "Volume fraction of sub-points does not approximately sum to 1.0."
                    << " This probably means the background grid is not big enough."
                    << "\nPosition = " << rCoordinates
                    << "\nNumber of active sub points = " << ips_active.size()
                    << "\nNumber of trial sub points = " << ips.size()
                    << "\nMaterial point volume = " << mp_volume_vec[0]
                    << "\nTotal volume fraction = " << vol_sum << "\nIndividual volume fractions:\n";
                for (size_t i = 0; i < ips_active.size(); ++i) std::cout << "\t" << ips_active[i].Weight()
                    << "\t\t" << ips_active[i].Coordinates() << std::endl;
                KRATOS_ERROR << "ERROR";
            }
        } else CheckPQMPM(ips_active, std::numeric_limits<double>::epsilon(), N_matrix, DN_De_vector);

        // Transfer data over
        GeometryData::IntegrationMethod ThisDefaultMethod = pQuadraturePointGeometry->GetDefaultIntegrationMethod();
        IntegrationPointsContainerType ips_container;
        ips_container[ThisDefaultMethod] = ips_active;
        ShapeFunctionsValuesContainerType shape_function_container;
        shape_function_container[ThisDefaultMethod] = N_matrix;
        ShapeFunctionsLocalGradientsContainerType shape_function_derivatives_container;
        shape_function_derivatives_container[ThisDefaultMethod] = DN_De_vector;
        GeometryShapeFunctionContainer<GeometryData::IntegrationMethod> data_container( ThisDefaultMethod,
            ips_container, shape_function_container, shape_function_derivatives_container);

        for (size_t i = 0; i < nodes_list_active.size(); ++i) nodes_list_active[i].Set(ACTIVE);
        if (pQuadraturePointGeometry->IntegrationPointsNumber() == 1) {
            pQuadraturePointGeometry = CreateCustomQuadraturePoint(working_dim, pQuadraturePointGeometry->LocalSpaceDimension(),
                data_container, nodes_list_active, &rParentGeom);
            rMasterMaterialPoint.SetGeometry(pQuadraturePointGeometry);
        }

        pQuadraturePointGeometry->SetGeometryShapeFunctionContainer(data_container);
        pQuadraturePointGeometry->Points() = nodes_list_active;

        KRATOS_CATCH("");
    }
>>>>>>> 999f852c

    inline bool IsExplicitAndNeedsCorrection(GeometryType::Pointer pQuadraturePoint, const ProcessInfo& rProcessInfo)
    {
        if (rProcessInfo.Has(IS_FIX_EXPLICIT_MP_ON_GRID_EDGE)) {
            if (rProcessInfo.GetValue(IS_FIX_EXPLICIT_MP_ON_GRID_EDGE)) {
                if (pQuadraturePoint->IntegrationPointsNumber() == 1)
                {
                    for (size_t i = 0; i < pQuadraturePoint->ShapeFunctionsValues().size2(); ++i)
                    {
                        if (pQuadraturePoint->ShapeFunctionsValues()(0, i) < std::numeric_limits<double>::epsilon()) return true;
                    }
                }
            }
        }

        return false;
    }

    inline GeometryType& FindGridGeom(GeometryType& rParentGeom,
        const ModelPart& rBackgroundGridModelPart,
        const double Tolerance,
        const array_1d<double, 3>& xg,
        array_1d<double, 3>& rLocalCoords,
        const ProcessInfo& rProcessInfo,
        bool& IsFound)
    {
        IsFound = false;

<<<<<<< HEAD
        if (CheckIsInside(rParentGeom, rLocalCoords, xg, Tolerance))
        {
=======
        if (CheckIsInside(rParentGeom, rLocalCoords, xg, Tolerance)) {
>>>>>>> 999f852c
            IsFound = true;
            return rParentGeom;
        }
        else
        {
            if (!rParentGeom.Has(GEOMETRY_NEIGHBOURS))
                ConstructNeighbourRelations(rParentGeom, rBackgroundGridModelPart);

            auto& geometry_neighbours = rParentGeom.GetValue(GEOMETRY_NEIGHBOURS);
<<<<<<< HEAD
            for (IndexType k = 0; k < geometry_neighbours.size(); k++)
            {
                if (CheckIsInside(*geometry_neighbours[k], rLocalCoords, xg, Tolerance))
                {
=======
            for (IndexType k = 0; k < geometry_neighbours.size(); ++k) {
                if (CheckIsInside(*geometry_neighbours[k], rLocalCoords, xg, Tolerance)) {
>>>>>>> 999f852c
                    IsFound = true;
                    return *(geometry_neighbours[k].get());
                }
            }
        }

        return rParentGeom;
    }

<<<<<<< HEAD
=======

    inline void UpdatePartitionedQuadraturePoint(const ModelPart& rBackgroundGridModelPart,
        const array_1d<double, 3>& rCoordinates,
        Element& rMasterMaterialPoint,
        typename GeometryType::Pointer pQuadraturePointGeometry,
        const double Tolerance)
    {
        array_1d<double, 3> local_coords;
        pQuadraturePointGeometry->IsInside(rCoordinates, local_coords, Tolerance);
        PartitionMasterMaterialPointsIntoSubPoints(rBackgroundGridModelPart, rCoordinates,
            local_coords, rMasterMaterialPoint, pQuadraturePointGeometry, Tolerance);
    }


>>>>>>> 999f852c
    inline void NeighbourSearchElements(const ModelPart& rMPMModelPart,
        const ModelPart& rBackgroundGridModelPart,
        std::vector<typename Element::Pointer>& rMissingElements,
        const double Tolerance)
    {
<<<<<<< HEAD
        #pragma omp for
=======
        #pragma omp parallel for
>>>>>>> 999f852c
        for (int i = 0; i < static_cast<int>(rMPMModelPart.Elements().size()); ++i) {
            auto element_itr = (rMPMModelPart.ElementsBegin() + i);
            array_1d<double, 3> local_coordinates;
            bool is_found = false;
            std::vector<array_1d<double, 3>> xg;
            element_itr->CalculateOnIntegrationPoints(MP_COORD, xg, rBackgroundGridModelPart.GetProcessInfo());

            GeometryType& r_found_geom = FindGridGeom(element_itr->GetGeometry().GetGeometryParent(0),
                rBackgroundGridModelPart, Tolerance, xg[0], local_coordinates,
                rMPMModelPart.GetProcessInfo(), is_found);
<<<<<<< HEAD

            if (is_found)
            {
                auto p_new_geometry = CreateQuadraturePointsUtility<Node<3>>::CreateFromLocalCoordinates(
                    r_found_geom, local_coordinates,
                    element_itr->GetGeometry().IntegrationPoints()[0].Weight());

                if (IsExplicitAndNeedsCorrection(p_new_geometry, rBackgroundGridModelPart.GetProcessInfo()))
                    is_found = false;
                else {
                    // Update geometry of particle element
                    element_itr->SetGeometry(p_new_geometry);

                    for (IndexType j = 0; j < r_found_geom.PointsNumber(); ++j)
                        r_found_geom.Points()[j].Set(ACTIVE);
                }
            }
            if(!is_found)
            {
                #pragma omp critical
                rMissingElements.push_back(&*element_itr);
            }
        }
    }

    inline void NeighbourSearchConditions(const ModelPart& rMPMModelPart,
        const ModelPart& rBackgroundGridModelPart,
        std::vector<typename Condition::Pointer>& rMissingConditions,
        const double Tolerance)
    {
        #pragma omp for
        for (int i = 0; i < static_cast<int>(rMPMModelPart.Conditions().size()); ++i) {
            auto condition_itr = rMPMModelPart.Conditions().begin() + i;

            std::vector<array_1d<double, 3>> xg;
            condition_itr->CalculateOnIntegrationPoints(MPC_COORD, xg, rMPMModelPart.GetProcessInfo());

            if (xg.size() > 0)
            {
                array_1d<double, 3> local_coordinates;
                bool is_found = false;

                GeometryType& r_found_geom = FindGridGeom(condition_itr->GetGeometry(),
                    rBackgroundGridModelPart, Tolerance, xg[0], local_coordinates,
                    rMPMModelPart.GetProcessInfo(), is_found);

                if (is_found)
                {
                    condition_itr->GetGeometry() = r_found_geom;
                    for (IndexType j = 0; j < r_found_geom.PointsNumber(); ++j)
                        r_found_geom[j].Set(ACTIVE);
                }
                else
                {
                    #pragma omp critical
                    rMissingConditions.push_back(&*condition_itr);
                }
            }
        }
    }


    inline bool IsFixExplicitAndOnElementEdge(const Vector& N, const ProcessInfo& rProcessInfo)
    {
        if (rProcessInfo.Has(IS_FIX_EXPLICIT_MP_ON_GRID_EDGE)) {
            if (rProcessInfo.GetValue(IS_FIX_EXPLICIT_MP_ON_GRID_EDGE)) {
                // check if MP is exactly on the edge of the element, this gives spurious strains in explicit
                for (SizeType i = 0; i < N.size(); ++i) {
                    if (std::abs(N[i]) < std::numeric_limits<double>::epsilon()) {
                        return true;
                    }
                }
            }
=======

            if (is_found)
            {
                const bool is_pqmpm = (rBackgroundGridModelPart.GetProcessInfo().Has(IS_PQMPM))
                    ? rBackgroundGridModelPart.GetProcessInfo().GetValue(IS_PQMPM) : false;
                if (is_pqmpm)
                {
                    // Updates the quadrature point geometry.
                    PartitionMasterMaterialPointsIntoSubPoints(rBackgroundGridModelPart, xg[0],
                        local_coordinates, *element_itr, element_itr->pGetGeometry(), Tolerance);
                }
                else
                {
                    CreateQuadraturePointsUtility<Node<3>>::UpdateFromLocalCoordinates(
                        element_itr->pGetGeometry(), local_coordinates,
                        element_itr->GetGeometry().IntegrationPoints()[0].Weight(), r_found_geom);
                }

                if (IsExplicitAndNeedsCorrection(element_itr->pGetGeometry(), rBackgroundGridModelPart.GetProcessInfo()))
                    is_found = false;
                else {
                    for (IndexType j = 0; j < r_found_geom.PointsNumber(); ++j)
                        r_found_geom.Points()[j].Set(ACTIVE);
                }
            }
            if(!is_found)
            {
                #pragma omp critical
                rMissingElements.push_back(&*element_itr);
            }
>>>>>>> 999f852c
        }
    }


    //


    inline void NeighbourSearchConditions(const ModelPart& rMPMModelPart,
        const ModelPart& rBackgroundGridModelPart,
        std::vector<typename Condition::Pointer>& rMissingConditions,
        const double Tolerance)
    {
        #pragma omp parallel for
        for (int i = 0; i < static_cast<int>(rMPMModelPart.Conditions().size()); ++i) {
            auto condition_itr = rMPMModelPart.Conditions().begin() + i;

            std::vector<array_1d<double, 3>> xg;
            condition_itr->CalculateOnIntegrationPoints(MPC_COORD, xg, rMPMModelPart.GetProcessInfo());

            if (xg.size() > 0)
            {
                array_1d<double, 3> local_coordinates;
                bool is_found = false;

                GeometryType& r_found_geom = FindGridGeom(condition_itr->GetGeometry(),
                    rBackgroundGridModelPart, Tolerance, xg[0], local_coordinates,
                    rMPMModelPart.GetProcessInfo(), is_found);

                if (is_found)
                {
                    condition_itr->GetGeometry() = r_found_geom;
                    for (IndexType j = 0; j < r_found_geom.PointsNumber(); ++j)
                        r_found_geom[j].Set(ACTIVE);
                }
                else
                {
                    #pragma omp critical
                    rMissingConditions.push_back(&*condition_itr);
                }
            }
        }
    }


    inline bool IsFixExplicitAndOnElementEdge(const Vector& N, const ProcessInfo& rProcessInfo)
    {
        if (rProcessInfo.Has(IS_FIX_EXPLICIT_MP_ON_GRID_EDGE)) {
            if (rProcessInfo.GetValue(IS_FIX_EXPLICIT_MP_ON_GRID_EDGE)) {
                // check if MP is exactly on the edge of the element, this gives spurious strains in explicit
                for (SizeType i = 0; i < N.size(); ++i) {
                    if (std::abs(N[i]) < std::numeric_limits<double>::epsilon()) {
                        return true;
                    }
                }
            }
        }

        return false;
    }


    template <std::size_t TDimension>
    void BinBasedSearchElementsAndConditions(ModelPart& rMPMModelPart,
        ModelPart& rBackgroundGridModelPart,
        std::vector<typename Element::Pointer>& rMissingElements,
        std::vector<typename Condition::Pointer>& rMissingConditions,
        const std::size_t MaxNumberOfResults, const double Tolerance)
    {
        const ProcessInfo& r_process_info = rBackgroundGridModelPart.GetProcessInfo();
        bool is_pqmpm = (r_process_info.Has(IS_PQMPM))
            ? r_process_info.GetValue(IS_PQMPM) : false;

        return false;
    }


    template <std::size_t TDimension>
    void BinBasedSearchElementsAndConditions(ModelPart& rMPMModelPart,
        ModelPart& rBackgroundGridModelPart,
        std::vector<typename Element::Pointer>& rMissingElements,
        std::vector<typename Condition::Pointer>& rMissingConditions,
        const std::size_t MaxNumberOfResults, const double Tolerance)
    {
        // Search background grid and make element active
        const ProcessInfo& r_process_info = rBackgroundGridModelPart.GetProcessInfo();
        Vector N;
        const int max_result = 1000;

        #pragma omp parallel
        {
            BinBasedFastPointLocator<TDimension> SearchStructure(rBackgroundGridModelPart);
            SearchStructure.UpdateSearchDatabase();
            typename BinBasedFastPointLocator<TDimension>::ResultContainerType results(max_result);

            // Element search and assign background grid
            #pragma omp for
            for (int i = 0; i < static_cast<int>(rMissingElements.size()); ++i) {
                auto element_itr = *(rMissingElements.begin() + i);
                std::vector<array_1d<double, 3>> xg;
                element_itr->CalculateOnIntegrationPoints(MP_COORD, xg, rMPMModelPart.GetProcessInfo());
                typename BinBasedFastPointLocator<TDimension>::ResultIteratorType result_begin = results.begin();
                Element::Pointer pelem;

                // FindPointOnMesh find the background element in which a given point falls and the relative shape functions
                bool is_found = SearchStructure.FindPointOnMesh(xg[0], N, pelem, result_begin, MaxNumberOfResults, Tolerance);

                if (is_found == true) {
<<<<<<< HEAD
                    if (IsFixExplicitAndOnElementEdge(N, r_process_info)) {
=======
                    if (IsFixExplicitAndOnElementEdge(N, r_process_info) && !is_pqmpm) {
>>>>>>> 999f852c
                        // MP is exactly on the edge. Now we give it a little 'nudge'
                        array_1d<double, 3> xg_nudged = array_1d<double, 3>(xg[0]);
                        std::vector<array_1d<double, 3>> mp_vel;
                        element_itr->CalculateOnIntegrationPoints(MP_VELOCITY, mp_vel, rMPMModelPart.GetProcessInfo());
                        xg_nudged += r_process_info[DELTA_TIME] / 1000.0 * mp_vel[0];
                        if (SearchStructure.FindPointOnMesh(xg_nudged, N, pelem, result_begin, MaxNumberOfResults, Tolerance)) {
                            element_itr->SetValuesOnIntegrationPoints(MP_COORD, { xg_nudged }, rMPMModelPart.GetProcessInfo());
                            KRATOS_INFO("MPMSearchElementUtility") << "WARNING: To prevent spurious explicit stresses, Material Point "
                                << element_itr->Id() << " was nudged." << std::endl;
<<<<<<< HEAD
                        } else { is_found = SearchStructure.FindPointOnMesh(xg[0], N, pelem, result_begin, MaxNumberOfResults, Tolerance);
=======
                        } else {
                            is_found = SearchStructure.FindPointOnMesh(xg[0], N, pelem, result_begin, MaxNumberOfResults, Tolerance);
>>>>>>> 999f852c
                            KRATOS_INFO("MPMSearchElementUtility") << "WARNING: Material Point " << element_itr->Id()
                                << " lies exactly on an element edge and may give spurious results." << std::endl;
                        }
                    }
                    pelem->Set(ACTIVE);
<<<<<<< HEAD
                    auto p_new_geometry = CreateQuadraturePointsUtility<Node<3>>::CreateFromCoordinates(
                        pelem->pGetGeometry(), xg[0],
                        element_itr->GetGeometry().IntegrationPoints()[0].Weight());

                    // Update geometry of particle element
                    element_itr->SetGeometry(p_new_geometry);

                    for (IndexType j = 0; j < p_new_geometry->PointsNumber(); ++j)
                        (*p_new_geometry)[j].Set(ACTIVE);
=======

                    const bool is_pqmpm = (rBackgroundGridModelPart.GetProcessInfo().Has(IS_PQMPM))
                        ? rBackgroundGridModelPart.GetProcessInfo().GetValue(IS_PQMPM) : false;
                    if (is_pqmpm)
                    {
                        // Updates the quadrature point geometry.
                        UpdatePartitionedQuadraturePoint(rBackgroundGridModelPart, xg[0],
                            *element_itr, pelem->pGetGeometry(), Tolerance);
                    }
                    else
                    {
                        auto p_quadrature_point_geometry = element_itr->pGetGeometry();
                        array_1d<double, 3> local_coordinates;
                        p_quadrature_point_geometry->PointLocalCoordinates(local_coordinates, xg[0]);
                        CreateQuadraturePointsUtility<Node<3>>::UpdateFromLocalCoordinates(
                            p_quadrature_point_geometry, local_coordinates,
                            p_quadrature_point_geometry->IntegrationPoints()[0].Weight(), pelem->GetGeometry());
                    }

                    auto& r_geometry = element_itr->GetGeometry();
                    for (IndexType j = 0; j < r_geometry.PointsNumber(); ++j)
                        r_geometry[j].Set(ACTIVE);
>>>>>>> 999f852c
                }
                else {
                    KRATOS_INFO("MPMSearchElementUtility") << "WARNING: Search Element for Material Point: " << element_itr->Id()
                        << " is failed. Geometry is cleared." << std::endl;

                    element_itr->GetGeometry().clear();
                    element_itr->Reset(ACTIVE);
                    element_itr->Set(TO_ERASE);
                }
            }

            // Condition search and assign background grid
            #pragma omp for
            for (int i = 0; i < static_cast<int>(rMissingConditions.size()); ++i) {
                auto condition_itr = *(rMissingConditions.begin() + i);
                std::vector<array_1d<double, 3>> xg;
                condition_itr->CalculateOnIntegrationPoints(MPC_COORD, xg, rMPMModelPart.GetProcessInfo());

                if (xg.size() > 0) {
                    // Only search for particle based BCs!
                    // Grid BCs are still applied on MP_model_part but we don't want to search for them.
                    typename BinBasedFastPointLocator<TDimension>::ResultIteratorType result_begin = results.begin();
                    Element::Pointer pelem;

                    // FindPointOnMesh find the background element in which a given point falls and the relative shape functions
                    bool is_found = SearchStructure.FindPointOnMesh(xg[0], N, pelem, result_begin, MaxNumberOfResults, Tolerance);

                    if (is_found == true) {
                        condition_itr->GetGeometry() = pelem->GetGeometry();
                        auto& r_geometry = condition_itr->GetGeometry();

                        for (IndexType j = 0; j < r_geometry.PointsNumber(); ++j)
                            r_geometry[j].Set(ACTIVE);
                    } else {
                        KRATOS_INFO("MPMSearchElementUtility") << "WARNING: Search Element for Material Point Condition: " << condition_itr->Id()
                            << " is failed. Geometry is cleared." << std::endl;

                        condition_itr->GetGeometry().clear();
                        condition_itr->Reset(ACTIVE);
                        condition_itr->Set(TO_ERASE);
                    }
                }
            }
        }
    }

    inline void ResetElementsAndNodes(ModelPart& rBackgroundGridModelPart)
    {
        #pragma omp parallel for
        for (int i = 0; i < static_cast<int>(rBackgroundGridModelPart.Elements().size()); ++i) {
            auto element_itr = rBackgroundGridModelPart.Elements().begin() + i;
            auto& r_geometry = element_itr->GetGeometry();
            element_itr->Reset(ACTIVE);

            for (IndexType j = 0; j < r_geometry.PointsNumber(); ++j)
                r_geometry[j].Reset(ACTIVE);

        }
    }

    /**
     * @brief Search element connectivity for each particle
     * @details A search is performed to know in which grid element the material point falls.
     * If one or more material points fall in the grid element, the grid element is
     * set to be active and its connectivity is associated to the material point
     * element.
     * STEPS:
     * 1) All the elements are set to be INACTIVE
     * 2) A searching is performed and the grid elements which contain at least a MP are set to be ACTIVE
     *
     */
    template<std::size_t TDimension>
    void SearchElement(ModelPart& rBackgroundGridModelPart, ModelPart& rMPMModelPart, const std::size_t MaxNumberOfResults,
        const double Tolerance)
    {
        ResetElementsAndNodes(rBackgroundGridModelPart);

        std::vector<typename Element::Pointer> missing_elements;
        std::vector<typename Condition::Pointer> missing_conditions;

        NeighbourSearchElements(rMPMModelPart, rBackgroundGridModelPart, missing_elements, Tolerance);
        NeighbourSearchConditions(rMPMModelPart, rBackgroundGridModelPart, missing_conditions, Tolerance);

        if (missing_conditions.size() > 0 || missing_elements.size() > 0)
            BinBasedSearchElementsAndConditions<TDimension>(rMPMModelPart,
                rBackgroundGridModelPart, missing_elements, missing_conditions,
                MaxNumberOfResults, Tolerance);
    }
} // end namespace MPMSearchElementUtility

} // end namespace Kratos

#endif // KRATOS_MPM_SEARCH_ELEMENT_UTILITY
<|MERGE_RESOLUTION|>--- conflicted
+++ resolved
@@ -46,9 +46,6 @@
     typedef Node<3> NodeType;
     typedef typename ModelPart::GeometryType GeometryType;
 
-<<<<<<< HEAD
-    typedef typename ModelPart::GeometryType GeometryType;
-=======
     // Boost Polygon
     typedef boost::geometry::model::point<double, 2, boost::geometry::cs::cartesian> Boost2DPointType;
     typedef boost::geometry::model::polygon<Boost2DPointType> Boost2DPolygonType;
@@ -59,18 +56,13 @@
     typedef typename GeometryShapeFunctionContainer<GeometryData::IntegrationMethod>::ShapeFunctionsValuesContainerType ShapeFunctionsValuesContainerType;
     typedef typename GeometryShapeFunctionContainer<GeometryData::IntegrationMethod>::ShapeFunctionsLocalGradientsContainerType ShapeFunctionsLocalGradientsContainerType;
 
->>>>>>> 999f852c
 
     inline double CrossProductDet2D(array_1d<double, 3> VectorA, array_1d<double, 3> VectorB)
     {
         return (VectorA[0] * VectorB[1] - VectorB[0] * VectorA[1]);
     }
 
-<<<<<<< HEAD
-    inline bool CheckIsInside(const GeometryType& rGeom, array_1d<double, 3>& LocalCoords, const array_1d<double, 3>& Coords, const double Tolerance)
-=======
     inline bool CheckIsInside(const GeometryType& rGeom, array_1d<double, 3>& LocalCoords, const array_1d<double, 3>& Coords, const double Tolerance, const bool IsCalcLocalCoords = true)
->>>>>>> 999f852c
     {
         bool is_inside = true;
         if (rGeom.Dimension() == 2)
@@ -85,11 +77,7 @@
                     break;
                 }
                 cross_products[i] = CrossProductDet2D(Coords - rGeom.Points()[i].Coordinates(),
-<<<<<<< HEAD
-                    rGeom.Points()[(i+1)% rGeom.PointsNumber()].Coordinates()- rGeom.Points()[i].Coordinates());
-=======
                     rGeom.Points()[(i + 1) % rGeom.PointsNumber()].Coordinates() - rGeom.Points()[i].Coordinates());
->>>>>>> 999f852c
             }
             for (size_t i = 1; i < cross_products.size(); ++i)
             {
@@ -101,10 +89,6 @@
             }
 
         }
-<<<<<<< HEAD
-
-        if (is_inside) return rGeom.IsInside(Coords, LocalCoords, Tolerance);
-=======
         else return rGeom.IsInside(Coords, LocalCoords, Tolerance);
 
         if (is_inside) {
@@ -112,15 +96,10 @@
             else return true;
         }
 
->>>>>>> 999f852c
 
         return false;
     }
 
-<<<<<<< HEAD
-
-=======
->>>>>>> 999f852c
     inline void ConstructNeighbourRelations(GeometryType& rGeom, const ModelPart& rBackgroundGridModelPart)
     {
         std::vector<typename Geometry<Node<3>>::Pointer> geometry_neighbours;
@@ -155,11 +134,6 @@
             }
 
         }
-<<<<<<< HEAD
-        rGeom.SetValue(GEOMETRY_NEIGHBOURS, geometry_neighbours);
-    }
-
-=======
         #pragma omp critical
         rGeom.SetValue(GEOMETRY_NEIGHBOURS, geometry_neighbours);
     }
@@ -901,7 +875,6 @@
 
         KRATOS_CATCH("");
     }
->>>>>>> 999f852c
 
     inline bool IsExplicitAndNeedsCorrection(GeometryType::Pointer pQuadraturePoint, const ProcessInfo& rProcessInfo)
     {
@@ -930,12 +903,7 @@
     {
         IsFound = false;
 
-<<<<<<< HEAD
-        if (CheckIsInside(rParentGeom, rLocalCoords, xg, Tolerance))
-        {
-=======
         if (CheckIsInside(rParentGeom, rLocalCoords, xg, Tolerance)) {
->>>>>>> 999f852c
             IsFound = true;
             return rParentGeom;
         }
@@ -945,15 +913,8 @@
                 ConstructNeighbourRelations(rParentGeom, rBackgroundGridModelPart);
 
             auto& geometry_neighbours = rParentGeom.GetValue(GEOMETRY_NEIGHBOURS);
-<<<<<<< HEAD
-            for (IndexType k = 0; k < geometry_neighbours.size(); k++)
-            {
-                if (CheckIsInside(*geometry_neighbours[k], rLocalCoords, xg, Tolerance))
-                {
-=======
             for (IndexType k = 0; k < geometry_neighbours.size(); ++k) {
                 if (CheckIsInside(*geometry_neighbours[k], rLocalCoords, xg, Tolerance)) {
->>>>>>> 999f852c
                     IsFound = true;
                     return *(geometry_neighbours[k].get());
                 }
@@ -963,8 +924,6 @@
         return rParentGeom;
     }
 
-<<<<<<< HEAD
-=======
 
     inline void UpdatePartitionedQuadraturePoint(const ModelPart& rBackgroundGridModelPart,
         const array_1d<double, 3>& rCoordinates,
@@ -979,17 +938,12 @@
     }
 
 
->>>>>>> 999f852c
     inline void NeighbourSearchElements(const ModelPart& rMPMModelPart,
         const ModelPart& rBackgroundGridModelPart,
         std::vector<typename Element::Pointer>& rMissingElements,
         const double Tolerance)
     {
-<<<<<<< HEAD
-        #pragma omp for
-=======
         #pragma omp parallel for
->>>>>>> 999f852c
         for (int i = 0; i < static_cast<int>(rMPMModelPart.Elements().size()); ++i) {
             auto element_itr = (rMPMModelPart.ElementsBegin() + i);
             array_1d<double, 3> local_coordinates;
@@ -1000,81 +954,6 @@
             GeometryType& r_found_geom = FindGridGeom(element_itr->GetGeometry().GetGeometryParent(0),
                 rBackgroundGridModelPart, Tolerance, xg[0], local_coordinates,
                 rMPMModelPart.GetProcessInfo(), is_found);
-<<<<<<< HEAD
-
-            if (is_found)
-            {
-                auto p_new_geometry = CreateQuadraturePointsUtility<Node<3>>::CreateFromLocalCoordinates(
-                    r_found_geom, local_coordinates,
-                    element_itr->GetGeometry().IntegrationPoints()[0].Weight());
-
-                if (IsExplicitAndNeedsCorrection(p_new_geometry, rBackgroundGridModelPart.GetProcessInfo()))
-                    is_found = false;
-                else {
-                    // Update geometry of particle element
-                    element_itr->SetGeometry(p_new_geometry);
-
-                    for (IndexType j = 0; j < r_found_geom.PointsNumber(); ++j)
-                        r_found_geom.Points()[j].Set(ACTIVE);
-                }
-            }
-            if(!is_found)
-            {
-                #pragma omp critical
-                rMissingElements.push_back(&*element_itr);
-            }
-        }
-    }
-
-    inline void NeighbourSearchConditions(const ModelPart& rMPMModelPart,
-        const ModelPart& rBackgroundGridModelPart,
-        std::vector<typename Condition::Pointer>& rMissingConditions,
-        const double Tolerance)
-    {
-        #pragma omp for
-        for (int i = 0; i < static_cast<int>(rMPMModelPart.Conditions().size()); ++i) {
-            auto condition_itr = rMPMModelPart.Conditions().begin() + i;
-
-            std::vector<array_1d<double, 3>> xg;
-            condition_itr->CalculateOnIntegrationPoints(MPC_COORD, xg, rMPMModelPart.GetProcessInfo());
-
-            if (xg.size() > 0)
-            {
-                array_1d<double, 3> local_coordinates;
-                bool is_found = false;
-
-                GeometryType& r_found_geom = FindGridGeom(condition_itr->GetGeometry(),
-                    rBackgroundGridModelPart, Tolerance, xg[0], local_coordinates,
-                    rMPMModelPart.GetProcessInfo(), is_found);
-
-                if (is_found)
-                {
-                    condition_itr->GetGeometry() = r_found_geom;
-                    for (IndexType j = 0; j < r_found_geom.PointsNumber(); ++j)
-                        r_found_geom[j].Set(ACTIVE);
-                }
-                else
-                {
-                    #pragma omp critical
-                    rMissingConditions.push_back(&*condition_itr);
-                }
-            }
-        }
-    }
-
-
-    inline bool IsFixExplicitAndOnElementEdge(const Vector& N, const ProcessInfo& rProcessInfo)
-    {
-        if (rProcessInfo.Has(IS_FIX_EXPLICIT_MP_ON_GRID_EDGE)) {
-            if (rProcessInfo.GetValue(IS_FIX_EXPLICIT_MP_ON_GRID_EDGE)) {
-                // check if MP is exactly on the edge of the element, this gives spurious strains in explicit
-                for (SizeType i = 0; i < N.size(); ++i) {
-                    if (std::abs(N[i]) < std::numeric_limits<double>::epsilon()) {
-                        return true;
-                    }
-                }
-            }
-=======
 
             if (is_found)
             {
@@ -1105,7 +984,6 @@
                 #pragma omp critical
                 rMissingElements.push_back(&*element_itr);
             }
->>>>>>> 999f852c
         }
     }
 
@@ -1213,11 +1091,7 @@
                 bool is_found = SearchStructure.FindPointOnMesh(xg[0], N, pelem, result_begin, MaxNumberOfResults, Tolerance);
 
                 if (is_found == true) {
-<<<<<<< HEAD
-                    if (IsFixExplicitAndOnElementEdge(N, r_process_info)) {
-=======
                     if (IsFixExplicitAndOnElementEdge(N, r_process_info) && !is_pqmpm) {
->>>>>>> 999f852c
                         // MP is exactly on the edge. Now we give it a little 'nudge'
                         array_1d<double, 3> xg_nudged = array_1d<double, 3>(xg[0]);
                         std::vector<array_1d<double, 3>> mp_vel;
@@ -1227,28 +1101,13 @@
                             element_itr->SetValuesOnIntegrationPoints(MP_COORD, { xg_nudged }, rMPMModelPart.GetProcessInfo());
                             KRATOS_INFO("MPMSearchElementUtility") << "WARNING: To prevent spurious explicit stresses, Material Point "
                                 << element_itr->Id() << " was nudged." << std::endl;
-<<<<<<< HEAD
-                        } else { is_found = SearchStructure.FindPointOnMesh(xg[0], N, pelem, result_begin, MaxNumberOfResults, Tolerance);
-=======
                         } else {
                             is_found = SearchStructure.FindPointOnMesh(xg[0], N, pelem, result_begin, MaxNumberOfResults, Tolerance);
->>>>>>> 999f852c
                             KRATOS_INFO("MPMSearchElementUtility") << "WARNING: Material Point " << element_itr->Id()
                                 << " lies exactly on an element edge and may give spurious results." << std::endl;
                         }
                     }
                     pelem->Set(ACTIVE);
-<<<<<<< HEAD
-                    auto p_new_geometry = CreateQuadraturePointsUtility<Node<3>>::CreateFromCoordinates(
-                        pelem->pGetGeometry(), xg[0],
-                        element_itr->GetGeometry().IntegrationPoints()[0].Weight());
-
-                    // Update geometry of particle element
-                    element_itr->SetGeometry(p_new_geometry);
-
-                    for (IndexType j = 0; j < p_new_geometry->PointsNumber(); ++j)
-                        (*p_new_geometry)[j].Set(ACTIVE);
-=======
 
                     const bool is_pqmpm = (rBackgroundGridModelPart.GetProcessInfo().Has(IS_PQMPM))
                         ? rBackgroundGridModelPart.GetProcessInfo().GetValue(IS_PQMPM) : false;
@@ -1271,7 +1130,6 @@
                     auto& r_geometry = element_itr->GetGeometry();
                     for (IndexType j = 0; j < r_geometry.PointsNumber(); ++j)
                         r_geometry[j].Set(ACTIVE);
->>>>>>> 999f852c
                 }
                 else {
                     KRATOS_INFO("MPMSearchElementUtility") << "WARNING: Search Element for Material Point: " << element_itr->Id()
