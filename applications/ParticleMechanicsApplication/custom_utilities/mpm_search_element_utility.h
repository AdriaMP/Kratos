//    |  /           |
//    ' /   __| _` | __|  _ \   __|
//    . \  |   (   | |   (   |\__ \.
//   _|\_\_|  \__,_|\__|\___/ ____/
//                   Multi-Physics
//
//  License:         BSD License
//					 Kratos default license: kratos/license.txt
//
//  Main authors:    Bodhinanda Chandra
//


#ifndef KRATOS_MPM_SEARCH_ELEMENT_UTILITY
#define KRATOS_MPM_SEARCH_ELEMENT_UTILITY

// System includes

// External includes

// Project includes
#include "includes/define.h"
#include "utilities/binbased_fast_point_locator.h"
#include "utilities/quadrature_points_utility.h"

#include "particle_mechanics_application_variables.h"
#include "geometries/geometry_shape_function_container.h"
#include "custom_geometries/quadrature_point_partitioned_geometry.h"

#include "geometries/geometry.h"
#include "includes/model_part.h"

#include "boost/geometry/geometry.hpp"
#include "boost/geometry/geometries/register/point.hpp"
#include "boost/geometry/geometries/register/ring.hpp"


namespace Kratos
{
namespace MPMSearchElementUtility
{

    typedef std::size_t IndexType;

    typedef std::size_t SizeType;

    typedef typename ModelPart::GeometryType GeometryType;

    typedef boost::geometry::model::point<double, 2, boost::geometry::cs::cartesian> Boost2DPointType;

    typedef boost::geometry::model::polygon<Boost2DPointType> Boost2DPolygonType;

    typedef typename GeometryShapeFunctionContainer<GeometryData::IntegrationMethod>::IntegrationPointsArrayType IntegrationPointsArrayType;

    typedef Node<3> NodeType;

    inline double CrossProductDet2D(array_1d<double, 3> VectorA, array_1d<double, 3> VectorB)
    {
        return (VectorA[0] * VectorB[1] - VectorB[0] * VectorA[1]);
    }

    inline bool CheckIsInside(const GeometryType& rGeom, array_1d<double, 3>& LocalCoords, const array_1d<double, 3>& Coords, const double Tolerance, const bool IsCalcLocalCoords = true)
    {
        bool is_inside = true;
        if (rGeom.Dimension() == 2)
        {
            is_inside = true;
            // Do walk around method
            Vector cross_products(rGeom.PointsNumber());
            for (size_t i = 0; i < rGeom.PointsNumber(); ++i)
            {
                if (rGeom.Points()[i].Coordinates()[2] != 0.0) {
                    return rGeom.IsInside(Coords, LocalCoords, Tolerance);
                    break;
                }
                cross_products[i] = CrossProductDet2D(Coords - rGeom.Points()[i].Coordinates(),
                    rGeom.Points()[(i+1)% rGeom.PointsNumber()].Coordinates()- rGeom.Points()[i].Coordinates());
            }
            for (size_t i = 1; i < cross_products.size(); ++i)
            {
                if (cross_products[i] * cross_products[0] < 0.0)
                {
                    is_inside = false;
                    break;
                }
            }

        }

        if (is_inside) {
            if (IsCalcLocalCoords) return rGeom.IsInside(Coords, LocalCoords, Tolerance);
            else return true;
        }


        return false;
    }

    inline void ConstructNeighbourRelations(GeometryType& rGeom, const ModelPart& rBackgroundGridModelPart)
    {
        std::vector<typename Geometry<Node<3>>::Pointer> geometry_neighbours;
        bool add_entry;
        for (IndexType j = 0; j < rBackgroundGridModelPart.NumberOfElements(); j++)
        {
            auto p_geometry_neighbour = (rBackgroundGridModelPart.ElementsBegin() + j)->pGetGeometry();
            if (p_geometry_neighbour->Id() != rGeom.Id()) // dont add the parent as its own neighbour
            {
                for (IndexType n = 0; n < p_geometry_neighbour->size(); n++)
                {
<<<<<<< HEAD
                    if (rGeom[k].Id() == (*p_geometry_neighbour)[n].Id()) {
                        // check we aren't adding duplicate entries
                        add_entry = true;
                        for (IndexType i = 0; i < geometry_neighbours.size(); i++)
                        {
                            if (p_geometry_neighbour->Id() == geometry_neighbours[i]->Id())
                            {
                                add_entry = false;
                                break;
                            }
                        }
                        if (add_entry)
                        {
                            geometry_neighbours.push_back(p_geometry_neighbour);
                            break;
                        }

=======
                    for (IndexType k = 0; k < rGeom.size(); k++)
                    {
                        if (rGeom[k].Id() == (*p_geometry_neighbour)[n].Id()) {
                            // Prevent duplicate additions
                            bool add_entry = true;
                            for (size_t i = 0; i < geometry_neighbours.size(); i++)
                            {
                                if (geometry_neighbours[i]->Id() == p_geometry_neighbour->Id())
                                {
                                    add_entry = false;
                                    break;
                                }
                            }
                            if (add_entry)
                            {
                                geometry_neighbours.push_back(p_geometry_neighbour);
                            }
                            break;
                        }
>>>>>>> 8dc41b7a
                    }
                }
            }

        }
        rGeom.SetValue(GEOMETRY_NEIGHBOURS, geometry_neighbours);
    }

    inline void CreateBoundingBoxPoints(std::vector<array_1d<double, 3>>& rPointVector,
        const array_1d<double, 3>& rCenter, const double SideHalfLength, const SizeType WorkingDim)
    {
        KRATOS_TRY

            if (WorkingDim == 2)
            {
                if (rPointVector.size() != 4) rPointVector.resize(4);
                for (size_t i = 0; i < 4; ++i) {
                    rPointVector[i].clear();
                    rPointVector[i] += rCenter;
                }
                rPointVector[0][0] -= SideHalfLength;
                rPointVector[1][0] += SideHalfLength;
                rPointVector[2][0] += SideHalfLength;
                rPointVector[3][0] -= SideHalfLength;

                rPointVector[0][1] -= SideHalfLength;
                rPointVector[1][1] -= SideHalfLength;
                rPointVector[2][1] += SideHalfLength;
                rPointVector[3][1] += SideHalfLength;
            }
            else
            {
                if (rPointVector.size() != 8) rPointVector.resize(8);
                for (size_t i = 0; i < 8; ++i) {
                    rPointVector[i].clear();
                    rPointVector[i] += rCenter;
                }
                rPointVector[0][0] -= SideHalfLength;
                rPointVector[1][0] += SideHalfLength;
                rPointVector[2][0] += SideHalfLength;
                rPointVector[3][0] -= SideHalfLength;
                rPointVector[4][0] -= SideHalfLength;
                rPointVector[5][0] += SideHalfLength;
                rPointVector[6][0] += SideHalfLength;
                rPointVector[7][0] -= SideHalfLength;

                rPointVector[0][1] -= SideHalfLength;
                rPointVector[1][1] -= SideHalfLength;
                rPointVector[2][1] += SideHalfLength;
                rPointVector[3][1] += SideHalfLength;
                rPointVector[4][1] -= SideHalfLength;
                rPointVector[5][1] -= SideHalfLength;
                rPointVector[6][1] += SideHalfLength;
                rPointVector[7][1] += SideHalfLength;

                rPointVector[0][2] -= SideHalfLength;
                rPointVector[1][2] -= SideHalfLength;
                rPointVector[2][2] -= SideHalfLength;
                rPointVector[3][2] -= SideHalfLength;
                rPointVector[4][2] += SideHalfLength;
                rPointVector[5][2] += SideHalfLength;
                rPointVector[6][2] += SideHalfLength;
                rPointVector[7][2] += SideHalfLength;
            }

        KRATOS_CATCH("")
    }

    inline void CheckPQMPM(IntegrationPointsArrayType& rIntergrationSubPoints, const double Tolerance, const Matrix& rN, const DenseVector<Matrix>& rDN_De)
    {
        KRATOS_TRY

            if (rIntergrationSubPoints.size() != rN.size1()) {
                KRATOS_INFO("MPMSearchElementUtility::Check - ") << "Shape function rows must equal number of sub-points!";
                KRATOS_ERROR << "ERROR";
            }

        for (size_t i = 0; i < rIntergrationSubPoints.size(); ++i) {
            if (rIntergrationSubPoints[i].Weight() < Tolerance) {
                KRATOS_INFO("MPMSearchElementUtility::Check - ") << "Volume fraction of sub-points is too small!";
                KRATOS_ERROR << "ERROR";
            }

            if (rIntergrationSubPoints[i].Weight() > 1.0) {
                KRATOS_INFO("MPMSearchElementUtility::Check - ") << "Volume fraction of sub-points is too large!";
                KRATOS_ERROR << "ERROR";
            }

        }

        for (size_t j = 0; j < rN.size2(); ++j) {
            SizeType nonzero_entries = 0;
            for (size_t i = 0; i < rIntergrationSubPoints.size(); i++) if (rN(i, j) != 0.0) nonzero_entries += 1;
            if (nonzero_entries != 1) {
                KRATOS_INFO("MPMSearchElementUtility::Check - ") << "There must be only one nonzero entry per shape function column!";
                KRATOS_ERROR << "ERROR";
            }
        }

        KRATOS_CATCH("")
    }

    inline bool CheckAllPointsAreInGeom(
        const std::vector<array_1d<double, 3>>& rPoints,
        const GeometryType& rReferenceGeom,
        const double Tolerance)
    {
        KRATOS_TRY

            array_1d<double, 3> dummy_local_coords;
        bool is_coincident;
        for (size_t i = 0; i < rPoints.size(); ++i) {
            if (!CheckIsInside(rReferenceGeom, dummy_local_coords, rPoints[i], Tolerance, false)) {
                return false;
            }
        }
        return true;

        KRATOS_CATCH("")
    }

    inline void Check3DBackGroundMeshIsCubicAxisAligned(const std::vector<typename GeometryType::Pointer>& rIntersectedGeometries)
    {
        KRATOS_TRY

            NodeType point_low, point_high;
        for (size_t i = 0; i < rIntersectedGeometries.size(); ++i) {
            if (rIntersectedGeometries[i]->GetGeometryType() != GeometryData::Kratos_Hexahedra3D8) {
                KRATOS_INFO("MPMSearchElementUtility::Check3DBackGroundMeshIsCubicAxisAligned - ")
                    << "3D PQMPM CAN ONLY BE USED FOR AXIS-ALIGNED RECTANGULAR-PRISM BACKGROUND GRIDS" << std::endl;
                KRATOS_ERROR << "ERROR" << std::endl;
            }
            rIntersectedGeometries[i]->BoundingBox(point_low, point_high);
            for (size_t j = 0; j < rIntersectedGeometries[i]->PointsNumber(); ++j) {
                for (size_t k = 0; k < 3; ++k) {
                    if (rIntersectedGeometries[i]->GetPoint(j).Coordinates()[k] != point_low[k]) {
                        if (rIntersectedGeometries[i]->GetPoint(j).Coordinates()[k] != point_high[k]) {
                            KRATOS_INFO("MPMSearchElementUtility::Check3DBackGroundMeshIsCubicAxisAligned - ")
                                << "3D PQMPM CAN ONLY BE USED FOR AXIS-ALIGNED RECTANGULAR-PRISM BACKGROUND GRIDS" << std::endl;
                            KRATOS_ERROR << "ERROR" << std::endl;
                        }
                    }
                }
            }
        }

        KRATOS_CATCH("")
    }

    inline bool CheckNoPointsAreInGeom(
        const std::vector<array_1d<double, 3>>& rPoints,
        const GeometryType& rReferenceGeom,
        const double Tolerance)
    {
        KRATOS_TRY

            array_1d<double, 3> dummy_local_coords;
        for (size_t i = 0; i < rPoints.size(); ++i) {
            if (rReferenceGeom.IsInside(rPoints[i], dummy_local_coords), Tolerance) return false;
        }
        return true;

        KRATOS_CATCH("")
    }


    inline Boost2DPolygonType Create2DPolygonBoundingSquareFromPointsFast(const std::vector<array_1d<double, 3>>& rPoints,
        const bool XActive = true, const bool YActive = true, const bool ZActive = false)
    {
        KRATOS_TRY

            Boost2DPolygonType rPolygon;
        std::vector<Boost2DPointType> rPolygonPoints(5);

        if (!XActive || !YActive || ZActive)  if (rPoints.size() != 8) {
            KRATOS_INFO("MPMSearchElementUtility::Create2DPolygonBoundingSquareFromPointsFast - ")
                << "ALL BOUNDING SQUARES SHOULD BE CONSTRUCTED IN XY SPACE EXCEPT FOR HEX BACKGROUND GRID\n";
            KRATOS_ERROR << "ERROR";
        }

        if (XActive && YActive && !ZActive)
        {
            for (size_t i = 0; i < 4; ++i) {
                rPolygonPoints[i] = Boost2DPointType(rPoints[i][0], rPoints[i][1]);
            }
        }
        else if (!XActive && YActive && ZActive) // 3D case only!
        {
            rPolygonPoints[0] = Boost2DPointType(rPoints[0][1], rPoints[0][2]);
            rPolygonPoints[1] = Boost2DPointType(rPoints[4][1], rPoints[4][2]);
            rPolygonPoints[2] = Boost2DPointType(rPoints[7][1], rPoints[7][2]);
            rPolygonPoints[3] = Boost2DPointType(rPoints[3][1], rPoints[3][2]); // as per Hexahedra3D8 node ordering
        }
        else if (XActive && !YActive && ZActive)
        {
            rPolygonPoints[0] = Boost2DPointType(rPoints[0][0], rPoints[0][2]);
            rPolygonPoints[1] = Boost2DPointType(rPoints[1][0], rPoints[1][2]);
            rPolygonPoints[2] = Boost2DPointType(rPoints[5][0], rPoints[5][2]);
            rPolygonPoints[3] = Boost2DPointType(rPoints[4][0], rPoints[4][2]);
        }
        else
        {
            KRATOS_INFO("MPMSearchElementUtility::Create2DPolygonBoundingSquareFromPointsFast - ")
                << "INVALID PLANE TO MAKE 2D POLYGON IN\n";
            KRATOS_ERROR << "ERROR";
        }
        rPolygonPoints[4] = rPolygonPoints[0];
        rPolygon.outer().assign(rPolygonPoints.begin(), rPolygonPoints.end());
        boost::geometry::correct(rPolygon); // to close the polygon

        return rPolygon;

        KRATOS_CATCH("")
    }

    inline Boost2DPolygonType Create2DPolygonFromGeometryFast(const GeometryType& rGeom,
        const bool XActive = true, const bool YActive = true, const bool ZActive = false)
    {
        KRATOS_TRY

            Boost2DPolygonType rPolygon;

        if (rGeom.WorkingSpaceDimension() == 3)
        {
            std::vector<Boost2DPointType> rPolygonPoints(5);
            NodeType point_low, point_high;
            rGeom.BoundingBox(point_low, point_high);

            if (XActive && YActive && !ZActive)
            {
                rPolygonPoints[0] = Boost2DPointType(point_low[0], point_low[1]);
                rPolygonPoints[1] = Boost2DPointType(point_high[0], point_low[1]);
                rPolygonPoints[2] = Boost2DPointType(point_high[0], point_high[1]);
                rPolygonPoints[3] = Boost2DPointType(point_low[0], point_high[1]);
            }
            else if (XActive && !YActive && ZActive)
            {
                rPolygonPoints[0] = Boost2DPointType(point_low[0], point_low[2]);
                rPolygonPoints[1] = Boost2DPointType(point_high[0], point_low[2]);
                rPolygonPoints[2] = Boost2DPointType(point_high[0], point_high[2]);
                rPolygonPoints[3] = Boost2DPointType(point_low[0], point_high[2]);
            }
            else if (!XActive && YActive && ZActive)
            {
                rPolygonPoints[0] = Boost2DPointType(point_low[1], point_low[2]);
                rPolygonPoints[1] = Boost2DPointType(point_high[1], point_low[2]);
                rPolygonPoints[2] = Boost2DPointType(point_high[1], point_high[2]);
                rPolygonPoints[3] = Boost2DPointType(point_low[1], point_high[2]);
            }
            else
            {
                KRATOS_INFO("MPMSearchElementUtility::Create2DPolygonFromGeometryFast - ")
                    << "INVALID PLANE TO MAKE 2D POLYGON IN\n";
                KRATOS_ERROR << "ERROR";
            }
            rPolygonPoints[4] = rPolygonPoints[0];
            rPolygon.outer().assign(rPolygonPoints.begin(), rPolygonPoints.end());
        }
        else
        {
            std::vector<Boost2DPointType> rPolygonPoints(rGeom.PointsNumber() + 1);
            for (size_t i = 0; i < rGeom.PointsNumber(); ++i) {
                rPolygonPoints[i] = Boost2DPointType(rGeom.GetPoint(i).X(), rGeom.GetPoint(i).Y());
            }
            rPolygonPoints[rGeom.PointsNumber()] = rPolygonPoints[0];
            rPolygon.outer().assign(rPolygonPoints.begin(), rPolygonPoints.end());
        }
        boost::geometry::correct(rPolygon); // to close the polygon
        return rPolygon;

        KRATOS_CATCH("")
    }

    inline IntegrationPoint<3> CreateSubPoint(const array_1d<double, 3>& rGlobalCoords, const double rVolumeFraction,
        const GeometryType& rBackgroundGridElementGeom, Vector& rN, Matrix& rDN_De)
    {
        KRATOS_TRY

            array_1d<double, 3> local_coordinates;
        rBackgroundGridElementGeom.PointLocalCoordinates(local_coordinates, rGlobalCoords);
        rBackgroundGridElementGeom.ShapeFunctionsValues(rN, local_coordinates);
        rBackgroundGridElementGeom.ShapeFunctionsLocalGradients(rDN_De, local_coordinates);

        return IntegrationPoint<3>(local_coordinates, rVolumeFraction);

        KRATOS_CATCH("")
    }

    inline void Determine2DSubPoint(const GeometryType& rGridElement, const std::vector<array_1d<double, 3>>& rMasterDomainPoints,
        array_1d<double, 3>& rSubPointCoord, double& rSubPointVolume)
    {
        KRATOS_TRY

            // make boost polygon of current background element geometry
            Boost2DPolygonType polygon_grid = Create2DPolygonFromGeometryFast(rGridElement);

        // make boost polygon of bounding box
        Boost2DPolygonType polygon_box = Create2DPolygonBoundingSquareFromPointsFast(rMasterDomainPoints);


        // make boost polygon result container
        std::vector<Boost2DPolygonType> polygon_result_container;

        // reset accumulated quantities
        rSubPointVolume = 0.0;
        rSubPointCoord.clear();
        Boost2DPointType centroid_result;

        // accumulate result over intersected sub-polygons
        if (boost::geometry::intersection(polygon_grid, polygon_box, polygon_result_container)) {
            for (auto& polygon_result : polygon_result_container) {
                rSubPointVolume += boost::geometry::area(polygon_result);
                boost::geometry::centroid(polygon_result, centroid_result);
                rSubPointCoord[0] += centroid_result.get<0>();
                rSubPointCoord[1] += centroid_result.get<1>();
            }
        }
        else
        {
            KRATOS_INFO("MPMSearchElementUtility::Determine2DSubPoint - ")
                << "BOOST INTERSECTION FAILED ALTHOUGH KRATOS INTERSECTION WORKED\n";
            KRATOS_ERROR << "ERROR";
        }

        rSubPointCoord /= double(polygon_result_container.size());

        KRATOS_CATCH("")
    }

    inline void Determine3DSubPoint(const GeometryType& rGridElement, const std::vector<array_1d<double, 3>>& rMasterDomainPoints,
        array_1d<double, 3>& rSubPointCoord, double& rSubPointVolume)
    {
        KRATOS_TRY

            // NOTE: THIS FUNCTION ASSUMES THE BACKGROUND GRID ELEMENT IS PERFECTLY CUBIC
            //    AND THE RESULTING INTERSECTION VOLUME IS A RECTANGULAR PRISM

            // make boost xy polygon of current background element geometry
            Boost2DPolygonType polygon_grid_xy = Create2DPolygonFromGeometryFast(rGridElement);

        // make boost yz polygon of current background element geometry
        Boost2DPolygonType polygon_grid_yz = Create2DPolygonFromGeometryFast(rGridElement, false, true, true);

        // make boost xy polygon of bounding box
        Boost2DPolygonType polygon_box_xy = Create2DPolygonBoundingSquareFromPointsFast(rMasterDomainPoints);

        // make boost yz polygon of bounding box
        Boost2DPolygonType polygon_box_yz = Create2DPolygonBoundingSquareFromPointsFast(rMasterDomainPoints, false, true, true);

        // make boost polygon result container
        std::vector<Boost2DPolygonType> polygon_xy_result_container;
        std::vector<Boost2DPolygonType> polygon_yz_result_container;

        // reset accumulated quantities
        double sub_volume_area = 0.0;

        rSubPointCoord.clear();
        Boost2DPointType centroid_result;

        // Determine area and x y coordinates from xy polygons
        if (boost::geometry::intersection(polygon_grid_xy, polygon_box_xy, polygon_xy_result_container)) {
            for (auto& polygon_result : polygon_xy_result_container) {
                sub_volume_area += boost::geometry::area(polygon_result);
                boost::geometry::centroid(polygon_result, centroid_result);
                rSubPointCoord[0] += centroid_result.get<0>();
                rSubPointCoord[1] += centroid_result.get<1>();
            }
        }
        else
        {
            KRATOS_INFO("MPMSearchElementUtility::Determine3DSubPoint - ")
                << "BOOST INTERSECTION FAILED ALTHOUGH KRATOS INTERSECTION WORKED\n";
            KRATOS_ERROR << "ERROR";
        }

        rSubPointCoord /= double(polygon_xy_result_container.size()); // at the moment this is just the xy coords!

        // Perform yz polygon intersection to determine depth and z-position of sub-point
        // local x = global y
        // local y = global z
        array_1d<double, 2> sub_point_z_coord = ZeroVector(2);
        bool is_initialized = false;
        double min_z = 0.0;
        double max_z = 0.0;
        if (boost::geometry::intersection(polygon_grid_yz, polygon_box_yz, polygon_yz_result_container)) {
            for (auto& polygon_result : polygon_yz_result_container) {
                for (auto& result_point : polygon_result.outer()) {
                    if (!is_initialized) {
                        min_z = result_point.get<1>();
                        max_z = result_point.get<1>();
                        is_initialized = true;
                    }
                    else if (result_point.get<1>() < min_z) min_z = result_point.get<1>();
                    else if (result_point.get<1>() > max_z) max_z = result_point.get<1>();
                }
            }
        }
        else
        {
            KRATOS_INFO("MPMSearchElementUtility::Determine3DSubPoint - ")
                << "BOOST INTERSECTION FAILED ALTHOUGH KRATOS INTERSECTION WORKED\n";
            KRATOS_ERROR << "ERROR";
        }

        rSubPointCoord[2] = 0.5 * (min_z + max_z);
        rSubPointVolume = sub_volume_area * (max_z - min_z);

        KRATOS_CATCH("")
    }

    inline typename Geometry<Node<3>>::Pointer CreateCustomQuadraturePoint(
        SizeType WorkingSpaceDimension,
        SizeType LocalSpaceDimension,
        GeometryShapeFunctionContainer<GeometryData::IntegrationMethod>& rShapeFunctionContainer,
        typename Geometry<Node<3>>::PointsArrayType rPoints)
    {
        KRATOS_TRY

            if (WorkingSpaceDimension == 1 && LocalSpaceDimension == 1)
                return Kratos::make_shared<
                QuadraturePointPartitionedGeometry<Node<3>, 1>>(
                    rPoints, rShapeFunctionContainer);
            else if (WorkingSpaceDimension == 2 && LocalSpaceDimension == 1)
                return Kratos::make_shared<
                QuadraturePointPartitionedGeometry<Node<3>, 2, 1>>(
                    rPoints, rShapeFunctionContainer);
            else if (WorkingSpaceDimension == 2 && LocalSpaceDimension == 2)
                return Kratos::make_shared<
                QuadraturePointPartitionedGeometry<Node<3>, 2>>(
                    rPoints, rShapeFunctionContainer);
            else if (WorkingSpaceDimension == 3 && LocalSpaceDimension == 2)
                return Kratos::make_shared<
                QuadraturePointPartitionedGeometry<Node<3>, 3, 2>>(
                    rPoints, rShapeFunctionContainer);
            else if (WorkingSpaceDimension == 3 && LocalSpaceDimension == 3)
                return Kratos::make_shared<
                QuadraturePointPartitionedGeometry<Node<3>, 3>>(
                    rPoints, rShapeFunctionContainer);
            else {
                KRATOS_ERROR << "Working/Local space dimension combinations are "
                    << "not provided for QuadraturePointGeometry. WorkingSpaceDimension: "
                    << WorkingSpaceDimension << ", LocalSpaceDimension: " << LocalSpaceDimension
                    << std::endl;
            }
        KRATOS_CATCH("")
    }

    inline bool DetermineIfDomainOverlapsBoundaryConditions(std::vector<typename GeometryType::Pointer>& IntersectedGeometries,
        const array_1d<double, 3>& rCoordinates, const double RangeFactor, const double SideHalfLength)
    {
        for (size_t i = 0; i < IntersectedGeometries.size(); ++i)
        {
            for (size_t j = 0; j < IntersectedGeometries[i]->PointsNumber(); ++j) {
                auto node_it = IntersectedGeometries[i]->pGetPoint(j);
                bool is_fixed = false;
                if (node_it->IsFixed(DISPLACEMENT_X)) is_fixed = true;
                else if (node_it->IsFixed(DISPLACEMENT_Y)) is_fixed = true;
                else if (node_it->HasDofFor(DISPLACEMENT_Z))  if (node_it->IsFixed(DISPLACEMENT_Z)) is_fixed = true;
                if (is_fixed) {
                    const double fixed_point_to_cog = norm_2(node_it->Coordinates() - rCoordinates);
                    if (fixed_point_to_cog < RangeFactor * SideHalfLength) return true;
                }
            }
        }

        return false;
    }

    inline bool IntersectionCheckWithBoundingBox(const GeometryType& rGeom, const array_1d<double, 3> rCoord, const double SideHalfLength)
    {
        const double z_mod = (rGeom.WorkingSpaceDimension() == 3) ? 1.0 : 0.0;
        const Point point_low(rCoord[0] - SideHalfLength, rCoord[1] - SideHalfLength, rCoord[2] - z_mod * SideHalfLength);
        const Point point_high(rCoord[0] + SideHalfLength, rCoord[1] + SideHalfLength, rCoord[2] + z_mod * SideHalfLength);
        const double range_factor = (rGeom.WorkingSpaceDimension() == 3) ? 2.0 : 1.414214; // 45 deg for each dim
        //double center_to_center, maximum_contact_range, char_length;
        NodeType ele_point_low, ele_point_high;

        double center_to_center = norm_2(rGeom.Center() - rCoord);
        rGeom.BoundingBox(ele_point_low, ele_point_high);
        double maximum_contact_range = range_factor * SideHalfLength + norm_2(ele_point_high - ele_point_low) / 2.0;
        if (center_to_center <= maximum_contact_range) return true;
        return false;
    }


    inline void RecursivePQMPMNeighbourSearch(const ModelPart& rBackgroundGridModelPart,
        std::vector<typename GeometryType::Pointer>& rIntersectedGeometries,
        IndexType& RecursionCount,
        const array_1d<double, 3> rCoordinates,
        const double SideHalfLength,
        const SizeType MaxRecursions = 50)
    {
        RecursionCount += 1;
        if (RecursionCount < MaxRecursions)
        {
            if (!rIntersectedGeometries.back()->Has(GEOMETRY_NEIGHBOURS))
                ConstructNeighbourRelations(*rIntersectedGeometries.back(), rBackgroundGridModelPart);
            auto& geometry_neighbours = rIntersectedGeometries.back()->GetValue(GEOMETRY_NEIGHBOURS);
            bool check_geom;
            for (size_t i = 0; i < geometry_neighbours.size(); i++)
            {
                // dont check elements we have already intersected with
                check_geom = true;
                for (size_t j = 0; j < rIntersectedGeometries.size(); j++)
                {
                    if (geometry_neighbours[i]->Id() == rIntersectedGeometries[j]->Id())
                    {
                        check_geom = false;
                    }
                }

                if (check_geom)
                {
                    // check if this background grid and the MP domain overlap
                    if (IntersectionCheckWithBoundingBox(*geometry_neighbours[i], rCoordinates, SideHalfLength))
                    {
                        // add to container and then search its neighbours
                        rIntersectedGeometries.push_back(geometry_neighbours[i]);

                        RecursivePQMPMNeighbourSearch(rBackgroundGridModelPart,
                            rIntersectedGeometries, RecursionCount,
                            rCoordinates, SideHalfLength,
                            MaxRecursions);
                    }
                }
            }
        }
        else
        {
            KRATOS_ERROR << "RECURSION COUNT EXCEEDED";
        }


    }



    inline typename Geometry<Node<3>>::Pointer PartitionMasterMaterialPointsIntoSubPoints(const ModelPart& rBackgroundGridModelPart,
        const array_1d<double, 3>& rCoordinates,
        Element& rMasterMaterialPoint,
        const typename Geometry<Node<3>>::Pointer pGeometry,
        const double Tolerance)
    {
        KRATOS_TRY;

        const SizeType working_dim = pGeometry->WorkingSpaceDimension();
        const bool is_axisymmetric = (rBackgroundGridModelPart.GetProcessInfo().Has(IS_AXISYMMETRIC))
            ? rBackgroundGridModelPart.GetProcessInfo().GetValue(IS_AXISYMMETRIC) : false;
        const double pqmpm_search_factor = (rBackgroundGridModelPart.GetProcessInfo().Has(PQMPM_SEARCH_FACTOR))
            ? rBackgroundGridModelPart.GetProcessInfo().GetValue(PQMPM_SEARCH_FACTOR) : 0.0;
        const double pqmpm_min_fraction = (rBackgroundGridModelPart.GetProcessInfo().Has(PQMPM_MIN_FRACTION))
            ? std::max(rBackgroundGridModelPart.GetProcessInfo()[PQMPM_MIN_FRACTION], std::numeric_limits<double>::epsilon())
            : std::numeric_limits<double>::epsilon();

        if (pqmpm_search_factor < 0.0)
        {
            KRATOS_INFO("MPMSearchElementUtility::PartitionMasterMaterialPointsIntoSubPoints - ")
                << "The PQMPM search factor enables fast filtering of background grid intersections and must be positive."
                << " It should be 2-5x larger the maximum aspect ratio of the most distorted background grid element."
                << " If problems presist, disable the fast filtering by setting pqmpm_search_factor = 0.0\n";
            KRATOS_ERROR << "ERROR";
        }

        // Get volume and set up master domain bounding points
        std::vector<double> mp_volume_vec;
        rMasterMaterialPoint.CalculateOnIntegrationPoints(MP_VOLUME, mp_volume_vec, rBackgroundGridModelPart.GetProcessInfo());
        if (is_axisymmetric) mp_volume_vec[0] /= (2.0 * Globals::Pi * rCoordinates[0]);
        const double side_half_length = std::pow(mp_volume_vec[0], 1.0 / double(working_dim)) / 2.0;
        const SizeType n_bounding_box_vertices = std::pow(2.0, working_dim);
        std::vector<array_1d<double, 3>> master_domain_points(n_bounding_box_vertices);
        CreateBoundingBoxPoints(master_domain_points, rCoordinates, side_half_length, working_dim);

        // If axisymmetric, we can't make a sub-point with x<0.
        if (is_axisymmetric) {
            if ((rCoordinates[0] - side_half_length) < std::numeric_limits<double>::epsilon()) {
                return CreateQuadraturePointsUtility<Node<3>>::CreateFromCoordinates(
                    pGeometry, rCoordinates, rMasterMaterialPoint.GetGeometry().IntegrationPoints()[0].Weight());
            }
        }

        // Initially check if the bounding box volume scalar is less than the element volume scalar
        KRATOS_WATCH(mp_volume_vec[0])
        KRATOS_WATCH(pGeometry->DomainSize())
        if (mp_volume_vec[0] <= pGeometry->DomainSize()) {
            if (CheckAllPointsAreInGeom(master_domain_points, *pGeometry, Tolerance)) {
                return CreateQuadraturePointsUtility<Node<3>>::CreateFromCoordinates(
                    pGeometry, rCoordinates, rMasterMaterialPoint.GetGeometry().IntegrationPoints()[0].Weight());
            }
        }

        // we need to do splitting. Initially determine all grid elements we intersect with
        const double z_mod = (working_dim == 3) ? 1.0 : 0.0;
        const Point point_low(rCoordinates[0] - side_half_length, rCoordinates[1] - side_half_length, rCoordinates[2] - z_mod * side_half_length);
        const Point point_high(rCoordinates[0] + side_half_length, rCoordinates[1] + side_half_length, rCoordinates[2] + z_mod * side_half_length);
        const double range_factor = (working_dim == 3) ? 2.0 : 1.414214; // 45 deg for each dim
        double center_to_center, maximum_contact_range, char_length;
        NodeType ele_point_low, ele_point_high;
        SizeType number_of_nodes = 0;
        std::vector<typename GeometryType::Pointer> intersected_geometries;
        //std::vector<typename Element::Pointer> intersected_elements;

        bool is_fallback_to_dumb_search = true;


        // Here we do neighbout searching instead
        IndexType recursion_count = 0;
        intersected_geometries.push_back(pGeometry);
        RecursivePQMPMNeighbourSearch(rBackgroundGridModelPart,
            intersected_geometries, recursion_count,
            rCoordinates, side_half_length);

        // recursive neighbour search(max recursions, intersected geometries,

        // is_fallback_to_dumb_search = !check whether bounding box of all intersected geometries contains the MP domain

        /*
        if (is_fallback_to_dumb_search)
        {
            intersected_geometries.clear();
            // old method
            for (Element& ele_it : rBackgroundGridModelPart.Elements())
            {
                char_length = std::pow(ele_it.GetGeometry().DomainSize(), 1.0 / double(working_dim)) * pqmpm_search_factor + side_half_length;
                if (pqmpm_search_factor == 0.0 || std::abs(ele_it.GetGeometry().Center().X() - rCoordinates[0]) < char_length) {
                    if (pqmpm_search_factor == 0.0 || std::abs(ele_it.GetGeometry().Center().Y() - rCoordinates[1]) < char_length) {
                        if (pqmpm_search_factor == 0.0 || working_dim == 2 || std::abs(ele_it.GetGeometry().Center().Z() - rCoordinates[2]) < char_length) {
                            center_to_center = norm_2(ele_it.GetGeometry().Center() - rCoordinates);
                            ele_it.GetGeometry().BoundingBox(ele_point_low, ele_point_high);
                            maximum_contact_range = range_factor * side_half_length + norm_2(ele_point_high - ele_point_low) / 2.0;
                            if (center_to_center <= maximum_contact_range)
                            {
                                if (ele_it.GetGeometry().HasIntersection(point_low, point_high)) {
                                    number_of_nodes += ele_it.GetGeometry().PointsNumber();
                                    intersected_geometries.push_back(ele_it.pGetGeometry());
                                    intersected_elements.push_back(&ele_it);
                                }
                            }
                        }
                    }
                }
            }
        }
        */





        // Prevent splitting particles over fixed nodes
        if (DetermineIfDomainOverlapsBoundaryConditions(intersected_geometries, rCoordinates, range_factor, side_half_length))
            return CreateQuadraturePointsUtility<Node<3>>::CreateFromCoordinates(
                pGeometry, rCoordinates, rMasterMaterialPoint.GetGeometry().IntegrationPoints()[0].Weight());

        // If we are 3D, check background mesh are axis-aligned perfect cubes
        if (working_dim == 3) Check3DBackGroundMeshIsCubicAxisAligned(intersected_geometries);

        // Prepare containers to hold all sub-points
        const SizeType number_of_sub_material_points = intersected_geometries.size();
        PointerVector<Node<3>> nodes_list(number_of_nodes);
        IntegrationPointsArrayType ips(number_of_sub_material_points);
        Matrix N_matrix(number_of_sub_material_points, number_of_nodes, 0.0);
        DenseVector<Matrix> DN_De_vector(number_of_sub_material_points);

        // Temporary local containers
        double sub_point_volume;
        array_1d<double, 3> sub_point_position;
        IndexType active_node_index = 0;
        IndexType active_subpoint_index = 0;

        // Loop over all intersected grid elements and make subpoints in each
        for (size_t i = 0; i < number_of_sub_material_points; ++i) {
            Matrix DN_De(intersected_geometries[i]->PointsNumber(), working_dim);
            Vector N(intersected_geometries[i]->PointsNumber());
            sub_point_position.clear();
            sub_point_volume = 0.0;
            IntegrationPoint<3> trial_subpoint;

            if (CheckNoPointsAreInGeom(master_domain_points, *intersected_geometries[i], Tolerance)) {
                // whole element is completely inside bounding box
                trial_subpoint = CreateSubPoint(intersected_geometries[i]->Center(),
                    intersected_geometries[i]->DomainSize() / mp_volume_vec[0],
                    *intersected_geometries[i], N, DN_De);
            }
            else {
                // only some of the background element is within the bounding box - most expensive check
                if (working_dim == 2) {
                    Determine2DSubPoint(*intersected_geometries[i], master_domain_points, sub_point_position, sub_point_volume);
                    sub_point_position[2] = rCoordinates[2]; // set z coord of sub point to that of the master
                }
                else
                    Determine3DSubPoint(*intersected_geometries[i], master_domain_points, sub_point_position, sub_point_volume);
                trial_subpoint = CreateSubPoint(sub_point_position, sub_point_volume / mp_volume_vec[0],
                    *intersected_geometries[i], N, DN_De);
            }

            // Transfer local data to containers
            if (trial_subpoint.Weight() > pqmpm_min_fraction) {
                //intersected_elements[i]->Set(ACTIVE);
                ips[active_subpoint_index] = trial_subpoint;
                DN_De_vector[active_subpoint_index] = DN_De;
                for (size_t j = 0; j < N.size(); ++j) {
                    N_matrix(active_subpoint_index, active_node_index) = N[j];
                    nodes_list(active_node_index) = intersected_geometries[i]->pGetPoint(j);

                    active_node_index += 1;
                }
                active_subpoint_index += 1;
            }
        }

        if (active_subpoint_index == 1) return CreateQuadraturePointsUtility<Node<3>>::CreateFromCoordinates(
            pGeometry, rCoordinates, rMasterMaterialPoint.GetGeometry().IntegrationPoints()[0].Weight());

        IntegrationPointsArrayType ips_active(active_subpoint_index);
        PointerVector<Node<3>> nodes_list_active(active_node_index);
        if (ips_active.size() == ips.size()) {
            ips_active = ips;
            nodes_list_active = nodes_list;
        }
        else {
            N_matrix.resize(active_subpoint_index, active_node_index, true);
            DN_De_vector.resize(active_subpoint_index, true);
            for (size_t i = 0; i < active_subpoint_index; i++) ips_active[i] = ips[i];
            for (size_t i = 0; i < active_node_index; i++) nodes_list_active(i) = nodes_list(i);
        }

        // Check volume fractions sum to unity
        double vol_sum = 0.0;
        for (size_t i = 0; i < ips_active.size(); ++i) vol_sum += ips_active[i].Weight();
        if (std::abs(vol_sum - 1.0) > Tolerance) {
            const bool is_pqmpm_fallback = (rBackgroundGridModelPart.GetProcessInfo().Has(IS_PQMPM_FALLBACK_TO_MPM))
                ? rBackgroundGridModelPart.GetProcessInfo().GetValue(IS_PQMPM_FALLBACK_TO_MPM) : false;
            if (is_pqmpm_fallback) return CreateQuadraturePointsUtility<Node<3>>::CreateFromCoordinates(
                pGeometry, rCoordinates, rMasterMaterialPoint.GetGeometry().IntegrationPoints()[0].Weight());
            else {
            #pragma omp critical
                KRATOS_INFO("MPMSearchElementUtility::Check - ")
                    << "Volume fraction of sub-points does not approximately sum to 1.0."
                    << " This probably means the background grid is not big enough or that the PQMPM search factor is too small";
                KRATOS_ERROR << "ERROR";
            }
        }
        else CheckPQMPM(ips_active, std::numeric_limits<double>::epsilon(), N_matrix, DN_De_vector);

        // Transfer data over
        GeometryData::IntegrationMethod ThisDefaultMethod = pGeometry->GetDefaultIntegrationMethod();
        typename GeometryShapeFunctionContainer<GeometryData::IntegrationMethod>::IntegrationPointsContainerType ips_container;
        ips_container[ThisDefaultMethod] = ips_active;
        typename GeometryShapeFunctionContainer<GeometryData::IntegrationMethod>::ShapeFunctionsValuesContainerType shape_function_container;
        shape_function_container[ThisDefaultMethod] = N_matrix;
        typename GeometryShapeFunctionContainer<GeometryData::IntegrationMethod>::ShapeFunctionsLocalGradientsContainerType shape_function_derivatives_container;
        shape_function_derivatives_container[ThisDefaultMethod] = DN_De_vector;

        GeometryShapeFunctionContainer<GeometryData::IntegrationMethod> data_container(
            ThisDefaultMethod,
            ips_container,
            shape_function_container,
            shape_function_derivatives_container);

        return CreateCustomQuadraturePoint(working_dim, pGeometry->LocalSpaceDimension(), data_container, nodes_list_active);

        KRATOS_CATCH("");
    }








    inline bool IsExplicitAndNeedsCorrection(GeometryType::Pointer pQuadraturePoint, const ProcessInfo& rProcessInfo)
    {
        if (rProcessInfo.Has(IS_FIX_EXPLICIT_MP_ON_GRID_EDGE)) {
            if (rProcessInfo.GetValue(IS_FIX_EXPLICIT_MP_ON_GRID_EDGE)) {
                if (pQuadraturePoint->IntegrationPointsNumber() == 1)
                {
                    for (size_t i = 0; i < pQuadraturePoint->ShapeFunctionsValues().size2(); ++i)
                    {
                        if (pQuadraturePoint->ShapeFunctionsValues()(0, i) < std::numeric_limits<double>::epsilon()) return true;
                    }
                }
            }
        }

        return false;
    }

    inline GeometryType& FindGridGeom(GeometryType& rParentGeom,
        const ModelPart& rBackgroundGridModelPart,
        const double Tolerance,
        const array_1d<double, 3>& xg,
        array_1d<double, 3>& rLocalCoords,
        const ProcessInfo& rProcessInfo,
        bool& IsFound)
    {
<<<<<<< HEAD
        static const bool is_pqmpm = (rProcessInfo.Has(IS_PQMPM))
            ? rProcessInfo.GetValue(IS_PQMPM) : false;

        //#pragma omp for
        for (int i = 0; i < static_cast<int>(rMPMModelPart.Elements().size()); ++i) {
            auto element_itr = rMPMModelPart.Elements().begin() + i;
=======
        IsFound = false;
>>>>>>> 8dc41b7a

        if (CheckIsInside(rParentGeom, rLocalCoords, xg, Tolerance))
        {
            IsFound = true;
            return rParentGeom;
        }
        else
        {
            if (!rParentGeom.Has(GEOMETRY_NEIGHBOURS))
                ConstructNeighbourRelations(rParentGeom, rBackgroundGridModelPart);

            auto& geometry_neighbours = rParentGeom.GetValue(GEOMETRY_NEIGHBOURS);
            for (IndexType k = 0; k < geometry_neighbours.size(); k++)
            {
                if (CheckIsInside(*geometry_neighbours[k], rLocalCoords, xg, Tolerance))
                {
                    IsFound = true;
                    return *(geometry_neighbours[k].get());
                }
            }
        }

<<<<<<< HEAD
                auto p_new_geometry = (is_pqmpm)
                    ? PartitionMasterMaterialPointsIntoSubPoints(rBackgroundGridModelPart,
                        xg[0], *element_itr, element_itr->pGetGeometry(), Tolerance)
                    : CreateQuadraturePointsUtility<Node<3>>::CreateFromLocalCoordinates(
                        r_parent_geometry, local_coordinates,
                        element_itr->GetGeometry().IntegrationPoints()[0].Weight());
                // ELSE PQMPM
=======
        return rParentGeom;
    }

    inline void NeighbourSearchElements(const ModelPart& rMPMModelPart,
        const ModelPart& rBackgroundGridModelPart,
        std::vector<typename Element::Pointer>& rMissingElements,
        const double Tolerance)
    {
        #pragma omp for
        for (int i = 0; i < static_cast<int>(rMPMModelPart.Elements().size()); ++i) {
            auto element_itr = (rMPMModelPart.ElementsBegin() + i);
            array_1d<double, 3> local_coordinates;
            bool is_found = false;
            std::vector<array_1d<double, 3>> xg;
            element_itr->CalculateOnIntegrationPoints(MP_COORD, xg, rBackgroundGridModelPart.GetProcessInfo());

            GeometryType& r_found_geom = FindGridGeom(element_itr->GetGeometry().GetGeometryParent(0),
                rBackgroundGridModelPart, Tolerance, xg[0], local_coordinates,
                rMPMModelPart.GetProcessInfo(), is_found);

            if (is_found)
            {
                auto p_new_geometry = CreateQuadraturePointsUtility<Node<3>>::CreateFromLocalCoordinates(
                    r_found_geom, local_coordinates,
                    element_itr->GetGeometry().IntegrationPoints()[0].Weight());
>>>>>>> 8dc41b7a

                if (IsExplicitAndNeedsCorrection(p_new_geometry, rBackgroundGridModelPart.GetProcessInfo()))
                    is_found = false;
                else {
                    // Update geometry of particle element
                    element_itr->SetGeometry(p_new_geometry);

                    for (IndexType j = 0; j < r_found_geom.PointsNumber(); ++j)
                        r_found_geom.Points()[j].Set(ACTIVE);
                }
            }
            if(!is_found)
            {
                #pragma omp critical
                rMissingElements.push_back(&*element_itr);
            }
        }
    }


    //


    inline void NeighbourSearchConditions(const ModelPart& rMPMModelPart,
        const ModelPart& rBackgroundGridModelPart,
        std::vector<typename Condition::Pointer>& rMissingConditions,
        const double Tolerance)
    {
        #pragma omp for
        for (int i = 0; i < static_cast<int>(rMPMModelPart.Conditions().size()); ++i) {
            auto condition_itr = rMPMModelPart.Conditions().begin() + i;

            std::vector<array_1d<double, 3>> xg;
            condition_itr->CalculateOnIntegrationPoints(MPC_COORD, xg, rMPMModelPart.GetProcessInfo());

            if (xg.size() > 0)
            {
                array_1d<double, 3> local_coordinates;
                bool is_found = false;

                GeometryType& r_found_geom = FindGridGeom(condition_itr->GetGeometry(),
                    rBackgroundGridModelPart, Tolerance, xg[0], local_coordinates,
                    rMPMModelPart.GetProcessInfo(), is_found);

                if (is_found)
                {
                    condition_itr->GetGeometry() = r_found_geom;
                    for (IndexType j = 0; j < r_found_geom.PointsNumber(); ++j)
                        r_found_geom[j].Set(ACTIVE);
                }
                else
                {
                    #pragma omp critical
                    rMissingConditions.push_back(&*condition_itr);
                }
            }
        }
    }

    template <std::size_t TDimension>
    void BinBasedSearchElementsAndConditions(ModelPart& rMPMModelPart,
        ModelPart& rBackgroundGridModelPart,
        std::vector<typename Element::Pointer>& rMissingElements,
        std::vector<typename Condition::Pointer>& rMissingConditions,
        const std::size_t MaxNumberOfResults, const double Tolerance)
    {
        const ProcessInfo& r_process_info = rBackgroundGridModelPart.GetProcessInfo();
        const bool is_fix_explicit_mp_on_grid_edge = (r_process_info.Has(IS_FIX_EXPLICIT_MP_ON_GRID_EDGE))
            ? r_process_info.GetValue(IS_FIX_EXPLICIT_MP_ON_GRID_EDGE)
            : false;

        // Search background grid and make element active
        Vector N;
        const int max_result = 1000;

        #pragma omp parallel
        {
            BinBasedFastPointLocator<TDimension> SearchStructure(rBackgroundGridModelPart);
            SearchStructure.UpdateSearchDatabase();

            typename BinBasedFastPointLocator<TDimension>::ResultContainerType results(max_result);

            // Element search and assign background grid
            #pragma omp for
            for (int i = 0; i < static_cast<int>(rMissingElements.size()); ++i) {
                auto element_itr = *(rMissingElements.begin() + i);

                std::vector<array_1d<double, 3>> xg;
                element_itr->CalculateOnIntegrationPoints(MP_COORD, xg, rMPMModelPart.GetProcessInfo());
                typename BinBasedFastPointLocator<TDimension>::ResultIteratorType result_begin = results.begin();

                Element::Pointer pelem;

                // FindPointOnMesh find the background element in which a given point falls and the relative shape functions
                bool is_found = SearchStructure.FindPointOnMesh(xg[0], N, pelem, result_begin, MaxNumberOfResults, Tolerance);


                if (is_found && is_fix_explicit_mp_on_grid_edge) {
                    // check if MP is exactly on the edge of the element, this gives spurious strains in explicit
                    bool isOnEdge = false;
                    for (SizeType i = 0; i < N.size(); ++i) {
                        if (std::abs(N[i]) < std::numeric_limits<double>::epsilon()) {
                            isOnEdge = true;
                            break;
                        }
                    }
                    if (isOnEdge) {
                        // MP is exactly on the edge. Now we give it a little 'nudge'
                        array_1d<double, 3> xg_nudged = array_1d<double, 3>(xg[0]);
                        const double& delta_time = r_process_info[DELTA_TIME];
                        std::vector<array_1d<double, 3>> mp_vel;
                        element_itr->CalculateOnIntegrationPoints(MP_VELOCITY, mp_vel, rMPMModelPart.GetProcessInfo());
                        array_1d<double, 3> nudge_displacement = delta_time / 1000.0 * mp_vel[0];
                        xg_nudged += nudge_displacement;
                        is_found = SearchStructure.FindPointOnMesh(xg_nudged, N, pelem, result_begin, MaxNumberOfResults, Tolerance);
                        // check if the nudged point is found...
                        if (is_found) {
                            // store the nudged MP position
                            element_itr->SetValuesOnIntegrationPoints(MP_COORD, { xg_nudged }, rMPMModelPart.GetProcessInfo());
                            KRATOS_INFO("MPMSearchElementUtility") << "WARNING: To prevent spurious explicit stresses, Material Point " << element_itr->Id()
                                << " was nudged by " << nudge_displacement << std::endl;
                        }
                        else {
                            // find the un-nudged MP again
                            is_found = SearchStructure.FindPointOnMesh(xg[0], N, pelem, result_begin, MaxNumberOfResults, Tolerance);
                            KRATOS_INFO("MPMSearchElementUtility") << "WARNING: Material Point " << element_itr->Id()
                                << " lies exactly on an element edge and may give spurious results." << std::endl;
                        }
                    }
                }


                if (is_found == true) {
                    pelem->Set(ACTIVE);

                    auto p_new_geometry = CreateQuadraturePointsUtility<Node<3>>::CreateFromCoordinates(
                        pelem->pGetGeometry(), xg[0],
                        element_itr->GetGeometry().IntegrationPoints()[0].Weight());

                    // Update geometry of particle element
                    element_itr->SetGeometry(p_new_geometry);

                    for (IndexType j = 0; j < p_new_geometry->PointsNumber(); ++j)
                        (*p_new_geometry)[j].Set(ACTIVE);
                }
                else {
                    KRATOS_INFO("MPMSearchElementUtility") << "WARNING: Search Element for Material Point: " << element_itr->Id()
                        << " is failed. Geometry is cleared." << std::endl;

                    element_itr->GetGeometry().clear();
                    element_itr->Reset(ACTIVE);
                    element_itr->Set(TO_ERASE);
                }
            }

            // Condition search and assign background grid
            #pragma omp for
            for (int i = 0; i < static_cast<int>(rMissingConditions.size()); ++i) {
                auto condition_itr = *(rMissingConditions.begin() + i);
                std::vector<array_1d<double, 3>> xg;
                condition_itr->CalculateOnIntegrationPoints(MPC_COORD, xg, rMPMModelPart.GetProcessInfo());

                if (xg.size() > 0) {
                    // Only search for particle based BCs!
                    // Grid BCs are still applied on MP_model_part but we don't want to search for them.
                    typename BinBasedFastPointLocator<TDimension>::ResultIteratorType result_begin = results.begin();

                    Element::Pointer pelem;

                    // FindPointOnMesh find the background element in which a given point falls and the relative shape functions
                    bool is_found = SearchStructure.FindPointOnMesh(xg[0], N, pelem, result_begin, MaxNumberOfResults, Tolerance);

                    if (is_found == true) {
                        //pelem->Set(ACTIVE);
                        condition_itr->GetGeometry() = pelem->GetGeometry();
                        auto& r_geometry = condition_itr->GetGeometry();

                        for (IndexType j = 0; j < r_geometry.PointsNumber(); ++j)
                            r_geometry[j].Set(ACTIVE);
                    }
                    else {
                        KRATOS_INFO("MPMSearchElementUtility") << "WARNING: Search Element for Material Point Condition: " << condition_itr->Id()
                            << " is failed. Geometry is cleared." << std::endl;

                        condition_itr->GetGeometry().clear();
                        condition_itr->Reset(ACTIVE);
                        condition_itr->Set(TO_ERASE);
                    }
                }
            }
        }
    }

    inline void ResetElementsAndNodes(ModelPart& rBackgroundGridModelPart)
    {
        #pragma omp parallel for
        for (int i = 0; i < static_cast<int>(rBackgroundGridModelPart.Elements().size()); ++i) {
            auto element_itr = rBackgroundGridModelPart.Elements().begin() + i;
            auto& r_geometry = element_itr->GetGeometry();
            element_itr->Reset(ACTIVE);

            for (IndexType j = 0; j < r_geometry.PointsNumber(); ++j)
                r_geometry[j].Reset(ACTIVE);

        }
    }

    /**
     * @brief Search element connectivity for each particle
     * @details A search is performed to know in which grid element the material point falls.
     * If one or more material points fall in the grid element, the grid element is
     * set to be active and its connectivity is associated to the material point
     * element.
     * STEPS:
     * 1) All the elements are set to be INACTIVE
     * 2) A searching is performed and the grid elements which contain at least a MP are set to be ACTIVE
     *
     */
    template<std::size_t TDimension>
    void SearchElement(ModelPart& rBackgroundGridModelPart, ModelPart& rMPMModelPart, const std::size_t MaxNumberOfResults,
        const double Tolerance)
    {
        ResetElementsAndNodes(rBackgroundGridModelPart);

        const bool use_neighbour_search = true; //TODO delete - for testing only

        std::vector<typename Element::Pointer> missing_elements;
        std::vector<typename Condition::Pointer> missing_conditions;

        if (use_neighbour_search)
        {
            NeighbourSearchElements(rMPMModelPart, rBackgroundGridModelPart, missing_elements, Tolerance);
            NeighbourSearchConditions(rMPMModelPart, rBackgroundGridModelPart, missing_conditions, Tolerance);
        }
        else
        {
            missing_elements.resize(rMPMModelPart.NumberOfElements());
            for (size_t i = 0; i < rMPMModelPart.NumberOfElements(); ++i)
            {
                missing_elements[i] = &*(rMPMModelPart.Elements().begin() + i);
            }

            missing_conditions.resize(rMPMModelPart.NumberOfConditions());
            for (size_t i = 0; i < rMPMModelPart.NumberOfConditions(); ++i)
            {
                missing_conditions[i] = &*(rMPMModelPart.Conditions().begin() + i);
            }
        }

        if (missing_conditions.size() > 0 || missing_elements.size() > 0)
            BinBasedSearchElementsAndConditions<TDimension>(rMPMModelPart,
                rBackgroundGridModelPart, missing_elements, missing_conditions,
                MaxNumberOfResults, Tolerance);

    }
} // end namespace MPMSearchElementUtility

} // end namespace Kratos

#endif // KRATOS_MPM_SEARCH_ELEMENT_UTILITY
<|MERGE_RESOLUTION|>--- conflicted
+++ resolved
@@ -107,25 +107,6 @@
             {
                 for (IndexType n = 0; n < p_geometry_neighbour->size(); n++)
                 {
-<<<<<<< HEAD
-                    if (rGeom[k].Id() == (*p_geometry_neighbour)[n].Id()) {
-                        // check we aren't adding duplicate entries
-                        add_entry = true;
-                        for (IndexType i = 0; i < geometry_neighbours.size(); i++)
-                        {
-                            if (p_geometry_neighbour->Id() == geometry_neighbours[i]->Id())
-                            {
-                                add_entry = false;
-                                break;
-                            }
-                        }
-                        if (add_entry)
-                        {
-                            geometry_neighbours.push_back(p_geometry_neighbour);
-                            break;
-                        }
-
-=======
                     for (IndexType k = 0; k < rGeom.size(); k++)
                     {
                         if (rGeom[k].Id() == (*p_geometry_neighbour)[n].Id()) {
@@ -145,7 +126,6 @@
                             }
                             break;
                         }
->>>>>>> 8dc41b7a
                     }
                 }
             }
@@ -942,16 +922,7 @@
         const ProcessInfo& rProcessInfo,
         bool& IsFound)
     {
-<<<<<<< HEAD
-        static const bool is_pqmpm = (rProcessInfo.Has(IS_PQMPM))
-            ? rProcessInfo.GetValue(IS_PQMPM) : false;
-
-        //#pragma omp for
-        for (int i = 0; i < static_cast<int>(rMPMModelPart.Elements().size()); ++i) {
-            auto element_itr = rMPMModelPart.Elements().begin() + i;
-=======
         IsFound = false;
->>>>>>> 8dc41b7a
 
         if (CheckIsInside(rParentGeom, rLocalCoords, xg, Tolerance))
         {
@@ -974,15 +945,6 @@
             }
         }
 
-<<<<<<< HEAD
-                auto p_new_geometry = (is_pqmpm)
-                    ? PartitionMasterMaterialPointsIntoSubPoints(rBackgroundGridModelPart,
-                        xg[0], *element_itr, element_itr->pGetGeometry(), Tolerance)
-                    : CreateQuadraturePointsUtility<Node<3>>::CreateFromLocalCoordinates(
-                        r_parent_geometry, local_coordinates,
-                        element_itr->GetGeometry().IntegrationPoints()[0].Weight());
-                // ELSE PQMPM
-=======
         return rParentGeom;
     }
 
@@ -1008,7 +970,6 @@
                 auto p_new_geometry = CreateQuadraturePointsUtility<Node<3>>::CreateFromLocalCoordinates(
                     r_found_geom, local_coordinates,
                     element_itr->GetGeometry().IntegrationPoints()[0].Weight());
->>>>>>> 8dc41b7a
 
                 if (IsExplicitAndNeedsCorrection(p_new_geometry, rBackgroundGridModelPart.GetProcessInfo()))
                     is_found = false;
