--- conflicted
+++ resolved
@@ -261,37 +261,22 @@
 
     def Initialize(self):
         # Initialize fluid, structure and coupling solvers
-<<<<<<< HEAD
-        self.fluid_solver.StrategyInitialize()
-        self.structure_solver.StrategyInitialize()
-=======
         self.fluid_solver.Initialize()
         self.structure_solver.Initialize()
->>>>>>> 9cd923aa
         self.coupling_utility.Initialize()
 
 
     def InitializeSolutionStep(self):
         # Initialize solution step of fluid, structure and coupling solvers
-<<<<<<< HEAD
-        self.fluid_solver.StrategyInitializeSolutionStep()
-        self.structure_solver.StrategyInitializeSolutionStep()
-=======
         self.fluid_solver.InitializeSolutionStep()
         self.structure_solver.InitializeSolutionStep()
->>>>>>> 9cd923aa
         self.coupling_utility.InitializeSolutionStep()
 
 
     def Predict(self):
         # Perform fluid and structure solvers predictions
-<<<<<<< HEAD
-        self.fluid_solver.StrategyPredict()
-        self.structure_solver.StrategyPredict()
-=======
         self.fluid_solver.Predict()
         self.structure_solver.Predict()
->>>>>>> 9cd923aa
 
     def GetComputingModelPart(self):
         pass
