--- conflicted
+++ resolved
@@ -3,11 +3,7 @@
 # Import utilities
 import NonConformant_OneSideMap                # Import non-conformant mapper
 import python_solvers_wrapper_fluid            # Import the fluid Python solvers wrapper
-<<<<<<< HEAD
-import python_solvers_wrapper_structural       # Import the structural Python solvers wrapper
-=======
 import python_solvers_wrapper_structural       # Import the structure Python solvers wrapper
->>>>>>> 55a3a168
 
 # Import kratos core and applications
 import KratosMultiphysics
