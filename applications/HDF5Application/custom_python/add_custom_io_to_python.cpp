//    |  /           |
//    ' /   __| _` | __|  _ \   __|
//    . \  |   (   | |   (   |\__ `
//   _|\_\_|  \__,_|\__|\___/ ____/
//                   Multi-Physics
//
//  License:		 BSD License
//					 Kratos default license: kratos/license.txt
//
//  Main authors:    Jordi Cotela
//
//


// System includes

// External includes
#include "pybind11/pybind11.h"


// Project includes
#include "includes/define.h"
#include "includes/model_part.h"
#include "includes/io.h"
#include "includes/kratos_parameters.h"
#include "includes/communicator.h"

// Application includes
#include "custom_io/hdf5_file.h"
#include "custom_io/hdf5_file_serial.h"
#include "custom_io/hdf5_model_part_io.h"
#include "custom_io/hdf5_nodal_solution_step_data_io.h"
#include "custom_io/hdf5_nodal_solution_step_bossak_io.h"
#include "custom_io/hdf5_non_historical_nodal_value_io.h"
#ifdef KRATOS_USING_MPI
#include "custom_io/hdf5_file_parallel.h"
#include "custom_io/hdf5_partitioned_model_part_io.h"
#endif

namespace Kratos
{

namespace Python
{

void AddCustomIOToPython(pybind11::module& m)
{
    using namespace pybind11;

    class_<HDF5::File, HDF5::File::Pointer >(m,"HDF5File")
    .def("HasPath",&HDF5::File::HasPath)
    .def("IsGroup",&HDF5::File::IsGroup)
    .def("IsDataSet",&HDF5::File::IsDataSet)
    .def("CreateGroup",&HDF5::File::CreateGroup)
    .def("AddPath",&HDF5::File::AddPath)
    .def("GetDataDimensions",&HDF5::File::GetDataDimensions)
    .def("HasIntDataType",&HDF5::File::HasIntDataType)
    .def("HasFloatDataType",&HDF5::File::HasFloatDataType)
    .def("Flush",&HDF5::File::Flush)
    .def("GetFileSize",&HDF5::File::GetFileSize)
    .def("GetFileName",&HDF5::File::GetFileName)
    ;

    class_<HDF5::FileSerial, HDF5::FileSerial::Pointer, HDF5::File>(m,"HDF5FileSerial")
    .def(init<Parameters&>())
    ;
    
    class_<HDF5::ModelPartIO, HDF5::ModelPartIO::Pointer, IO>(m,"HDF5ModelPartIO")
    .def(init<HDF5::File::Pointer, std::string const&>())
    ;

<<<<<<< HEAD
    class_<HDF5::NodalSolutionStepDataIO, HDF5::NodalSolutionStepDataIO::Pointer>(
        m,"HDF5NodalSolutionStepDataIO")
        .def(init<Parameters, HDF5::File::Pointer>())
        .def("GetPrefix", &HDF5::NodalSolutionStepDataIO::GetPrefix)
        .def("SetPrefix", &HDF5::NodalSolutionStepDataIO::SetPrefix)
=======
    class_<HDF5::NodalSolutionStepDataIO, HDF5::NodalSolutionStepDataIO::Pointer, boost::noncopyable>(
        "HDF5NodalSolutionStepDataIO", init<Parameters, HDF5::File::Pointer>())
>>>>>>> 043bc698
        .def("WriteNodalResults", &HDF5::NodalSolutionStepDataIO::WriteNodalResults)
        .def("ReadNodalResults", &HDF5::NodalSolutionStepDataIO::ReadNodalResults)
    ;

    class_<HDF5::NodalSolutionStepBossakIO, HDF5::NodalSolutionStepBossakIO::Pointer, boost::noncopyable>(
        "HDF5NodalSolutionStepBossakIO", init<Parameters, HDF5::File::Pointer>())
        .def("WriteNodalResults", &HDF5::NodalSolutionStepBossakIO::WriteNodalResults)
        .def("ReadNodalResults", &HDF5::NodalSolutionStepBossakIO::ReadNodalResults)
        .def("SetAlphaBossak", &HDF5::NodalSolutionStepBossakIO::SetAlphaBossak)
    ;

    class_<HDF5::NonHistoricalNodalValueIO, HDF5::NonHistoricalNodalValueIO::Pointer, boost::noncopyable>(
        "HDF5NonHistoricalNodalValueIO", init<Parameters, HDF5::File::Pointer>())
        .def("WriteNodalResults", &HDF5::NonHistoricalNodalValueIO::WriteNodalResults)
        .def("ReadNodalResults", &HDF5::NonHistoricalNodalValueIO::ReadNodalResults)
    ;

#ifdef KRATOS_USING_MPI
    class_<HDF5::FileParallel, HDF5::FileParallel::Pointer, HDF5::File>(m,"HDF5FileParallel")
    .def(init<Parameters&>())
    ;

    class_<HDF5::PartitionedModelPartIO, HDF5::PartitionedModelPartIO::Pointer, HDF5::ModelPartIO>
        (m,"HDF5PartitionedModelPartIO")
        .def(init<HDF5::File::Pointer, std::string const&>())
    ;
#endif
    
}

} // namespace Python.

} // Namespace Kratos<|MERGE_RESOLUTION|>--- conflicted
+++ resolved
@@ -69,16 +69,11 @@
     .def(init<HDF5::File::Pointer, std::string const&>())
     ;
 
-<<<<<<< HEAD
     class_<HDF5::NodalSolutionStepDataIO, HDF5::NodalSolutionStepDataIO::Pointer>(
         m,"HDF5NodalSolutionStepDataIO")
         .def(init<Parameters, HDF5::File::Pointer>())
         .def("GetPrefix", &HDF5::NodalSolutionStepDataIO::GetPrefix)
         .def("SetPrefix", &HDF5::NodalSolutionStepDataIO::SetPrefix)
-=======
-    class_<HDF5::NodalSolutionStepDataIO, HDF5::NodalSolutionStepDataIO::Pointer, boost::noncopyable>(
-        "HDF5NodalSolutionStepDataIO", init<Parameters, HDF5::File::Pointer>())
->>>>>>> 043bc698
         .def("WriteNodalResults", &HDF5::NodalSolutionStepDataIO::WriteNodalResults)
         .def("ReadNodalResults", &HDF5::NodalSolutionStepDataIO::ReadNodalResults)
     ;
