--- conflicted
+++ resolved
@@ -241,9 +241,6 @@
         set KRATOS_APPLICATIONS=%KRATOS_APPLICATIONS%%KRATOS_APP_DIR%\MeshMovingApplication;
         set KRATOS_APPLICATIONS=%KRATOS_APPLICATIONS%%KRATOS_APP_DIR%\LinearSolversApplication;
         set KRATOS_APPLICATIONS=%KRATOS_APPLICATIONS%%KRATOS_APP_DIR%\StructuralMechanicsApplication;
-<<<<<<< HEAD
-        set KRATOS_APPLICATIONS=%KRATOS_APPLICATIONS%%KRATOS_APP_DIR%\IgaApplication;
-=======
         set KRATOS_APPLICATIONS=%KRATOS_APPLICATIONS%%KRATOS_APP_DIR%\DEMApplication;
         set KRATOS_APPLICATIONS=%KRATOS_APPLICATIONS%%KRATOS_APP_DIR%\ChimeraApplication;
         set KRATOS_APPLICATIONS=%KRATOS_APPLICATIONS%%KRATOS_APP_DIR%\IgaApplication;
@@ -252,7 +249,6 @@
         set KRATOS_APPLICATIONS=%KRATOS_APPLICATIONS%%KRATOS_APP_DIR%\CoSimulationApplication;
         set KRATOS_APPLICATIONS=%KRATOS_APPLICATIONS%%KRATOS_APP_DIR%\StatisticsApplication;
         set KRATOS_APPLICATIONS=%KRATOS_APPLICATIONS%%KRATOS_APP_DIR%\SwimmingDEMApplication;
->>>>>>> c1bc8bcd
 
         del /F /Q "%KRATOS_BUILD%\%KRATOS_BUILD_TYPE%\cmake_install.cmake"
         del /F /Q "%KRATOS_BUILD%\%KRATOS_BUILD_TYPE%\CMakeCache.txt"
