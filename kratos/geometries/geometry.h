//    |  /           |
//    ' /   __| _` | __|  _ \   __|
//    . \  |   (   | |   (   |\__ `
//   _|\_\_|  \__,_|\__|\___/ ____/
//                   Multi-Physics
//
//  License:		 BSD License
//					 Kratos default license: kratos/license.txt
//
//  Main authors:    Pooyan Dadvand
//                   Riccardo Rossi
//                   Janosch Stascheit
//                   Felix Nagel
//  contributors:    Hoang Giang Bui
//                   Josep Maria Carbonell
//                   Carlos Roig
//

#if !defined(KRATOS_GEOMETRY_H_INCLUDED )
#define  KRATOS_GEOMETRY_H_INCLUDED

// System includes

// External includes

// Project includes
#include "geometries/geometry_data.h"
#include "geometries/point.h"
#include "containers/pointer_vector.h"

#include "utilities/math_utils.h"


namespace Kratos
{
///@name Kratos Globals
///@{
///@}
///@name Type Definitions
///@{
///@}
///@name  Enum's
///@{
///@}
///@name  Functions
///@{
///@}
///@name Kratos Classes
///@{

///Geometry base class.
/** As a base class Geometry has all the common
 * interface of Kratos' geometries. Also it contains array of
 * pointers to its points, reference to shape functions values in
 * all integrations points and also local gradients of shape
 * functions evaluated in all integrations points.
 *
 * Geometry is a template class with just one template parameter:
 * - TPointType which reperesent the type of the point this geometry
 * type contain and build on.
 *
 * @see Point
 * @see Node
 * @see Formulation
 * @see GeometryAndFormulationElement
 */
template<class TPointType>
class Geometry : public PointerVector<TPointType>
{
public:
    ///@}
    ///@name Type Definitions
    ///@{

    /// This Geometry type.
    typedef Geometry<TPointType> GeometryType;

    /// Pointer definition of Geometry
    KRATOS_CLASS_POINTER_DEFINITION( Geometry );

    /** Different criteria to evaluate the quality of a geometry.
     * Different criteria to evaluate the quality of a geometry.
     */
    enum class QualityCriteria {
      INRADIUS_TO_CIRCUMRADIUS,
      AREA_TO_LENGTH,
      SHORTEST_ALTITUDE_TO_LENGTH,
      INRADIUS_TO_LONGEST_EDGE,
      SHORTEST_TO_LONGEST_EDGE,
      REGULARITY,
      VOLUME_TO_SURFACE_AREA,
      VOLUME_TO_EDGE_LENGTH,
      VOLUME_TO_AVERAGE_EDGE_LENGTH,
      VOLUME_TO_RMS_EDGE_LENGTH
    };


    /** Base type for geometry.
    */
    typedef PointerVector<TPointType> BaseType;


    /** The bounding box */
    /*typedef BoundingBox<TPointType, GeometryType>  BoundingBoxType; */

    /** Array of counted pointers to point. This type used to hold
    geometry's points.
    */
    typedef PointerVector<TPointType> PointsArrayType;

    /** Integration methods implemented in geometry.
    */
    typedef GeometryData::IntegrationMethod IntegrationMethod;

    /** A Vector of counted pointers to Geometries. Used for
    returning edges of the geometry.
     */
    typedef PointerVector<GeometryType> GeometriesArrayType;

    /** Redefinition of geometry template parameter TPointType as this geometry point type.
     */
    typedef TPointType PointType;

    /** Type used for indexing in geometry class.std::size_t used for indexing
    point or integration point access methods and also all other
    methods which need point or integration point index.
    */
    typedef std::size_t IndexType;


    /** This typed used to return size or dimension in
    geometry. Dimension, WorkingDimension, PointsNumber and
    ... return this type as their results.
    */
    typedef std::size_t SizeType;

    typedef typename PointType::CoordinatesArrayType CoordinatesArrayType;


    /** This type used for representing an integration point in
    geometry. This integration point is a point with an
    additional weight component.
    */
    typedef IntegrationPoint<3> IntegrationPointType;

    /** A Vector of IntegrationPointType which used to hold
    integration points related to an integration
    method. IntegrationPoints functions used this type to return
    their results.
    */
    typedef std::vector<IntegrationPointType> IntegrationPointsArrayType;

    /** A Vector of IntegrationPointsArrayType which used to hold
    integration points related to different integration method
    implemented in geometry.
    */
    typedef boost::array<IntegrationPointsArrayType, GeometryData::NumberOfIntegrationMethods> IntegrationPointsContainerType;

    /** A third order tensor used as shape functions' values
    continer.
    */
    typedef boost::array<Matrix, GeometryData::NumberOfIntegrationMethods> ShapeFunctionsValuesContainerType;

    /** A fourth order tensor used as shape functions' local
    gradients container in geometry.
    */
    typedef GeometryData::ShapeFunctionsLocalGradientsContainerType ShapeFunctionsLocalGradientsContainerType;

    /** A third order tensor to hold jacobian matrices evaluated at
    integration points. Jacobian and InverseOfJacobian functions
    return this type as their result.
    */
    typedef boost::numeric::ublas::vector<Matrix > JacobiansType;

    /** A third order tensor to hold shape functions'  gradients.
    ShapefunctionsGradients function return this
    type as its result.
    */
    typedef GeometryData::ShapeFunctionsGradientsType ShapeFunctionsGradientsType;

    /** A third order tensor to hold shape functions' local second derivatives.
    ShapefunctionsLocalGradients function return this
    type as its result.
    */
    typedef GeometryData::ShapeFunctionsSecondDerivativesType ShapeFunctionsSecondDerivativesType;

    /** A fourth order tensor to hold shape functions' local third order derivatives
     */
    typedef GeometryData::ShapeFunctionsThirdDerivativesType ShapeFunctionsThirdDerivativesType;

    /** Type of the normal vector used for normal to edges in geomety.
     */
    typedef boost::numeric::ublas::vector<double> NormalType;


    typedef typename BaseType::iterator              iterator;
    typedef typename BaseType::const_iterator          const_iterator;
    typedef typename BaseType::reverse_iterator        reverse_iterator;
    typedef typename BaseType::const_reverse_iterator  const_reverse_iterator;

    typedef typename BaseType::ptr_iterator ptr_iterator;
    typedef typename BaseType::ptr_const_iterator ptr_const_iterator;
    typedef typename BaseType::ptr_reverse_iterator ptr_reverse_iterator;
    typedef typename BaseType::ptr_const_reverse_iterator ptr_const_reverse_iterator;
    ///@}
    ///@name Life Cycle
    ///@{

    Geometry() : mpGeometryData(&GeometryDataInstance())
    {

    }

    /** Complete argument constructor. This constructor gives a
    complete set of arguments to pass all the initial value of
    all the member variables of geometry class. Also it has
    default value for integration variables to make it usefull
    in the case of constructing new geometry without mapping and
    integrating properties.

    @param ThisPoints Vector of pointers to points which this
    geometry constructing on them. Points must have dimension
    equal or greater than working space dimension though there
    is no control on it.

    @param ThisDefaultMethod Default integration method. Its
    default value is gaussian integration with orden one which
    make no deference while in this condition there is no shape
    function database exist and integrating is not possible
    including by default method.

    @param ThisIntegrationPoints All the integration points in
    all methods. This is a Vector of IntegrationPointsArrayType
    and It must have at least four component correspounding to
    four integration method defined now. If there is some
    geometry which don't have all this method implemented
    related points Vector must exist but with zero size. For
    example if a geometry don't have gaussian orden one
    ThisIntegrationPoints[GI_GAUSS_1] must be an empty
    IntegrationPointsArrayType.

    @param ThisShapeFunctionsValues Values of all the shape
    functions evaluated in all integrations points of all
    integration methods. It's a three dimensional array \f$
    F_{ijk} \f$ where i = GI_GAUSS_1,..., GI_GAUSS_4 and j is
    the integration point index and k is the shape function
    index. In the other word component \f$ f_{ijk} \f$ is the
    value of the shape function related to node k evaluated in
    integration point j of i integration method point set. Again
    if there is some integration method unsupported an empty
    Matrix must assigned to related place. For example if a
    geometry don't have gaussian orden four
    ThisShapeFunctionsValues[GI_GAUSS_4] must be an empty
    Matrix.

    @param ThisShapeFunctionsLocalGradients Values of local
    gradients respected to all local coordinates of all the
    shape functions evaluated in all integrations points of all
    integration methods. It's a four dimensional array \f$
    F_{ijkh} \f$ where i = GI_GAUSS_1,..., GI_GAUSS_4 and j is
    the integration point index and k is the shape function
    index and h is local coordinate index. In the other word
    component \f$ f_{ijkh} \f$ is the value of h'th component of
    local gradient of the shape function related to node k
    evaluated in integration point j of i integration method
    point set. Again if there is some integration method
    unsupported an empty ShapeFunctionsGradientsType must
    assigned to related place. For example if a geometry don't
    have gaussian orden two ThisShapeFunctionsValues[GI_GAUSS_2]
    must be an empty ShapeFunctionsGradientsType.
    */
    Geometry(const PointsArrayType &ThisPoints,
             GeometryData const *pThisGeometryData = &GeometryDataInstance())
        : BaseType(ThisPoints), mpGeometryData(pThisGeometryData)
    {
    }

//       Geometry(const PointsArrayType& ThisPoints,
//         GeometryData const& ThisGeometryData= msEmptyGeometryData)
//  : BaseType(ThisPoints)
//  , mGeometryData(ThisGeometryData)
//  {
//  }

    /** Copy constructor.
    Construct this geometry as a copy of given geometry.

    @note This copy constructor don't copy the points and new
    geometry shares points with given source geometry. It's
    obvious that any change to this new geometry's point affect
    source geometry's points too.
    */
    Geometry( const Geometry& rOther )
        : BaseType( rOther )
        , mpGeometryData( rOther.mpGeometryData )
    {
    }


    /** Copy constructor from a geometry with other point type.
    Construct this geometry as a copy of given geometry which
    has different type of points. The given goemetry's
    TOtherPointType* must be implicity convertible to this
    geometry PointType.

    @note This copy constructor don't copy the points and new
    geometry shares points with given source geometry. It's
    obvious that any change to this new geometry's point affect
    source geometry's points too.
    */
    template<class TOtherPointType> Geometry( Geometry<TOtherPointType> const & rOther )
        : BaseType( rOther.begin(), rOther.end() )
        , mpGeometryData( rOther.mpGeometryData )
    {
    }

    /// Destructor. Do nothing!!!
    ~Geometry() override {}

    virtual GeometryData::KratosGeometryFamily GetGeometryFamily() const
    {
        return GeometryData::Kratos_generic_family;
    }

    virtual GeometryData::KratosGeometryType GetGeometryType() const
    {
        return GeometryData::Kratos_generic_type;
    }

    ///@}
    ///@name Operators
    ///@{

    /** Assignment operator.

    @note This operator don't copy the points and this
    geometry shares points with given source geometry. It's
    obvious that any change to this geometry's point affect
    source geometry's points too.

    @see Clone
    @see ClonePoints
    */
    Geometry& operator=( const Geometry& rOther )
    {
        BaseType::operator=( rOther );
        mpGeometryData = rOther.mpGeometryData;

        return *this;
    }

    /** Assignment operator for geometries with different point type.

    @note This operator don't copy the points and this
    geometry shares points with given source geometry. It's
    obvious that any change to this geometry's point affect
    source geometry's points too.

    @see Clone
    @see ClonePoints
    */
    template<class TOtherPointType>
    Geometry& operator=( Geometry<TOtherPointType> const & rOther )
    {
        this->clear();

        for ( typename Geometry<TOtherPointType>::ptr_const_iterator i = rOther.ptr_begin() ; i != rOther.ptr_end() ; ++i )
            push_back( typename PointType::Pointer( new PointType( **i ) ) );

        mpGeometryData = rOther.mpGeometryData;

        return *this;
    }

    ///@}
    ///@name Operations
    ///@{

    virtual Pointer Create( PointsArrayType const& ThisPoints ) const
    {
        return Pointer( new Geometry( ThisPoints, mpGeometryData ) );
    }

    /** This methods will create a duplicate of all its points and
    substitute them with its points. */
    void ClonePoints()
    {
        for ( ptr_iterator i = this->ptr_begin() ; i != this->ptr_end() ; i++ )
            *i = typename PointType::Pointer( new PointType( **i ) );
    }

    // virtual Kratos::shared_ptr< Geometry< Point > > Clone() const
    // {
    //     Geometry< Point >::PointsArrayType NewPoints;

    //     //making a copy of the nodes TO POINTS (not Nodes!!!)

    //     for ( IndexType i = 0 ; i < this->size() ; i++ )
    //     {
    //         NewPoints.push_back(Kratos::make_shared< Point >((*this)[i]));
    //     }

    //     //NewPoints[i] = typename Point::Pointer(new Point(*mPoints[i]));

    //     //creating a geometry with the new points
    //     Geometry< Point >::Pointer p_clone( new Geometry< Point >( NewPoints ) );

    //     p_clone->ClonePoints();

    //     return p_clone;
    // }

    //lumping factors for the calculation of the lumped mass matrix
    virtual Vector& LumpingFactors( Vector& rResult )  const
    {
        KRATOS_ERROR << "Called the virtual function for LumpingFactors " << *this << std::endl;
        return rResult;
    }

    ///@}
    ///@name Informations
    ///@{

    /** Dimension of the geometry for example a triangle2d is a 2
    dimensional shape

    @return SizeType, dimension of this geometry.
    @see WorkingSpaceDimension()
    @see LocalSpaceDimension()
    */
    inline SizeType Dimension() const
    {
        return mpGeometryData->Dimension();
    }

    /** Working space dimension. for example a triangle is a 2
    dimensional shape but can be used in 3 dimensional space.

    @return SizeType, working space dimension of this geometry.
    @see Dimension()
    @see LocalSpaceDimension()
    */
    inline SizeType WorkingSpaceDimension() const
    {
        return mpGeometryData->WorkingSpaceDimension();
    }

    /** Local space dimension. for example a triangle is a 2
    dimensional shape but can have 3 dimensional area
    coordinates l1, l2, l3.

    @return SizeType, local space dimension of this geometry.
    @see Dimension()
    @see WorkingSpaceDimension()
    */
    inline SizeType LocalSpaceDimension() const
    {
        return mpGeometryData->LocalSpaceDimension();
    }

    /** Returns number of the points which this geometry has.
     *
     * @return SizeType, number of the points in this geometry.
     */
    SizeType PointsNumber() const {
      return this->size();
    }

    /** This method calculate and return Length or charactereistic
     * length of this geometry depending to it's dimension. For one
     * dimensional geometry for example Line it returns length of it
     * and for the other geometries it gives Characteristic length
     * otherwise.
     *
     * @return double value contains length or Characteristic
     * length
     *
     * @see Area()
     * @see Volume()
     * @see DomainSize()
     */
    virtual double Length() const {
      KRATOS_ERROR << "Calling base class 'Length' method instead of derived class one. Please check the definition of derived class. " << *this << std::endl;
      return 0.0;
    }

    /** This method calculate and return area or surface area of
     * this geometry depending to it's dimension. For one dimensional
     * geometry it returns length, for two dimensional it gives area
     * and for three dimensional geometries it gives surface area.
     *
     * @return double value contains area or surface
     * area.
     *
     * @see Length()
     * @see Volume()
     * @see DomainSize()
     */
    virtual double Area() const {
      KRATOS_ERROR << "Calling base class 'Area' method instead of derived class one. Please check the definition of derived class. " << *this << std::endl;
      return 0.0;
    }

    /** This method calculate and return volume of this
     * geometry. For one and two dimensional geometry it returns
     * zero and for three dimensional it gives volume of geometry.
     *
     * @return double value contains volume.
     *
     * @see Length()
     * @see Area()
     * @see DomainSize()
     */
    virtual double Volume() const {
      KRATOS_ERROR << "Calling base class 'Volume' method instead of derived class one. Please check the definition of derived class. " << *this << std::endl;
      return 0.0;
    }

    /** This method calculate and return length, area or volume of
     * this geometry depending to it's dimension. For one dimensional
     * geometry it returns its length, for two dimensional it gives area
     * and for three dimensional geometries it gives its volume.
     *
     * @return double value contains length, area or volume.
     *
     * @see Length()
     * @see Area()
     * @see Volume()
     */
    virtual double DomainSize() const {
      KRATOS_ERROR << "Calling base class 'DomainSize' method instead of derived class one. Please check the definition of derived class. " << *this << std::endl;
      return 0.0;
    }

    /** This method calculates and returns the minimum edge.
     * length of the geometry.
     *
     * @return double value with the minimum edge length.
     *
     * @see MaxEdgeLength()
     * @see AverageEdgeLength()
     */
    virtual double MinEdgeLength() const {
      KRATOS_ERROR << "Calling base class 'MinEdgeLength' method instead of derived class one. Please check the definition of derived class. " << *this << std::endl;
      return 0.0;
    }

    /** This method calculates and returns the maximum edge.
     * length of the geometry.
     *
     * @return double value with the maximum edge length.
     *
     * @see MinEdgeLength()
     * @see AverageEdgeLength()
     */
    virtual double MaxEdgeLength() const {
      KRATOS_ERROR << "Calling base class 'MaxEdgeLength' method instead of derived class one. Please check the definition of derived class. " << *this << std::endl;
      return 0.0;
    }

    /** This method calculates and returns the average edge.
     * length of the geometry.
     *
     * @return double value with the average edge length
     *
     * @see MinEdgeLength()
     * @see MaxEdgeLength()
     */
    virtual double AverageEdgeLength() const {
      KRATOS_ERROR << "Calling base class 'AverageEdgeLength' method instead of derived class one. Please check the definition of derived class. " << *this << std::endl;
      return 0.0;
    }

    /** Calculates the circumradius of the geometry.
     * Calculates the circumradius of the geometry.
     *
     * @return Circumradius of the geometry.
     *
     * @see Inradius()
     */
    virtual double Circumradius() const {
      KRATOS_ERROR << "Calling base class 'Circumradius' method instead of derived class one. Please check the definition of derived class. " << *this << std::endl;
      return 0.0;
    }

    /** Calculates the inradius of the geometry.
     * Calculates the inradius of the geometry.
     *
     * @return Inradius of the geometry.
     *
     * @see Circumradius()
     */
    virtual double Inradius() const {
      KRATOS_ERROR << "Calling base class 'Inradius' method instead of derived class one. Please check the definition of derived class. " << *this << std::endl;
      return 0.0;
    }

    /** Test the intersection with another geometry
     *
     * Test if this geometry intersects with other geometry
     *
     * @param  ThisGeometry Geometry to intersect with
     * @return              True if the geometries intersect, False in any other case.
     */
    virtual bool HasIntersection(const GeometryType& ThisGeometry) {
      KRATOS_ERROR << "Calling base class 'HasIntersection' method instead of derived class one. Please check the definition of derived class. " << *this << std::endl;
      return false;
    }

    /** Test intersection of the geometry with a box
     *
     * Tests the intersection of the geometry with
     * a 3D box defined by rLowPoint and rHighPoint
     *
     * @param  rLowPoint  Lower point of the box to test the intersection
     * @param  rHighPoint Higher point of the box to test the intersection
     * @return            True if the geometry intersects the box, False in any other case.
     */
    virtual bool HasIntersection(const Point& rLowPoint, const Point& rHighPoint) {
      KRATOS_ERROR << "Calling base class 'HasIntersection' method instead of derived class one. Please check the definition of derived class. " << *this << std::endl;
      return false;
    }

    // virtual void BoundingBox(BoundingBoxType& rResult) const
    // {
    //
    //   Bounding_Box(rResult.LowPoint(), rResult.HighPoint());
    // }

    /** Calculates the boundingbox of the geometry.
     * Calculates the boundingbox of the geometry.
     *
     * @param rLowPoint  Lower point of the boundingbox.
     * @param rHighPoint Higher point of the boundingbox.
     */
    virtual void BoundingBox( TPointType& rLowPoint, TPointType& rHighPoint ) const
    {
        rHighPoint         = this->GetPoint( 0 );
        rLowPoint          = this->GetPoint( 0 );
        const SizeType dim = WorkingSpaceDimension();

        for ( unsigned int point = 0; point < PointsNumber(); point++ )
        {
            for ( unsigned int i = 0; i < dim; i++ )
            {
                rHighPoint[i] = ( rHighPoint[i] < this->GetPoint( point )[i] ) ? this->GetPoint( point )[i] : rHighPoint[i];
                rLowPoint[i]  = ( rLowPoint[i]  > this->GetPoint( point )[i] ) ? this->GetPoint( point )[i] : rLowPoint[i];
            }
        }
    }

    /** Calculates center of this geometry by a simple averaging algorithm.
    Each center point component calculated using:
    \f[
    c_i = \sum_j^n(x_i^j) / n
    \f]

    where \f$ c_i \f$ is component i of center point and \f$
    X_i^j \f$ is component i of j'th point of geometry and n is
    number of the points in this geometry.

    @return PointType which is the calculated center of this geometry.
    */
    virtual Point Center() const
    {
        const SizeType points_number = this->size();

        if ( points_number == 0 )
        {
            KRATOS_ERROR << "can not compute the ceneter of a geometry of zero points" << std::endl;
            // return PointType();
        }

        Point result = ( *this )[0];

        for ( IndexType i = 1 ; i < points_number ; i++ )
        {
            result.Coordinates() += ( *this )[i];
        }

        const double temp = 1.0 / double( points_number );

        result.Coordinates() *= temp;

        return result;
    }

    /**
     * It computes the unit normal of the geometry, if possible
     * @return The normal of the geometry
     */
    virtual array_1d<double, 3> AreaNormal(const CoordinatesArrayType& rPointLocalCoordinates) const
    {
        const unsigned int local_space_dimension = this->LocalSpaceDimension();
        const unsigned int dimension = this->WorkingSpaceDimension();

        if (dimension == local_space_dimension)
        {
            KRATOS_ERROR << "Remember the normal can be computed just in geometries with a local dimension: "<< this->LocalSpaceDimension() << "smaller than the spatial dimension: " << this->WorkingSpaceDimension() << std::endl;
        }

        // We define the normal and tangents
        array_1d<double,3> tangent_xi(3, 0.0);
        array_1d<double,3> tangent_eta(3, 0.0);

        Matrix j_node = ZeroMatrix( dimension, local_space_dimension );
        this->Jacobian( j_node, rPointLocalCoordinates);

        // Using the Jacobian tangent directions
        if (dimension == 2)
        {
            tangent_eta[2] = 1.0;
            for (unsigned int i_dim = 0; i_dim < dimension; i_dim++)
            {
                tangent_xi[i_dim]  = j_node(i_dim, 0);
            }
        }
        else
        {
            for (unsigned int i_dim = 0; i_dim < dimension; i_dim++)
            {
                tangent_xi[i_dim]  = j_node(i_dim, 0);
                tangent_eta[i_dim] = j_node(i_dim, 1);
            }
        }

        array_1d<double, 3> normal;
        MathUtils<double>::CrossProduct(normal, tangent_xi, tangent_eta);
        return normal;
    }

    /**
     * It computes the unit normal of the geometry
     * @param rPointLocalCoordinates Refernce to the local coordinates of the
     * point in where the unit normal is to be computed
     * @return The unit normal in the given point
     */
    virtual array_1d<double, 3> UnitNormal(const CoordinatesArrayType& rPointLocalCoordinates) const
    {
        array_1d<double, 3> normal = AreaNormal(rPointLocalCoordinates);
        const double norm_normal = norm_2(normal);
        if (norm_normal > std::numeric_limits<double>::epsilon()) normal /= norm_normal;
        else KRATOS_ERROR << "ERROR: The normal norm is zero or almost zero. Norm. normal: " << norm_normal << std::endl;
        return normal;
    }

    /** Calculates the quality of the geometry according to a given criteria.
     *
     * Calculates the quality of the geometry according to a given criteria. In General
     * The quality of the result is normalized being 1.0 for best quality, 0.0 for degenerated elements and -1.0 for
     * inverted elements.
     *
     * Different crtieria can be used to stablish the quality of the geometry.
     *
     * @return double value contains quality of the geometry
     *
     * @see QualityCriteria
     * @see QualityAspectRatio
     * @see QualityAverageEdgeLenght
     */
     double Quality(const QualityCriteria qualityCriteria) const {
       double quality = 0.0f;

       if(qualityCriteria == QualityCriteria::INRADIUS_TO_CIRCUMRADIUS) {
         quality = InradiusToCircumradiusQuality();
       } else if(qualityCriteria == QualityCriteria::AREA_TO_LENGTH) {
         quality = AreaToEdgeLengthRatio();
       } else if(qualityCriteria == QualityCriteria::SHORTEST_ALTITUDE_TO_LENGTH) {
         quality = ShortestAltitudeToEdgeLengthRatio();
       } else if(qualityCriteria == QualityCriteria::INRADIUS_TO_LONGEST_EDGE) {
         quality = InradiusToLongestEdgeQuality();
       } else if(qualityCriteria == QualityCriteria::SHORTEST_TO_LONGEST_EDGE) {
         quality = ShortestToLongestEdgeQuality();
       } else if(qualityCriteria == QualityCriteria::REGULARITY) {
         quality = RegularityQuality();
       } else if(qualityCriteria == QualityCriteria::VOLUME_TO_SURFACE_AREA) {
         quality = VolumeToSurfaceAreaQuality();
       } else if(qualityCriteria == QualityCriteria::VOLUME_TO_EDGE_LENGTH) {
         quality = VolumeToEdgeLengthQuality();
       } else if(qualityCriteria == QualityCriteria::VOLUME_TO_AVERAGE_EDGE_LENGTH) {
         quality = VolumeToAverageEdgeLength();
       } else if(qualityCriteria == QualityCriteria::VOLUME_TO_RMS_EDGE_LENGTH) {
         quality = VolumeToRMSEdgeLength();
       }

       return quality;
     }

    ///@}
    ///@name Access
    ///@{

    /** A constant access method to the Vector of the points stored in
    this geometry.

    @return A constant reference to PointsArrayType contains
    pointers to the points.
    */
    const PointsArrayType& Points() const
    {
        return *this;
    }

    /** An access method to the Vector of the points stored in
    this geometry.

    @return A reference to PointsArrayType contains pointers to
    the points.
    */
    PointsArrayType& Points()
    {
        return *this;
    }

    /** A constant access method to the i'th points stored in
    this geometry.

    @return A constant counted pointer to i'th point of
    geometry.
    */
    const typename TPointType::Pointer pGetPoint( const int Index ) const
    {
        KRATOS_TRY
        return ( *this )( Index );
        KRATOS_CATCH( *this )
    }

    /** An access method to the i'th points stored in
    this geometry.

    @return A counted pointer to i'th point of
    geometry.
    */
    typename TPointType::Pointer pGetPoint( const int Index )
    {
        KRATOS_TRY
        return ( *this )( Index );
        KRATOS_CATCH( *this );
    }

    /** A constant access method to the i'th points stored in
    this geometry.

    @return A constant counted pointer to i'th point of
    geometry.
    */
    TPointType const& GetPoint( const int Index ) const
    {
        KRATOS_TRY
        return ( *this )[Index];
        KRATOS_CATCH( *this );
    }


    /** An access method to the i'th points stored in
    this geometry.

    @return A counted pointer to i'th point of
    geometry.
    */
    TPointType& GetPoint( const int Index )
    {
        KRATOS_TRY
        return ( *this )[Index];
        KRATOS_CATCH( *this );
    }

    /**
     * Returns a matrix of the local coordinates of all points
     * @param rResult a Matrix that will be overwritten by the results
     * @return the coordinates of all points of the current geometry
     */
    virtual Matrix& PointsLocalCoordinates( Matrix& rResult ) const
    {
        KRATOS_ERROR << "Calling base class 'PointsLocalCoordinates' method instead of derived class one. Please check the definition of derived class. " << *this << std::endl;
        return rResult;
    }

    /**
     * Returns the local coordinates of a given arbitrary point
     * @param rResult The vector containing the local coordinates of the point
     * @param rPoint The point in global coordinates
     * @return The vector containing the local coordinates of the point
     */
    virtual CoordinatesArrayType& PointLocalCoordinates(
            CoordinatesArrayType& rResult,
            const CoordinatesArrayType& rPoint
            )
    {
        #ifdef KRATOS_DEBUG
           if(WorkingSpaceDimension() != LocalSpaceDimension())
                KRATOS_ERROR << "attention, the Point Local Coordinates must be specialized for the current geometry" << std::endl;
        #endif
        
        Matrix J = ZeroMatrix( WorkingSpaceDimension(), LocalSpaceDimension() );

        rResult.clear();

        Vector DeltaXi = ZeroVector( LocalSpaceDimension() );

        CoordinatesArrayType CurrentGlobalCoords( ZeroVector( 3 ) );

        //Newton iteration:
        const double tol = 1.0e-8;
        unsigned int maxiter = 1000;

        for(unsigned int k = 0; k < maxiter; k++) {
            CurrentGlobalCoords.clear();
            DeltaXi.clear();

            GlobalCoordinates( CurrentGlobalCoords, rResult );
            noalias( CurrentGlobalCoords ) = rPoint - CurrentGlobalCoords;
            InverseOfJacobian( J, rResult );
            for(unsigned int i = 0; i < WorkingSpaceDimension(); i++) {
                for(unsigned int j = 0; j < WorkingSpaceDimension(); j++) {
                    DeltaXi[i] += J(i,j)*CurrentGlobalCoords[j];
                }
                rResult[i] += DeltaXi[i];
            }

            auto norm2DXi = norm_2(DeltaXi);

            if(norm2DXi > 30 || norm2DXi < tol) {
                break;
            }
        }
        
        return rResult;
    }

    /**
     * Returns whether given arbitrary point is inside the Geometry and the respective
     * local point for the given global point
     * @param rPoint The point to be checked if is inside o note in global coordinates
     * @param rResult The local coordinates of the point
     * @param Tolerance The  tolerance that will be considered to check if the point is inside or not
     * @return True if the point is inside, false otherwise
     */
    virtual bool IsInside(
        const CoordinatesArrayType& rPoint,
        CoordinatesArrayType& rResult,
        const double Tolerance = std::numeric_limits<double>::epsilon()
        )
    {
        KRATOS_ERROR << "Calling base class IsInside method instead of derived class one. Please check the definition of derived class. " << *this << std::endl;
        return false;
    }

    ///@}
    ///@name Inquiry
    ///@{

    /** This method confirm you if this geometry has a specific
    integration method or not. This method will be usefull to
    control the geometry before intagrating using a specific
    method. In Geometry class this method controls if the
    integration points vector respecting to this method is empty
    or not.

    @return bool true if this integration method exist and false if this
    method is not imeplemented for this geometry.
    */
    bool HasIntegrationMethod( IntegrationMethod ThisMethod ) const
    {
        return ( mpGeometryData->HasIntegrationMethod( ThisMethod ) );
    }

    /**
    * @return default integration method
    */

    IntegrationMethod GetDefaultIntegrationMethod()
    {
        return mpGeometryData->DefaultIntegrationMethod();
    }

    /** This method is to know if this geometry is symmetric or
    not.

    @todo Making some method related to symmetry axis and more...

    @return bool true if this geometry is symmetric and false if
    it's not.
    */
    virtual bool IsSymmetric() const
    {
        return false;
    }

    ///@}
    ///@name Edge
    ///@{

    /** This method gives you number of all edges of this
     * geometry. For example, for a hexahedron, this would be
     * 12
     *
     * @return SizeType containes number of this geometry edges.
     * @see EdgesNumber()
     * @see Edges()
     * @see FacesNumber()
     * @see Faces()
     */
    // will be used by refinement algorithm, thus uncommented. janosch.
    virtual SizeType EdgesNumber() const
    {
        KRATOS_ERROR << "Calling base class EdgesNumber method instead of derived class one. Please check the definition of derived class. " << *this << std::endl;

        return SizeType();
    }

    /** This method gives you all edges of this geometry. This
    method will gives you all the edges with one dimension less
    than this geometry. for example a triangle would return
    three lines as its edges or a tetrahedral would return four
    triangle as its edges but won't return its six edge
    lines by this method.

    @return GeometriesArrayType containes this geometry edges.
    @see EdgesNumber()
    @see Edge()
    */
    // will be used by refinement algorithm, thus uncommented. janosch.
    virtual GeometriesArrayType Edges( void )
    {
        KRATOS_ERROR << "Calling base class Edges method instead of derived class one. Please check the definition of derived class. " << *this << std::endl;

        return GeometriesArrayType();
    }

    /** This method gives you an edge of this geometry which holds
    given points. This method will gives you an edge with
    dimension related to given points number. for example a
    tetrahedral would return a triangle for given three points or
    return an edge line for given two nodes by this method.

    @return Geometry::Pointer to this geometry specific edge.
    @see EdgesNumber()
    @see Edges()
    */
    // Commented for possible change in Edge interface of geometry. Pooyan.
//       virtual Pointer Edge(const PointsArrayType& EdgePoints)
//  {
//    KRATOS_ERROR << "Calling base class Edge method instead of derived class one. Please check the definition of derived class." << *this << std::endl;
//
//  }

    /**
     * Returns the number of faces of the current geometry.
     * This is only implemented for 3D geometries, since 2D geometries
     * only have edges but no faces
     * @see EdgesNumber
     * @see Edges
     * @see Faces
     */
    virtual SizeType FacesNumber() const
    {
        KRATOS_ERROR << "Calling base class FacesNumber method instead of derived class one. Please check the definition of derived class. " << *this << std::endl;

        return SizeType();
    }

    /**
     * Returns all faces of the current geometry.
     * This is only implemented for 3D geometries, since 2D geometries
     * only have edges but no faces
     * @see EdgesNumber
     * @see Edges
     * @see FacesNumber
     */
    virtual GeometriesArrayType Faces( void )
    {
        KRATOS_ERROR << "Calling base class Faces method instead of derived class one. Please check the definition of derived class. " << *this << std::endl;

        return GeometriesArrayType();
    }

    //Connectivities of faces required
    virtual void NumberNodesInFaces (boost::numeric::ublas::vector<unsigned int>& rNumberNodesInFaces) const
    {
        KRATOS_ERROR << "Calling base class NumberNodesInFaces method instead of derived class one. Please check the definition of derived class. " << *this << std::endl;
    }

    virtual void NodesInFaces (boost::numeric::ublas::matrix<unsigned int>& rNodesInFaces) const
    {
        KRATOS_ERROR << "Calling base class NodesInFaces method instead of derived class one. Please check the definition of derived class. " << *this << std::endl;
    }


    /** This method gives you an edge of this geometry related to
    given index. The numbering order of each geometries edges is
    depended to type of that geometry.

    @return Geometry::Pointer to this geometry specific edge.
    @see EdgesNumber()
    @see Edges()
    */
    // Commented for possible change in Edge interface of geometry. Pooyan.
//       virtual Pointer Edge(IndexType EdgeIndex)
//  {
//    KRATOS_ERROR << "Calling base class Edge method instead of derived class one. Please check the definition of derived class." << *this << std::endl;

//  }

    /** This method gives you normal edge of this geometry which holds
    given points.

    @return NormalType which is normal to this geometry specific edge.
    @see Edge()
    */
    // Commented for possible change in Edge interface of geometry. Pooyan.
//       virtual NormalType NormalEdge(const PointsArrayType& EdgePoints)
//  {
//    KRATOS_ERROR << "Calling base class NormalEdge method instead of derived class one. Please check the definition of derived class." << *this << std::endl

//    return NormalType();
//  }

    /** This method gives you normal to edge of this geometry related to
    given index. The numbering order of each geometries edges is
    depended to type of that geometry.

    @return NormalType which is normal to this geometry specific edge.
    @see Edge()
    */
    // Commented for possible change in Edge interface of geometry. Pooyan.
//       virtual NormalType NormalEdge(IndexType EdgeIndex)
//  {
//    KRATOS_ERROR << "Calling base class NormalEdge method instead of derived class one. Please check the definition of derived class." << *this << std::endl;

//    return NormalType();
//  }

    ///@}
    ///@name Integration Points
    ///@{

    /** Number of integtation points for default integration
    method. This method just call IntegrationPointsNumber(enum
    IntegrationMethod ThisMethod) with default integration
    method.

    @return SizeType which is the number of integration points
    for default integrating method.
    */
    SizeType IntegrationPointsNumber() const
    {
        return mpGeometryData->IntegrationPoints().size();
    }

    /** Number of integtation points for given integration
    method. This method use integration points data base to
    obtain size of the integration points Vector respected to
    given method.

    @return SizeType which is the number of integration points
    for given integrating method.
    */
    SizeType IntegrationPointsNumber( IntegrationMethod ThisMethod ) const
    {
        return mpGeometryData->IntegrationPointsNumber( ThisMethod );
    }


    /** Integtation points for default integration
    method. This method just call IntegrationPoints(enum
    IntegrationMethod ThisMethod) with default integration
    method.

    @return const IntegrationPointsArrayType which is Vector of integration points
    for default integrating method.
    */
    const IntegrationPointsArrayType& IntegrationPoints() const
    {
        return mpGeometryData->IntegrationPoints();
    }

    /** Integtation points for given integration
    method. This method use integration points data base to
    obtain integration points Vector respected to
    given method.

    @return const IntegrationPointsArrayType which is Vector of integration points
    for default integrating method.
    */
    const IntegrationPointsArrayType& IntegrationPoints( IntegrationMethod ThisMethod ) const
    {
        return mpGeometryData->IntegrationPoints( ThisMethod );
    }

    ///@}
    ///@name Jacobian
    ///@{

    /** This method provides the global coordinates corresponding to the local coordinates provided
     * @param rResult The array containing the global coordinates corresponding to the local coordinates provided
     * @param LocalCoordinates The local coordinates provided
     * @return An array containing the global coordinates corresponding to the local coordinates provides
     * @see PointLocalCoordinates
     */
    virtual CoordinatesArrayType& GlobalCoordinates(
        CoordinatesArrayType& rResult,
        CoordinatesArrayType const& LocalCoordinates
        ) const
    {
        if (rResult.size() != 3)
            rResult.resize(3, false);
        noalias( rResult ) = ZeroVector( 3 );

        Vector N( this->size() );
        ShapeFunctionsValues( N, LocalCoordinates );

        for ( IndexType i = 0 ; i < this->size() ; i++ )
            noalias( rResult ) += N[i] * (*this)[i];

        return rResult;
    }

    /** This method provides the global coordinates corresponding to the local coordinates provided, considering additionally a certain increment in the coordinates
     * @param rResult The array containing the global coordinates corresponding to the local coordinates provided
     * @param LocalCoordinates The local coordinates provided
     * @param DeltaPosition The increment of position considered
     * @return An array containing the global coordinates corresponding to the local coordinates provides
     * @see PointLocalCoordinates
     */
    virtual CoordinatesArrayType& GlobalCoordinates(
        CoordinatesArrayType& rResult,
        CoordinatesArrayType const& LocalCoordinates,
        Matrix& DeltaPosition
        ) const
    {
        if (rResult.size() != 3)
            rResult.resize(3, false);
        noalias( rResult ) = ZeroVector( 3 );
        if (DeltaPosition.size2() != 3)
            DeltaPosition.resize(DeltaPosition.size1(), 3);

        Vector N( this->size() );
        ShapeFunctionsValues( N, LocalCoordinates );

        for ( IndexType i = 0 ; i < this->size() ; i++ )
            noalias( rResult ) += N[i] * ((*this)[i] + row(DeltaPosition, i));

        return rResult;
    }

    /** Jacobians for default integration method. This method just
    call Jacobian(enum IntegrationMethod ThisMethod) with
    default integration method.

    @return JacobiansType a Vector of jacobian
    matrices \f$ J_i \f$ where \f$ i=1,2,...,n \f$ is the integration
    point index of default integration method.

    @see DeterminantOfJacobian
    @see InverseOfJacobian
    */
    JacobiansType& Jacobian( JacobiansType& rResult ) const
    {
        Jacobian( rResult, mpGeometryData->DefaultIntegrationMethod() );
        return rResult;
    }

    /** Jacobians for given  method. This method
    calculate jacobians matrices in all integrations points of
    given integration method.

    @param ThisMethod integration method which jacobians has to
    be calculated in its integration points.

    @return JacobiansType a Vector of jacobian
    matrices \f$ J_i \f$ where \f$ i=1,2,...,n \f$ is the integration
    point index of given integration method.

    @see DeterminantOfJacobian
    @see InverseOfJacobian
    */
    virtual JacobiansType& Jacobian( JacobiansType& rResult,
                                     IntegrationMethod ThisMethod ) const
    {
        if( rResult.size() != this->IntegrationPointsNumber( ThisMethod ) )
            rResult.resize( this->IntegrationPointsNumber( ThisMethod ), false );

        for ( unsigned int pnt = 0; pnt < this->IntegrationPointsNumber( ThisMethod ); pnt++ )
        {
            this->Jacobian( rResult[pnt], pnt, ThisMethod);
        }

        return rResult;
    }

    /** Jacobians for given  method. This method
    calculate jacobians matrices in all integrations points of
    given integration method.

    @param ThisMethod integration method which jacobians has to
    be calculated in its integration points.

    @return JacobiansType a Vector of jacobian
    matrices \f$ J_i \f$ where \f$ i=1,2,...,n \f$ is the integration
    point index of given integration method.

    @param DeltaPosition Matrix with the nodes position increment which describes
    the configuration where the jacobian has to be calculated.

    @see DeterminantOfJacobian
    @see InverseOfJacobian
    */
    virtual JacobiansType& Jacobian( JacobiansType& rResult, IntegrationMethod ThisMethod, Matrix & DeltaPosition ) const
    {
        if( rResult.size() != this->IntegrationPointsNumber( ThisMethod ) )
            rResult.resize( this->IntegrationPointsNumber( ThisMethod ), false );

        for ( unsigned int pnt = 0; pnt < this->IntegrationPointsNumber( ThisMethod ); pnt++ )
        {
            this->Jacobian( rResult[pnt], pnt, ThisMethod, DeltaPosition);
        }
        return rResult;
    }

    /** Jacobian in specific integration point of default integration method. This method just
    call Jacobian(IndexType IntegrationPointIndex, enum IntegrationMethod ThisMethod) with
    default integration method.

    @param IntegrationPointIndex index of integration point which jacobians has to
    be calculated in it.

    @return Matrix<double> Jacobian matrix \f$ J_i \f$ where \f$
    i \f$ is the given integration point index of default
    integration method.

    @see DeterminantOfJacobian
    @see InverseOfJacobian
    */
    Matrix& Jacobian( Matrix& rResult, IndexType IntegrationPointIndex ) const
    {
        Jacobian( rResult, IntegrationPointIndex, mpGeometryData->DefaultIntegrationMethod() );
        return rResult;
    }

    /** Jacobian in specific integration point of given integration
    method. This method calculate jacobian matrix in given
    integration point of given integration method.

    @param IntegrationPointIndex index of integration point which jacobians has to
    be calculated in it.

    @param ThisMethod integration method which jacobians has to
    be calculated in its integration points.

    @return Matrix<double> Jacobian matrix \f$ J_i \f$ where \f$
    i \f$ is the given integration point index of given
    integration method.

    @see DeterminantOfJacobian
    @see InverseOfJacobian
    */
    virtual Matrix& Jacobian( Matrix& rResult, IndexType IntegrationPointIndex, IntegrationMethod ThisMethod ) const
    {
        if(rResult.size1() != this->WorkingSpaceDimension() || rResult.size2() != this->LocalSpaceDimension())
            rResult.resize( this->WorkingSpaceDimension(), this->LocalSpaceDimension(), false );

        const Matrix& ShapeFunctionsGradientInIntegrationPoint = ShapeFunctionsLocalGradients( ThisMethod )[ IntegrationPointIndex ];

        rResult.clear();
        for ( unsigned int i = 0; i < this->PointsNumber(); i++ )
        {
            for(unsigned int k=0; k<this->WorkingSpaceDimension(); k++)
            {
                for(unsigned int m=0; m<this->LocalSpaceDimension(); m++)
                {
                    rResult(k,m) += (( *this )[i]).Coordinates()[k]*ShapeFunctionsGradientInIntegrationPoint(i,m);
                }
            }
        }

        return rResult;
    }

    /** Jacobian in specific integration point of given integration
    method. This method calculate jacobian matrix in given
    integration point of given integration method.

    @param IntegrationPointIndex index of integration point which jacobians has to
    be calculated in it.

    @param ThisMethod integration method which jacobians has to
    be calculated in its integration points.

    @param DeltaPosition Matrix with the nodes position increment which describes
    the configuration where the jacobian has to be calculated.

    @return Matrix<double> Jacobian matrix \f$ J_i \f$ where \f$
    i \f$ is the given integration point index of given
    integration method.

    @see DeterminantOfJacobian
    @see InverseOfJacobian
    */
    virtual Matrix& Jacobian( Matrix& rResult, IndexType IntegrationPointIndex, IntegrationMethod ThisMethod, Matrix& DeltaPosition ) const
    {
        if(rResult.size1() != this->WorkingSpaceDimension() || rResult.size2() != this->LocalSpaceDimension())
            rResult.resize( this->WorkingSpaceDimension(), this->LocalSpaceDimension(), false );

        const Matrix& ShapeFunctionsGradientInIntegrationPoint = ShapeFunctionsLocalGradients( ThisMethod )[ IntegrationPointIndex ];

        rResult.clear();
        for ( unsigned int i = 0; i < this->PointsNumber(); i++ )
        {
            for(unsigned int k=0; k<this->WorkingSpaceDimension(); k++)
            {
                for(unsigned int m=0; m<this->LocalSpaceDimension(); m++)
                {
                    rResult(k,m) += ( (( *this )[i]).Coordinates()[k]  - DeltaPosition(i,k)  )*ShapeFunctionsGradientInIntegrationPoint(i,m);
                }
            }
        }

        return rResult;
    }

    /** Jacobian in given point. This method calculate jacobian
    matrix in given point.

    @param rCoordinates point which jacobians has to
    be calculated in it.

    @return Matrix of double which is jacobian matrix \f$ J \f$ in given point.

    @see DeterminantOfJacobian
    @see InverseOfJacobian
    */
    virtual Matrix& Jacobian( Matrix& rResult, const CoordinatesArrayType& rCoordinates ) const
    {
        if(rResult.size1() != this->WorkingSpaceDimension() || rResult.size2() != this->LocalSpaceDimension())
            rResult.resize( this->WorkingSpaceDimension(), this->LocalSpaceDimension(), false );

        Matrix shape_functions_gradients(this->PointsNumber(), this->LocalSpaceDimension());
        ShapeFunctionsLocalGradients( shape_functions_gradients, rCoordinates );

        rResult.clear();
        for ( unsigned int i = 0; i < this->PointsNumber(); i++ )
        {
            for(unsigned int k=0; k<this->WorkingSpaceDimension(); k++)
            {
                for(unsigned int m=0; m<this->LocalSpaceDimension(); m++)
                {
                    rResult(k,m) += (( *this )[i]).Coordinates()[k]*shape_functions_gradients(i,m);
                }
            }
        }

        return rResult;
    }

    /** Jacobian in given point. This method calculate jacobian
    matrix in given point.

    @param rCoordinates point which jacobians has to
    be calculated in it.

    @param DeltaPosition Matrix with the nodes position increment which describes
    the configuration where the jacobian has to be calculated.

    @return Matrix of double which is jacobian matrix \f$ J \f$ in given point.

    @see DeterminantOfJacobian
    @see InverseOfJacobian
    */

    virtual Matrix& Jacobian( Matrix& rResult, const CoordinatesArrayType& rCoordinates, Matrix& DeltaPosition ) const
    {
        if(rResult.size1() != this->WorkingSpaceDimension() || rResult.size2() != this->LocalSpaceDimension())
            rResult.resize( this->WorkingSpaceDimension(), this->LocalSpaceDimension(), false );

        Matrix shape_functions_gradients(this->PointsNumber(), this->LocalSpaceDimension());
        ShapeFunctionsLocalGradients( shape_functions_gradients, rCoordinates );

        rResult.clear();
        for ( unsigned int i = 0; i < this->PointsNumber(); i++ )
        {
            for(unsigned int k=0; k<this->WorkingSpaceDimension(); k++)
            {
                for(unsigned int m=0; m<this->LocalSpaceDimension(); m++)
                {
                    rResult(k,m) += ( (( *this )[i]).Coordinates()[k] - DeltaPosition(i,k))*shape_functions_gradients(i,m);
                }
            }
        }

        return rResult;
    }

    /** Determinant of jacobians for default integration method. This method just
    call DeterminantOfJacobian(enum IntegrationMethod ThisMethod) with
    default integration method.

    @return Vector of double which is vector of determinants of
    jacobians \f$ |J|_i \f$ where \f$ i=1,2,...,n \f$ is the
    integration point index of default integration method.

    @see Jacobian
    @see InverseOfJacobian
    */
    Vector& DeterminantOfJacobian( Vector& rResult ) const
    {
        DeterminantOfJacobian( rResult, mpGeometryData->DefaultIntegrationMethod() );
        return rResult;
    }

    /** Determinant of jacobians for given integration method. This
    method calculate determinant of jacobian in all
    integrations points of given integration method.

    @return Vector of double which is vector of determinants of
    jacobians \f$ |J|_i \f$ where \f$ i=1,2,...,n \f$ is the
    integration point index of given integration method.

    @see Jacobian
    @see InverseOfJacobian
    */
    virtual Vector& DeterminantOfJacobian( Vector& rResult, IntegrationMethod ThisMethod ) const
    {
        if( rResult.size() != this->IntegrationPointsNumber( ThisMethod ) )
            rResult.resize( this->IntegrationPointsNumber( ThisMethod ), false );

        Matrix J;
        for ( unsigned int pnt = 0; pnt < this->IntegrationPointsNumber( ThisMethod ); pnt++ )
        {
            this->Jacobian( J, pnt, ThisMethod);
            rResult[pnt] = MathUtils<double>::GeneralizedDet(J);
        }
        return rResult;
    }

    /** Determinant of jacobian in specific integration point of
    default integration method. This method just call
    DeterminantOfJacobian(IndexType IntegrationPointIndex, enum
    IntegrationMethod ThisMethod) with default integration
    method.

    @param IntegrationPointIndex index of integration point
    which determinant jacobians has to be calculated in it.

    @return Determinamt of jacobian matrix \f$ |J|_i \f$ where \f$
    i \f$ is the given integration point index of default
    integration method.

    @see Jacobian
    @see InverseOfJacobian
    */
    double DeterminantOfJacobian( IndexType IntegrationPointIndex ) const
    {
        return DeterminantOfJacobian( IntegrationPointIndex, mpGeometryData->DefaultIntegrationMethod() );
    }

    /** Determinant of jacobian in specific integration point of
    given integration method. This method calculate determinant
    of jacobian in given integration point of given integration
    method.

    @param IntegrationPointIndex index of integration point which jacobians has to
    be calculated in it.

    @param IntegrationPointIndex index of integration point
    which determinant of jacobians has to be calculated in it.

    @return Determinamt of jacobian matrix \f$ |J|_i \f$ where \f$
    i \f$ is the given integration point index of given
    integration method.

    @see Jacobian
    @see InverseOfJacobian
    */
    virtual double DeterminantOfJacobian( IndexType IntegrationPointIndex, IntegrationMethod ThisMethod ) const
    {
        Matrix J;
        this->Jacobian( J, IntegrationPointIndex, ThisMethod);
        return MathUtils<double>::GeneralizedDet(J);
    }


    /** Determinant of jacobian in given point. This method calculate determinant of jacobian
    matrix in given point.

    @param rPoint point which determinant of jacobians has to
    be calculated in it.

    @return Determinamt of jacobian matrix \f$ |J| \f$ in given
    point.

    @see DeterminantOfJacobian
    @see InverseOfJacobian
    */
    virtual double DeterminantOfJacobian( const CoordinatesArrayType& rPoint ) const
    {
        Matrix J;
        this->Jacobian( J, rPoint);
        return MathUtils<double>::GeneralizedDet(J);
    }


    /** Inverse of jacobians for default integration method. This method just
    call InverseOfJacobian(enum IntegrationMethod ThisMethod) with
    default integration method.

    @return Inverse of jacobian
    matrices \f$ J_i^{-1} \f$ where \f$ i=1,2,...,n \f$ is the integration
    point index of default integration method.

    @see Jacobian
    @see DeterminantOfJacobian
    */
    JacobiansType& InverseOfJacobian( JacobiansType& rResult ) const
    {
        InverseOfJacobian( rResult, mpGeometryData->DefaultIntegrationMethod() );
        return rResult;
    }

    /** Inverse of jacobians for given integration method. This method
    calculate inverse of jacobians matrices in all integrations points of
    given integration method.

    @param ThisMethod integration method which inverse of jacobians has to
    be calculated in its integration points.

    @return Inverse of jacobian
    matrices \f$ J^{-1}_i \f$ where \f$ i=1,2,...,n \f$ is the integration
    point index of given integration method.

    @see Jacobian
    @see DeterminantOfJacobian
    */
    virtual JacobiansType& InverseOfJacobian( JacobiansType& rResult, IntegrationMethod ThisMethod ) const
    {
        Jacobian(rResult, ThisMethod); //this will be overwritten

        double detJ;
        Matrix Jinv(this->WorkingSpaceDimension(), this->WorkingSpaceDimension());
        for ( unsigned int pnt = 0; pnt < this->IntegrationPointsNumber( ThisMethod ); pnt++ )
        {
            MathUtils<double>::InvertMatrix(rResult[pnt], Jinv, detJ);
            noalias(rResult[pnt]) = Jinv;
        }
        return rResult;
    }

    /** Inverse of jacobian in specific integration point of default integration method. This method just
    call InverseOfJacobian(IndexType IntegrationPointIndex, enum IntegrationMethod ThisMethod) with
    default integration method.

    @param IntegrationPointIndex index of integration point which inverse of jacobians has to
    be calculated in it.

    @return Inverse of jacobian matrix \f$ J^{-1}_i \f$ where \f$
    i \f$ is the given integration point index of default
    integration method.

    @see Jacobian
    @see DeterminantOfJacobian
    */
    Matrix& InverseOfJacobian( Matrix& rResult, IndexType IntegrationPointIndex ) const
    {
        InverseOfJacobian( rResult, IntegrationPointIndex, mpGeometryData->DefaultIntegrationMethod() );
        return rResult;
    }

    /** Inverse of jacobian in specific integration point of given integration
    method. This method calculate Inverse of jacobian matrix in given
    integration point of given integration method.

    @param IntegrationPointIndex index of integration point which inverse of jacobians has to
    be calculated in it.

    @param ThisMethod integration method which inverse of jacobians has to
    be calculated in its integration points.

    @return Inverse of jacobian matrix \f$ J^{-1}_i \f$ where \f$
    i \f$ is the given integration point index of given
    integration method.

    @see Jacobian
    @see DeterminantOfJacobian
    */
    virtual Matrix& InverseOfJacobian( Matrix& rResult, IndexType IntegrationPointIndex, IntegrationMethod ThisMethod ) const
    {
        Jacobian(rResult,IntegrationPointIndex, ThisMethod); //this will be overwritten

        double detJ;
        Matrix Jinv(this->WorkingSpaceDimension(), this->WorkingSpaceDimension());

        MathUtils<double>::InvertMatrix(rResult, Jinv, detJ);
        noalias(rResult) = Jinv;

        return rResult;
    }

    /** Inverse of jacobian in given point. This method calculate inverse of jacobian
    matrix in given point.

    @param rPoint point which inverse of jacobians has to
    be calculated in it.

    @return Inverse of jacobian matrix \f$ J^{-1} \f$ in given point.

    @see DeterminantOfJacobian
    @see InverseOfJacobian
    */
    virtual Matrix& InverseOfJacobian( Matrix& rResult, const CoordinatesArrayType& rCoordinates ) const
    {
        Jacobian(rResult,rCoordinates); //this will be overwritten

        double detJ;
        Matrix Jinv(this->WorkingSpaceDimension(), this->WorkingSpaceDimension());

        MathUtils<double>::InvertMatrix(rResult, Jinv, detJ);
        noalias(rResult) = Jinv;

        return rResult;
    }



    ///@}
    ///@name Shape Function
    ///@{

    /** This method gives all shape functions values evaluated in all
    integration points of default integration method. It just
    call ShapeFunctionsValues(enum IntegrationMethod ThisMethod)
    with default integration method.There is no calculation and
    it just give it from shape functions values container.

    \note There is no control if the return matrix is empty or not!

    @return Matrix of values of shape functions \f$ F_{ij} \f$
    where i is the integration point index and j is the shape
    function index. In other word component \f$ f_{ij} \f$ is value
    of the shape function corresponding to node j evaluated in
    integration point i of default integration method.

    @see ShapeFunctionValue
    @see ShapeFunctionsLocalGradients
    @see ShapeFunctionLocalGradient
    */
    const Matrix& ShapeFunctionsValues() const
    {
        return mpGeometryData->ShapeFunctionsValues();
    }

    /** This method gives all non-zero shape functions values
    evaluated at the rCoordinates provided

    \note There is no control if the return vector is empty or not!

    @return Vector of values of shape functions \f$ F_{i} \f$
    where i is the shape function index (for NURBS it is the index
    of the local enumeration in the element).

    @see ShapeFunctionValue
    @see ShapeFunctionsLocalGradients
    @see ShapeFunctionLocalGradient
    */

    virtual Vector& ShapeFunctionsValues (Vector &rResult, const CoordinatesArrayType& rCoordinates) const
    {
        KRATOS_ERROR << "Calling base class ShapeFunctionsValues method instead of derived class one. Please check the definition of derived class. " << *this << std::endl;
        return rResult;
    }

    /** This method gives all shape functions values evaluated in all
    integration points of given integration method. There is no
    calculation and it just give it from shape functions values
    container.

    \note There is no control if the return matrix is empty or not!

    @param ThisMethod integration method which shape functions
    evaluated in its integration points.

    @return Matrix of values of shape functions \f$ F_{ij} \f$
    where i is the integration point index and j is the shape
    function index. In other word component \f$ f_{ij} \f$ is value
    of the shape function corresponding to node j evaluated in
    integration point i of given integration method.

    @see ShapeFunctionValue
    @see ShapeFunctionsLocalGradients
    @see ShapeFunctionLocalGradient
    */
    const Matrix& ShapeFunctionsValues( IntegrationMethod ThisMethod )  const
    {
        return mpGeometryData->ShapeFunctionsValues( ThisMethod );
    }

    /** This method gives value of given shape function evaluated in
    given integration point of default integration method. It just
    call ShapeFunctionValue(IndexType IntegrationPointIndex,
    IndexType ShapeFunctionIndex, enum IntegrationMethod
    ThisMethod) with default integration method. There is no
    calculation and it just give it from shape functions values
    container if they are existing. Otherwise it gives you error
    which this value is not exist.

    @param IntegrationPointIndex index of integration point
    which shape functions evaluated in it.

    @param ShapeFunctionIndex index of node which correspounding
    shape function evaluated in given integration point.

    @return Value of given shape function in given integration
    point of default integration method.

    @see ShapeFunctionsValues
    @see ShapeFunctionsLocalGradients
    @see ShapeFunctionLocalGradient
    */
    double ShapeFunctionValue( IndexType IntegrationPointIndex, IndexType ShapeFunctionIndex ) const
    {
        return mpGeometryData->ShapeFunctionValue( IntegrationPointIndex, ShapeFunctionIndex );
    }

    /** This method gives value of given shape function evaluated in given
    integration point of given integration method. There is no
    calculation and it just give it from shape functions values
    container if they are existing. Otherwise it gives you error
    which this value is not exist.

    @param IntegrationPointIndex index of integration point
    which shape functions evaluated in it.

    @param ShapeFunctionIndex index of node which correspounding
    shape function evaluated in given integration point.

    @param ThisMethod integration method which shape function
    evaluated in its integration point.

    @return Value of given shape function in given integration
    point of given integration method.

    @see ShapeFunctionsValues
    @see ShapeFunctionsLocalGradients
    @see ShapeFunctionLocalGradient
    */
    double ShapeFunctionValue( IndexType IntegrationPointIndex, IndexType ShapeFunctionIndex, IntegrationMethod ThisMethod ) const
    {
        return mpGeometryData->ShapeFunctionValue( IntegrationPointIndex, ShapeFunctionIndex, ThisMethod );
    }

    /** This method gives value of given shape function evaluated in given
    point.

    @param rPoint Point of evaluation of the shape
    function. This point must be in local coordinate.

    @param ShapeFunctionIndex index of node which correspounding
    shape function evaluated in given integration point.

    @return Value of given shape function in given point.

    @see ShapeFunctionsValues
    @see ShapeFunctionsLocalGradients
    @see ShapeFunctionLocalGradient
    */
    virtual double ShapeFunctionValue( IndexType ShapeFunctionIndex, const CoordinatesArrayType& rCoordinates ) const
    {
        KRATOS_ERROR << "Calling base class ShapeFunctionValue method instead of derived class one. Please check the definition of derived class. " << *this << std::endl;

        return 0;
    }

    /** This method gives all shape functions gradients evaluated in all
    integration points of default integration method. It just
    call ShapeFunctionsLocalGradients(enum IntegrationMethod ThisMethod)
    with default integration method. There is no calculation and
    it just give it from shape functions values container.

    \note There is no control if there is any gradient calculated or not!

    @return shape functions' gradients \f$ F_{ijk} \f$ where i
    is the integration point index and j is the shape function
    index and k is local coordinate index. In other word
    component \f$ f_{ijk} \f$ is k'th component of gradient of
    the shape function corresponding to node j evaluated in
    integration point i of default integration method.

    @see ShapeFunctionsValues
    @see ShapeFunctionValue
    @see ShapeFunctionLocalGradient
    */

    const ShapeFunctionsGradientsType& ShapeFunctionsLocalGradients() const
    {
        return mpGeometryData->ShapeFunctionsLocalGradients();
    }

    /** This method gives all shape functions gradients evaluated in
    all integration points of given integration method. There is
    no calculation and it just give it from shape functions
    values container.

    \note There is no control if there is any gradient calculated or not!

    @param ThisMethod integration method which shape functions
    gradients evaluated in its integration points.

    @return shape functions' gradients \f$ F_{ijk} \f$ where i
    is the integration point index and j is the shape function
    index and k is local coordinate index. In other word
    component \f$ f_{ijk} \f$ is k'th component of gradient of
    the shape function corresponding to node j evaluated in
    integration point i of given integration method.

    @see ShapeFunctionsValues
    @see ShapeFunctionValue
    @see ShapeFunctionLocalGradient
    */
    const ShapeFunctionsGradientsType& ShapeFunctionsLocalGradients( IntegrationMethod ThisMethod ) const
    {
        return mpGeometryData->ShapeFunctionsLocalGradients( ThisMethod );
    }

    /** This method gives gradient of given shape function evaluated in
    given integration point of default integration method. It just
    call ShapeFunctionLocalGradient(IndexType IntegrationPointIndex,
    IndexType ShapeFunctionIndex, enum IntegrationMethod
    ThisMethod) with default integration method. There is no
    calculation and it just give it from shape functions values
    container if they are existing. Otherwise it gives you error
    which this value is not exist.

    @param IntegrationPointIndex index of integration point
    which shape function gradient evaluated in it.

    @param ShapeFunctionIndex index of node which correspounding
    shape function gradient evaluated in given integration point.

    @return Gradient of given shape function in given integration
    point of default integration method.

    @see ShapeFunctionsValues
    @see ShapeFunctionValue
    @see ShapeFunctionsLocalGradients
    */
    const Matrix& ShapeFunctionLocalGradient( IndexType IntegrationPointIndex )  const
    {
        return mpGeometryData->ShapeFunctionLocalGradient( IntegrationPointIndex );
    }

    /** This method gives gradient of given shape function evaluated
    in given integration point of given integration
    method. There is no calculation and it just give it from
    shape functions values container if they are
    existing. Otherwise it gives you error which this value is
    not exist.

    @param IntegrationPointIndex index of integration point
    which shape function gradient evaluated in it.

    @param ShapeFunctionIndex index of node which correspounding
    shape function gradient evaluated in given integration point.

    @param ThisMethod integration method which shape function gradient
    evaluated in its integration points.

    @return Gradient of given shape function in given integration
    point of given integration method.

    @see ShapeFunctionsValues
    @see ShapeFunctionValue
    @see ShapeFunctionsLocalGradients
    */
    const Matrix& ShapeFunctionLocalGradient(IndexType IntegrationPointIndex , IntegrationMethod ThisMethod)  const
    {
        return mpGeometryData->ShapeFunctionLocalGradient(IntegrationPointIndex, ThisMethod);
    }

    const Matrix& ShapeFunctionLocalGradient(IndexType IntegrationPointIndex, IndexType ShapeFunctionIndex, IntegrationMethod ThisMethod)  const
    {
        return mpGeometryData->ShapeFunctionLocalGradient(IntegrationPointIndex, ShapeFunctionIndex, ThisMethod);
    }


    /** This method gives gradient of all shape functions evaluated
     * in given point.
     * There is no calculation and it just give it from
     * shape functions values container if they are
     * existing. Otherwise it gives you error which this value is
     * not exist.
     *
     * @param rResult the given Container that will be overwritten by the solution
     * @param rPoint the given local coordinates the gradients will be evaluated for
     * @return a matrix of gradients for each shape function
     */
    virtual Matrix& ShapeFunctionsLocalGradients( Matrix& rResult, const CoordinatesArrayType& rPoint ) const
    {
        KRATOS_ERROR << "Calling base class ShapeFunctionsLocalGradients method instead of derived class one. Please check the definition of derived class. " << *this << std::endl;
        return rResult;
    }

    /** This method gives second order derivatives of all shape
     * functions evaluated in given point.
     *
     * @param rResult the given container will be overwritten by the results
     * @param rPoint the given local coordinates the derivatives will be evaluated for.
     * @return a third order tensor containing the second order derivatives for each shape function
     */
    virtual ShapeFunctionsSecondDerivativesType& ShapeFunctionsSecondDerivatives( ShapeFunctionsSecondDerivativesType& rResult, const CoordinatesArrayType& rPoint ) const
    {
        KRATOS_ERROR << "Calling base class ShapeFunctionsSecondDerivatives method instead of derived class one. Please check the definition of derived class. " << *this << std::endl;
        return rResult;
    }

    /** This method gives third order derivatives of all shape
     * functions evaluated in given point.
     *
     * @param rResult the given container will be overwritten by the results
     * @param rPoint the given local coordinates the derivatives will be evaluated for.
     * @return a fourth order tensor containing the second order derivatives for each shape function
     */
    virtual ShapeFunctionsThirdDerivativesType& ShapeFunctionsThirdDerivatives( ShapeFunctionsThirdDerivativesType& rResult, const CoordinatesArrayType& rPoint ) const
    {
        KRATOS_ERROR << "Calling base class ShapeFunctionsThirdDerivatives method instead of derived class one. Please check the definition of derived class. " << *this << std::endl;
        return rResult;
    }


    ShapeFunctionsGradientsType& ShapeFunctionsIntegrationPointsGradients( ShapeFunctionsGradientsType& rResult ) const
    {
        ShapeFunctionsIntegrationPointsGradients( rResult, mpGeometryData->DefaultIntegrationMethod() );
        return rResult;
    }

    virtual ShapeFunctionsGradientsType& ShapeFunctionsIntegrationPointsGradients(
        ShapeFunctionsGradientsType& rResult,
        IntegrationMethod ThisMethod ) const
    {
        const unsigned int integration_points_number = this->IntegrationPointsNumber( ThisMethod );

        if ( integration_points_number == 0 )
            KRATOS_ERROR << "This integration method is not supported" << *this << std::endl;

        if ( rResult.size() != integration_points_number )
            rResult.resize(  this->IntegrationPointsNumber( ThisMethod ), false  );

        //calculating the local gradients
        const ShapeFunctionsGradientsType& DN_De = ShapeFunctionsLocalGradients( ThisMethod );

        //loop over all integration points
        Matrix J(this->WorkingSpaceDimension(),this->LocalSpaceDimension()),Jinv(this->WorkingSpaceDimension(),this->LocalSpaceDimension());
        double DetJ;
        for ( unsigned int pnt = 0; pnt < integration_points_number; pnt++ )
        {
            if(rResult[pnt].size1() != this->WorkingSpaceDimension() ||  rResult[pnt].size2() != this->LocalSpaceDimension())
                rResult[pnt].resize( (*this).size(), this->LocalSpaceDimension(), false );
            this->Jacobian(J,pnt, ThisMethod);
            MathUtils<double>::InvertMatrix( J, Jinv, DetJ );
            noalias(rResult[pnt]) =  prod( DN_De[pnt], Jinv );
        }

        return rResult;
    }

    virtual ShapeFunctionsGradientsType& ShapeFunctionsIntegrationPointsGradients( ShapeFunctionsGradientsType& rResult, Vector& determinants_of_jacobian, IntegrationMethod ThisMethod ) const
    {
        const unsigned int integration_points_number = this->IntegrationPointsNumber( ThisMethod );

        if ( integration_points_number == 0 )
            KRATOS_ERROR << "This integration method is not supported " << *this << std::endl;

        if ( rResult.size() != integration_points_number )
            rResult.resize(  this->IntegrationPointsNumber( ThisMethod ), false  );
        if ( determinants_of_jacobian.size() != integration_points_number )
            determinants_of_jacobian.resize(  this->IntegrationPointsNumber( ThisMethod ), false  );

        //calculating the local gradients
        const ShapeFunctionsGradientsType& DN_De = ShapeFunctionsLocalGradients( ThisMethod );

        //loop over all integration points
        Matrix J(this->WorkingSpaceDimension(),this->LocalSpaceDimension());
        Matrix Jinv(this->WorkingSpaceDimension(),this->LocalSpaceDimension());
        double DetJ;
        for ( unsigned int pnt = 0; pnt < integration_points_number; pnt++ )
        {
            if(rResult[pnt].size1() != this->WorkingSpaceDimension() ||  rResult[pnt].size2() != this->LocalSpaceDimension())
                rResult[pnt].resize( (*this).size(), this->LocalSpaceDimension(), false );
            this->Jacobian(J,pnt, ThisMethod);
            MathUtils<double>::InvertMatrix( J, Jinv, DetJ );
            noalias(rResult[pnt]) =  prod( DN_De[pnt], Jinv );
            determinants_of_jacobian[pnt] = DetJ;
        }

        return rResult;
    }

    virtual ShapeFunctionsGradientsType& ShapeFunctionsIntegrationPointsGradients( ShapeFunctionsGradientsType& rResult, Vector& determinants_of_jacobian, IntegrationMethod ThisMethod, Matrix& ShapeFunctionsIntegrationPointsValues ) const
    {

        ShapeFunctionsIntegrationPointsGradients(rResult,determinants_of_jacobian,ThisMethod);
        ShapeFunctionsIntegrationPointsValues = ShapeFunctionsValues(ThisMethod);
        return rResult;
    }

<<<<<<< HEAD
//     boost::numeric::ublas::vector<Matrix> const& MassFactors() const
//     {
//         return mpGeometryData->MassFactors();
//     }
// 
//     boost::numeric::ublas::vector<Matrix> const& MassFactors( IntegrationMethod ThisMethod ) const
//     {
//         return  mpGeometryData->MassFactors( ThisMethod );
//     }
// 
//     Matrix const& MassFactors( IndexType IntegrationPointIndex ) const
//     {
//         return mpGeometryData->MassFactors( IntegrationPointIndex );
//     }
// 
//     Matrix const& MassFactors( IndexType IntegrationPointIndex, IntegrationMethod ThisMethod ) const
//     {
//         return mpGeometryData->MassFactors( IntegrationPointIndex, ThisMethod );
//     }

=======
>>>>>>> c9898669
    ///@}
    ///@name Input and output
    ///@{

    /** Returns geometry information as a string.
     * Returns geometry information as a string.
     *
     * @return String contains information about this geometry.
     *
     * @see Name()
     */
    std::string Info() const override {
      std::stringstream buffer;
      buffer << Dimension() << " dimensional geometry in " << WorkingSpaceDimension() << "D space";

      return buffer.str();
    }

    /** Returns the name of the geometry as a string.
     * Returns the name of the geometry as a string.
     *
     * Note: compiler's RVO should optimize this code automatically.
     *
     * @return String with the name of the geometry.
     *
     * @see Info()
     */
    virtual std::string Name() const {
      std::string geometryName = "BaseGeometry";
      KRATOS_ERROR << "Base geometry does not have a name." << std::endl;
      return geometryName;
    }

    /** Prints information about this object.
     * Prints information about this object.
     *
     * @param rOStream Output Stream.
     *
     * @see PrintName()
     * @see PrintData()
     */
    void PrintInfo(std::ostream& rOStream) const override {
      rOStream << Dimension()  << " dimensional geometry in " << WorkingSpaceDimension() << "D space";
    }

    /** Prints the name of the geometry.
     * Prints the name of the geometry.
     *
     * @param rOStream Output Stream.
     *
     * @see PrintInfo()
     * @see PrintData()
     */
    virtual void PrintName(std::ostream& rOstream) const {
      rOstream << Name() << std::endl;
    }

    /** Print geometry's data into given stream.
     * Prints it's points by the order they stored in the
     * geometry and then center point of geometry.
     *
     * @param rOStream Output Stream.
     *
     * @see PrintInfo()
     * @see PrintName()
     */
    void PrintData( std::ostream& rOStream ) const override {
      if(mpGeometryData) {
        mpGeometryData->PrintData( rOStream );
      }

      rOStream << std::endl;
      rOStream << std::endl;

      for (unsigned int i = 0; i < this->size(); ++i) {
        rOStream << "\tPoint " << i + 1 << "\t : ";
        (*this)[i].PrintData(rOStream);
        rOStream << std::endl;
      }

      rOStream << "\tCenter\t : ";

      Center().PrintData( rOStream );

      rOStream << std::endl;
      rOStream << std::endl;
      // rOStream << "\tLength\t : " << Length() << std::endl;
      // rOStream << "\tArea\t : " << Area() << std::endl;

      // Charlie: Volume is not defined by every geometry (2D geometries),
      // which can cause this call to generate a KRATOS_ERROR while trying
      // to call the base class Volume() method.

      // rOStream << "\tVolume\t : " << Volume() << std::endl;

      // Charlie: Can this be deleted?

      // for(unsigned int i = 0 ; i < mPoints.size() ; ++i) {
      //   rOStream << "    Point " << i+1 << "\t            : ";
      //   mPoints[i].PrintData(rOStream);
      //   rOStream << std::endl;
      // }
      //
      // rOStream << "    Center\t            : ";
      // Center().PrintData(rOStream);
      // rOStream << std::endl;
      // rOStream << std::endl;
      // rOStream << "    Length                  : " << Length() << std::endl;
      // rOStream << "    Area                    : " << Area() << std::endl;
      // rOStream << "    Volume                  : " << Volume();
    }


    ///@}
    ///@name Friends
    ///@{


    ///@}

protected:
    ///@name Protected static Member Variables
    ///@{


    ///@}
    ///@name Protected member Variables
    ///@{


    ///@}
    ///@name Protected Operators
    ///@{


    ///@}
    ///@name Protected Operations
    ///@{

    /// Quality functions

    /** Calculates the inradius to circumradius quality metric.
     * Calculates the inradius to circumradius quality metric.
     * This metric is bounded by the interval (0,1) being:
     *  1 -> Optimal value
     *  0 -> Worst value
     *
     * \f$ \frac{r}{\rho} \f$
     *
     * @return The inradius to circumradius quality metric.
     */
    virtual double InradiusToCircumradiusQuality() const {
      KRATOS_ERROR << "Calling base class 'InradiusToCircumradiusQuality' method instead of derived class one. Please check the definition of derived class. " << *this << std::endl;
      return 0.0;
    }

    /** Calculates the minimum to maximum edge length quality metric.
     * Calculates the minimum to maximum edge length quality metric.
     * This metric is bounded by the interval (0,1) being:
     *  1 -> Optimal value
     *  0 -> Worst value
     *
     * @formulae $$ \frac{h_{min}}{h_{max}} $$
     *
     * @return The Inradius to Circumradius Quality metric.
     */
    virtual double AreaToEdgeLengthRatio() const {
      KRATOS_ERROR << "Calling base class 'AreaToEdgeLengthRatio' method instead of derived class one. Please check the definition of derived class. " << *this << std::endl;
      return 0.0;
    }

    /** Calculates the shortest altitude to edge length quality metric.
     * Calculates the shortest altitude to edge length quality metric.
     * This metric is bounded by the interval (0,1) being:
     *  1 -> Optimal value
     *  0 -> Worst value
     *
     * @formulae $$ \frac{h_{min}}{h_{max}} $$
     *
     * @return The shortest altitude to edge length quality metric.
     */
    virtual double ShortestAltitudeToEdgeLengthRatio() const {
      KRATOS_ERROR << "Calling base class 'ShortestAltitudeToEdgeLengthRatio' method instead of derived class one. Please check the definition of derived class. " << *this << std::endl;
      return 0.0;
    }

    /** Calculates the inradius to longest edge quality metric.
     * Calculates the inradius to longest edge quality metric.
     * This metric is bounded by the interval (0,1) being:
     *  1 -> Optimal value
     *  0 -> Worst value
     *
     * \f$ \frac{r}{L} \f$
     *
     * @return The inradius to longest edge quality metric.
     */
    virtual double InradiusToLongestEdgeQuality() const {
      KRATOS_ERROR << "Calling base class 'InradiusToLongestEdgeQuality' method instead of derived class one. Please check the definition of derived class. " << *this << std::endl;
      return 0.0;
    }

    /** Calculates the shortest to longest edge quality metric.
     * Calculates the shortest to longest edge quality metric.
     * This metric is bounded by the interval (0,1) being:
     *  1 -> Optimal value
     *  0 -> Worst value
     *
     * \f$ \frac{l}{L} \f$
     *
     * @return [description]
     */
    virtual double ShortestToLongestEdgeQuality() const {
      KRATOS_ERROR << "Calling base class 'ShortestToLongestEdgeQuality' method instead of derived class one. Please check the definition of derived class. " << *this << std::endl;
      return 0.0;
    }

    /** Calculates the Regularity quality metric.
     * Calculates the Regularity quality metric.
     * This metric is bounded by the interval (-1,1) being:
     *  1 -> Optimal value
     *  0 -> Worst value
     *  -1 -> Negative volume
     *
     * \f$ \frac{4r}{H} \f$
     *
     * @return regularity quality.
     */
    virtual double RegularityQuality() const {
      KRATOS_ERROR << "Calling base class 'RegularityQuality' method instead of derived class one. Please check the definition of derived class. " << *this << std::endl;
      return 0.0;
    }

    /** Calculates the volume to surface area quality metric.
     * Calculates the volume to surface area quality metric.
     * This metric is bounded by the interval (-1,1) being:
     *   1 -> Optimal value
     *   0 -> Worst value
     *  -1 -> Negative volume
     *
     * \f$ \frac{V^4}{(\sum{A_{i}^{2}})^{3}} \f$
     *
     * @return volume to surface quality.
     */
    virtual double VolumeToSurfaceAreaQuality() const {
      KRATOS_ERROR << "Calling base class 'VolumeToSurfaceAreaQuality' method instead of derived class one. Please check the definition of derived class. " << *this << std::endl;
      return 0.0;
    }

    /** Calculates the Volume to edge length quaility metric.
     * Calculates the Volume to edge length quaility metric.
     * This metric is bounded by the interval (-1,1) being:
     *  1 -> Optimal value
     *  0 -> Worst value
     *  -1 -> Negative volume
     *
     * \f$ \frac{V^{2/3}}{\sum{l_{i}^{2}}} \f$
     *
     * @return Volume to edge length quality.
     */
    virtual double VolumeToEdgeLengthQuality() const {
      KRATOS_ERROR << "Calling base class 'VolumeToEdgeLengthQuality' method instead of derived class one. Please check the definition of derived class. " << *this << std::endl;
      return 0.0;
    }

    /** Calculates the volume to average edge lenght quality metric.
     * Calculates the volume to average edge lenght quality metric.
     * This metric is bounded by the interval (-1,1) being:
     *  1 -> Optimal value
     *  0 -> Worst value
     *  -1 -> Negative volume
     *
     * \f$ \frac{V}{\frac{1}{6}\sum{l_i}} \f$
     *
     * @return [description]
     */
    virtual double VolumeToAverageEdgeLength() const {
      KRATOS_ERROR << "Calling base class 'VolumeToAverageEdgeLength' method instead of derived class one. Please check the definition of derived class. " << *this << std::endl;
      return 0.0;
    }

    /** Calculates the volume to average edge length quality metric.
     * Calculates the volume to average edge length quality metric.
     * The average edge lenght is calculated using the RMS.
     * This metric is bounded by the interval (-1,1) being:
     *  1 -> Optimal value
     *  0 -> Worst value
     *  -1 -> Negative volume
     *
     * \f$ \frac{V}{\sqrt{\frac{1}{6}\sum{A_{i}^{2}}}} \f$
     *
     * @return [description]
     */
    virtual double VolumeToRMSEdgeLength() const {
      KRATOS_ERROR << "Calling base class 'VolumeToRMSEdgeLength' method instead of derived class one. Please check the definition of derived class. " << *this << std::endl;
      return 0.0;
    }

    ///@}
    ///@name Protected  Access
    ///@{


    ///@}
    ///@name Protected Inquiry
    ///@{


    ///@}
    ///@name Protected LifeCycle
    ///@{

    /** Protected Constructor.
    Avoids object to be created Except for derived classes
    */


    ///@}



private:
    ///@name Static Member Variables
    ///@{

    // static const GeometryData msEmptyGeometryData;

    ///@}
    ///@name Member Variables
    ///@{

    GeometryData const* mpGeometryData;


    ///@}
    ///@name Serialization
    ///@{

    friend class Serializer;

    void save( Serializer& rSerializer ) const override
    {
        KRATOS_SERIALIZE_SAVE_BASE_CLASS( rSerializer, BaseType );
//                 rSerializer.save( "Geometry Data", mpGeometryData );
    }

    void load( Serializer& rSerializer ) override
    {
        KRATOS_SERIALIZE_LOAD_BASE_CLASS( rSerializer, BaseType );
        //rSerializer.load( "Geometry Data", const_cast<GeometryData*>( mpGeometryData ) );
    }


    ///@}
    ///@name Private Operators
    ///@{


    ///@}
    ///@name Private Operations
    ///@{

    static const GeometryData& GeometryDataInstance()
    {
        IntegrationPointsContainerType integration_points = {};
        ShapeFunctionsValuesContainerType shape_functions_values = {};
        ShapeFunctionsLocalGradientsContainerType shape_functions_local_gradients = {};
        static GeometryData s_geometry_data(3,
                            3,
                            3,
                            GeometryData::GI_GAUSS_1,
                            integration_points,
                            shape_functions_values,
                            shape_functions_local_gradients);

        return s_geometry_data;
    }


    ///@}
    ///@name Private  Access
    ///@{


    ///@}
    ///@name Private Inquiry
    ///@{


    ///@}
    ///@name Private Friends
    ///@{

    template<class TOtherPointType> friend class Geometry;

    ///@}
    ///@name Un accessible methods
    ///@{


    ///@}

}; // Class Geometry

///@}

///@name Type Definitions
///@{


///@}
///@name Input and output
///@{


/// input stream function
template<class TPointType>
inline std::istream& operator >> ( std::istream& rIStream,
                                   Geometry<TPointType>& rThis );

/// output stream function
template<class TPointType>
inline std::ostream& operator << ( std::ostream& rOStream,
                                   const Geometry<TPointType>& rThis )
{
    rThis.PrintInfo( rOStream );
    rOStream << std::endl;
    rThis.PrintData( rOStream );

    return rOStream;
}

///@}


}  // namespace Kratos.

#endif // KRATOS_GEOMETRY_H_INCLUDED  defined<|MERGE_RESOLUTION|>--- conflicted
+++ resolved
@@ -2101,29 +2101,6 @@
         return rResult;
     }
 
-<<<<<<< HEAD
-//     boost::numeric::ublas::vector<Matrix> const& MassFactors() const
-//     {
-//         return mpGeometryData->MassFactors();
-//     }
-// 
-//     boost::numeric::ublas::vector<Matrix> const& MassFactors( IntegrationMethod ThisMethod ) const
-//     {
-//         return  mpGeometryData->MassFactors( ThisMethod );
-//     }
-// 
-//     Matrix const& MassFactors( IndexType IntegrationPointIndex ) const
-//     {
-//         return mpGeometryData->MassFactors( IntegrationPointIndex );
-//     }
-// 
-//     Matrix const& MassFactors( IndexType IntegrationPointIndex, IntegrationMethod ThisMethod ) const
-//     {
-//         return mpGeometryData->MassFactors( IntegrationPointIndex, ThisMethod );
-//     }
-
-=======
->>>>>>> c9898669
     ///@}
     ///@name Input and output
     ///@{
