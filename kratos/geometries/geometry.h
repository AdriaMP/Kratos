--- conflicted
+++ resolved
@@ -1830,7 +1830,18 @@
         return mpGeometryData->IntegrationPoints( ThisMethod );
     }
 
-<<<<<<< HEAD
+    /*
+    * Creates integration points according to its own integration rule.
+    * @return integration points.
+    */
+    virtual void CreateIntegrationPoints(
+        IntegrationPointsArrayType& rIntegrationPoints) const
+    {
+        KRATOS_ERROR << "Calling CreateIntegrationPoints from base class."
+            << " Please check the definition of derived class. "
+            << *this << std::endl;
+    }
+
     /**
     * @brief This method creates a list of quadrature point geometries
     *        from a list of integration points.
@@ -1864,22 +1875,10 @@
     * @see quadrature_point_geometry.h
     */
     virtual void CreateQuadraturePointGeometries(
-        GeometriesArrayType& rResultGeometries,
-        IndexType NumberOfShapeFunctionDerivatives) const
+    GeometriesArrayType& rResultGeometries,
+    IndexType NumberOfShapeFunctionDerivatives) const
     {
         KRATOS_ERROR << "Calling CreateQuadraturePointGeometries from base class."
-=======
-    /*
-    * Creates integration points according to its own integration rule.
-    * @return integration points.
-    */
-    virtual void CreateIntegrationPoints(
-        IntegrationPointsArrayType& rIntegrationPoints) const
-    {
-        KRATOS_ERROR << "Calling CreateIntegrationPoints from base class."
->>>>>>> 5c7a0add
-            << " Please check the definition of derived class. "
-            << *this << std::endl;
     }
 
     ///@}
