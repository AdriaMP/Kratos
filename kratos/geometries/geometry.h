//    |  /           |
//    ' /   __| _` | __|  _ \   __|
//    . \  |   (   | |   (   |\__ `
//   _|\_\_|  \__,_|\__|\___/ ____/
//                   Multi-Physics
//
//  License:		 BSD License
//					 Kratos default license: kratos/license.txt
//
//  Main authors:    Pooyan Dadvand
//                   Riccardo Rossi
//                   Janosch Stascheit
//                   Felix Nagel
//  contributors:    Hoang Giang Bui
//                   Josep Maria Carbonell
//                   Carlos Roig
//                   Vicente Mataix Ferrandiz
//

#if !defined(KRATOS_GEOMETRY_H_INCLUDED )
#define  KRATOS_GEOMETRY_H_INCLUDED

// System includes

// External includes

// Project includes
#include "geometries/geometry_data.h"
#include "geometries/point.h"
#include "containers/pointer_vector.h"

#include "utilities/math_utils.h"
#include "input_output/logger.h"

namespace Kratos
{
///@name Kratos Globals
///@{
///@}
///@name Type Definitions
///@{
///@}
///@name  Enum's
///@{
///@}
///@name  Functions
///@{
///@}
///@name Kratos Classes
///@{

///Geometry base class.
/** As a base class Geometry has all the common
 * interface of Kratos' geometries. Also it contains array of
 * pointers to its points, reference to shape functions values in
 * all integrations points and also local gradients of shape
 * functions evaluated in all integrations points.
 *
 * Geometry is a template class with just one template parameter:
 * - TPointType which reperesent the type of the point this geometry
 * type contain and build on.
 *
 * @see Point
 * @see Node
 * @see Formulation
 * @see GeometryAndFormulationElement
 */
template<class TPointType>
class Geometry : public PointerVector<TPointType>
{
public:
    ///@}
    ///@name Type Definitions
    ///@{

    /// This Geometry type.
    typedef Geometry<TPointType> GeometryType;

    /// Pointer definition of Geometry
    KRATOS_CLASS_POINTER_DEFINITION( Geometry );

    /** Different criteria to evaluate the quality of a geometry.
     * Different criteria to evaluate the quality of a geometry.
     */
    enum class QualityCriteria {
      INRADIUS_TO_CIRCUMRADIUS,
      AREA_TO_LENGTH,
      SHORTEST_ALTITUDE_TO_LENGTH,
      INRADIUS_TO_LONGEST_EDGE,
      SHORTEST_TO_LONGEST_EDGE,
      REGULARITY,
      VOLUME_TO_SURFACE_AREA,
      VOLUME_TO_EDGE_LENGTH,
      VOLUME_TO_AVERAGE_EDGE_LENGTH,
      VOLUME_TO_RMS_EDGE_LENGTH,
      MIN_DIHEDRAL_ANGLE,
      MAX_DIHEDRAL_ANGLE,
      MIN_SOLID_ANGLE
    };

    /**
     * @brief This defines the different methods to compute the lumping methods
     * @details The three methods available are:
     *      - The row sum method
     *      - Diagonal scaling
     *      - Evaluation of M using a quadrature involving only the nodal points and thus automatically yielding a diagonal matrix for standard element shape function
     */
    enum class LumpingMethods {
        ROW_SUM,
        DIAGONAL_SCALING,
        QUADRATURE_ON_NODES
    };


    /** Base type for geometry.
    */
    typedef PointerVector<TPointType> BaseType;


    /** The bounding box */
    /*typedef BoundingBox<TPointType, GeometryType>  BoundingBoxType; */

    /** Array of counted pointers to point. This type used to hold
    geometry's points.
    */
    typedef PointerVector<TPointType> PointsArrayType;

    /** Integration methods implemented in geometry.
    */
    typedef GeometryData::IntegrationMethod IntegrationMethod;

    /** A Vector of counted pointers to Geometries. Used for
    returning edges of the geometry.
     */
    typedef PointerVector<GeometryType> GeometriesArrayType;

    /** Redefinition of geometry template parameter TPointType as this geometry point type.
     */
    typedef TPointType PointType;

    /** Type used for indexing in geometry class.std::size_t used for indexing
    point or integration point access methods and also all other
    methods which need point or integration point index.
    */
    typedef std::size_t IndexType;


    /** This typed used to return size or dimension in
    geometry. Dimension, WorkingDimension, PointsNumber and
    ... return this type as their results.
    */
    typedef std::size_t SizeType;

    typedef typename PointType::CoordinatesArrayType CoordinatesArrayType;


    /** This type used for representing an integration point in
    geometry. This integration point is a point with an
    additional weight component.
    */
    typedef IntegrationPoint<3> IntegrationPointType;

    /** A Vector of IntegrationPointType which used to hold
    integration points related to an integration
    method. IntegrationPoints functions used this type to return
    their results.
    */
    typedef std::vector<IntegrationPointType> IntegrationPointsArrayType;

    /** A Vector of IntegrationPointsArrayType which used to hold
    integration points related to different integration method
    implemented in geometry.
    */
    typedef std::array<IntegrationPointsArrayType, GeometryData::NumberOfIntegrationMethods> IntegrationPointsContainerType;

    /** A third order tensor used as shape functions' values
    continer.
    */
    typedef std::array<Matrix, GeometryData::NumberOfIntegrationMethods> ShapeFunctionsValuesContainerType;

    /** A fourth order tensor used as shape functions' local
    gradients container in geometry.
    */
    typedef GeometryData::ShapeFunctionsLocalGradientsContainerType ShapeFunctionsLocalGradientsContainerType;

    /** A third order tensor to hold jacobian matrices evaluated at
    integration points. Jacobian and InverseOfJacobian functions
    return this type as their result.
    */
    typedef DenseVector<Matrix > JacobiansType;

    /** A third order tensor to hold shape functions'  gradients.
    ShapefunctionsGradients function return this
    type as its result.
    */
    typedef GeometryData::ShapeFunctionsGradientsType ShapeFunctionsGradientsType;

    /** A third order tensor to hold shape functions' local second derivatives.
    ShapefunctionsLocalGradients function return this
    type as its result.
    */
    typedef GeometryData::ShapeFunctionsSecondDerivativesType ShapeFunctionsSecondDerivativesType;

    /** A fourth order tensor to hold shape functions' local third order derivatives
     */
    typedef GeometryData::ShapeFunctionsThirdDerivativesType ShapeFunctionsThirdDerivativesType;

    /** Type of the normal vector used for normal to edges in geomety.
     */
    typedef DenseVector<double> NormalType;


    typedef typename BaseType::iterator              iterator;
    typedef typename BaseType::const_iterator          const_iterator;
    typedef typename BaseType::reverse_iterator        reverse_iterator;
    typedef typename BaseType::const_reverse_iterator  const_reverse_iterator;

    typedef typename BaseType::ptr_iterator ptr_iterator;
    typedef typename BaseType::ptr_const_iterator ptr_const_iterator;
    typedef typename BaseType::ptr_reverse_iterator ptr_reverse_iterator;
    typedef typename BaseType::ptr_const_reverse_iterator ptr_const_reverse_iterator;
    ///@}
    ///@name Life Cycle
    ///@{

    Geometry() : mpGeometryData(&GeometryDataInstance())
    {

    }

    /** Complete argument constructor. This constructor gives a
    complete set of arguments to pass all the initial value of
    all the member variables of geometry class. Also it has
    default value for integration variables to make it usefull
    in the case of constructing new geometry without mapping and
    integrating properties.

    @param ThisPoints Vector of pointers to points which this
    geometry constructing on them. Points must have dimension
    equal or greater than working space dimension though there
    is no control on it.

    @param ThisDefaultMethod Default integration method. Its
    default value is gaussian integration with orden one which
    make no deference while in this condition there is no shape
    function database exist and integrating is not possible
    including by default method.

    @param ThisIntegrationPoints All the integration points in
    all methods. This is a Vector of IntegrationPointsArrayType
    and It must have at least four component correspounding to
    four integration method defined now. If there is some
    geometry which don't have all this method implemented
    related points Vector must exist but with zero size. For
    example if a geometry don't have gaussian orden one
    ThisIntegrationPoints[GI_GAUSS_1] must be an empty
    IntegrationPointsArrayType.

    @param ThisShapeFunctionsValues Values of all the shape
    functions evaluated in all integrations points of all
    integration methods. It's a three dimensional array \f$
    F_{ijk} \f$ where i = GI_GAUSS_1,..., GI_GAUSS_4 and j is
    the integration point index and k is the shape function
    index. In the other word component \f$ f_{ijk} \f$ is the
    value of the shape function related to node k evaluated in
    integration point j of i integration method point set. Again
    if there is some integration method unsupported an empty
    Matrix must assigned to related place. For example if a
    geometry don't have gaussian orden four
    ThisShapeFunctionsValues[GI_GAUSS_4] must be an empty
    Matrix.

    @param ThisShapeFunctionsLocalGradients Values of local
    gradients respected to all local coordinates of all the
    shape functions evaluated in all integrations points of all
    integration methods. It's a four dimensional array \f$
    F_{ijkh} \f$ where i = GI_GAUSS_1,..., GI_GAUSS_4 and j is
    the integration point index and k is the shape function
    index and h is local coordinate index. In the other word
    component \f$ f_{ijkh} \f$ is the value of h'th component of
    local gradient of the shape function related to node k
    evaluated in integration point j of i integration method
    point set. Again if there is some integration method
    unsupported an empty ShapeFunctionsGradientsType must
    assigned to related place. For example if a geometry don't
    have gaussian orden two ThisShapeFunctionsValues[GI_GAUSS_2]
    must be an empty ShapeFunctionsGradientsType.
    */
    Geometry(const PointsArrayType &ThisPoints,
             GeometryData const *pThisGeometryData = &GeometryDataInstance())
        : BaseType(ThisPoints), mpGeometryData(pThisGeometryData)
    {
    }

//       Geometry(const PointsArrayType& ThisPoints,
//         GeometryData const& ThisGeometryData= msEmptyGeometryData)
//  : BaseType(ThisPoints)
//  , mGeometryData(ThisGeometryData)
//  {
//  }

    /** Copy constructor.
    Construct this geometry as a copy of given geometry.

    @note This copy constructor don't copy the points and new
    geometry shares points with given source geometry. It's
    obvious that any change to this new geometry's point affect
    source geometry's points too.
    */
    Geometry( const Geometry& rOther )
        : BaseType( rOther )
        , mpGeometryData( rOther.mpGeometryData )
    {
    }


    /** Copy constructor from a geometry with other point type.
    Construct this geometry as a copy of given geometry which
    has different type of points. The given goemetry's
    TOtherPointType* must be implicity convertible to this
    geometry PointType.

    @note This copy constructor don't copy the points and new
    geometry shares points with given source geometry. It's
    obvious that any change to this new geometry's point affect
    source geometry's points too.
    */
    template<class TOtherPointType> Geometry( Geometry<TOtherPointType> const & rOther )
        : BaseType( rOther.begin(), rOther.end() )
        , mpGeometryData( rOther.mpGeometryData )
    {
    }

    /// Destructor. Do nothing!!!
    ~Geometry() override {}

    virtual GeometryData::KratosGeometryFamily GetGeometryFamily() const
    {
        return GeometryData::Kratos_generic_family;
    }

    virtual GeometryData::KratosGeometryType GetGeometryType() const
    {
        return GeometryData::Kratos_generic_type;
    }

    ///@}
    ///@name Operators
    ///@{

    /** Assignment operator.

    @note This operator don't copy the points and this
    geometry shares points with given source geometry. It's
    obvious that any change to this geometry's point affect
    source geometry's points too.

    @see Clone
    @see ClonePoints
    */
    Geometry& operator=( const Geometry& rOther )
    {
        BaseType::operator=( rOther );
        mpGeometryData = rOther.mpGeometryData;

        return *this;
    }

    /** Assignment operator for geometries with different point type.

    @note This operator don't copy the points and this
    geometry shares points with given source geometry. It's
    obvious that any change to this geometry's point affect
    source geometry's points too.

    @see Clone
    @see ClonePoints
    */
    template<class TOtherPointType>
    Geometry& operator=( Geometry<TOtherPointType> const & rOther )
    {
        this->clear();

        for ( typename Geometry<TOtherPointType>::ptr_const_iterator i = rOther.ptr_begin() ; i != rOther.ptr_end() ; ++i )
            push_back( typename PointType::Pointer( new PointType( **i ) ) );

        mpGeometryData = rOther.mpGeometryData;

        return *this;
    }

    ///@}
    ///@name Operations
    ///@{

    virtual Pointer Create( PointsArrayType const& ThisPoints ) const
    {
        return Pointer( new Geometry( ThisPoints, mpGeometryData ) );
    }

    /** This methods will create a duplicate of all its points and
    substitute them with its points. */
    void ClonePoints()
    {
        for ( ptr_iterator i = this->ptr_begin() ; i != this->ptr_end() ; i++ )
            *i = typename PointType::Pointer( new PointType( **i ) );
    }

    // virtual Kratos::shared_ptr< Geometry< Point > > Clone() const
    // {
    //     Geometry< Point >::PointsArrayType NewPoints;

    //     //making a copy of the nodes TO POINTS (not Nodes!!!)

    //     for ( IndexType i = 0 ; i < this->size() ; i++ )
    //     {
    //         NewPoints.push_back(Kratos::make_shared< Point >((*this)[i]));
    //     }

    //     //NewPoints[i] = typename Point::Pointer(new Point(*mPoints[i]));

    //     //creating a geometry with the new points
    //     Geometry< Point >::Pointer p_clone( new Geometry< Point >( NewPoints ) );

    //     p_clone->ClonePoints();

    //     return p_clone;
    // }

    /**
     * @brief Lumping factors for the calculation of the lumped mass matrix
     * @param rResult Vector containing the lumping factors
     * @param LumpingMethod The lumping method considered. The three methods available are:
     *      - The row sum method
     *      - Diagonal scaling
     *      - Evaluation of M using a quadrature involving only the nodal points and thus automatically yielding a diagonal matrix for standard element shape function
     */
    virtual Vector& LumpingFactors(
        Vector& rResult,
        const LumpingMethods LumpingMethod = LumpingMethods::ROW_SUM
        )  const
    {
        const SizeType number_of_nodes = this->size();
        const SizeType local_space_dimension = this->LocalSpaceDimension();

        // Clear lumping factors
        if (rResult.size() != number_of_nodes)
            rResult.resize(number_of_nodes, false);
<<<<<<< HEAD
        rResult = ZeroVector(number_of_nodes);
=======
        noalias(rResult) = ZeroVector(number_of_nodes);
>>>>>>> 40d6a000

        if (LumpingMethod == LumpingMethods::ROW_SUM) {
            const IntegrationMethod integration_method = GetDefaultIntegrationMethod();
            const GeometryType::IntegrationPointsArrayType& r_integrations_points = this->IntegrationPoints( integration_method );
            const Matrix& r_Ncontainer = this->ShapeFunctionsValues(integration_method);

            // Vector fo jacobians
            Vector detJ_vector(r_integrations_points.size());
            DeterminantOfJacobian(detJ_vector, integration_method);

            // Iterate over the integration points
            double domain_size = 0.0;
            for ( IndexType point_number = 0; point_number < r_integrations_points.size(); ++point_number ) {
                const double integration_weight = r_integrations_points[point_number].Weight() * detJ_vector[point_number];
                const Vector& rN = row(r_Ncontainer,point_number);

                // Computing domain size
                domain_size += integration_weight;

                for ( IndexType i = 0; i < number_of_nodes; ++i ) {
                    rResult[i] += rN[i] * integration_weight;
                }
            }

            // Divide by the domain size
            for ( IndexType i = 0; i < number_of_nodes; ++i ) {
                rResult[i] /= domain_size;
            }
        } else if (LumpingMethod == LumpingMethods::DIAGONAL_SCALING) {
            IntegrationMethod integration_method = GetDefaultIntegrationMethod();
            integration_method = static_cast<IntegrationMethod>(static_cast<int>(integration_method) + 1);
            const GeometryType::IntegrationPointsArrayType& r_integrations_points = this->IntegrationPoints( integration_method );
            const Matrix& r_Ncontainer = this->ShapeFunctionsValues(integration_method);

            // Vector fo jacobians
            Vector detJ_vector(r_integrations_points.size());
            DeterminantOfJacobian(detJ_vector, integration_method);

            // Iterate over the integration points
            for ( IndexType point_number = 0; point_number < r_integrations_points.size(); ++point_number ) {
                const double detJ = detJ_vector[point_number];
                const double integration_weight = r_integrations_points[point_number].Weight() * detJ;
                const Vector& rN = row(r_Ncontainer,point_number);

                for ( IndexType i = 0; i < number_of_nodes; ++i ) {
                    rResult[i] += std::pow(rN[i], 2) * integration_weight;
                }
            }

            // Computing diagonal scaling coefficient
            double total_value = 0.0;
            for ( IndexType i = 0; i < number_of_nodes; ++i ) {
                total_value += rResult[i];
            }
            for ( IndexType i = 0; i < number_of_nodes; ++i ) {
                rResult[i] /= total_value;
            }
        } else if (LumpingMethod == LumpingMethods::QUADRATURE_ON_NODES) {
            // Divide by the domain size
            const double domain_size = DomainSize();

            // Getting local coordinates
            Matrix local_coordinates(number_of_nodes, local_space_dimension);
            PointsLocalCoordinates(local_coordinates);
            Point local_point(ZeroVector(3));
            array_1d<double, 3>& r_local_coordinates = local_point.Coordinates();

            // Iterate over integration points
            const GeometryType::IntegrationPointsArrayType& r_integrations_points = this->IntegrationPoints( GeometryData::GI_GAUSS_1 ); // First order
            const double weight = r_integrations_points[0].Weight()/static_cast<double>(number_of_nodes);
            for ( IndexType point_number = 0; point_number < number_of_nodes; ++point_number ) {
                for ( IndexType dim = 0; dim < local_space_dimension; ++dim ) {
                    r_local_coordinates[dim] = local_coordinates(point_number, dim);
                }
                const double detJ = DeterminantOfJacobian(local_point);
                rResult[point_number] = weight * detJ/domain_size;
            }
        }

        return rResult;
    }

    ///@}
    ///@name Informations
    ///@{

    /** Dimension of the geometry for example a triangle2d is a 2
    dimensional shape

    @return SizeType, dimension of this geometry.
    @see WorkingSpaceDimension()
    @see LocalSpaceDimension()
    */
    inline SizeType Dimension() const
    {
        return mpGeometryData->Dimension();
    }

    /** Working space dimension. for example a triangle is a 2
    dimensional shape but can be used in 3 dimensional space.

    @return SizeType, working space dimension of this geometry.
    @see Dimension()
    @see LocalSpaceDimension()
    */
    inline SizeType WorkingSpaceDimension() const
    {
        return mpGeometryData->WorkingSpaceDimension();
    }

    /** Local space dimension. for example a triangle is a 2
    dimensional shape but can have 3 dimensional area
    coordinates l1, l2, l3.

    @return SizeType, local space dimension of this geometry.
    @see Dimension()
    @see WorkingSpaceDimension()
    */
    inline SizeType LocalSpaceDimension() const
    {
        return mpGeometryData->LocalSpaceDimension();
    }

    /** Returns number of the points which this geometry has.
     *
     * @return SizeType, number of the points in this geometry.
     */
    SizeType PointsNumber() const {
      return this->size();
    }

    /** This method calculate and return Length or charactereistic
     * length of this geometry depending to it's dimension. For one
     * dimensional geometry for example Line it returns length of it
     * and for the other geometries it gives Characteristic length
     * otherwise.
     *
     * @return double value contains length or Characteristic
     * length
     *
     * @see Area()
     * @see Volume()
     * @see DomainSize()
     */
    virtual double Length() const {
      KRATOS_ERROR << "Calling base class 'Length' method instead of derived class one. Please check the definition of derived class. " << *this << std::endl;
      return 0.0;
    }

    /** This method calculate and return area or surface area of
     * this geometry depending to it's dimension. For one dimensional
     * geometry it returns length, for two dimensional it gives area
     * and for three dimensional geometries it gives surface area.
     *
     * @return double value contains area or surface
     * area.
     *
     * @see Length()
     * @see Volume()
     * @see DomainSize()
     */
    virtual double Area() const {
      KRATOS_ERROR << "Calling base class 'Area' method instead of derived class one. Please check the definition of derived class. " << *this << std::endl;
      return 0.0;
    }

    /** This method calculate and return volume of this
     * geometry. For one and two dimensional geometry it returns
     * zero and for three dimensional it gives volume of geometry.
     *
     * @return double value contains volume.
     *
     * @see Length()
     * @see Area()
     * @see DomainSize()
     */
    virtual double Volume() const {
      KRATOS_ERROR << "Calling base class 'Volume' method instead of derived class one. Please check the definition of derived class. " << *this << std::endl;
      return 0.0;
    }

    /** This method calculate and return length, area or volume of
     * this geometry depending to it's dimension. For one dimensional
     * geometry it returns its length, for two dimensional it gives area
     * and for three dimensional geometries it gives its volume.
     *
     * @return double value contains length, area or volume.
     *
     * @see Length()
     * @see Area()
     * @see Volume()
     */
    virtual double DomainSize() const {
      KRATOS_ERROR << "Calling base class 'DomainSize' method instead of derived class one. Please check the definition of derived class. " << *this << std::endl;
      return 0.0;
    }

    /** This method calculates and returns the minimum edge.
     * length of the geometry.
     *
     * @return double value with the minimum edge length.
     *
     * @see MaxEdgeLength()
     * @see AverageEdgeLength()
     */
    virtual double MinEdgeLength() const {
      KRATOS_ERROR << "Calling base class 'MinEdgeLength' method instead of derived class one. Please check the definition of derived class. " << *this << std::endl;
      return 0.0;
    }

    /** This method calculates and returns the maximum edge.
     * length of the geometry.
     *
     * @return double value with the maximum edge length.
     *
     * @see MinEdgeLength()
     * @see AverageEdgeLength()
     */
    virtual double MaxEdgeLength() const {
      KRATOS_ERROR << "Calling base class 'MaxEdgeLength' method instead of derived class one. Please check the definition of derived class. " << *this << std::endl;
      return 0.0;
    }

    /** This method calculates and returns the average edge.
     * length of the geometry.
     *
     * @return double value with the average edge length
     *
     * @see MinEdgeLength()
     * @see MaxEdgeLength()
     */
    virtual double AverageEdgeLength() const {
      KRATOS_ERROR << "Calling base class 'AverageEdgeLength' method instead of derived class one. Please check the definition of derived class. " << *this << std::endl;
      return 0.0;
    }

    /** Calculates the circumradius of the geometry.
     * Calculates the circumradius of the geometry.
     *
     * @return Circumradius of the geometry.
     *
     * @see Inradius()
     */
    virtual double Circumradius() const {
      KRATOS_ERROR << "Calling base class 'Circumradius' method instead of derived class one. Please check the definition of derived class. " << *this << std::endl;
      return 0.0;
    }

    /** Calculates the inradius of the geometry.
     * Calculates the inradius of the geometry.
     *
     * @return Inradius of the geometry.
     *
     * @see Circumradius()
     */
    virtual double Inradius() const {
      KRATOS_ERROR << "Calling base class 'Inradius' method instead of derived class one. Please check the definition of derived class. " << *this << std::endl;
      return 0.0;
    }

    /** Test the intersection with another geometry
     *
     * Test if this geometry intersects with other geometry
     *
     * @param  ThisGeometry Geometry to intersect with
     * @return              True if the geometries intersect, False in any other case.
     */
    virtual bool HasIntersection(const GeometryType& ThisGeometry) {
      KRATOS_ERROR << "Calling base class 'HasIntersection' method instead of derived class one. Please check the definition of derived class. " << *this << std::endl;
      return false;
    }

    /** Test intersection of the geometry with a box
     *
     * Tests the intersection of the geometry with
     * a 3D box defined by rLowPoint and rHighPoint
     *
     * @param  rLowPoint  Lower point of the box to test the intersection
     * @param  rHighPoint Higher point of the box to test the intersection
     * @return            True if the geometry intersects the box, False in any other case.
     */
    virtual bool HasIntersection(const Point& rLowPoint, const Point& rHighPoint) {
      KRATOS_ERROR << "Calling base class 'HasIntersection' method instead of derived class one. Please check the definition of derived class. " << *this << std::endl;
      return false;
    }

    // virtual void BoundingBox(BoundingBoxType& rResult) const
    // {
    //
    //   Bounding_Box(rResult.LowPoint(), rResult.HighPoint());
    // }

    /** Calculates the boundingbox of the geometry.
     * Calculates the boundingbox of the geometry.
     *
     * @param rLowPoint  Lower point of the boundingbox.
     * @param rHighPoint Higher point of the boundingbox.
     */
    virtual void BoundingBox( TPointType& rLowPoint, TPointType& rHighPoint ) const
    {
        rHighPoint         = this->GetPoint( 0 );
        rLowPoint          = this->GetPoint( 0 );
        const SizeType dim = WorkingSpaceDimension();

        for ( unsigned int point = 0; point < PointsNumber(); point++ )
        {
            for ( unsigned int i = 0; i < dim; i++ )
            {
                rHighPoint[i] = ( rHighPoint[i] < this->GetPoint( point )[i] ) ? this->GetPoint( point )[i] : rHighPoint[i];
                rLowPoint[i]  = ( rLowPoint[i]  > this->GetPoint( point )[i] ) ? this->GetPoint( point )[i] : rLowPoint[i];
            }
        }
    }

    /** Calculates center of this geometry by a simple averaging algorithm.
    Each center point component calculated using:
    \f[
    c_i = \sum_j^n(x_i^j) / n
    \f]

    where \f$ c_i \f$ is component i of center point and \f$
    X_i^j \f$ is component i of j'th point of geometry and n is
    number of the points in this geometry.

    @return PointType which is the calculated center of this geometry.
    */
    virtual Point Center() const
    {
        const SizeType points_number = this->size();

        if ( points_number == 0 )
        {
            KRATOS_ERROR << "can not compute the ceneter of a geometry of zero points" << std::endl;
            // return PointType();
        }

        Point result = ( *this )[0];

        for ( IndexType i = 1 ; i < points_number ; i++ )
        {
            result.Coordinates() += ( *this )[i];
        }

        const double temp = 1.0 / double( points_number );

        result.Coordinates() *= temp;

        return result;
    }

    /**
     * @brief It returns a vector that is normal to its corresponding geometry in the given local point
     * @param rPointLocalCoordinates Reference to the local coordinates of the point in where the normal is to be computed
     * @return The normal in the given point
     */
    virtual array_1d<double, 3> Normal(const CoordinatesArrayType& rPointLocalCoordinates) const
    {
        const unsigned int local_space_dimension = this->LocalSpaceDimension();
        const unsigned int dimension = this->WorkingSpaceDimension();

        KRATOS_ERROR_IF(dimension == local_space_dimension) << "Remember the normal can be computed just in geometries with a local dimension: "<< this->LocalSpaceDimension() << "smaller than the spatial dimension: " << this->WorkingSpaceDimension() << std::endl;

        // We define the normal and tangents
        array_1d<double,3> tangent_xi(3, 0.0);
        array_1d<double,3> tangent_eta(3, 0.0);

        Matrix j_node = ZeroMatrix( dimension, local_space_dimension );
        this->Jacobian( j_node, rPointLocalCoordinates);

        // Using the Jacobian tangent directions
        if (dimension == 2) {
            tangent_eta[2] = 1.0;
            for (unsigned int i_dim = 0; i_dim < dimension; i_dim++) {
                tangent_xi[i_dim]  = j_node(i_dim, 0);
            }
        } else {
            for (unsigned int i_dim = 0; i_dim < dimension; i_dim++) {
                tangent_xi[i_dim]  = j_node(i_dim, 0);
                tangent_eta[i_dim] = j_node(i_dim, 1);
            }
        }

        array_1d<double, 3> normal;
        MathUtils<double>::CrossProduct(normal, tangent_xi, tangent_eta);
        return normal;
    }

    /**
     * @brief It computes the unit normal of the geometry in the given local point
     * @param rPointLocalCoordinates Refernce to the local coordinates of the point in where the unit normal is to be computed
     * @return The unit normal in the given point
     */
    virtual array_1d<double, 3> UnitNormal(const CoordinatesArrayType& rPointLocalCoordinates) const
    {
        array_1d<double, 3> normal = Normal(rPointLocalCoordinates);
        const double norm_normal = norm_2(normal);
        if (norm_normal > std::numeric_limits<double>::epsilon()) normal /= norm_normal;
        else KRATOS_ERROR << "ERROR: The normal norm is zero or almost zero. Norm. normal: " << norm_normal << std::endl;
        return normal;
    }

    /** Calculates the quality of the geometry according to a given criteria.
     *
     * Calculates the quality of the geometry according to a given criteria. In General
     * The quality of the result is normalized being 1.0 for best quality, 0.0 for degenerated elements and -1.0 for
     * inverted elements.
     *
     * Different crtieria can be used to stablish the quality of the geometry.
     *
     * @return double value contains quality of the geometry
     *
     * @see QualityCriteria
     * @see QualityAspectRatio
     * @see QualityAverageEdgeLenght
     */
     double Quality(const QualityCriteria qualityCriteria) const {
       double quality = 0.0f;

       if(qualityCriteria == QualityCriteria::INRADIUS_TO_CIRCUMRADIUS) {
         quality = InradiusToCircumradiusQuality();
       } else if(qualityCriteria == QualityCriteria::AREA_TO_LENGTH) {
         quality = AreaToEdgeLengthRatio();
       } else if(qualityCriteria == QualityCriteria::SHORTEST_ALTITUDE_TO_LENGTH) {
         quality = ShortestAltitudeToEdgeLengthRatio();
       } else if(qualityCriteria == QualityCriteria::INRADIUS_TO_LONGEST_EDGE) {
         quality = InradiusToLongestEdgeQuality();
       } else if(qualityCriteria == QualityCriteria::SHORTEST_TO_LONGEST_EDGE) {
         quality = ShortestToLongestEdgeQuality();
       } else if(qualityCriteria == QualityCriteria::REGULARITY) {
         quality = RegularityQuality();
       } else if(qualityCriteria == QualityCriteria::VOLUME_TO_SURFACE_AREA) {
         quality = VolumeToSurfaceAreaQuality();
       } else if(qualityCriteria == QualityCriteria::VOLUME_TO_EDGE_LENGTH) {
         quality = VolumeToEdgeLengthQuality();
       } else if(qualityCriteria == QualityCriteria::VOLUME_TO_AVERAGE_EDGE_LENGTH) {
         quality = VolumeToAverageEdgeLength();
       } else if(qualityCriteria == QualityCriteria::VOLUME_TO_RMS_EDGE_LENGTH) {
         quality = VolumeToRMSEdgeLength();
       } else if(qualityCriteria == QualityCriteria::MIN_DIHEDRAL_ANGLE) {
         quality = MinDihedralAngle();
       } else if (qualityCriteria == QualityCriteria::MAX_DIHEDRAL_ANGLE) {
         quality = MaxDihedralAngle();
       } else if(qualityCriteria == QualityCriteria::MIN_SOLID_ANGLE) {
         quality = MinSolidAngle();
       }

       return quality;
     }

    /** Calculates the dihedral angles of the geometry.
     * Calculates the dihedral angles of the geometry.
     *
     * @return a vector of dihedral angles of the geometry..
     */
    virtual inline void ComputeDihedralAngles(Vector& rDihedralAngles )  const
    {
        KRATOS_ERROR << "Called the virtual function for ComputeDihedralAngles " << *this << std::endl;
    }

    /** Calculates the solid angles of the geometry.
     * Calculates the solid angles of the geometry.
     *
     * @return a vector of dihedral angles of the geometry..
     */
    virtual inline void ComputeSolidAngles(Vector& rSolidAngles )  const
    {
        KRATOS_ERROR << "Called the virtual function for ComputeDihedralAngles " << *this << std::endl;
    }

    ///@}
    ///@name Access
    ///@{

    /** A constant access method to the Vector of the points stored in
    this geometry.

    @return A constant reference to PointsArrayType contains
    pointers to the points.
    */
    const PointsArrayType& Points() const
    {
        return *this;
    }

    /** An access method to the Vector of the points stored in
    this geometry.

    @return A reference to PointsArrayType contains pointers to
    the points.
    */
    PointsArrayType& Points()
    {
        return *this;
    }

    /** A constant access method to the i'th points stored in
    this geometry.

    @return A constant counted pointer to i'th point of
    geometry.
    */
    const typename TPointType::Pointer pGetPoint( const int Index ) const
    {
        KRATOS_TRY
        return ( *this )( Index );
        KRATOS_CATCH( *this )
    }

    /** An access method to the i'th points stored in
    this geometry.

    @return A counted pointer to i'th point of
    geometry.
    */
    typename TPointType::Pointer pGetPoint( const int Index )
    {
        KRATOS_TRY
        return ( *this )( Index );
        KRATOS_CATCH( *this );
    }

    /** A constant access method to the i'th points stored in
    this geometry.

    @return A constant counted pointer to i'th point of
    geometry.
    */
    TPointType const& GetPoint( const int Index ) const
    {
        KRATOS_TRY
        return ( *this )[Index];
        KRATOS_CATCH( *this );
    }


    /** An access method to the i'th points stored in
    this geometry.

    @return A counted pointer to i'th point of
    geometry.
    */
    TPointType& GetPoint( const int Index )
    {
        KRATOS_TRY
        return ( *this )[Index];
        KRATOS_CATCH( *this );
    }

    /**
     * Returns a matrix of the local coordinates of all points
     * @param rResult a Matrix that will be overwritten by the results
     * @return the coordinates of all points of the current geometry
     */
    virtual Matrix& PointsLocalCoordinates( Matrix& rResult ) const
    {
        KRATOS_ERROR << "Calling base class 'PointsLocalCoordinates' method instead of derived class one. Please check the definition of derived class. " << *this << std::endl;
        return rResult;
    }

    /**
     * @brief Returns the local coordinates of a given arbitrary point
     * @param rResult The vector containing the local coordinates of the point
     * @param rPoint The point in global coordinates
     * @return The vector containing the local coordinates of the point
     */
    virtual CoordinatesArrayType& PointLocalCoordinates(
            CoordinatesArrayType& rResult,
            const CoordinatesArrayType& rPoint
            ) const
    {
        KRATOS_ERROR_IF(WorkingSpaceDimension() != LocalSpaceDimension()) << "ERROR:: Attention, the Point Local Coordinates must be specialized for the current geometry" << std::endl;

        Matrix J = ZeroMatrix( WorkingSpaceDimension(), LocalSpaceDimension() );

        rResult.clear();

        Vector DeltaXi = ZeroVector( LocalSpaceDimension() );

        CoordinatesArrayType CurrentGlobalCoords( ZeroVector( 3 ) );

        static constexpr double MaxNormPointLocalCoordinates = 30.0;
        static constexpr std::size_t MaxIteratioNumberPointLocalCoordinates = 1000;
        static constexpr double MaxTolerancePointLocalCoordinates = 1.0e-8;

        //Newton iteration:
        for(std::size_t k = 0; k < MaxIteratioNumberPointLocalCoordinates; k++) {
            CurrentGlobalCoords.clear();
            DeltaXi.clear();

            GlobalCoordinates( CurrentGlobalCoords, rResult );
            noalias( CurrentGlobalCoords ) = rPoint - CurrentGlobalCoords;
            InverseOfJacobian( J, rResult );
            for(unsigned int i = 0; i < WorkingSpaceDimension(); i++) {
                for(unsigned int j = 0; j < WorkingSpaceDimension(); j++) {
                    DeltaXi[i] += J(i,j)*CurrentGlobalCoords[j];
                }
                rResult[i] += DeltaXi[i];
            }

            const double norm2DXi = norm_2(DeltaXi);

            if(norm2DXi > MaxNormPointLocalCoordinates) {
                KRATOS_WARNING("Geometry") << "Computation of local coordinates failed at iteration " << k << std::endl;
                break;
            }

            if(norm2DXi < MaxTolerancePointLocalCoordinates) {
                break;
            }
        }

        return rResult;
    }

    /**
     * Returns whether given arbitrary point is inside the Geometry and the respective
     * local point for the given global point
     * @param rPoint The point to be checked if is inside o note in global coordinates
     * @param rResult The local coordinates of the point
     * @param Tolerance The  tolerance that will be considered to check if the point is inside or not
     * @return True if the point is inside, false otherwise
     */
    virtual bool IsInside(
        const CoordinatesArrayType& rPoint,
        CoordinatesArrayType& rResult,
        const double Tolerance = std::numeric_limits<double>::epsilon()
        )
    {
        KRATOS_ERROR << "Calling base class IsInside method instead of derived class one. Please check the definition of derived class. " << *this << std::endl;
        return false;
    }

    ///@}
    ///@name Inquiry
    ///@{

    /** This method confirm you if this geometry has a specific
    integration method or not. This method will be usefull to
    control the geometry before intagrating using a specific
    method. In Geometry class this method controls if the
    integration points vector respecting to this method is empty
    or not.

    @return bool true if this integration method exist and false if this
    method is not imeplemented for this geometry.
    */
    bool HasIntegrationMethod( IntegrationMethod ThisMethod ) const
    {
        return ( mpGeometryData->HasIntegrationMethod( ThisMethod ) );
    }

    /**
    * @return default integration method
    */

    IntegrationMethod GetDefaultIntegrationMethod() const
    {
        return mpGeometryData->DefaultIntegrationMethod();
    }

    /** This method is to know if this geometry is symmetric or
    not.

    @todo Making some method related to symmetry axis and more...

    @return bool true if this geometry is symmetric and false if
    it's not.
    */
    virtual bool IsSymmetric() const
    {
        return false;
    }

    ///@}
    ///@name Edge
    ///@{

    /** This method gives you number of all edges of this
     * geometry. For example, for a hexahedron, this would be
     * 12
     *
     * @return SizeType containes number of this geometry edges.
     * @see EdgesNumber()
     * @see Edges()
     * @see FacesNumber()
     * @see Faces()
     */
    // will be used by refinement algorithm, thus uncommented. janosch.
    virtual SizeType EdgesNumber() const
    {
        KRATOS_ERROR << "Calling base class EdgesNumber method instead of derived class one. Please check the definition of derived class. " << *this << std::endl;

        return SizeType();
    }

    /** This method gives you all edges of this geometry. This
    method will gives you all the edges with one dimension less
    than this geometry. for example a triangle would return
    three lines as its edges or a tetrahedral would return four
    triangle as its edges but won't return its six edge
    lines by this method.

    @return GeometriesArrayType containes this geometry edges.
    @see EdgesNumber()
    @see Edge()
    */
    // will be used by refinement algorithm, thus uncommented. janosch.
    virtual GeometriesArrayType Edges( void )
    {
        KRATOS_ERROR << "Calling base class Edges method instead of derived class one. Please check the definition of derived class. " << *this << std::endl;

        return GeometriesArrayType();
    }

    /** This method gives you an edge of this geometry which holds
    given points. This method will gives you an edge with
    dimension related to given points number. for example a
    tetrahedral would return a triangle for given three points or
    return an edge line for given two nodes by this method.

    @return Geometry::Pointer to this geometry specific edge.
    @see EdgesNumber()
    @see Edges()
    */
    // Commented for possible change in Edge interface of geometry. Pooyan.
//       virtual Pointer Edge(const PointsArrayType& EdgePoints)
//  {
//    KRATOS_ERROR << "Calling base class Edge method instead of derived class one. Please check the definition of derived class." << *this << std::endl;
//
//  }

    /**
     * Returns the number of faces of the current geometry.
     * This is only implemented for 3D geometries, since 2D geometries
     * only have edges but no faces
     * @see EdgesNumber
     * @see Edges
     * @see Faces
     */
    virtual SizeType FacesNumber() const
    {
        KRATOS_ERROR << "Calling base class FacesNumber method instead of derived class one. Please check the definition of derived class. " << *this << std::endl;

        return SizeType();
    }

    /**
     * Returns all faces of the current geometry.
     * This is only implemented for 3D geometries, since 2D geometries
     * only have edges but no faces
     * @see EdgesNumber
     * @see Edges
     * @see FacesNumber
     */
    virtual GeometriesArrayType Faces( void )
    {
        KRATOS_ERROR << "Calling base class Faces method instead of derived class one. Please check the definition of derived class. " << *this << std::endl;

        return GeometriesArrayType();
    }

    //Connectivities of faces required
    virtual void NumberNodesInFaces (DenseVector<unsigned int>& rNumberNodesInFaces) const
    {
        KRATOS_ERROR << "Calling base class NumberNodesInFaces method instead of derived class one. Please check the definition of derived class. " << *this << std::endl;
    }

    virtual void NodesInFaces (DenseMatrix<unsigned int>& rNodesInFaces) const
    {
        KRATOS_ERROR << "Calling base class NodesInFaces method instead of derived class one. Please check the definition of derived class. " << *this << std::endl;
    }


    /** This method gives you an edge of this geometry related to
    given index. The numbering order of each geometries edges is
    depended to type of that geometry.

    @return Geometry::Pointer to this geometry specific edge.
    @see EdgesNumber()
    @see Edges()
    */
    // Commented for possible change in Edge interface of geometry. Pooyan.
//       virtual Pointer Edge(IndexType EdgeIndex)
//  {
//    KRATOS_ERROR << "Calling base class Edge method instead of derived class one. Please check the definition of derived class." << *this << std::endl;

//  }

    /** This method gives you normal edge of this geometry which holds
    given points.

    @return NormalType which is normal to this geometry specific edge.
    @see Edge()
    */
    // Commented for possible change in Edge interface of geometry. Pooyan.
//       virtual NormalType NormalEdge(const PointsArrayType& EdgePoints)
//  {
//    KRATOS_ERROR << "Calling base class NormalEdge method instead of derived class one. Please check the definition of derived class." << *this << std::endl

//    return NormalType();
//  }

    /** This method gives you normal to edge of this geometry related to
    given index. The numbering order of each geometries edges is
    depended to type of that geometry.

    @return NormalType which is normal to this geometry specific edge.
    @see Edge()
    */
    // Commented for possible change in Edge interface of geometry. Pooyan.
//       virtual NormalType NormalEdge(IndexType EdgeIndex)
//  {
//    KRATOS_ERROR << "Calling base class NormalEdge method instead of derived class one. Please check the definition of derived class." << *this << std::endl;

//    return NormalType();
//  }

    ///@}
    ///@name Integration Points
    ///@{

    /** Number of integtation points for default integration
    method. This method just call IntegrationPointsNumber(enum
    IntegrationMethod ThisMethod) with default integration
    method.

    @return SizeType which is the number of integration points
    for default integrating method.
    */
    SizeType IntegrationPointsNumber() const
    {
        return mpGeometryData->IntegrationPoints().size();
    }

    /** Number of integtation points for given integration
    method. This method use integration points data base to
    obtain size of the integration points Vector respected to
    given method.

    @return SizeType which is the number of integration points
    for given integrating method.
    */
    SizeType IntegrationPointsNumber( IntegrationMethod ThisMethod ) const
    {
        return mpGeometryData->IntegrationPointsNumber( ThisMethod );
    }


    /** Integtation points for default integration
    method. This method just call IntegrationPoints(enum
    IntegrationMethod ThisMethod) with default integration
    method.

    @return const IntegrationPointsArrayType which is Vector of integration points
    for default integrating method.
    */
    const IntegrationPointsArrayType& IntegrationPoints() const
    {
        return mpGeometryData->IntegrationPoints();
    }

    /** Integtation points for given integration
    method. This method use integration points data base to
    obtain integration points Vector respected to
    given method.

    @return const IntegrationPointsArrayType which is Vector of integration points
    for default integrating method.
    */
    const IntegrationPointsArrayType& IntegrationPoints( IntegrationMethod ThisMethod ) const
    {
        return mpGeometryData->IntegrationPoints( ThisMethod );
    }

    ///@}
    ///@name Jacobian
    ///@{

    /** This method provides the global coordinates corresponding to the local coordinates provided
     * @param rResult The array containing the global coordinates corresponding to the local coordinates provided
     * @param LocalCoordinates The local coordinates provided
     * @return An array containing the global coordinates corresponding to the local coordinates provides
     * @see PointLocalCoordinates
     */
    virtual CoordinatesArrayType& GlobalCoordinates(
        CoordinatesArrayType& rResult,
        CoordinatesArrayType const& LocalCoordinates
        ) const
    {
        noalias( rResult ) = ZeroVector( 3 );

        Vector N( this->size() );
        ShapeFunctionsValues( N, LocalCoordinates );

        for ( IndexType i = 0 ; i < this->size() ; i++ )
            noalias( rResult ) += N[i] * (*this)[i];

        return rResult;
    }

    /** This method provides the global coordinates corresponding to the local coordinates provided, considering additionally a certain increment in the coordinates
     * @param rResult The array containing the global coordinates corresponding to the local coordinates provided
     * @param LocalCoordinates The local coordinates provided
     * @param DeltaPosition The increment of position considered
     * @return An array containing the global coordinates corresponding to the local coordinates provides
     * @see PointLocalCoordinates
     */
    virtual CoordinatesArrayType& GlobalCoordinates(
        CoordinatesArrayType& rResult,
        CoordinatesArrayType const& LocalCoordinates,
        Matrix& DeltaPosition
        ) const
    {
        constexpr std::size_t dimension = 3;
        noalias( rResult ) = ZeroVector( 3 );
        if (DeltaPosition.size2() != 3)
            DeltaPosition.resize(DeltaPosition.size1(), dimension,false);

        Vector N( this->size() );
        ShapeFunctionsValues( N, LocalCoordinates );

        for ( IndexType i = 0 ; i < this->size() ; i++ )
            noalias( rResult ) += N[i] * ((*this)[i] + row(DeltaPosition, i));

        return rResult;
    }

    /** Jacobians for default integration method. This method just
    call Jacobian(enum IntegrationMethod ThisMethod) with
    default integration method.

    @return JacobiansType a Vector of jacobian
    matrices \f$ J_i \f$ where \f$ i=1,2,...,n \f$ is the integration
    point index of default integration method.

    @see DeterminantOfJacobian
    @see InverseOfJacobian
    */
    JacobiansType& Jacobian( JacobiansType& rResult ) const
    {
        Jacobian( rResult, mpGeometryData->DefaultIntegrationMethod() );
        return rResult;
    }

    /** Jacobians for given  method. This method
    calculate jacobians matrices in all integrations points of
    given integration method.

    @param ThisMethod integration method which jacobians has to
    be calculated in its integration points.

    @return JacobiansType a Vector of jacobian
    matrices \f$ J_i \f$ where \f$ i=1,2,...,n \f$ is the integration
    point index of given integration method.

    @see DeterminantOfJacobian
    @see InverseOfJacobian
    */
    virtual JacobiansType& Jacobian( JacobiansType& rResult,
                                     IntegrationMethod ThisMethod ) const
    {
        if( rResult.size() != this->IntegrationPointsNumber( ThisMethod ) )
            rResult.resize( this->IntegrationPointsNumber( ThisMethod ), false );

        for ( unsigned int pnt = 0; pnt < this->IntegrationPointsNumber( ThisMethod ); pnt++ )
        {
            this->Jacobian( rResult[pnt], pnt, ThisMethod);
        }

        return rResult;
    }

    /** Jacobians for given  method. This method
    calculate jacobians matrices in all integrations points of
    given integration method.

    @param ThisMethod integration method which jacobians has to
    be calculated in its integration points.

    @return JacobiansType a Vector of jacobian
    matrices \f$ J_i \f$ where \f$ i=1,2,...,n \f$ is the integration
    point index of given integration method.

    @param DeltaPosition Matrix with the nodes position increment which describes
    the configuration where the jacobian has to be calculated.

    @see DeterminantOfJacobian
    @see InverseOfJacobian
    */
    virtual JacobiansType& Jacobian( JacobiansType& rResult, IntegrationMethod ThisMethod, Matrix & DeltaPosition ) const
    {
        if( rResult.size() != this->IntegrationPointsNumber( ThisMethod ) )
            rResult.resize( this->IntegrationPointsNumber( ThisMethod ), false );

        for ( unsigned int pnt = 0; pnt < this->IntegrationPointsNumber( ThisMethod ); pnt++ )
        {
            this->Jacobian( rResult[pnt], pnt, ThisMethod, DeltaPosition);
        }
        return rResult;
    }

    /** Jacobian in specific integration point of default integration method. This method just
    call Jacobian(IndexType IntegrationPointIndex, enum IntegrationMethod ThisMethod) with
    default integration method.

    @param IntegrationPointIndex index of integration point which jacobians has to
    be calculated in it.

    @return Matrix<double> Jacobian matrix \f$ J_i \f$ where \f$
    i \f$ is the given integration point index of default
    integration method.

    @see DeterminantOfJacobian
    @see InverseOfJacobian
    */
    Matrix& Jacobian( Matrix& rResult, IndexType IntegrationPointIndex ) const
    {
        Jacobian( rResult, IntegrationPointIndex, mpGeometryData->DefaultIntegrationMethod() );
        return rResult;
    }

    /** Jacobian in specific integration point of given integration
    method. This method calculate jacobian matrix in given
    integration point of given integration method.

    @param IntegrationPointIndex index of integration point which jacobians has to
    be calculated in it.

    @param ThisMethod integration method which jacobians has to
    be calculated in its integration points.

    @return Matrix<double> Jacobian matrix \f$ J_i \f$ where \f$
    i \f$ is the given integration point index of given
    integration method.

    @see DeterminantOfJacobian
    @see InverseOfJacobian
    */
    virtual Matrix& Jacobian( Matrix& rResult, IndexType IntegrationPointIndex, IntegrationMethod ThisMethod ) const
    {
        const SizeType working_space_dimension = this->WorkingSpaceDimension();
        const SizeType local_space_dimension = this->LocalSpaceDimension();
        if(rResult.size1() != working_space_dimension || rResult.size2() != local_space_dimension)
            rResult.resize( working_space_dimension, local_space_dimension, false );

        const Matrix& r_shape_functions_gradient_in_integration_point = ShapeFunctionsLocalGradients( ThisMethod )[ IntegrationPointIndex ];

        rResult.clear();
        const SizeType points_number = this->PointsNumber();
        for (IndexType i = 0; i < points_number; ++i ) {
            const array_1d<double, 3>& r_coordinates = (*this)[i].Coordinates();
            for(IndexType k = 0; k< working_space_dimension; ++k) {
                const double value = r_coordinates[k];
                for(IndexType m = 0; m < local_space_dimension; ++m) {
                    rResult(k,m) += value * r_shape_functions_gradient_in_integration_point(i,m);
                }
            }
        }

        return rResult;
    }

    /** Jacobian in specific integration point of given integration
    method. This method calculate jacobian matrix in given
    integration point of given integration method.

    @param IntegrationPointIndex index of integration point which jacobians has to
    be calculated in it.

    @param ThisMethod integration method which jacobians has to
    be calculated in its integration points.

    @param rDeltaPosition Matrix with the nodes position increment which describes
    the configuration where the jacobian has to be calculated.

    @return Matrix<double> Jacobian matrix \f$ J_i \f$ where \f$
    i \f$ is the given integration point index of given
    integration method.

    @see DeterminantOfJacobian
    @see InverseOfJacobian
    */
    virtual Matrix& Jacobian( Matrix& rResult, IndexType IntegrationPointIndex, IntegrationMethod ThisMethod, const Matrix& rDeltaPosition ) const
    {
        const SizeType working_space_dimension = this->WorkingSpaceDimension();
        const SizeType local_space_dimension = this->LocalSpaceDimension();
        if(rResult.size1() != working_space_dimension || rResult.size2() != local_space_dimension)
            rResult.resize( working_space_dimension, local_space_dimension, false );

        const Matrix& r_shape_functions_gradient_in_integration_point = ShapeFunctionsLocalGradients( ThisMethod )[ IntegrationPointIndex ];

        rResult.clear();
        const SizeType points_number = this->PointsNumber();
        for (IndexType i = 0; i < points_number; ++i ) {
            const array_1d<double, 3>& r_coordinates = (*this)[i].Coordinates();
            for(IndexType k = 0; k< working_space_dimension; ++k) {
                const double value = r_coordinates[k] - rDeltaPosition(i,k);
                for(IndexType m = 0; m < local_space_dimension; ++m) {
                    rResult(k,m) += value * r_shape_functions_gradient_in_integration_point(i,m);
                }
            }
        }

        return rResult;
    }

    /** Jacobian in given point. This method calculate jacobian
    matrix in given point.

    @param rCoordinates point which jacobians has to
    be calculated in it.

    @return Matrix of double which is jacobian matrix \f$ J \f$ in given point.

    @see DeterminantOfJacobian
    @see InverseOfJacobian
    */
    virtual Matrix& Jacobian( Matrix& rResult, const CoordinatesArrayType& rCoordinates ) const
    {
        const SizeType working_space_dimension = this->WorkingSpaceDimension();
        const SizeType local_space_dimension = this->LocalSpaceDimension();
        const SizeType points_number = this->PointsNumber();
        if(rResult.size1() != working_space_dimension || rResult.size2() != local_space_dimension)
            rResult.resize( working_space_dimension, local_space_dimension, false );

        Matrix shape_functions_gradients(points_number, local_space_dimension);
        ShapeFunctionsLocalGradients( shape_functions_gradients, rCoordinates );

        rResult.clear();
        for (IndexType i = 0; i < points_number; ++i ) {
            const array_1d<double, 3>& r_coordinates = (*this)[i].Coordinates();
            for(IndexType k = 0; k< working_space_dimension; ++k) {
                const double value = r_coordinates[k];
                for(IndexType m = 0; m < local_space_dimension; ++m) {
                    rResult(k,m) += value * shape_functions_gradients(i,m);
                }
            }
        }

        return rResult;
    }

    /** Jacobian in given point. This method calculate jacobian
    matrix in given point.

    @param rCoordinates point which jacobians has to
    be calculated in it.

    @param rDeltaPosition Matrix with the nodes position increment which describes
    the configuration where the jacobian has to be calculated.

    @return Matrix of double which is jacobian matrix \f$ J \f$ in given point.

    @see DeterminantOfJacobian
    @see InverseOfJacobian
    */

    virtual Matrix& Jacobian( Matrix& rResult, const CoordinatesArrayType& rCoordinates, Matrix& rDeltaPosition ) const
    {
        const SizeType working_space_dimension = this->WorkingSpaceDimension();
        const SizeType local_space_dimension = this->LocalSpaceDimension();
        const SizeType points_number = this->PointsNumber();
        if(rResult.size1() != working_space_dimension || rResult.size2() != local_space_dimension)
            rResult.resize( working_space_dimension, local_space_dimension, false );

        Matrix shape_functions_gradients(points_number, local_space_dimension);
        ShapeFunctionsLocalGradients( shape_functions_gradients, rCoordinates );

        rResult.clear();
        for (IndexType i = 0; i < points_number; ++i ) {
            const array_1d<double, 3>& r_coordinates = (*this)[i].Coordinates();
            for(IndexType k = 0; k< working_space_dimension; ++k) {
                const double value = r_coordinates[k] - rDeltaPosition(i,k);
                for(IndexType m = 0; m < local_space_dimension; ++m) {
                    rResult(k,m) += value * shape_functions_gradients(i,m);
                }
            }
        }

        return rResult;
    }

    /** Determinant of jacobians for default integration method. This method just
    call DeterminantOfJacobian(enum IntegrationMethod ThisMethod) with
    default integration method.

    @return Vector of double which is vector of determinants of
    jacobians \f$ |J|_i \f$ where \f$ i=1,2,...,n \f$ is the
    integration point index of default integration method.

    @see Jacobian
    @see InverseOfJacobian
    */
    Vector& DeterminantOfJacobian( Vector& rResult ) const
    {
        DeterminantOfJacobian( rResult, mpGeometryData->DefaultIntegrationMethod() );
        return rResult;
    }

    /** Determinant of jacobians for given integration method. This
    method calculate determinant of jacobian in all
    integrations points of given integration method.

    @return Vector of double which is vector of determinants of
    jacobians \f$ |J|_i \f$ where \f$ i=1,2,...,n \f$ is the
    integration point index of given integration method.

    @see Jacobian
    @see InverseOfJacobian
    */
    virtual Vector& DeterminantOfJacobian( Vector& rResult, IntegrationMethod ThisMethod ) const
    {
        if( rResult.size() != this->IntegrationPointsNumber( ThisMethod ) )
            rResult.resize( this->IntegrationPointsNumber( ThisMethod ), false );

        Matrix J;
        for ( unsigned int pnt = 0; pnt < this->IntegrationPointsNumber( ThisMethod ); pnt++ )
        {
            this->Jacobian( J, pnt, ThisMethod);
            rResult[pnt] = MathUtils<double>::GeneralizedDet(J);
        }
        return rResult;
    }

    /** Determinant of jacobian in specific integration point of
    default integration method. This method just call
    DeterminantOfJacobian(IndexType IntegrationPointIndex, enum
    IntegrationMethod ThisMethod) with default integration
    method.

    @param IntegrationPointIndex index of integration point
    which determinant jacobians has to be calculated in it.

    @return Determinamt of jacobian matrix \f$ |J|_i \f$ where \f$
    i \f$ is the given integration point index of default
    integration method.

    @see Jacobian
    @see InverseOfJacobian
    */
    double DeterminantOfJacobian( IndexType IntegrationPointIndex ) const
    {
        return DeterminantOfJacobian( IntegrationPointIndex, mpGeometryData->DefaultIntegrationMethod() );
    }

    /** Determinant of jacobian in specific integration point of
    given integration method. This method calculate determinant
    of jacobian in given integration point of given integration
    method.

    @param IntegrationPointIndex index of integration point which jacobians has to
    be calculated in it.

    @param IntegrationPointIndex index of integration point
    which determinant of jacobians has to be calculated in it.

    @return Determinamt of jacobian matrix \f$ |J|_i \f$ where \f$
    i \f$ is the given integration point index of given
    integration method.

    @see Jacobian
    @see InverseOfJacobian
    */
    virtual double DeterminantOfJacobian( IndexType IntegrationPointIndex, IntegrationMethod ThisMethod ) const
    {
        Matrix J;
        this->Jacobian( J, IntegrationPointIndex, ThisMethod);
        return MathUtils<double>::GeneralizedDet(J);
    }


    /** Determinant of jacobian in given point. This method calculate determinant of jacobian
    matrix in given point.

    @param rPoint point which determinant of jacobians has to
    be calculated in it.

    @return Determinamt of jacobian matrix \f$ |J| \f$ in given
    point.

    @see DeterminantOfJacobian
    @see InverseOfJacobian
    */
    virtual double DeterminantOfJacobian( const CoordinatesArrayType& rPoint ) const
    {
        Matrix J;
        this->Jacobian( J, rPoint);
        return MathUtils<double>::GeneralizedDet(J);
    }


    /** Inverse of jacobians for default integration method. This method just
    call InverseOfJacobian(enum IntegrationMethod ThisMethod) with
    default integration method.

    @return Inverse of jacobian
    matrices \f$ J_i^{-1} \f$ where \f$ i=1,2,...,n \f$ is the integration
    point index of default integration method.

    @see Jacobian
    @see DeterminantOfJacobian
    */
    JacobiansType& InverseOfJacobian( JacobiansType& rResult ) const
    {
        InverseOfJacobian( rResult, mpGeometryData->DefaultIntegrationMethod() );
        return rResult;
    }

    /** Inverse of jacobians for given integration method. This method
    calculate inverse of jacobians matrices in all integrations points of
    given integration method.

    @param ThisMethod integration method which inverse of jacobians has to
    be calculated in its integration points.

    @return Inverse of jacobian
    matrices \f$ J^{-1}_i \f$ where \f$ i=1,2,...,n \f$ is the integration
    point index of given integration method.

    @see Jacobian
    @see DeterminantOfJacobian
    */
    virtual JacobiansType& InverseOfJacobian( JacobiansType& rResult, IntegrationMethod ThisMethod ) const
    {
        Jacobian(rResult, ThisMethod); //this will be overwritten

        double detJ;
        Matrix Jinv(this->WorkingSpaceDimension(), this->WorkingSpaceDimension());
        for ( unsigned int pnt = 0; pnt < this->IntegrationPointsNumber( ThisMethod ); pnt++ )
        {
            MathUtils<double>::GeneralizedInvertMatrix(rResult[pnt], Jinv, detJ);
            noalias(rResult[pnt]) = Jinv;
        }
        return rResult;
    }

    /** Inverse of jacobian in specific integration point of default integration method. This method just
    call InverseOfJacobian(IndexType IntegrationPointIndex, enum IntegrationMethod ThisMethod) with
    default integration method.

    @param IntegrationPointIndex index of integration point which inverse of jacobians has to
    be calculated in it.

    @return Inverse of jacobian matrix \f$ J^{-1}_i \f$ where \f$
    i \f$ is the given integration point index of default
    integration method.

    @see Jacobian
    @see DeterminantOfJacobian
    */
    Matrix& InverseOfJacobian( Matrix& rResult, IndexType IntegrationPointIndex ) const
    {
        InverseOfJacobian( rResult, IntegrationPointIndex, mpGeometryData->DefaultIntegrationMethod() );
        return rResult;
    }

    /** Inverse of jacobian in specific integration point of given integration
    method. This method calculate Inverse of jacobian matrix in given
    integration point of given integration method.

    @param IntegrationPointIndex index of integration point which inverse of jacobians has to
    be calculated in it.

    @param ThisMethod integration method which inverse of jacobians has to
    be calculated in its integration points.

    @return Inverse of jacobian matrix \f$ J^{-1}_i \f$ where \f$
    i \f$ is the given integration point index of given
    integration method.

    @see Jacobian
    @see DeterminantOfJacobian
    */
    virtual Matrix& InverseOfJacobian( Matrix& rResult, IndexType IntegrationPointIndex, IntegrationMethod ThisMethod ) const
    {
        Jacobian(rResult,IntegrationPointIndex, ThisMethod); //this will be overwritten

        double detJ;
        Matrix Jinv(this->WorkingSpaceDimension(), this->WorkingSpaceDimension());

        MathUtils<double>::GeneralizedInvertMatrix(rResult, Jinv, detJ);
        noalias(rResult) = Jinv;

        return rResult;
    }

    /** Inverse of jacobian in given point. This method calculate inverse of jacobian
    matrix in given point.

    @param rPoint point which inverse of jacobians has to
    be calculated in it.

    @return Inverse of jacobian matrix \f$ J^{-1} \f$ in given point.

    @see DeterminantOfJacobian
    @see InverseOfJacobian
    */
    virtual Matrix& InverseOfJacobian( Matrix& rResult, const CoordinatesArrayType& rCoordinates ) const
    {
        Jacobian(rResult,rCoordinates); //this will be overwritten

        double detJ;
        Matrix Jinv(this->WorkingSpaceDimension(), this->WorkingSpaceDimension());

        MathUtils<double>::GeneralizedInvertMatrix(rResult, Jinv, detJ);
        noalias(rResult) = Jinv;

        return rResult;
    }



    ///@}
    ///@name Shape Function
    ///@{

    /** This method gives all shape functions values evaluated in all
    integration points of default integration method. It just
    call ShapeFunctionsValues(enum IntegrationMethod ThisMethod)
    with default integration method.There is no calculation and
    it just give it from shape functions values container.

    \note There is no control if the return matrix is empty or not!

    @return Matrix of values of shape functions \f$ F_{ij} \f$
    where i is the integration point index and j is the shape
    function index. In other word component \f$ f_{ij} \f$ is value
    of the shape function corresponding to node j evaluated in
    integration point i of default integration method.

    @see ShapeFunctionValue
    @see ShapeFunctionsLocalGradients
    @see ShapeFunctionLocalGradient
    */
    const Matrix& ShapeFunctionsValues() const
    {
        return mpGeometryData->ShapeFunctionsValues();
    }

    /** This method gives all non-zero shape functions values
    evaluated at the rCoordinates provided

    \note There is no control if the return vector is empty or not!

    @return Vector of values of shape functions \f$ F_{i} \f$
    where i is the shape function index (for NURBS it is the index
    of the local enumeration in the element).

    @see ShapeFunctionValue
    @see ShapeFunctionsLocalGradients
    @see ShapeFunctionLocalGradient
    */

    virtual Vector& ShapeFunctionsValues (Vector &rResult, const CoordinatesArrayType& rCoordinates) const
    {
        KRATOS_ERROR << "Calling base class ShapeFunctionsValues method instead of derived class one. Please check the definition of derived class. " << *this << std::endl;
        return rResult;
    }

    /** This method gives all shape functions values evaluated in all
    integration points of given integration method. There is no
    calculation and it just give it from shape functions values
    container.

    \note There is no control if the return matrix is empty or not!

    @param ThisMethod integration method which shape functions
    evaluated in its integration points.

    @return Matrix of values of shape functions \f$ F_{ij} \f$
    where i is the integration point index and j is the shape
    function index. In other word component \f$ f_{ij} \f$ is value
    of the shape function corresponding to node j evaluated in
    integration point i of given integration method.

    @see ShapeFunctionValue
    @see ShapeFunctionsLocalGradients
    @see ShapeFunctionLocalGradient
    */
    const Matrix& ShapeFunctionsValues( IntegrationMethod ThisMethod )  const
    {
        return mpGeometryData->ShapeFunctionsValues( ThisMethod );
    }

    /** This method gives value of given shape function evaluated in
    given integration point of default integration method. It just
    call ShapeFunctionValue(IndexType IntegrationPointIndex,
    IndexType ShapeFunctionIndex, enum IntegrationMethod
    ThisMethod) with default integration method. There is no
    calculation and it just give it from shape functions values
    container if they are existing. Otherwise it gives you error
    which this value is not exist.

    @param IntegrationPointIndex index of integration point
    which shape functions evaluated in it.

    @param ShapeFunctionIndex index of node which correspounding
    shape function evaluated in given integration point.

    @return Value of given shape function in given integration
    point of default integration method.

    @see ShapeFunctionsValues
    @see ShapeFunctionsLocalGradients
    @see ShapeFunctionLocalGradient
    */
    double ShapeFunctionValue( IndexType IntegrationPointIndex, IndexType ShapeFunctionIndex ) const
    {
        return mpGeometryData->ShapeFunctionValue( IntegrationPointIndex, ShapeFunctionIndex );
    }

    /** This method gives value of given shape function evaluated in given
    integration point of given integration method. There is no
    calculation and it just give it from shape functions values
    container if they are existing. Otherwise it gives you error
    which this value is not exist.

    @param IntegrationPointIndex index of integration point
    which shape functions evaluated in it.

    @param ShapeFunctionIndex index of node which correspounding
    shape function evaluated in given integration point.

    @param ThisMethod integration method which shape function
    evaluated in its integration point.

    @return Value of given shape function in given integration
    point of given integration method.

    @see ShapeFunctionsValues
    @see ShapeFunctionsLocalGradients
    @see ShapeFunctionLocalGradient
    */
    double ShapeFunctionValue( IndexType IntegrationPointIndex, IndexType ShapeFunctionIndex, IntegrationMethod ThisMethod ) const
    {
        return mpGeometryData->ShapeFunctionValue( IntegrationPointIndex, ShapeFunctionIndex, ThisMethod );
    }

    /** This method gives value of given shape function evaluated in given
    point.

    @param rPoint Point of evaluation of the shape
    function. This point must be in local coordinate.

    @param ShapeFunctionIndex index of node which correspounding
    shape function evaluated in given integration point.

    @return Value of given shape function in given point.

    @see ShapeFunctionsValues
    @see ShapeFunctionsLocalGradients
    @see ShapeFunctionLocalGradient
    */
    virtual double ShapeFunctionValue( IndexType ShapeFunctionIndex, const CoordinatesArrayType& rCoordinates ) const
    {
        KRATOS_ERROR << "Calling base class ShapeFunctionValue method instead of derived class one. Please check the definition of derived class. " << *this << std::endl;

        return 0;
    }

    /** This method gives all shape functions gradients evaluated in all
    integration points of default integration method. It just
    call ShapeFunctionsLocalGradients(enum IntegrationMethod ThisMethod)
    with default integration method. There is no calculation and
    it just give it from shape functions values container.

    \note There is no control if there is any gradient calculated or not!

    @return shape functions' gradients \f$ F_{ijk} \f$ where i
    is the integration point index and j is the shape function
    index and k is local coordinate index. In other word
    component \f$ f_{ijk} \f$ is k'th component of gradient of
    the shape function corresponding to node j evaluated in
    integration point i of default integration method.

    @see ShapeFunctionsValues
    @see ShapeFunctionValue
    @see ShapeFunctionLocalGradient
    */

    const ShapeFunctionsGradientsType& ShapeFunctionsLocalGradients() const
    {
        return mpGeometryData->ShapeFunctionsLocalGradients();
    }

    /** This method gives all shape functions gradients evaluated in
    all integration points of given integration method. There is
    no calculation and it just give it from shape functions
    values container.

    \note There is no control if there is any gradient calculated or not!

    @param ThisMethod integration method which shape functions
    gradients evaluated in its integration points.

    @return shape functions' gradients \f$ F_{ijk} \f$ where i
    is the integration point index and j is the shape function
    index and k is local coordinate index. In other word
    component \f$ f_{ijk} \f$ is k'th component of gradient of
    the shape function corresponding to node j evaluated in
    integration point i of given integration method.

    @see ShapeFunctionsValues
    @see ShapeFunctionValue
    @see ShapeFunctionLocalGradient
    */
    const ShapeFunctionsGradientsType& ShapeFunctionsLocalGradients( IntegrationMethod ThisMethod ) const
    {
        return mpGeometryData->ShapeFunctionsLocalGradients( ThisMethod );
    }

    /** This method gives gradient of given shape function evaluated in
    given integration point of default integration method. It just
    call ShapeFunctionLocalGradient(IndexType IntegrationPointIndex,
    IndexType ShapeFunctionIndex, enum IntegrationMethod
    ThisMethod) with default integration method. There is no
    calculation and it just give it from shape functions values
    container if they are existing. Otherwise it gives you error
    which this value is not exist.

    @param IntegrationPointIndex index of integration point
    which shape function gradient evaluated in it.

    @param ShapeFunctionIndex index of node which correspounding
    shape function gradient evaluated in given integration point.

    @return Gradient of given shape function in given integration
    point of default integration method.

    @see ShapeFunctionsValues
    @see ShapeFunctionValue
    @see ShapeFunctionsLocalGradients
    */
    const Matrix& ShapeFunctionLocalGradient( IndexType IntegrationPointIndex )  const
    {
        return mpGeometryData->ShapeFunctionLocalGradient( IntegrationPointIndex );
    }

    /** This method gives gradient of given shape function evaluated
    in given integration point of given integration
    method. There is no calculation and it just give it from
    shape functions values container if they are
    existing. Otherwise it gives you error which this value is
    not exist.

    @param IntegrationPointIndex index of integration point
    which shape function gradient evaluated in it.

    @param ShapeFunctionIndex index of node which correspounding
    shape function gradient evaluated in given integration point.

    @param ThisMethod integration method which shape function gradient
    evaluated in its integration points.

    @return Gradient of given shape function in given integration
    point of given integration method.

    @see ShapeFunctionsValues
    @see ShapeFunctionValue
    @see ShapeFunctionsLocalGradients
    */
    const Matrix& ShapeFunctionLocalGradient(IndexType IntegrationPointIndex , IntegrationMethod ThisMethod)  const
    {
        return mpGeometryData->ShapeFunctionLocalGradient(IntegrationPointIndex, ThisMethod);
    }

    const Matrix& ShapeFunctionLocalGradient(IndexType IntegrationPointIndex, IndexType ShapeFunctionIndex, IntegrationMethod ThisMethod)  const
    {
        return mpGeometryData->ShapeFunctionLocalGradient(IntegrationPointIndex, ShapeFunctionIndex, ThisMethod);
    }


    /** This method gives gradient of all shape functions evaluated
     * in given point.
     * There is no calculation and it just give it from
     * shape functions values container if they are
     * existing. Otherwise it gives you error which this value is
     * not exist.
     *
     * @param rResult the given Container that will be overwritten by the solution
     * @param rPoint the given local coordinates the gradients will be evaluated for
     * @return a matrix of gradients for each shape function
     */
    virtual Matrix& ShapeFunctionsLocalGradients( Matrix& rResult, const CoordinatesArrayType& rPoint ) const
    {
        KRATOS_ERROR << "Calling base class ShapeFunctionsLocalGradients method instead of derived class one. Please check the definition of derived class. " << *this << std::endl;
        return rResult;
    }

    /** This method gives second order derivatives of all shape
     * functions evaluated in given point.
     *
     * @param rResult the given container will be overwritten by the results
     * @param rPoint the given local coordinates the derivatives will be evaluated for.
     * @return a third order tensor containing the second order derivatives for each shape function
     */
    virtual ShapeFunctionsSecondDerivativesType& ShapeFunctionsSecondDerivatives( ShapeFunctionsSecondDerivativesType& rResult, const CoordinatesArrayType& rPoint ) const
    {
        KRATOS_ERROR << "Calling base class ShapeFunctionsSecondDerivatives method instead of derived class one. Please check the definition of derived class. " << *this << std::endl;
        return rResult;
    }

    /** This method gives third order derivatives of all shape
     * functions evaluated in given point.
     *
     * @param rResult the given container will be overwritten by the results
     * @param rPoint the given local coordinates the derivatives will be evaluated for.
     * @return a fourth order tensor containing the second order derivatives for each shape function
     */
    virtual ShapeFunctionsThirdDerivativesType& ShapeFunctionsThirdDerivatives( ShapeFunctionsThirdDerivativesType& rResult, const CoordinatesArrayType& rPoint ) const
    {
        KRATOS_ERROR << "Calling base class ShapeFunctionsThirdDerivatives method instead of derived class one. Please check the definition of derived class. " << *this << std::endl;
        return rResult;
    }


    ShapeFunctionsGradientsType& ShapeFunctionsIntegrationPointsGradients( ShapeFunctionsGradientsType& rResult ) const
    {
        ShapeFunctionsIntegrationPointsGradients( rResult, mpGeometryData->DefaultIntegrationMethod() );
        return rResult;
    }

    virtual ShapeFunctionsGradientsType& ShapeFunctionsIntegrationPointsGradients(
        ShapeFunctionsGradientsType& rResult,
        IntegrationMethod ThisMethod ) const
    {
        const unsigned int integration_points_number = this->IntegrationPointsNumber( ThisMethod );

        if ( integration_points_number == 0 )
            KRATOS_ERROR << "This integration method is not supported" << *this << std::endl;

        if ( rResult.size() != integration_points_number )
            rResult.resize(  this->IntegrationPointsNumber( ThisMethod ), false  );

        //calculating the local gradients
        const ShapeFunctionsGradientsType& DN_De = ShapeFunctionsLocalGradients( ThisMethod );

        //loop over all integration points
        Matrix J(this->WorkingSpaceDimension(),this->LocalSpaceDimension()),Jinv(this->WorkingSpaceDimension(),this->LocalSpaceDimension());
        double DetJ;
        for ( unsigned int pnt = 0; pnt < integration_points_number; pnt++ )
        {
            if(rResult[pnt].size1() != this->WorkingSpaceDimension() ||  rResult[pnt].size2() != this->LocalSpaceDimension())
                rResult[pnt].resize( (*this).size(), this->LocalSpaceDimension(), false );
            this->Jacobian(J,pnt, ThisMethod);
            MathUtils<double>::GeneralizedInvertMatrix( J, Jinv, DetJ );
            noalias(rResult[pnt]) =  prod( DN_De[pnt], Jinv );
        }

        return rResult;
    }

    virtual ShapeFunctionsGradientsType& ShapeFunctionsIntegrationPointsGradients( ShapeFunctionsGradientsType& rResult, Vector& determinants_of_jacobian, IntegrationMethod ThisMethod ) const
    {
        const unsigned int integration_points_number = this->IntegrationPointsNumber( ThisMethod );

        if ( integration_points_number == 0 )
            KRATOS_ERROR << "This integration method is not supported " << *this << std::endl;

        if ( rResult.size() != integration_points_number )
            rResult.resize(  this->IntegrationPointsNumber( ThisMethod ), false  );
        if ( determinants_of_jacobian.size() != integration_points_number )
            determinants_of_jacobian.resize(  this->IntegrationPointsNumber( ThisMethod ), false  );

        //calculating the local gradients
        const ShapeFunctionsGradientsType& DN_De = ShapeFunctionsLocalGradients( ThisMethod );

        //loop over all integration points
        Matrix J(this->WorkingSpaceDimension(),this->LocalSpaceDimension());
        Matrix Jinv(this->WorkingSpaceDimension(),this->LocalSpaceDimension());
        double DetJ;
        for ( unsigned int pnt = 0; pnt < integration_points_number; pnt++ )
        {
            if(rResult[pnt].size1() != this->WorkingSpaceDimension() ||  rResult[pnt].size2() != this->LocalSpaceDimension())
                rResult[pnt].resize( (*this).size(), this->LocalSpaceDimension(), false );
            this->Jacobian(J,pnt, ThisMethod);
            MathUtils<double>::GeneralizedInvertMatrix( J, Jinv, DetJ );
            noalias(rResult[pnt]) =  prod( DN_De[pnt], Jinv );
            determinants_of_jacobian[pnt] = DetJ;
        }

        return rResult;
    }

    virtual ShapeFunctionsGradientsType& ShapeFunctionsIntegrationPointsGradients( ShapeFunctionsGradientsType& rResult, Vector& determinants_of_jacobian, IntegrationMethod ThisMethod, Matrix& ShapeFunctionsIntegrationPointsValues ) const
    {

        ShapeFunctionsIntegrationPointsGradients(rResult,determinants_of_jacobian,ThisMethod);
        ShapeFunctionsIntegrationPointsValues = ShapeFunctionsValues(ThisMethod);
        return rResult;
    }

    ///@}
    ///@name Input and output
    ///@{

    /** Returns geometry information as a string.
     * Returns geometry information as a string.
     *
     * @return String contains information about this geometry.
     *
     * @see Name()
     */
    std::string Info() const override {
      std::stringstream buffer;
      buffer << Dimension() << " dimensional geometry in " << WorkingSpaceDimension() << "D space";

      return buffer.str();
    }

    /** Returns the name of the geometry as a string.
     * Returns the name of the geometry as a string.
     *
     * Note: compiler's RVO should optimize this code automatically.
     *
     * @return String with the name of the geometry.
     *
     * @see Info()
     */
    virtual std::string Name() const {
      std::string geometryName = "BaseGeometry";
      KRATOS_ERROR << "Base geometry does not have a name." << std::endl;
      return geometryName;
    }

    /** Prints information about this object.
     * Prints information about this object.
     *
     * @param rOStream Output Stream.
     *
     * @see PrintName()
     * @see PrintData()
     */
    void PrintInfo(std::ostream& rOStream) const override {
      rOStream << Dimension()  << " dimensional geometry in " << WorkingSpaceDimension() << "D space";
    }

    /** Prints the name of the geometry.
     * Prints the name of the geometry.
     *
     * @param rOStream Output Stream.
     *
     * @see PrintInfo()
     * @see PrintData()
     */
    virtual void PrintName(std::ostream& rOstream) const {
      rOstream << Name() << std::endl;
    }

    /** Print geometry's data into given stream.
     * Prints it's points by the order they stored in the
     * geometry and then center point of geometry.
     *
     * @param rOStream Output Stream.
     *
     * @see PrintInfo()
     * @see PrintName()
     */
    void PrintData( std::ostream& rOStream ) const override {
      if(mpGeometryData) {
        mpGeometryData->PrintData( rOStream );
      }

      rOStream << std::endl;
      rOStream << std::endl;

      for (unsigned int i = 0; i < this->size(); ++i) {
        rOStream << "\tPoint " << i + 1 << "\t : ";
        (*this)[i].PrintData(rOStream);
        rOStream << std::endl;
      }

      rOStream << "\tCenter\t : ";

      Center().PrintData( rOStream );

      rOStream << std::endl;
      rOStream << std::endl;
      // rOStream << "\tLength\t : " << Length() << std::endl;
      // rOStream << "\tArea\t : " << Area() << std::endl;

      // Charlie: Volume is not defined by every geometry (2D geometries),
      // which can cause this call to generate a KRATOS_ERROR while trying
      // to call the base class Volume() method.

      // rOStream << "\tVolume\t : " << Volume() << std::endl;

      // Charlie: Can this be deleted?

      // for(unsigned int i = 0 ; i < mPoints.size() ; ++i) {
      //   rOStream << "    Point " << i+1 << "\t            : ";
      //   mPoints[i].PrintData(rOStream);
      //   rOStream << std::endl;
      // }
      //
      // rOStream << "    Center\t            : ";
      // Center().PrintData(rOStream);
      // rOStream << std::endl;
      // rOStream << std::endl;
      // rOStream << "    Length                  : " << Length() << std::endl;
      // rOStream << "    Area                    : " << Area() << std::endl;
      // rOStream << "    Volume                  : " << Volume();
    }


    ///@}
    ///@name Friends
    ///@{


    ///@}

protected:
    ///@name Protected static Member Variables
    ///@{


    ///@}
    ///@name Protected member Variables
    ///@{


    ///@}
    ///@name Protected Operators
    ///@{


    ///@}
    ///@name Protected Operations
    ///@{

    /// Quality functions

    /** Calculates the inradius to circumradius quality metric.
     * Calculates the inradius to circumradius quality metric.
     * This metric is bounded by the interval (0,1) being:
     *  1 -> Optimal value
     *  0 -> Worst value
     *
     * \f$ \frac{r}{\rho} \f$
     *
     * @return The inradius to circumradius quality metric.
     */
    virtual double InradiusToCircumradiusQuality() const {
      KRATOS_ERROR << "Calling base class 'InradiusToCircumradiusQuality' method instead of derived class one. Please check the definition of derived class. " << *this << std::endl;
      return 0.0;
    }

    /** Calculates the minimum to maximum edge length quality metric.
     * Calculates the minimum to maximum edge length quality metric.
     * This metric is bounded by the interval (0,1) being:
     *  1 -> Optimal value
     *  0 -> Worst value
     *
     * @formulae $$ \frac{h_{min}}{h_{max}} $$
     *
     * @return The Inradius to Circumradius Quality metric.
     */
    virtual double AreaToEdgeLengthRatio() const {
      KRATOS_ERROR << "Calling base class 'AreaToEdgeLengthRatio' method instead of derived class one. Please check the definition of derived class. " << *this << std::endl;
      return 0.0;
    }

    /** Calculates the shortest altitude to edge length quality metric.
     * Calculates the shortest altitude to edge length quality metric.
     * This metric is bounded by the interval (0,1) being:
     *  1 -> Optimal value
     *  0 -> Worst value
     *
     * @formulae $$ \frac{h_{min}}{h_{max}} $$
     *
     * @return The shortest altitude to edge length quality metric.
     */
    virtual double ShortestAltitudeToEdgeLengthRatio() const {
      KRATOS_ERROR << "Calling base class 'ShortestAltitudeToEdgeLengthRatio' method instead of derived class one. Please check the definition of derived class. " << *this << std::endl;
      return 0.0;
    }

    /** Calculates the inradius to longest edge quality metric.
     * Calculates the inradius to longest edge quality metric.
     * This metric is bounded by the interval (0,1) being:
     *  1 -> Optimal value
     *  0 -> Worst value
     *
     * \f$ \frac{r}{L} \f$
     *
     * @return The inradius to longest edge quality metric.
     */
    virtual double InradiusToLongestEdgeQuality() const {
      KRATOS_ERROR << "Calling base class 'InradiusToLongestEdgeQuality' method instead of derived class one. Please check the definition of derived class. " << *this << std::endl;
      return 0.0;
    }

    /** Calculates the shortest to longest edge quality metric.
     * Calculates the shortest to longest edge quality metric.
     * This metric is bounded by the interval (0,1) being:
     *  1 -> Optimal value
     *  0 -> Worst value
     *
     * \f$ \frac{l}{L} \f$
     *
     * @return [description]
     */
    virtual double ShortestToLongestEdgeQuality() const {
      KRATOS_ERROR << "Calling base class 'ShortestToLongestEdgeQuality' method instead of derived class one. Please check the definition of derived class. " << *this << std::endl;
      return 0.0;
    }

    /** Calculates the Regularity quality metric.
     * Calculates the Regularity quality metric.
     * This metric is bounded by the interval (-1,1) being:
     *  1 -> Optimal value
     *  0 -> Worst value
     *  -1 -> Negative volume
     *
     * \f$ \frac{4r}{H} \f$
     *
     * @return regularity quality.
     */
    virtual double RegularityQuality() const {
      KRATOS_ERROR << "Calling base class 'RegularityQuality' method instead of derived class one. Please check the definition of derived class. " << *this << std::endl;
      return 0.0;
    }

    /** Calculates the volume to surface area quality metric.
     * Calculates the volume to surface area quality metric.
     * This metric is bounded by the interval (-1,1) being:
     *   1 -> Optimal value
     *   0 -> Worst value
     *  -1 -> Negative volume
     *
     * \f$ \frac{V^4}{(\sum{A_{i}^{2}})^{3}} \f$
     *
     * @return volume to surface quality.
     */
    virtual double VolumeToSurfaceAreaQuality() const {
      KRATOS_ERROR << "Calling base class 'VolumeToSurfaceAreaQuality' method instead of derived class one. Please check the definition of derived class. " << *this << std::endl;
      return 0.0;
    }

    /** Calculates the Volume to edge length quaility metric.
     * Calculates the Volume to edge length quaility metric.
     * This metric is bounded by the interval (-1,1) being:
     *  1 -> Optimal value
     *  0 -> Worst value
     *  -1 -> Negative volume
     *
     * \f$ \frac{V^{2/3}}{\sum{l_{i}^{2}}} \f$
     *
     * @return Volume to edge length quality.
     */
    virtual double VolumeToEdgeLengthQuality() const {
      KRATOS_ERROR << "Calling base class 'VolumeToEdgeLengthQuality' method instead of derived class one. Please check the definition of derived class. " << *this << std::endl;
      return 0.0;
    }

    /** Calculates the volume to average edge lenght quality metric.
     * Calculates the volume to average edge lenght quality metric.
     * This metric is bounded by the interval (-1,1) being:
     *  1 -> Optimal value
     *  0 -> Worst value
     *  -1 -> Negative volume
     *
     * \f$ \frac{V}{\frac{1}{6}\sum{l_i}} \f$
     *
     * @return [description]
     */
    virtual double VolumeToAverageEdgeLength() const {
      KRATOS_ERROR << "Calling base class 'VolumeToAverageEdgeLength' method instead of derived class one. Please check the definition of derived class. " << *this << std::endl;
      return 0.0;
    }

    /** Calculates the volume to average edge length quality metric.
     * Calculates the volume to average edge length quality metric.
     * The average edge lenght is calculated using the RMS.
     * This metric is bounded by the interval (-1,1) being:
     *  1 -> Optimal value
     *  0 -> Worst value
     *  -1 -> Negative volume
     *
     * \f$ \frac{V}{\sqrt{\frac{1}{6}\sum{A_{i}^{2}}}} \f$
     *
     * @return [description]
     */
    virtual double VolumeToRMSEdgeLength() const {
      KRATOS_ERROR << "Calling base class 'VolumeToRMSEdgeLength' method instead of derived class one. Please check the definition of derived class. " << *this << std::endl;
      return 0.0;
    }

    /** Calculates the min dihedral angle quality metric.
     * Calculates the min dihedral angle quality metric.
     * The min dihedral angle is min angle between two faces of the element 
     * In radians
     * @return [description]
     */
    virtual double MinDihedralAngle() const {
      KRATOS_ERROR << "Calling base class 'MinDihedralAngle' method instead of derived class one. Please check the definition of derived class. " << *this << std::endl;
      return 0.0;
    }

    /** Calculates the max dihedral angle quality metric.
     * Calculates the max dihedral angle quality metric.
     * The max dihedral angle is max angle between two faces of the element
     * In radians
     * @return [description]
     */
    virtual double MaxDihedralAngle() const {
        KRATOS_ERROR << "Calling base class 'MaxDihedralAngle' method instead of derived class one. Please check the definition of derived class. " << *this << std::endl;
        return 0.0;
    }

    /** Calculates the min solid angle quality metric.
     * Calculates the min solid angle quality metric.
     * The min solid angle  [stereoradians] is the lowest solid angle "seen" from any of the 4 nodes of the geometry. Valid only for 3d elems!
     * In stereo radians
     * @return [description]
     */
    virtual double MinSolidAngle() const {
      KRATOS_ERROR << "Calling base class 'MinSolidAngle' method instead of derived class one. Please check the definition of derived class. " << *this << std::endl;
      return 0.0;
    }

    ///@}
    ///@name Protected  Access
    ///@{


    ///@}
    ///@name Protected Inquiry
    ///@{


    ///@}
    ///@name Protected LifeCycle
    ///@{

    /** Protected Constructor.
    Avoids object to be created Except for derived classes
    */


    ///@}



private:
    ///@name Static Member Variables
    ///@{

    // static const GeometryData msEmptyGeometryData;

    ///@}
    ///@name Member Variables
    ///@{

    GeometryData const* mpGeometryData;


    ///@}
    ///@name Serialization
    ///@{

    friend class Serializer;

    void save( Serializer& rSerializer ) const override
    {
        KRATOS_SERIALIZE_SAVE_BASE_CLASS( rSerializer, BaseType );
//                 rSerializer.save( "Geometry Data", mpGeometryData );
    }

    void load( Serializer& rSerializer ) override
    {
        KRATOS_SERIALIZE_LOAD_BASE_CLASS( rSerializer, BaseType );
        //rSerializer.load( "Geometry Data", const_cast<GeometryData*>( mpGeometryData ) );
    }


    ///@}
    ///@name Private Operators
    ///@{


    ///@}
    ///@name Private Operations
    ///@{

    static const GeometryData& GeometryDataInstance()
    {
        IntegrationPointsContainerType integration_points = {};
        ShapeFunctionsValuesContainerType shape_functions_values = {};
        ShapeFunctionsLocalGradientsContainerType shape_functions_local_gradients = {};
        static GeometryData s_geometry_data(3,
                            3,
                            3,
                            GeometryData::GI_GAUSS_1,
                            integration_points,
                            shape_functions_values,
                            shape_functions_local_gradients);

        return s_geometry_data;
    }


    ///@}
    ///@name Private  Access
    ///@{


    ///@}
    ///@name Private Inquiry
    ///@{


    ///@}
    ///@name Private Friends
    ///@{

    template<class TOtherPointType> friend class Geometry;

    ///@}
    ///@name Un accessible methods
    ///@{


    ///@}

}; // Class Geometry

///@}

///@name Type Definitions
///@{


///@}
///@name Input and output
///@{


/// input stream function
template<class TPointType>
inline std::istream& operator >> ( std::istream& rIStream,
                                   Geometry<TPointType>& rThis );

/// output stream function
template<class TPointType>
inline std::ostream& operator << ( std::ostream& rOStream,
                                   const Geometry<TPointType>& rThis )
{
    rThis.PrintInfo( rOStream );
    rOStream << std::endl;
    rThis.PrintData( rOStream );

    return rOStream;
}

///@}


}  // namespace Kratos.

#endif // KRATOS_GEOMETRY_H_INCLUDED  defined<|MERGE_RESOLUTION|>--- conflicted
+++ resolved
@@ -446,11 +446,7 @@
         // Clear lumping factors
         if (rResult.size() != number_of_nodes)
             rResult.resize(number_of_nodes, false);
-<<<<<<< HEAD
-        rResult = ZeroVector(number_of_nodes);
-=======
         noalias(rResult) = ZeroVector(number_of_nodes);
->>>>>>> 40d6a000
 
         if (LumpingMethod == LumpingMethods::ROW_SUM) {
             const IntegrationMethod integration_method = GetDefaultIntegrationMethod();
