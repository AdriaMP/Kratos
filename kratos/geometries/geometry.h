--- conflicted
+++ resolved
@@ -600,24 +600,6 @@
 
     ///@}
     ///@name  Geometry Data
-<<<<<<< HEAD
-    ///@{
-
-    /**
-    * @brief GeometryData contains all information about dimensions
-    *        and has a set of precomputed values for integration points
-    *        and shape functions, including derivatives.
-    * @return the geometry data of a certain geometry class.
-    */
-    GeometryData const& GetGeometryData() const
-    {
-        return *mpGeometryData;
-    }
-
-    ///@}
-    ///@name Id
-=======
->>>>>>> 1bb2c8e8
     ///@{
 
     /**
@@ -730,12 +712,6 @@
     *        within the derived classes.
     * @return reference to corresponding geometry.
      */
-<<<<<<< HEAD
-    virtual GeometryType& GetGeometryPart(IndexType Index) const
-    {
-        KRATOS_ERROR << "Calling base class 'GetGeometryPart' method instead of derived function."
-            << " Please check the definition in the derived class. " << *this << std::endl;
-=======
     virtual GeometryType& GetGeometryPart(IndexType Index)
     {
         return *pGetGeometryPart(Index);
@@ -751,7 +727,6 @@
     virtual const GeometryType& GetGeometryPart(IndexType Index) const
     {
         return *pGetGeometryPart(Index);
->>>>>>> 1bb2c8e8
     }
 
     /**
@@ -777,12 +752,8 @@
     */
     virtual const typename GeometryType::Pointer pGetGeometryPart(IndexType Index) const
     {
-<<<<<<< HEAD
-        return pGetGeometryPart(Index);
-=======
         KRATOS_ERROR << "Calling base class 'pGetGeometryPart' method instead of derived function."
             << " Please check the definition in the derived class. " << *this << std::endl;
->>>>>>> 1bb2c8e8
     }
 
     /**
