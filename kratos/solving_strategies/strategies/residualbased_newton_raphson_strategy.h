--- conflicted
+++ resolved
@@ -187,10 +187,7 @@
         bool CalculateReactions = false,
         bool ReformDofSetAtEachStep = false,
         bool MoveMeshFlag = false)
-<<<<<<< HEAD
-        : BaseType(rModelPart, MoveMeshFlag)
-=======
-        : SolvingStrategy<TSparseSpace, TDenseSpace, TLinearSolver>(rModelPart, MoveMeshFlag),
+        : BaseType(rModelPart, MoveMeshFlag),
           mpLinearSolver(pNewLinearSolver),
           mpScheme(pScheme),
           mpConvergenceCriteria(pNewConvergenceCriteria),
@@ -200,7 +197,6 @@
           mMaxIterationNumber(MaxIterations),
           mInitializeWasPerformed(false),
           mKeepSystemConstantDuringIterations(false)
->>>>>>> ef386f83
     {
         KRATOS_TRY;
 
@@ -250,10 +246,7 @@
         bool CalculateReactions = false,
         bool ReformDofSetAtEachStep = false,
         bool MoveMeshFlag = false)
-<<<<<<< HEAD
-        : BaseType(rModelPart, MoveMeshFlag)
-=======
-        : SolvingStrategy<TSparseSpace, TDenseSpace, TLinearSolver>(rModelPart, MoveMeshFlag),
+        : BaseType(rModelPart, MoveMeshFlag),
           mpLinearSolver(pNewLinearSolver),
           mpScheme(pScheme),
           mpBuilderAndSolver(pNewBuilderAndSolver),
@@ -264,7 +257,6 @@
           mMaxIterationNumber(MaxIterations),
           mInitializeWasPerformed(false),
           mKeepSystemConstantDuringIterations(false)
->>>>>>> ef386f83
     {
         KRATOS_TRY
         
