--- conflicted
+++ resolved
@@ -425,11 +425,7 @@
             rElement.GetFirstDerivativesVector(DerivedBaseType::mVector.v[this_thread], 0);
             noalias(rRHSContribution) -= prod(rD, DerivedBaseType::mVector.v[this_thread]);
         } else if (rM.size1() != 0) {
-<<<<<<< HEAD
-            const double beta = rCurrentProcessInfo[mRayleighBeta];
-=======
             const double beta = rCurrentProcessInfo[*mpRayleighBeta];
->>>>>>> 999f852c
             rElement.GetFirstDerivativesVector(DerivedBaseType::mVector.v[this_thread], 0);
             noalias(rRHSContribution) -= beta * prod(rM, DerivedBaseType::mVector.v[this_thread]);
         }
@@ -459,11 +455,7 @@
             rCondition.GetFirstDerivativesVector(DerivedBaseType::mVector.v[this_thread], 0);
             noalias(rRHSContribution) -= prod(rD, DerivedBaseType::mVector.v[this_thread]);
         } else if (rM.size1() != 0) {
-<<<<<<< HEAD
-            const double beta = rCurrentProcessInfo[mRayleighBeta];
-=======
             const double beta = rCurrentProcessInfo[*mpRayleighBeta];
->>>>>>> 999f852c
             rCondition.GetFirstDerivativesVector(DerivedBaseType::mVector.v[this_thread], 0);
             noalias(rRHSContribution) -= beta * prod(rM, DerivedBaseType::mVector.v[this_thread]);
         }
