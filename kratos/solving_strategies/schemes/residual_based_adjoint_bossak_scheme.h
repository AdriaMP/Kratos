--- conflicted
+++ resolved
@@ -115,14 +115,11 @@
         mAdjointSecondDerivsVector.resize(num_threads);
         mAdjointAuxiliaryVector.resize(num_threads);
 
-<<<<<<< HEAD
         this->mpResponseFunction->Initialize(rModelPart);
 
         ProcessInfo& r_current_process_info = rModelPart.GetProcessInfo();
         r_current_process_info[BOSSAK_ALPHA] = mAlphaBossak;
 
-=======
->>>>>>> c87a38ab
         InitializeNodeNeighbourCount(rModelPart.Nodes());
 
         KRATOS_CATCH("");
