//    |  /           |
//    ' /   __| _` | __|  _ \   __|
//    . \  |   (   | |   (   |\__ `
//   _|\_\_|  \__,_|\__|\___/ ____/
//                   Multi-Physics
//
//  License:		 BSD License
//					 Kratos default license: kratos/license.txt
//
//  Main authors:    Riccardo Rossi
//


#ifndef KRATOS_RESIDUALBASED_INCREMENTALUPDATE_STATIC_SCHEME_SLIP_H
#define KRATOS_RESIDUALBASED_INCREMENTALUPDATE_STATIC_SCHEME_SLIP_H

/* System includes */


/* External includes */
#include "boost/smart_ptr.hpp"


/* Project includes */
#include "includes/define.h"
#include "includes/model_part.h"
#include "includes/deprecated_variables.h"
//#include "includes/variables.h"
#include "solving_strategies/schemes/scheme.h"
#include "solving_strategies/schemes/residualbased_incrementalupdate_static_scheme.h"
#include "utilities/coordinate_transformation_utilities.h"

namespace Kratos
{

///@name Kratos Globals
///@{


///@}
///@name Type Definitions
///@{

///@}


///@name  Enum's
///@{


///@}
///@name  Functions
///@{



///@}
///@name Kratos Classes
///@{

/// Scheme for the solution of problems involving a slip condition.
/** This Scheme is a reimplementation of ResidualBasedIncrementalUpdateStaticScheme that can be used to
  * apply slip conditions along the edges of the model. The problem is solved using rotated coordinate axes on
  * the nodes where this condition will be applied, with the first coordinate of the rotated system aligned with the
  * normal to the boundary on each of these nodes.
  */
template<class TSparseSpace,
         class TDenseSpace //= DenseSpace<double>
         >
class ResidualBasedIncrementalUpdateStaticSchemeSlip : public ResidualBasedIncrementalUpdateStaticScheme<TSparseSpace,TDenseSpace>
{

public:
    ///@name Type Definitions
    ///@{

    KRATOS_CLASS_POINTER_DEFINITION( ResidualBasedIncrementalUpdateStaticSchemeSlip);

    typedef ResidualBasedIncrementalUpdateStaticScheme<TSparseSpace,TDenseSpace> BaseType;

    typedef typename BaseType::TDataType TDataType;

    typedef typename BaseType::DofsArrayType DofsArrayType;

    typedef typename BaseType::TSystemMatrixType TSystemMatrixType;

    typedef typename BaseType::TSystemVectorType TSystemVectorType;

    typedef typename BaseType::LocalSystemVectorType LocalSystemVectorType;
    typedef typename BaseType::LocalSystemMatrixType LocalSystemMatrixType;
    typedef CoordinateTransformationUtils<LocalSystemMatrixType,LocalSystemVectorType,double> RotationToolType;
    typedef typename CoordinateTransformationUtils<LocalSystemMatrixType,LocalSystemVectorType,double>::Pointer RotationToolPointerType;
    

    typedef CoordinateTransformationUtils<LocalSystemMatrixType,LocalSystemVectorType,double> RotationToolType;
    typedef typename CoordinateTransformationUtils<LocalSystemMatrixType,LocalSystemVectorType,double>::Pointer RotationToolPointerType;

    ///@}
    ///@name Life Cycle
    ///@{

    /// Constructor.
    /** @param DomainSize Number of spatial dimensions (2 or 3).
      * @param BlockSize Number of matrix and vector rows associated to each node. Only the first DomainSize rows will be rotated.
      */
    ResidualBasedIncrementalUpdateStaticSchemeSlip(unsigned int DomainSize,
                                                   unsigned int BlockSize):
        ResidualBasedIncrementalUpdateStaticScheme<TSparseSpace,TDenseSpace>(),
        mpRotationTool(Kratos::make_shared<RotationToolType>(DomainSize,BlockSize,IS_STRUCTURE,0.0))
<<<<<<< HEAD
    {}

    /// Constructor providing a custom rotation tool.
=======
     {}
 
     /// Constructor providing a custom rotation tool.
>>>>>>> 4da74fda
    /** @param pRotationTool a pointer to the helper class that manages DOF rotation.
      */
    ResidualBasedIncrementalUpdateStaticSchemeSlip(RotationToolPointerType pRotationTool):
        ResidualBasedIncrementalUpdateStaticScheme<TSparseSpace,TDenseSpace>(),
        mpRotationTool(pRotationTool)
    {}

    /// Destructor.
    ~ResidualBasedIncrementalUpdateStaticSchemeSlip() override{}

    ///@}
    ///@name Operators
    ///@{


    ///@}
    ///@name Operations
    ///@{

    /// Update the degrees of freedom after a solution iteration.
    void Update(ModelPart& r_model_part,
                        DofsArrayType& rDofSet,
                        TSystemMatrixType& A,
                        TSystemVectorType& Dx,
                        TSystemVectorType& b) override
    {
        KRATOS_TRY;

        mpRotationTool->RotateVelocities(r_model_part);

        BaseType::Update(r_model_part,rDofSet,A,Dx,b);

        mpRotationTool->RecoverVelocities(r_model_part);

        KRATOS_CATCH("");
    }


    /// Obtain an element's local contribution to the system and apply slip conditions if needed.
    void CalculateSystemContributions(Element::Pointer rCurrentElement,
                                              LocalSystemMatrixType& LHS_Contribution,
                                              LocalSystemVectorType& RHS_Contribution,
                                              Element::EquationIdVectorType& EquationId,
                                              ProcessInfo& CurrentProcessInfo) override
    {
        KRATOS_TRY;

        BaseType::CalculateSystemContributions(rCurrentElement,LHS_Contribution,RHS_Contribution,EquationId,CurrentProcessInfo);

        mpRotationTool->Rotate(LHS_Contribution,RHS_Contribution,rCurrentElement->GetGeometry());
        mpRotationTool->ApplySlipCondition(LHS_Contribution,RHS_Contribution,rCurrentElement->GetGeometry());

        KRATOS_CATCH("");
    }

    /// Obtain an element's local contribution to the RHS and apply slip conditions if needed.
    void Calculate_RHS_Contribution(Element::Pointer rCurrentElement,
                                            LocalSystemVectorType& RHS_Contribution,
                                            Element::EquationIdVectorType& EquationId,
                                            ProcessInfo& CurrentProcessInfo) override
    {
        KRATOS_TRY;

        BaseType::Calculate_RHS_Contribution(rCurrentElement,RHS_Contribution,EquationId,CurrentProcessInfo);

        mpRotationTool->Rotate(RHS_Contribution,rCurrentElement->GetGeometry());
        mpRotationTool->ApplySlipCondition(RHS_Contribution,rCurrentElement->GetGeometry());

        KRATOS_CATCH("");
    }

    /// Obtain an element's local contribution to the system matrix and apply slip conditions if needed.
    void Calculate_LHS_Contribution(Element::Pointer rCurrentElement,
                                            LocalSystemMatrixType& LHS_Contribution,
                                            Element::EquationIdVectorType& EquationId,
                                            ProcessInfo& CurrentProcessInfo) override
    {
        KRATOS_TRY;

        BaseType::Calculate_LHS_Contribution(rCurrentElement,LHS_Contribution,EquationId,CurrentProcessInfo);

        LocalSystemVectorType Temp = ZeroVector(LHS_Contribution.size1());
        mpRotationTool->Rotate(LHS_Contribution,Temp,rCurrentElement->GetGeometry());
        mpRotationTool->ApplySlipCondition(LHS_Contribution,Temp,rCurrentElement->GetGeometry());

        KRATOS_CATCH("");
    }


    /// Obtain a condition's local contribution to the system and apply slip conditions if needed.
    void Condition_CalculateSystemContributions(Condition::Pointer rCurrentCondition,
                                                        LocalSystemMatrixType& LHS_Contribution,
                                                        LocalSystemVectorType& RHS_Contribution,
                                                        Element::EquationIdVectorType& EquationId,
                                                        ProcessInfo& CurrentProcessInfo) override
    {
        KRATOS_TRY;

        BaseType::Condition_CalculateSystemContributions(rCurrentCondition,LHS_Contribution,RHS_Contribution,EquationId,CurrentProcessInfo);

        mpRotationTool->Rotate(LHS_Contribution,RHS_Contribution,rCurrentCondition->GetGeometry());
        mpRotationTool->ApplySlipCondition(LHS_Contribution,RHS_Contribution,rCurrentCondition->GetGeometry());

        KRATOS_CATCH("");
    }

    /// Obtain a condition's local contribution to the RHS and apply slip conditions if needed.
    void Condition_Calculate_RHS_Contribution(Condition::Pointer rCurrentCondition,
                                                      LocalSystemVectorType& RHS_Contribution,
                                                      Element::EquationIdVectorType& EquationId,
                                                      ProcessInfo& CurrentProcessInfo) override
    {
        KRATOS_TRY;

        BaseType::Condition_Calculate_RHS_Contribution(rCurrentCondition,RHS_Contribution,EquationId,CurrentProcessInfo);

        mpRotationTool->Rotate(RHS_Contribution,rCurrentCondition->GetGeometry());
        mpRotationTool->ApplySlipCondition(RHS_Contribution,rCurrentCondition->GetGeometry());

        KRATOS_CATCH("");
    }

    ///@}
    ///@name Access
    ///@{


    ///@}
    ///@name Inquiry
    ///@{


    ///@}
    ///@name Input and output
    ///@{


    ///@}
    ///@name Friends
    ///@{


    ///@}

protected:

    ///@name Protected static Member Variables
    ///@{


    ///@}
    ///@name Protected member Variables
    ///@{


    ///@}
    ///@name Protected Operators
    ///@{


    ///@}
    ///@name Protected Operations
    ///@{


    ///@}
    ///@name Protected  Access
    ///@{


    ///@}
    ///@name Protected Inquiry
    ///@{


    ///@}
    ///@name Protected LifeCycle
    ///@{


    ///@}

private:

    ///@name Static Member Variables
    ///@{


    ///@}
    ///@name Member Variables
    ///@{

    /// Rotation tool instance
    RotationToolPointerType mpRotationTool;

    ///@}
    ///@name Serialization
    ///@{


    ///@}
    ///@name Private Operators
    ///@{


    ///@}
    ///@name Private Operations
    ///@{


    ///@}
    ///@name Private  Access
    ///@{


    ///@}
    ///@name Private Inquiry
    ///@{


    ///@}
    ///@name Un accessible methods
    ///@{


    ///@}

}; // class

///@}
///@name Type Definitions
///@{

///@}

///@} // group

}  // namespace Kratos

#endif // KRATOS_RESIDUALBASED_INCREMENTALUPDATE_STATIC_SCHEME_SLIP_H<|MERGE_RESOLUTION|>--- conflicted
+++ resolved
@@ -107,15 +107,10 @@
                                                    unsigned int BlockSize):
         ResidualBasedIncrementalUpdateStaticScheme<TSparseSpace,TDenseSpace>(),
         mpRotationTool(Kratos::make_shared<RotationToolType>(DomainSize,BlockSize,IS_STRUCTURE,0.0))
-<<<<<<< HEAD
     {}
 
     /// Constructor providing a custom rotation tool.
-=======
-     {}
- 
-     /// Constructor providing a custom rotation tool.
->>>>>>> 4da74fda
+
     /** @param pRotationTool a pointer to the helper class that manages DOF rotation.
       */
     ResidualBasedIncrementalUpdateStaticSchemeSlip(RotationToolPointerType pRotationTool):
