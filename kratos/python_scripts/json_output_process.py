--- conflicted
+++ resolved
@@ -104,30 +104,14 @@
         data["TIME"] = []
         count = 0
         for node in self.sub_model_part.Nodes:
-<<<<<<< HEAD
-            if (self.resultant_solution == False):
-                data["NODE_" + str(node.Id)] = {}
-            else:
-                if (count == 0):
-                    data["RESULTANT"] = {}
-
-            for i in range(self.params["output_variables"].size()):
-                out = self.params["output_variables"][i]
-                variable_name = out.GetString()
-                variable = KratosMultiphysics.KratosGlobals.GetVariable(variable_name)
-                variable_type = KratosMultiphysics.KratosGlobals.GetVariableType(variable_name)
-                if (self.historical_value == True):
-                    value = node.GetSolutionStepValue(variable, 0)
-=======
-
             compute = self.__check_flag(node)
 
             if (compute == True):
                 if (self.resultant_solution == False):
                     data["NODE_" + str(node.Id)] = {}
->>>>>>> 6e1594cf
                 else:
-                    data["RESULTANT"] = {}
+                    if (count == 0):
+                        data["RESULTANT"] = {}
 
                 for i in range(self.params["output_variables"].size()):
                     out = self.params["output_variables"][i]
@@ -168,13 +152,8 @@
                         else:
                             if (count == 0):
                                 data["RESULTANT"][variable_name] = []
-
-<<<<<<< HEAD
-                # TODO: Add pending classes
-            count += 1
-=======
                     # TODO: Add pending classes
->>>>>>> 6e1594cf
+                count += 1
 
         count = 0
         # Gauss points values
@@ -242,14 +221,8 @@
                                 data["RESULTANT"][variable_name] = {}
                                 for gp in range(gauss_point_number):
                                     data["RESULTANT"][variable_name][str(gp)] = []
-
-<<<<<<< HEAD
-                # TODO: Add pending classes
-=======
                     # TODO: Add pending classes
-
->>>>>>> 6e1594cf
-            count += 1
+                count += 1
 
         write_external_json(self.output_file_name, data)
 
@@ -336,26 +309,12 @@
                                 data["NODE_" + str(node.Id)][variable_name].append(value)
                             else:
                                 if (count == 0):
-<<<<<<< HEAD
-                                    data["RESULTANT"][variable_name ].append(aux)
-                                else:
-                                    data["RESULTANT"][variable_name ][-1] += aux
-                    elif variable_type == "Vector":
-                        if (self.resultant_solution == False):
-                            data["NODE_" + str(node.Id)][variable_name].append(value)
-                        else:
-                            if (count == 0):
-                                data["RESULTANT"][variable_name].append(value)
-                            else:
-                                data["RESULTANT"][variable_name][-1] += value
-
-                    # TODO: Add pending classes
-                count += 1
-=======
+                                    data["RESULTANT"][variable_name].append(value)
+                                else:
                                     data["RESULTANT"][variable_name][-1] += value
 
                         # TODO: Add pending classes
->>>>>>> 6e1594cf
+                    count += 1
 
             count = 0
             # Gauss points values
