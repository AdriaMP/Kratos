--- conflicted
+++ resolved
@@ -2,10 +2,6 @@
 
 from KratosMultiphysics import *
 
-<<<<<<< HEAD
-
-=======
->>>>>>> a9deaac6
 def ConstructPreconditioner(configuration):
     if hasattr(configuration, 'preconditioner_type'):
         preconditioner_type = configuration.preconditioner_type
@@ -82,7 +78,6 @@
             linear_solver = BICGSTABSolver(tol, max_it, precond)
     #
     elif(solver_type == "GMRES" or solver_type == "GMRESSolver"):
-        CheckRegisteredApplications("ExternalSolversApplication")
         import KratosMultiphysics.ExternalSolversApplication
         precond = ConstructPreconditioner(configuration)
         max_it = configuration.max_iteration
@@ -131,12 +126,10 @@
         linear_solver = SkylineLUFactorizationSolver()
     #
     elif(solver_type == "Super LU" or solver_type == "Super_LU" or solver_type == "SuperLUSolver"):
-        CheckRegisteredApplications("ExternalSolversApplication")
         import KratosMultiphysics.ExternalSolversApplication
         linear_solver = KratosMultiphysics.ExternalSolversApplication.SuperLUSolver()
     #
     elif(solver_type == "SuperLUIterativeSolver"):
-        CheckRegisteredApplications("ExternalSolversApplication")
         import KratosMultiphysics.ExternalSolversApplication
         tol = configuration.tolerance
         max_it = configuration.max_iteration
@@ -169,7 +162,6 @@
 
     #
     elif(solver_type == "PastixDirect" or solver_type == "PastixSolver"):
-        CheckRegisteredApplications("ExternalSolversApplication")
         import KratosMultiphysics.ExternalSolversApplication
         is_symmetric = False
         if hasattr(configuration, 'is_symmetric'):
@@ -181,7 +173,6 @@
             verbosity, is_symmetric)
     #
     elif(solver_type == "PastixIterative"):
-        CheckRegisteredApplications("ExternalSolversApplication")
         import KratosMultiphysics.ExternalSolversApplication
         tol = configuration.tolerance
         max_it = configuration.max_iteration
@@ -200,6 +191,7 @@
             if hasattr(configuration, 'preconditioner_type'):
                 if(configuration.preconditioner_type != "None"):
                     print("WARNING: preconditioner specified in preconditioner_type will not be used as it is not compatible with the AMGCL solver")
+
             max_it = configuration.max_iteration
             tol = configuration.tolerance
 
