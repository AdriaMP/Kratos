--- conflicted
+++ resolved
@@ -16,31 +16,6 @@
             eigen_solver = LinearSolversApplication.EigensystemSolver(settings)
             return eigen_solver
         else:
-<<<<<<< HEAD
-            raise Exception("EigenSolversApplication not available")
-    elif solver_type == "feast":
-        if kratos_utils.CheckIfApplicationsAvailable("EigenSolversApplication"):
-            import KratosMultiphysics.EigenSolversApplication as EiSA
-            if EiSA.HasFEAST():
-                is_symmetric = settings["symmetric"].GetBool() if settings.Has("symmetric") else True
-                eigen_solver = EiSA.FEASTSymmetricEigensystemSolver(settings) if is_symmetric else EiSA.FEASTGeneralEigensystemSolver(settings)
-                return eigen_solver
-            else:
-                raise Exception("FEAST not available in EigenSolversApplication")
-        else:
-            raise Exception("EigenSolversApplication not available")
-    elif solver_type == "feast_complex":
-        if kratos_utils.CheckIfApplicationsAvailable("EigenSolversApplication"):
-            import KratosMultiphysics.EigenSolversApplication as EiSA
-            if EiSA.HasFEAST():
-                is_symmetric = settings["symmetric"].GetBool() if settings.Has("symmetric") else True
-                eigen_solver = EiSA.ComplexFEASTSymmetricEigensystemSolver(settings) if is_symmetric else EiSA.ComplexFEASTGeneralEigensystemSolver(settings)
-                return eigen_solver
-            else:
-                raise Exception("FEAST not available in EigenSolversApplication")
-        else:
-            raise Exception("EigenSolversApplication not available")
-=======
             raise Exception("LinearSolversApplication not available")
 
     elif solver_type == "dense_eigensolver":
@@ -74,7 +49,6 @@
                 raise Exception("FEAST not available in LinearSolversApplication")
         else:
             raise Exception("LinearSolversApplication not available")
->>>>>>> 999f852c
 
     linear_solver_configuration = settings["linear_solver_settings"]
     if linear_solver_configuration.Has("solver_type"): # user specified a linear solver
