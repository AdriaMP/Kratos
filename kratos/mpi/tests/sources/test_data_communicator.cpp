--- conflicted
+++ resolved
@@ -728,18 +728,8 @@
     std::vector<int> send_buffer = {world_rank, world_rank};
     std::vector<int> recv_buffer = {-1, -1};
 
-<<<<<<< HEAD
-    std::string send_buffer_string = "test";
-    std::string recv_buffer_string;
-    recv_buffer_string.resize(4);
-
-
-    serial_communicator.SendRecv(send_buffer_int, send_rank, recv_buffer_int, recv_rank);
-    serial_communicator.SendRecv(send_buffer_double, send_rank, recv_buffer_double, recv_rank);
-=======
     // two-buffer version
     serial_communicator.SendRecv(send_buffer, send_rank, recv_buffer, recv_rank);
->>>>>>> 4012c272
     for (int i = 0; i < 2; i++)
     {
         KRATOS_CHECK_EQUAL(recv_buffer[i], -1);
@@ -755,9 +745,6 @@
         {
             KRATOS_CHECK_EQUAL(return_buffer[i], send_buffer[i]);
         }
-
-        mpi_world_communicator.SendRecv(send_buffer_string, send_rank, recv_buffer_string, recv_rank);
-        KRATOS_CHECK_EQUAL(recv_buffer_string, "test");
     }
     else
     {
