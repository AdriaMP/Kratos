//    |  /           |
//    ' /   __| _` | __|  _ \   __|
//    . \  |   (   | |   (   |\__ `
//   _|\_\_|  \__,_|\__|\___/ ____/
//                   Multi-Physics
//
//  License:		 BSD License
//					 Kratos default license: kratos/license.txt
//
//  Main authors:    Riccardo Rossi
//
//
#include <vector>
#include "containers/model.h"
#include "includes/parallel_environment.h"
#include "utilities/global_pointer_utilities.h"
#include "utilities/pointer_communicator.h"
#include "utilities/retrieve_global_pointers_by_index_functor.h"
#include "utilities/get_value_functor.h"

#include "testing/testing.h"

namespace Kratos
{

namespace Testing
{

KRATOS_TEST_CASE_IN_SUITE(PointerCommunicator, KratosMPICoreFastSuite)
{
    DataCommunicator& r_default_comm = ParallelEnvironment::GetDefaultDataCommunicator();
    Model current_model;
    auto& mp = current_model.CreateModelPart("mp");
    mp.AddNodalSolutionStepVariable(PARTITION_INDEX);
    mp.AddNodalSolutionStepVariable(TEMPERATURE);

    const int world_size = r_default_comm.Size();
    const int current_rank = r_default_comm.Rank();

    auto pnode = mp.CreateNewNode(current_rank+1, current_rank,current_rank,current_rank); //the node is equal to the current rank;
    pnode->FastGetSolutionStepValue(PARTITION_INDEX) = current_rank;
    pnode->SetValue(TEMPERATURE, current_rank );

    //we will gather on every node the global pointers of the nodes with index from
    //current_rank(+1) to world_size
    std::vector<int> indices;
    for(int i=current_rank+1; i<=world_size; ++i)
        indices.push_back(i);

    auto gp_list = GlobalPointerUtilities::RetrieveGlobalIndexedPointers(mp.Nodes(), indices, r_default_comm );

    GlobalPointerCommunicator< Node<3>> pointer_comm(r_default_comm, gp_list.ptr_begin(), gp_list.ptr_end());

    auto double_proxy = pointer_comm.Apply(
        [](GlobalPointer< Node<3> >& gp)->double
        {return gp->GetValue(TEMPERATURE);}
    );

    for(unsigned int i=0; i<indices.size(); ++i)
    {
        int expected_id = indices[i];
        auto& gp = gp_list(i);
        KRATOS_CHECK_EQUAL(double_proxy.Get(gp), gp.GetRank());
        KRATOS_CHECK_EQUAL(double_proxy.Get(gp), expected_id-1);
    }

    //now let's try to retrieve at once TEMPERATURE, and Coordinates of the node
    typedef std::pair<double, array_1d<double,3>> return_type;

    auto pair_proxy = pointer_comm.Apply(
                          [](GlobalPointer< Node<3> >& gp)-> return_type
    {return std::make_pair(gp->GetValue(TEMPERATURE), gp->Coordinates() );}
                      );

    for(unsigned int i=0; i<indices.size(); ++i)
    {
        auto& gp = gp_list(i);
        return_type result = pair_proxy.Get(gp); //this is now a pair

        KRATOS_CHECK_EQUAL(result.first, gp.GetRank());

        for(unsigned int k=0; k<3; ++k)
            KRATOS_CHECK_EQUAL(result.second[k], gp.GetRank());
    }
};

KRATOS_TEST_CASE_IN_SUITE(PointerCommunicatorIndexConsistence, KratosMPICoreFastSuite)
{
    DataCommunicator& r_default_comm = ParallelEnvironment::GetDefaultDataCommunicator();
    Model current_model;
    auto& mp = current_model.CreateModelPart("mp");
    mp.AddNodalSolutionStepVariable(PARTITION_INDEX);
<<<<<<< HEAD

    const int world_size = r_default_comm.Size();
    const int current_rank = r_default_comm.Rank();

    // Add 3 Nodes per partition (XYZ) and make X_Z interfaces of the processes on the other side. 
    // Nodes X and Z of processes 0 and RANK-1 do not communicate with anyone.
    //
    //      0      1      2    .....    N
    //    -----  -----  -----         -----
    //    X Y Z  X Y Z  X Y Z         X Y Z
    // ID 0 1 2--2 3 4--4 5 6-       -M N K
    // PI 0 0 1--1 1 2--2 2 3-       -N N N
    for(int i = 0; i < 3; i++) {
        int node_id = i + (current_rank * 2);
        auto pnode = mp.CreateNewNode(node_id, current_rank, current_rank, current_rank); //the node is equal to the current rank;
        pnode->SetValue(TEMPERATURE, current_rank );
        
        int partition = (i == 2) ? current_rank : std::max(current_rank+1,world_size-1);
        pnode->FastGetSolutionStepValue(PARTITION_INDEX) = partition;
    }

    // Build the list
    std::vector<int> indices;
    for(int i = 0; i < 3; i++) {
        indices.push_back(i);
    }

    auto gp_list = GlobalPointerUtilities::RetrieveGlobalIndexedPointers(mp.Nodes(), indices, r_default_comm );

    GlobalPointerCommunicator< Node<3>> pointer_comm(r_default_comm, gp_list.ptr_begin(), gp_list.ptr_end());

    auto double_proxy = pointer_comm.Apply(
        [](GlobalPointer< Node<3> >& gp)->double {
            return gp->GetValue(PARTITION_INDEX);
=======

    const int world_size = r_default_comm.Size();
    const int current_rank = r_default_comm.Rank();

    // Add 3 Nodes per partition (XYZ) and make X_Z interfaces of the processes on the other side. 
    // Nodes X and Z of processes 0 and RANK-1 do not communicate with anyone.
    //
    //      0      1      2    .....    N
    //    -----  -----  -----         -----
    //    X Y Z  X Y Z  X Y Z         X Y Z
    // ID 0 1 2--2 3 4--4 5 6-       -M N K
    // PI 0 0 1--1 1 2--2 2 3-       -N N N
    for(int i = 0; i < 3; i++) {
        int node_id = i + (current_rank * 2);
        auto pnode = mp.CreateNewNode(node_id, current_rank, current_rank, current_rank); //the node is equal to the current rank;
        pnode->SetValue(TEMPERATURE, current_rank );
        
        int partition = (i != 2) ? current_rank : std::min(current_rank+1,world_size-1);
        pnode->FastGetSolutionStepValue(PARTITION_INDEX) = partition;
    }

    // Build the list
    std::vector<int> indices;
    for(int i = 0; i < 3; i++) {
        indices.push_back(i + (current_rank * 2));
    }

    auto gp_list = GlobalPointerUtilities::RetrieveGlobalIndexedPointers(mp.Nodes(), indices, r_default_comm );

    GlobalPointerCommunicator< Node<3>> pointer_comm(r_default_comm, gp_list.ptr_begin(), gp_list.ptr_end());

    auto double_proxy = pointer_comm.Apply(
        [](GlobalPointer< Node<3> >& gp)->double {
            return gp->GetSolutionStepValue(PARTITION_INDEX);
>>>>>>> 999f852c
        }
    );

    for(unsigned int i=0; i<indices.size(); ++i) {
        auto& gp = gp_list(i);
        KRATOS_CHECK_EQUAL(double_proxy.Get(gp), gp.GetRank());
    }
};

KRATOS_TEST_CASE_IN_SUITE(PointerCommunicatorConstructByFunctor, KratosMPICoreFastSuite)
{
    DataCommunicator& r_default_comm = ParallelEnvironment::GetDefaultDataCommunicator();
    Model current_model;
    auto& mp = current_model.CreateModelPart("mp");
    mp.AddNodalSolutionStepVariable(PARTITION_INDEX);
    mp.AddNodalSolutionStepVariable(TEMPERATURE);

    const int world_size = r_default_comm.Size();
    const int current_rank = r_default_comm.Rank();

    auto pnode = mp.CreateNewNode(current_rank+1, current_rank,current_rank,current_rank); //the node is equal to the current rank;
    pnode->FastGetSolutionStepValue(PARTITION_INDEX) = current_rank;
    pnode->SetValue(TEMPERATURE, current_rank );

    //we will gather on every node the global pointers of the nodes with index from
    //current_rank(+1) to world_size
    std::vector<int> indices;
    for(int i=current_rank+1; i<=world_size; ++i)
        indices.push_back(i);

    //here i obtain the reference list
    auto gp_list_reference = GlobalPointerUtilities::RetrieveGlobalIndexedPointers(mp.Nodes(), indices, r_default_comm );


    //************************** VERSION WITH MINIMAL BOILERPLATE ***********************************
    //define the pointer communicator - note that a functor is employed here, so to avoid boilerplate
    GlobalPointerCommunicator< Node<3>> pointer_comm(
                                            r_default_comm,
                                            RetrieveGlobalPointersByIndex<ModelPart::NodesContainerType>(mp.Nodes(), indices)  //if we eventually evolve to c++17 the type will be deduced
                                        );

    auto temperature_proxy = pointer_comm.Apply( GetValueFunctor<Variable<double>>(TEMPERATURE) ); //if we eventually evolve to c++17 the template parameter in the functor will be deduced

    for(unsigned int i=0; i<indices.size(); ++i)
    {
        auto& gp = gp_list_reference(i);
        KRATOS_CHECK_EQUAL(temperature_proxy.Get(gp), gp.GetRank());
        KRATOS_CHECK_EQUAL(temperature_proxy.Get(gp), indices[i]-1);
    }
    //**********************************************************************************************


    //just checking that update works (check is simply repeated after update)
    temperature_proxy.Update();
    for(unsigned int i=0; i<indices.size(); ++i)
    {
        auto& gp = gp_list_reference(i);
        KRATOS_CHECK_EQUAL(temperature_proxy.Get(gp), gp.GetRank());
        KRATOS_CHECK_EQUAL(temperature_proxy.Get(gp), indices[i]-1);
    }


};



}
}<|MERGE_RESOLUTION|>--- conflicted
+++ resolved
@@ -90,42 +90,6 @@
     Model current_model;
     auto& mp = current_model.CreateModelPart("mp");
     mp.AddNodalSolutionStepVariable(PARTITION_INDEX);
-<<<<<<< HEAD
-
-    const int world_size = r_default_comm.Size();
-    const int current_rank = r_default_comm.Rank();
-
-    // Add 3 Nodes per partition (XYZ) and make X_Z interfaces of the processes on the other side. 
-    // Nodes X and Z of processes 0 and RANK-1 do not communicate with anyone.
-    //
-    //      0      1      2    .....    N
-    //    -----  -----  -----         -----
-    //    X Y Z  X Y Z  X Y Z         X Y Z
-    // ID 0 1 2--2 3 4--4 5 6-       -M N K
-    // PI 0 0 1--1 1 2--2 2 3-       -N N N
-    for(int i = 0; i < 3; i++) {
-        int node_id = i + (current_rank * 2);
-        auto pnode = mp.CreateNewNode(node_id, current_rank, current_rank, current_rank); //the node is equal to the current rank;
-        pnode->SetValue(TEMPERATURE, current_rank );
-        
-        int partition = (i == 2) ? current_rank : std::max(current_rank+1,world_size-1);
-        pnode->FastGetSolutionStepValue(PARTITION_INDEX) = partition;
-    }
-
-    // Build the list
-    std::vector<int> indices;
-    for(int i = 0; i < 3; i++) {
-        indices.push_back(i);
-    }
-
-    auto gp_list = GlobalPointerUtilities::RetrieveGlobalIndexedPointers(mp.Nodes(), indices, r_default_comm );
-
-    GlobalPointerCommunicator< Node<3>> pointer_comm(r_default_comm, gp_list.ptr_begin(), gp_list.ptr_end());
-
-    auto double_proxy = pointer_comm.Apply(
-        [](GlobalPointer< Node<3> >& gp)->double {
-            return gp->GetValue(PARTITION_INDEX);
-=======
 
     const int world_size = r_default_comm.Size();
     const int current_rank = r_default_comm.Rank();
@@ -160,7 +124,6 @@
     auto double_proxy = pointer_comm.Apply(
         [](GlobalPointer< Node<3> >& gp)->double {
             return gp->GetSolutionStepValue(PARTITION_INDEX);
->>>>>>> 999f852c
         }
     );
 
