--- conflicted
+++ resolved
@@ -99,11 +99,7 @@
         /**
          * Checks if the Newmark scheme performs correctly the integration
          */
-<<<<<<< HEAD
-        
-=======
-
->>>>>>> 75de5829
+
         KRATOS_TEST_CASE_IN_SUITE(DisplacementNewmarkSchemeTest, KratosCoreFastSuite)
         {
             Model current_model;
@@ -168,11 +164,7 @@
         /**
          * Checks if the Bossak scheme performs correctly the integration
          */
-<<<<<<< HEAD
-        
-=======
-
->>>>>>> 75de5829
+
         KRATOS_TEST_CASE_IN_SUITE(DisplacementBossakSchemeTest, KratosCoreFastSuite)
         {
             Model current_model;
@@ -237,11 +229,7 @@
         /**
          * Checks if the BDF2 scheme performs correctly the integration
          */
-<<<<<<< HEAD
-        
-=======
-
->>>>>>> 75de5829
+
         KRATOS_TEST_CASE_IN_SUITE(DisplacementBDF2SchemeTest, KratosCoreFastSuite)
         {
             Model current_model;
