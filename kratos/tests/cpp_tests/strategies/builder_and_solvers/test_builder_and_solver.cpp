--- conflicted
+++ resolved
@@ -43,10 +43,7 @@
 #include "solving_strategies/builder_and_solvers/residualbased_elimination_builder_and_solver.h"
 #include "solving_strategies/builder_and_solvers/residualbased_elimination_builder_and_solver_with_constraints.h"
 #include "solving_strategies/builder_and_solvers/residualbased_block_builder_and_solver.h"
-<<<<<<< HEAD
-=======
 #include "solving_strategies/builder_and_solvers/residualbased_block_builder_and_solver_with_constraints_elementwise.h"
->>>>>>> 7feef2f8
 
 namespace Kratos
 {
@@ -68,10 +65,7 @@
         // The builder ans solver type
         typedef BuilderAndSolver< SparseSpaceType, LocalSpaceType, LinearSolverType > BuilderAndSolverType;
         typedef ResidualBasedBlockBuilderAndSolver< SparseSpaceType, LocalSpaceType, LinearSolverType > ResidualBasedBlockBuilderAndSolverType;
-<<<<<<< HEAD
-=======
         typedef ResidualBasedBlockBuilderAndSolverWithConstraintsElementWise< SparseSpaceType, LocalSpaceType, LinearSolverType > ResidualBasedBlockBuilderAndSolverWithConstraintsElementWiseType;
->>>>>>> 7feef2f8
         typedef ResidualBasedEliminationBuilderAndSolver< SparseSpaceType, LocalSpaceType, LinearSolverType > ResidualBasedEliminationBuilderAndSolverType;
         typedef ResidualBasedEliminationBuilderAndSolverWithConstraints< SparseSpaceType, LocalSpaceType, LinearSolverType > ResidualBasedEliminationBuilderAndSolverWithConstraintsType;
 
@@ -362,12 +356,7 @@
 
             SchemeType::Pointer p_scheme = SchemeType::Pointer( new ResidualBasedIncrementalUpdateStaticSchemeType() );
             LinearSolverType::Pointer p_solver = LinearSolverType::Pointer( new SkylineLUFactorizationSolverType() );
-<<<<<<< HEAD
-            Parameters this_parameters = Parameters(R"({"name" : "ResidualBasedBlockBuilderAndSolverWithConstraints"})");
-            BuilderAndSolverType::Pointer p_builder_and_solver = BaseFactory<BuilderAndSolverType, LinearSolverType>().Create(p_solver, this_parameters);
-=======
             BuilderAndSolverType::Pointer p_builder_and_solver = BuilderAndSolverType::Pointer( new ResidualBasedBlockBuilderAndSolverWithConstraintsElementWiseType(p_solver) );
->>>>>>> 7feef2f8
 
             const SparseSpaceType::MatrixType& rA = BuildSystem(r_model_part, p_scheme, p_builder_and_solver);
 
@@ -595,12 +584,7 @@
 
             SchemeType::Pointer p_scheme = SchemeType::Pointer( new ResidualBasedIncrementalUpdateStaticSchemeType() );
             LinearSolverType::Pointer p_solver = LinearSolverType::Pointer( new SkylineLUFactorizationSolverType() );
-<<<<<<< HEAD
-            Parameters this_parameters = Parameters(R"({"name" : "ResidualBasedBlockBuilderAndSolverWithConstraints"})");
-            BuilderAndSolverType::Pointer p_builder_and_solver = BaseFactory<BuilderAndSolverType, LinearSolverType>().Create(p_solver, this_parameters);
-=======
             BuilderAndSolverType::Pointer p_builder_and_solver = BuilderAndSolverType::Pointer( new ResidualBasedBlockBuilderAndSolverWithConstraintsElementWiseType(p_solver) );
->>>>>>> 7feef2f8
 
             const SparseSpaceType::MatrixType& rA = BuildSystem(r_model_part, p_scheme, p_builder_and_solver);
 
