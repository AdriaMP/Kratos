//    |  /           |
//    ' /   __| _` | __|  _ \   __|
//    . \  |   (   | |   (   |\__ `
//   _|\_\_|  \__,_|\__|\___/ ____/
//                   Multi-Physics
//
//  License:		 BSD License
//					 Kratos default license: kratos/license.txt
//
//  Main authors:    Vicente Mataix Ferrandiz
//

// System includes
#include <limits>
#include <iomanip>

/* External includes */

/* Project includes */
#include "testing/testing.h"

/* Utility includes */
#include "includes/define.h"
#include "containers/model.h"
#include "includes/model_part.h"
#include "spaces/ublas_space.h"

/* Element include */
#include "geometries/line_2d_2.h"
#include "tests/cpp_tests/auxiliar_files/test_bar_element.h"

// Linear solvers
#include "linear_solvers/reorderer.h"
#include "linear_solvers/direct_solver.h"
#include "linear_solvers/linear_solver.h"
#include "linear_solvers/skyline_lu_factorization_solver.h"

// The most basic scheme (static)
#include "solving_strategies/schemes/residualbased_incrementalupdate_static_scheme.h"

// The builder and solvers
#include "solving_strategies/builder_and_solvers/residualbased_elimination_builder_and_solver.h"
#include "solving_strategies/builder_and_solvers/residualbased_elimination_builder_and_solver_with_constraints.h"
#include "solving_strategies/builder_and_solvers/residualbased_block_builder_and_solver.h"
#include "solving_strategies/builder_and_solvers/residualbased_block_builder_and_solver_with_constraints_elementwise.h"

namespace Kratos 
{
    namespace Testing 
    {
        /// Tests
        // TODO: Create test for the other components
        typedef Node<3> NodeType;
        typedef Geometry<NodeType> GeometryType;
        typedef UblasSpace<double, CompressedMatrix, Vector> SparseSpaceType;
        typedef UblasSpace<double, Matrix, Vector> LocalSpaceType;
        
        // The direct solver
        typedef Reorderer<SparseSpaceType,  LocalSpaceType > ReordererType;
        typedef DirectSolver<SparseSpaceType,  LocalSpaceType, ReordererType > DirectSolverType;
        typedef LinearSolver<SparseSpaceType,LocalSpaceType> LinearSolverType;
        typedef SkylineLUFactorizationSolver<SparseSpaceType,  LocalSpaceType, ReordererType > SkylineLUFactorizationSolverType;
        
        // The builder ans solver type
        typedef BuilderAndSolver< SparseSpaceType, LocalSpaceType, LinearSolverType > BuilderAndSolverType;
        typedef ResidualBasedBlockBuilderAndSolver< SparseSpaceType, LocalSpaceType, LinearSolverType > ResidualBasedBlockBuilderAndSolverType;
        typedef ResidualBasedBlockBuilderAndSolverWithConstraintsElementWise< SparseSpaceType, LocalSpaceType, LinearSolverType > ResidualBasedBlockBuilderAndSolverWithConstraintsElementWiseType;
        typedef ResidualBasedEliminationBuilderAndSolver< SparseSpaceType, LocalSpaceType, LinearSolverType > ResidualBasedEliminationBuilderAndSolverType;
        typedef ResidualBasedEliminationBuilderAndSolverWithConstraints< SparseSpaceType, LocalSpaceType, LinearSolverType > ResidualBasedEliminationBuilderAndSolverWithConstraintsType;
        
        // The time scheme
        typedef Scheme< SparseSpaceType, LocalSpaceType >  SchemeType;
        typedef ResidualBasedIncrementalUpdateStaticScheme< SparseSpaceType, LocalSpaceType> ResidualBasedIncrementalUpdateStaticSchemeType;
        
        /**
         * @brief It generates a truss structure with an expected solution
         */
        static inline void BasicTestBuilderAndSolverDisplacement(ModelPart& rModelPart, const bool WithConstraint = false)
        {
            rModelPart.AddNodalSolutionStepVariable(DISPLACEMENT);
            rModelPart.AddNodalSolutionStepVariable(VELOCITY);
            rModelPart.AddNodalSolutionStepVariable(ACCELERATION);
            rModelPart.AddNodalSolutionStepVariable(REACTION);
            rModelPart.AddNodalSolutionStepVariable(VOLUME_ACCELERATION);

            NodeType::Pointer pnode1 = rModelPart.CreateNewNode(1, 0.0, 0.0, 0.0);
            NodeType::Pointer pnode2 = rModelPart.CreateNewNode(2, 1.0, 0.0, 0.0);
            NodeType::Pointer pnode3 = rModelPart.CreateNewNode(3, 2.0, 0.0, 0.0);

            auto p_prop = rModelPart.CreateNewProperties(1, 0);
            p_prop->SetValue(YOUNG_MODULUS, 206900000000.0);
            p_prop->SetValue(NODAL_AREA, 0.01);

            GeometryType::Pointer pgeom1 = Kratos::make_shared<Line2D2<NodeType>>(PointerVector<NodeType>{std::vector<NodeType::Pointer>({pnode1, pnode2})});
            rModelPart.AddElement(Kratos::make_shared<TestBarElement>( 1, pgeom1, p_prop));
            GeometryType::Pointer pgeom2 = Kratos::make_shared<Line2D2<NodeType>>(PointerVector<NodeType>{std::vector<NodeType::Pointer>({pnode2, pnode3})});
            rModelPart.AddElement(Kratos::make_shared<TestBarElement>( 2, pgeom2, p_prop));

            /// Add dof
            for (auto& node : rModelPart.Nodes()) {
                node.AddDof(DISPLACEMENT_X, REACTION_X);
                node.AddDof(DISPLACEMENT_Y, REACTION_Y);
                node.AddDof(DISPLACEMENT_Z, REACTION_Z);
            }

            /// Initialize elements
            auto& r_process_info = rModelPart.GetProcessInfo();
            for (auto& elem : rModelPart.Elements()) {
                elem.Initialize();
                elem.InitializeSolutionStep(r_process_info);
            }

            // Set initial solution
            for (auto& node : rModelPart.Nodes()) {
                (node.FastGetSolutionStepValue(DISPLACEMENT)).clear();
                (node.FastGetSolutionStepValue(DISPLACEMENT, 1)).clear();
                (node.FastGetSolutionStepValue(DISPLACEMENT, 2)).clear();
            }

            // Fix dofs
            for (auto& node : rModelPart.Nodes()) {
                node.Fix(DISPLACEMENT_Y);
                node.Fix(DISPLACEMENT_Z);
            }
            pnode1->Fix(DISPLACEMENT_X);

            if (WithConstraint) {
                rModelPart.CreateNewMasterSlaveConstraint("LinearMasterSlaveConstraint", 1, *pnode2, DISPLACEMENT_X, *pnode3, DISPLACEMENT_X, 1.0, 0.0);
            }
        }

        /**
         * @brief It generates a truss structure with an expected solution
         */
        static inline void ExtendedTestBuilderAndSolverDisplacement(ModelPart& rModelPart, const bool WithConstraint = false)
        {
            rModelPart.AddNodalSolutionStepVariable(DISPLACEMENT);
            rModelPart.AddNodalSolutionStepVariable(VELOCITY);
            rModelPart.AddNodalSolutionStepVariable(ACCELERATION);
            rModelPart.AddNodalSolutionStepVariable(REACTION);
            rModelPart.AddNodalSolutionStepVariable(VOLUME_ACCELERATION);

            NodeType::Pointer pnode1 = rModelPart.CreateNewNode(1, 10.0, -5.0, 0.0);
            NodeType::Pointer pnode2 = rModelPart.CreateNewNode(2, 8.0, -4.0, 0.0);
            NodeType::Pointer pnode3 = rModelPart.CreateNewNode(3, 6.0, -3.0, 0.0);
            NodeType::Pointer pnode4 = rModelPart.CreateNewNode(4,10.0, 0.0, 0.0);
            NodeType::Pointer pnode5 = rModelPart.CreateNewNode(5, 8.0, 0.0, 0.0);
            NodeType::Pointer pnode6 = rModelPart.CreateNewNode(6, 6.0, 0.0, 0.0);
            NodeType::Pointer pnode7 = rModelPart.CreateNewNode(7, 4.0, -2.0, 0.0);
            NodeType::Pointer pnode8 = rModelPart.CreateNewNode(8, 4.0, 0.0, 0.0);
            NodeType::Pointer pnode9 = rModelPart.CreateNewNode(9, 2.0, -1.0, 0.0);
            NodeType::Pointer pnode10 = rModelPart.CreateNewNode(10, 2.0, 0.0, 0.0);
            NodeType::Pointer pnode11 = rModelPart.CreateNewNode(11, 0.0, 0.0, 0.0);

            auto p_prop = rModelPart.CreateNewProperties(1, 0);
            p_prop->SetValue(YOUNG_MODULUS, 206900000000.0);
            p_prop->SetValue(NODAL_AREA, 0.01);

            GeometryType::Pointer pgeom1 = Kratos::make_shared<Line2D2<NodeType>>(PointerVector<NodeType>{std::vector<NodeType::Pointer>({pnode11, pnode10})});
            rModelPart.AddElement(Kratos::make_shared<TestBarElement>( 1, pgeom1, p_prop));
            GeometryType::Pointer pgeom2 = Kratos::make_shared<Line2D2<NodeType>>(PointerVector<NodeType>{std::vector<NodeType::Pointer>({pnode10, pnode8})});
            rModelPart.AddElement(Kratos::make_shared<TestBarElement>( 2, pgeom2, p_prop));
            GeometryType::Pointer pgeom3 = Kratos::make_shared<Line2D2<NodeType>>(PointerVector<NodeType>{std::vector<NodeType::Pointer>({pnode8, pnode6})});
            rModelPart.AddElement(Kratos::make_shared<TestBarElement>( 3, pgeom3, p_prop));
            GeometryType::Pointer pgeom4 = Kratos::make_shared<Line2D2<NodeType>>(PointerVector<NodeType>{std::vector<NodeType::Pointer>({pnode6, pnode5})});
            rModelPart.AddElement(Kratos::make_shared<TestBarElement>( 4, pgeom4, p_prop));
            GeometryType::Pointer pgeom5 = Kratos::make_shared<Line2D2<NodeType>>(PointerVector<NodeType>{std::vector<NodeType::Pointer>({pnode5, pnode4})});
            rModelPart.AddElement(Kratos::make_shared<TestBarElement>( 5, pgeom5, p_prop));
            GeometryType::Pointer pgeom6 = Kratos::make_shared<Line2D2<NodeType>>(PointerVector<NodeType>{std::vector<NodeType::Pointer>({pnode4, pnode1})});
            rModelPart.AddElement(Kratos::make_shared<TestBarElement>( 6, pgeom6, p_prop));
            GeometryType::Pointer pgeom7 = Kratos::make_shared<Line2D2<NodeType>>(PointerVector<NodeType>{std::vector<NodeType::Pointer>({pnode1, pnode2})});
            rModelPart.AddElement(Kratos::make_shared<TestBarElement>( 7, pgeom7, p_prop));
            GeometryType::Pointer pgeom8 = Kratos::make_shared<Line2D2<NodeType>>(PointerVector<NodeType>{std::vector<NodeType::Pointer>({pnode2, pnode3})});
            rModelPart.AddElement(Kratos::make_shared<TestBarElement>( 8, pgeom8, p_prop));
            GeometryType::Pointer pgeom9 = Kratos::make_shared<Line2D2<NodeType>>(PointerVector<NodeType>{std::vector<NodeType::Pointer>({pnode3, pnode7})});
            rModelPart.AddElement(Kratos::make_shared<TestBarElement>( 9, pgeom9, p_prop));
            GeometryType::Pointer pgeom10 = Kratos::make_shared<Line2D2<NodeType>>(PointerVector<NodeType>{std::vector<NodeType::Pointer>({pnode7, pnode9})});
            rModelPart.AddElement(Kratos::make_shared<TestBarElement>( 10, pgeom10, p_prop));
            GeometryType::Pointer pgeom11 = Kratos::make_shared<Line2D2<NodeType>>(PointerVector<NodeType>{std::vector<NodeType::Pointer>({pnode9, pnode11})});
            rModelPart.AddElement(Kratos::make_shared<TestBarElement>( 11, pgeom11, p_prop));
            GeometryType::Pointer pgeom12 = Kratos::make_shared<Line2D2<NodeType>>(PointerVector<NodeType>{std::vector<NodeType::Pointer>({pnode10, pnode9})});
            rModelPart.AddElement(Kratos::make_shared<TestBarElement>( 12, pgeom12, p_prop));
            GeometryType::Pointer pgeom13 = Kratos::make_shared<Line2D2<NodeType>>(PointerVector<NodeType>{std::vector<NodeType::Pointer>({pnode9, pnode8})});
            rModelPart.AddElement(Kratos::make_shared<TestBarElement>( 13, pgeom13, p_prop));
            GeometryType::Pointer pgeom14 = Kratos::make_shared<Line2D2<NodeType>>(PointerVector<NodeType>{std::vector<NodeType::Pointer>({pnode8, pnode7})});
            rModelPart.AddElement(Kratos::make_shared<TestBarElement>( 14, pgeom14, p_prop));
            GeometryType::Pointer pgeom15 = Kratos::make_shared<Line2D2<NodeType>>(PointerVector<NodeType>{std::vector<NodeType::Pointer>({pnode7, pnode6})});
            rModelPart.AddElement(Kratos::make_shared<TestBarElement>( 15, pgeom15, p_prop));
            GeometryType::Pointer pgeom16 = Kratos::make_shared<Line2D2<NodeType>>(PointerVector<NodeType>{std::vector<NodeType::Pointer>({pnode6, pnode3})});
            rModelPart.AddElement(Kratos::make_shared<TestBarElement>( 16, pgeom16, p_prop));
            GeometryType::Pointer pgeom17 = Kratos::make_shared<Line2D2<NodeType>>(PointerVector<NodeType>{std::vector<NodeType::Pointer>({pnode3, pnode5})});
            rModelPart.AddElement(Kratos::make_shared<TestBarElement>( 17, pgeom17, p_prop));
            GeometryType::Pointer pgeom18 = Kratos::make_shared<Line2D2<NodeType>>(PointerVector<NodeType>{std::vector<NodeType::Pointer>({pnode5, pnode2})});
            rModelPart.AddElement(Kratos::make_shared<TestBarElement>( 18, pgeom18, p_prop));
            GeometryType::Pointer pgeom19 = Kratos::make_shared<Line2D2<NodeType>>(PointerVector<NodeType>{std::vector<NodeType::Pointer>({pnode2, pnode4})});
            rModelPart.AddElement(Kratos::make_shared<TestBarElement>( 19, pgeom19, p_prop));
            
            /// Add dof
            for (auto& node : rModelPart.Nodes()) {
                node.AddDof(DISPLACEMENT_X, REACTION_X);
                node.AddDof(DISPLACEMENT_Y, REACTION_Y);
                node.AddDof(DISPLACEMENT_Z, REACTION_Z);
            }

            /// Initialize elements
            auto& r_process_info = rModelPart.GetProcessInfo();
            for (auto& elem : rModelPart.Elements()) {
                elem.Initialize();
                elem.InitializeSolutionStep(r_process_info);
            }

            // Set initial solution
            for (auto& node : rModelPart.Nodes()) {
                (node.FastGetSolutionStepValue(DISPLACEMENT)).clear();
                (node.FastGetSolutionStepValue(DISPLACEMENT, 1)).clear();
                (node.FastGetSolutionStepValue(DISPLACEMENT, 2)).clear();
            }

            // Fix dofs
            for (auto& node : rModelPart.Nodes()) {
                node.Fix(DISPLACEMENT_Z);
            }
            pnode1->Fix(DISPLACEMENT_X);
            pnode4->Fix(DISPLACEMENT_X);
            pnode4->Fix(DISPLACEMENT_Y);

            if (WithConstraint) {
                rModelPart.CreateNewMasterSlaveConstraint("LinearMasterSlaveConstraint", 1, *pnode1, DISPLACEMENT_Y, *pnode2, DISPLACEMENT_Y, 1.0, 0.0);
            }
        }

        static SparseSpaceType::MatrixType BuildSystem(
            ModelPart& rModelPart,
            SchemeType::Pointer pScheme,
            BuilderAndSolverType::Pointer pBuilderAndSolver
            )
        {
            pBuilderAndSolver->SetDofSetIsInitializedFlag(false);
            pBuilderAndSolver->Clear();
            pScheme->Clear();

            SparseSpaceType::VectorPointerType pDx; /// The incremement in the solution
            SparseSpaceType::VectorPointerType pb; /// The RHS vector of the system of equations
            SparseSpaceType::MatrixPointerType pA; /// The LHS matrix of the system of equations

            pBuilderAndSolver->SetUpDofSet(pScheme, rModelPart);
            pBuilderAndSolver->SetUpSystem(rModelPart);
            pBuilderAndSolver->ResizeAndInitializeVectors(pScheme, pA, pDx, pb, rModelPart);

            SparseSpaceType::MatrixType& rA  = *pA;
            SparseSpaceType::VectorType& rDx = *pDx;
            SparseSpaceType::VectorType& rb  = *pb;

            pBuilderAndSolver->InitializeSolutionStep(rModelPart, rA, rDx, rb);
            pScheme->InitializeSolutionStep(rModelPart, rA, rDx, rb);
            pScheme->InitializeNonLinIteration(rModelPart, rA, rDx, rb);

            pBuilderAndSolver->Build(pScheme, rModelPart, rA, rb);
            pBuilderAndSolver->ApplyDirichletConditions(pScheme, rModelPart, rA, rDx, rb);

            return rA;
        }

//         static void DebugLHS(const SparseSpaceType::MatrixType& rA)
//         {
//             for (int i = 0; i < rA.size1(); ++i) {
//                 for (int j = 0; j < rA.size2(); ++j) {
//                     if (std::abs(rA(i, j)) > 0.99) {
//                         std::cout << "            KRATOS_CHECK_LESS_EQUAL(std::abs((rA(" << i << "," << j << ") - ";
//                         std::cout << std::fixed;
//                         std::cout << std::setprecision(16);
//                         std::cout << rA(i, j);
//                         std::cout << ")/rA(" << i << "," << j << ")), tolerance);" << std::endl;
//                     }
//                 }
//             }
//         }
     
        /**
         * Checks if the block builder and solver performs correctly the assemble of the system
         */
        KRATOS_TEST_CASE_IN_SUITE(BasicDisplacementBlockBuilderAndSolver, KratosCoreFastSuite)
        {
            Model current_model;
            ModelPart& r_model_part = current_model.CreateModelPart("Main", 3);

            BasicTestBuilderAndSolverDisplacement(r_model_part);

            SchemeType::Pointer p_scheme = SchemeType::Pointer( new ResidualBasedIncrementalUpdateStaticSchemeType() );
            LinearSolverType::Pointer p_solver = LinearSolverType::Pointer( new SkylineLUFactorizationSolverType() );
            BuilderAndSolverType::Pointer p_builder_and_solver = BuilderAndSolverType::Pointer( new ResidualBasedBlockBuilderAndSolverType(p_solver) );

            const SparseSpaceType::MatrixType& rA = BuildSystem(r_model_part, p_scheme, p_builder_and_solver);

            // To create the solution of reference
//             DebugLHS(rA);

            // The solution check
            constexpr double tolerance = 1e-8;
            KRATOS_CHECK(rA.size1() == 6);
            KRATOS_CHECK(rA.size2() == 6);
            KRATOS_CHECK_LESS_EQUAL(std::abs((rA(0,0) - 2069000000.000000000)/rA(0,0)), tolerance);
            KRATOS_CHECK_LESS_EQUAL(std::abs((rA(1,1) - 1.000000000)/rA(1,1)), tolerance);
            KRATOS_CHECK_LESS_EQUAL(std::abs((rA(2,2) - 4138000000.000000000)/rA(2,2)), tolerance);
            KRATOS_CHECK_LESS_EQUAL(std::abs((rA(2,4) - -2069000000.000000000)/rA(2,4)), tolerance);
            KRATOS_CHECK_LESS_EQUAL(std::abs((rA(3,3) - 1.000000000)/rA(3,3)), tolerance);
            KRATOS_CHECK_LESS_EQUAL(std::abs((rA(4,2) - -2069000000.000000000)/rA(4,2)), tolerance);
            KRATOS_CHECK_LESS_EQUAL(std::abs((rA(4,4) - 2069000000.000000000)/rA(4,4)), tolerance);
            KRATOS_CHECK_LESS_EQUAL(std::abs((rA(5,5) - 1.000000000)/rA(5,5)), tolerance);

        }

        /**
         * Checks if the block builder and solver with constraints performs correctly the assemble of the system
         */
<<<<<<< HEAD
        KRATOS_TEST_CASE_IN_SUITE(BasicDisplacementBlockBuilderAndSolverWithConstraintsElementWise, KratosCoreFastSuite)
        {
            Model current_model;
            ModelPart& r_model_part = current_model.CreateModelPart("Main", 3);
=======
//         KRATOS_TEST_CASE_IN_SUITE(BasicDisplacementBlockBuilderAndSolverWithConstraints, KratosCoreFastSuite)
//         {
//             Model current_model;
//             ModelPart& r_model_part = current_model.CreateModelPart("Main", 3);
>>>>>>> 67ff25d7

//             BasicTestBuilderAndSolverDisplacement(r_model_part, true);

<<<<<<< HEAD
            SchemeType::Pointer p_scheme = SchemeType::Pointer( new ResidualBasedIncrementalUpdateStaticSchemeType() );
            LinearSolverType::Pointer p_solver = LinearSolverType::Pointer( new SkylineLUFactorizationSolverType() );
            BuilderAndSolverType::Pointer p_builder_and_solver = BuilderAndSolverType::Pointer( new ResidualBasedBlockBuilderAndSolverWithConstraintsElementWiseType(p_solver) );
=======
//             SchemeType::Pointer p_scheme = SchemeType::Pointer( new ResidualBasedIncrementalUpdateStaticSchemeType() );
//             LinearSolverType::Pointer p_solver = LinearSolverType::Pointer( new SkylineLUFactorizationSolverType() );
//             BuilderAndSolverType::Pointer p_builder_and_solver = BuilderAndSolverType::Pointer( new ResidualBasedBlockBuilderAndSolverWithConstraintsType(p_solver) );
>>>>>>> 67ff25d7

//             const SparseSpaceType::MatrixType& rA = BuildSystem(r_model_part, p_scheme, p_builder_and_solver);

//             // To create the solution of reference
// //             DebugLHS(rA);

//             // The solution check
//             constexpr double tolerance = 1e-8;
//             KRATOS_CHECK(rA.size1() == 6);
//             KRATOS_CHECK(rA.size2() == 6);
//             KRATOS_CHECK_LESS_EQUAL(std::abs((rA(0,0) - 2069000000.0000000000000000)/rA(0,0)), tolerance);
//             KRATOS_CHECK_LESS_EQUAL(std::abs((rA(1,1) - 1.0000000000000000)/rA(1,1)), tolerance);
//             KRATOS_CHECK_LESS_EQUAL(std::abs((rA(2,2) - 2069000000.0000000000000000)/rA(2,2)), tolerance);
//             KRATOS_CHECK_LESS_EQUAL(std::abs((rA(3,3) - 1.0000000000000000)/rA(3,3)), tolerance);
//             KRATOS_CHECK_LESS_EQUAL(std::abs((rA(4,4) - 2069000000.0000000000000000)/rA(4,4)), tolerance);
//             KRATOS_CHECK_LESS_EQUAL(std::abs((rA(5,5) - 1.0000000000000000)/rA(5,5)), tolerance);


//         }

        /**
         * Checks if the elimination builder and solver performs correctly the assemble of the system
         */
        KRATOS_TEST_CASE_IN_SUITE(BasicDisplacementEliminationBuilderAndSolver, KratosCoreFastSuite)
        {
            Model current_model;
            ModelPart& r_model_part = current_model.CreateModelPart("Main", 3);

            BasicTestBuilderAndSolverDisplacement(r_model_part);

            SchemeType::Pointer p_scheme = SchemeType::Pointer( new ResidualBasedIncrementalUpdateStaticSchemeType() );
            LinearSolverType::Pointer p_solver = LinearSolverType::Pointer( new SkylineLUFactorizationSolverType() );
            BuilderAndSolverType::Pointer p_builder_and_solver = BuilderAndSolverType::Pointer( new ResidualBasedEliminationBuilderAndSolverType(p_solver) );

            const SparseSpaceType::MatrixType& rA = BuildSystem(r_model_part, p_scheme, p_builder_and_solver);

            // To create the solution of reference
//             DebugLHS(rA);

            // The solution check
            constexpr double tolerance = 1e-8;
            KRATOS_CHECK(rA.size1() == 2);
            KRATOS_CHECK(rA.size2() == 2);
            KRATOS_CHECK_LESS_EQUAL(std::abs((rA(0,0) - 4138000000.000000000)/rA(0,0)), tolerance);
            KRATOS_CHECK_LESS_EQUAL(std::abs((rA(0,1) - -2069000000.000000000)/rA(0,1)), tolerance);
            KRATOS_CHECK_LESS_EQUAL(std::abs((rA(1,0) - -2069000000.000000000)/rA(1,0)), tolerance);
            KRATOS_CHECK_LESS_EQUAL(std::abs((rA(1,1) - 2069000000.000000000)/rA(1,1)), tolerance);

        }

        /**
         * Checks if the elimination builder and solver (with constraints) performs correctly the assemble of the system
         */
        KRATOS_TEST_CASE_IN_SUITE(BasicDisplacementEliminationBuilderAndSolverWithConstraints, KratosCoreFastSuite)
        {
            Model current_model;
            ModelPart& r_model_part = current_model.CreateModelPart("Main", 3);

            BasicTestBuilderAndSolverDisplacement(r_model_part, true);

            SchemeType::Pointer p_scheme = SchemeType::Pointer( new ResidualBasedIncrementalUpdateStaticSchemeType() );
            LinearSolverType::Pointer p_solver = LinearSolverType::Pointer( new SkylineLUFactorizationSolverType() );
            BuilderAndSolverType::Pointer p_builder_and_solver = BuilderAndSolverType::Pointer( new ResidualBasedEliminationBuilderAndSolverWithConstraintsType(p_solver) );

            const SparseSpaceType::MatrixType& rA = BuildSystem(r_model_part, p_scheme, p_builder_and_solver);

            // To create the solution of reference
//             DebugLHS(rA);

            // The solution check
            constexpr double tolerance = 1e-8;
            KRATOS_CHECK(rA.size1() == 1);
            KRATOS_CHECK(rA.size2() == 1);
            KRATOS_CHECK_LESS_EQUAL(std::abs((rA(0,0) - 2069000000.0000000000000000)/rA(0,0)), tolerance);
        }

        /**
         * Checks if the block builder and solver performs correctly the assemble of the system
         */
        KRATOS_TEST_CASE_IN_SUITE(ExtendedDisplacementBlockBuilderAndSolver, KratosCoreFastSuite)
        {
            Model current_model;
            ModelPart& r_model_part = current_model.CreateModelPart("Main", 3);

            ExtendedTestBuilderAndSolverDisplacement(r_model_part);

            SchemeType::Pointer p_scheme = SchemeType::Pointer( new ResidualBasedIncrementalUpdateStaticSchemeType() );
            LinearSolverType::Pointer p_solver = LinearSolverType::Pointer( new SkylineLUFactorizationSolverType() );
            BuilderAndSolverType::Pointer p_builder_and_solver = BuilderAndSolverType::Pointer( new ResidualBasedBlockBuilderAndSolverType(p_solver) );

            const SparseSpaceType::MatrixType& rA = BuildSystem(r_model_part, p_scheme, p_builder_and_solver);

            // To create the solution of reference
//             DebugLHS(rA);

            // The solution check
            constexpr double tolerance = 1e-8;
            KRATOS_CHECK(rA.size1() == 22);
            KRATOS_CHECK(rA.size2() == 22);
            KRATOS_CHECK_LESS_EQUAL(std::abs((rA(0,0) - 740227943.2715302705764771)/rA(0,0)), tolerance);
            KRATOS_CHECK_LESS_EQUAL(std::abs((rA(1,1) - 598856985.8178827762603760)/rA(1,1)), tolerance);
            KRATOS_CHECK_LESS_EQUAL(std::abs((rA(1,2) - 370113971.6357653141021729)/rA(1,2)), tolerance);
            KRATOS_CHECK_LESS_EQUAL(std::abs((rA(1,3) - -185056985.8178827166557312)/rA(1,3)), tolerance);
            KRATOS_CHECK_LESS_EQUAL(std::abs((rA(2,1) - 370113971.6357653141021729)/rA(2,1)), tolerance);
            KRATOS_CHECK_LESS_EQUAL(std::abs((rA(2,2) - 1572984379.4520018100738525)/rA(2,2)), tolerance);
            KRATOS_CHECK_LESS_EQUAL(std::abs((rA(2,3) - -555170957.4536480903625488)/rA(2,3)), tolerance);
            KRATOS_CHECK_LESS_EQUAL(std::abs((rA(2,4) - -740227943.2715302705764771)/rA(2,4)), tolerance);
            KRATOS_CHECK_LESS_EQUAL(std::abs((rA(2,5) - 370113971.6357653141021729)/rA(2,5)), tolerance);
            KRATOS_CHECK_LESS_EQUAL(std::abs((rA(3,1) - -185056985.8178827166557312)/rA(3,1)), tolerance);
            KRATOS_CHECK_LESS_EQUAL(std::abs((rA(3,2) - -555170957.4536479711532593)/rA(3,2)), tolerance);
            KRATOS_CHECK_LESS_EQUAL(std::abs((rA(3,3) - 1257477943.2715306282043457)/rA(3,3)), tolerance);
            KRATOS_CHECK_LESS_EQUAL(std::abs((rA(3,4) - 370113971.6357653141021729)/rA(3,4)), tolerance);
            KRATOS_CHECK_LESS_EQUAL(std::abs((rA(3,5) - -185056985.8178827166557312)/rA(3,5)), tolerance);
            KRATOS_CHECK_LESS_EQUAL(std::abs((rA(3,9) - -517250000.0000000000000000)/rA(3,9)), tolerance);
            KRATOS_CHECK_LESS_EQUAL(std::abs((rA(4,2) - -740227943.2715302705764771)/rA(4,2)), tolerance);
            KRATOS_CHECK_LESS_EQUAL(std::abs((rA(4,3) - 370113971.6357653141021729)/rA(4,3)), tolerance);
            KRATOS_CHECK_LESS_EQUAL(std::abs((rA(4,4) - 1657021225.9261374473571777)/rA(4,4)), tolerance);
            KRATOS_CHECK_LESS_EQUAL(std::abs((rA(4,5) - -475379934.1969153881072998)/rA(4,5)), tolerance);
            KRATOS_CHECK_LESS_EQUAL(std::abs((rA(4,8) - -176565339.3830768167972565)/rA(4,8)), tolerance);
            KRATOS_CHECK_LESS_EQUAL(std::abs((rA(4,9) - -264848009.0746152102947235)/rA(4,9)), tolerance);
            KRATOS_CHECK_LESS_EQUAL(std::abs((rA(4,12) - -740227943.2715302705764771)/rA(4,12)), tolerance);
            KRATOS_CHECK_LESS_EQUAL(std::abs((rA(4,13) - 370113971.6357653141021729)/rA(4,13)), tolerance);
            KRATOS_CHECK_LESS_EQUAL(std::abs((rA(5,2) - 370113971.6357652544975281)/rA(5,2)), tolerance);
            KRATOS_CHECK_LESS_EQUAL(std::abs((rA(5,3) - -185056985.8178827166557312)/rA(5,3)), tolerance);
            KRATOS_CHECK_LESS_EQUAL(std::abs((rA(5,4) - -475379934.1969153881072998)/rA(5,4)), tolerance);
            KRATOS_CHECK_LESS_EQUAL(std::abs((rA(5,5) - 1457052651.9143548011779785)/rA(5,5)), tolerance);
            KRATOS_CHECK_LESS_EQUAL(std::abs((rA(5,8) - -264848009.0746152102947235)/rA(5,8)), tolerance);
            KRATOS_CHECK_LESS_EQUAL(std::abs((rA(5,9) - -397272013.6119228005409241)/rA(5,9)), tolerance);
            KRATOS_CHECK_LESS_EQUAL(std::abs((rA(5,11) - -689666666.6666666269302368)/rA(5,11)), tolerance);
            KRATOS_CHECK_LESS_EQUAL(std::abs((rA(5,12) - 370113971.6357653141021729)/rA(5,12)), tolerance);
            KRATOS_CHECK_LESS_EQUAL(std::abs((rA(5,13) - -185056985.8178827166557312)/rA(5,13)), tolerance);
            KRATOS_CHECK_LESS_EQUAL(std::abs((rA(6,6) - 1127028492.9089412689208984)/rA(6,6)), tolerance);
            KRATOS_CHECK_LESS_EQUAL(std::abs((rA(7,7) - 783913971.6357650756835938)/rA(7,7)), tolerance);
            KRATOS_CHECK_LESS_EQUAL(std::abs((rA(8,4) - -176565339.3830768167972565)/rA(8,4)), tolerance);
            KRATOS_CHECK_LESS_EQUAL(std::abs((rA(8,5) - -264848009.0746152102947235)/rA(8,5)), tolerance);
            KRATOS_CHECK_LESS_EQUAL(std::abs((rA(8,8) - 2245565339.3830766677856445)/rA(8,8)), tolerance);
            KRATOS_CHECK_LESS_EQUAL(std::abs((rA(8,9) - 264848009.0746151804924011)/rA(8,9)), tolerance);
            KRATOS_CHECK_LESS_EQUAL(std::abs((rA(8,10) - -1034500000.0000000000000000)/rA(8,10)), tolerance);
            KRATOS_CHECK_LESS_EQUAL(std::abs((rA(9,3) - -517250000.0000000000000000)/rA(9,3)), tolerance);
            KRATOS_CHECK_LESS_EQUAL(std::abs((rA(9,4) - -264848009.0746152102947235)/rA(9,4)), tolerance);
            KRATOS_CHECK_LESS_EQUAL(std::abs((rA(9,5) - -397272013.6119228005409241)/rA(9,5)), tolerance);
            KRATOS_CHECK_LESS_EQUAL(std::abs((rA(9,8) - 264848009.0746151804924011)/rA(9,8)), tolerance);
            KRATOS_CHECK_LESS_EQUAL(std::abs((rA(9,9) - 914522013.6119227409362793)/rA(9,9)), tolerance);
            KRATOS_CHECK_LESS_EQUAL(std::abs((rA(10,8) - -1034500000.0000000000000000)/rA(10,8)), tolerance);
            KRATOS_CHECK_LESS_EQUAL(std::abs((rA(10,10) - 2434750982.5687417984008789)/rA(10,10)), tolerance);
            KRATOS_CHECK_LESS_EQUAL(std::abs((rA(10,11) - 365750982.5687416195869446)/rA(10,11)), tolerance);
            KRATOS_CHECK_LESS_EQUAL(std::abs((rA(10,12) - -365750982.5687417387962341)/rA(10,12)), tolerance);
            KRATOS_CHECK_LESS_EQUAL(std::abs((rA(10,13) - -365750982.5687416791915894)/rA(10,13)), tolerance);
            KRATOS_CHECK_LESS_EQUAL(std::abs((rA(10,14) - -1034500000.0000000000000000)/rA(10,14)), tolerance);
            KRATOS_CHECK_LESS_EQUAL(std::abs((rA(11,5) - -689666666.6666666269302368)/rA(11,5)), tolerance);
            KRATOS_CHECK_LESS_EQUAL(std::abs((rA(11,10) - 365750982.5687416195869446)/rA(11,10)), tolerance);
            KRATOS_CHECK_LESS_EQUAL(std::abs((rA(11,11) - 1055417649.2354083061218262)/rA(11,11)), tolerance);
            KRATOS_CHECK_LESS_EQUAL(std::abs((rA(11,12) - -365750982.5687416791915894)/rA(11,12)), tolerance);
            KRATOS_CHECK_LESS_EQUAL(std::abs((rA(11,13) - -365750982.5687416195869446)/rA(11,13)), tolerance);
            KRATOS_CHECK_LESS_EQUAL(std::abs((rA(12,4) - -740227943.2715302705764771)/rA(12,4)), tolerance);
            KRATOS_CHECK_LESS_EQUAL(std::abs((rA(12,5) - 370113971.6357653141021729)/rA(12,5)), tolerance);
            KRATOS_CHECK_LESS_EQUAL(std::abs((rA(12,10) - -365750982.5687417387962341)/rA(12,10)), tolerance);
            KRATOS_CHECK_LESS_EQUAL(std::abs((rA(12,11) - -365750982.5687416791915894)/rA(12,11)), tolerance);
            KRATOS_CHECK_LESS_EQUAL(std::abs((rA(12,12) - 1846206869.1118023395538330)/rA(12,12)), tolerance);
            KRATOS_CHECK_LESS_EQUAL(std::abs((rA(12,13) - -374476960.7027890682220459)/rA(12,13)), tolerance);
            KRATOS_CHECK_LESS_EQUAL(std::abs((rA(12,16) - -740227943.2715302705764771)/rA(12,16)), tolerance);
            KRATOS_CHECK_LESS_EQUAL(std::abs((rA(12,17) - 370113971.6357653141021729)/rA(12,17)), tolerance);
            KRATOS_CHECK_LESS_EQUAL(std::abs((rA(13,4) - 370113971.6357652544975281)/rA(13,4)), tolerance);
            KRATOS_CHECK_LESS_EQUAL(std::abs((rA(13,5) - -185056985.8178827166557312)/rA(13,5)), tolerance);
            KRATOS_CHECK_LESS_EQUAL(std::abs((rA(13,10) - -365750982.5687416791915894)/rA(13,10)), tolerance);
            KRATOS_CHECK_LESS_EQUAL(std::abs((rA(13,11) - -365750982.5687416195869446)/rA(13,11)), tolerance);
            KRATOS_CHECK_LESS_EQUAL(std::abs((rA(13,12) - -374476960.7027890682220459)/rA(13,12)), tolerance);
            KRATOS_CHECK_LESS_EQUAL(std::abs((rA(13,13) - 1770364954.2045071125030518)/rA(13,13)), tolerance);
            KRATOS_CHECK_LESS_EQUAL(std::abs((rA(13,15) - -1034500000.0000000000000000)/rA(13,15)), tolerance);
            KRATOS_CHECK_LESS_EQUAL(std::abs((rA(13,16) - 370113971.6357653141021729)/rA(13,16)), tolerance);
            KRATOS_CHECK_LESS_EQUAL(std::abs((rA(13,17) - -185056985.8178827166557312)/rA(13,17)), tolerance);
            KRATOS_CHECK_LESS_EQUAL(std::abs((rA(14,10) - -1034500000.0000000000000000)/rA(14,10)), tolerance);
            KRATOS_CHECK_LESS_EQUAL(std::abs((rA(14,14) - 2809227943.2715301513671875)/rA(14,14)), tolerance);
            KRATOS_CHECK_LESS_EQUAL(std::abs((rA(14,15) - 370113971.6357650756835938)/rA(14,15)), tolerance);
            KRATOS_CHECK_LESS_EQUAL(std::abs((rA(14,16) - -740227943.2715302705764771)/rA(14,16)), tolerance);
            KRATOS_CHECK_LESS_EQUAL(std::abs((rA(14,17) - -370113971.6357651352882385)/rA(14,17)), tolerance);
            KRATOS_CHECK_LESS_EQUAL(std::abs((rA(14,18) - -1034500000.0000000000000000)/rA(14,18)), tolerance);
            KRATOS_CHECK_LESS_EQUAL(std::abs((rA(15,13) - -1034500000.0000000000000000)/rA(15,13)), tolerance);
            KRATOS_CHECK_LESS_EQUAL(std::abs((rA(15,14) - 370113971.6357650756835938)/rA(15,14)), tolerance);
            KRATOS_CHECK_LESS_EQUAL(std::abs((rA(15,15) - 1219556985.8178825378417969)/rA(15,15)), tolerance);
            KRATOS_CHECK_LESS_EQUAL(std::abs((rA(15,16) - -370113971.6357651352882385)/rA(15,16)), tolerance);
            KRATOS_CHECK_LESS_EQUAL(std::abs((rA(15,17) - -185056985.8178825676441193)/rA(15,17)), tolerance);
            KRATOS_CHECK_LESS_EQUAL(std::abs((rA(16,12) - -740227943.2715302705764771)/rA(16,12)), tolerance);
            KRATOS_CHECK_LESS_EQUAL(std::abs((rA(16,13) - 370113971.6357653141021729)/rA(16,13)), tolerance);
            KRATOS_CHECK_LESS_EQUAL(std::abs((rA(16,14) - -740227943.2715302705764771)/rA(16,14)), tolerance);
            KRATOS_CHECK_LESS_EQUAL(std::abs((rA(16,15) - -370113971.6357651352882385)/rA(16,15)), tolerance);
            KRATOS_CHECK_LESS_EQUAL(std::abs((rA(16,16) - 2220683829.8145909309387207)/rA(16,16)), tolerance);
            KRATOS_CHECK_LESS_EQUAL(std::abs((rA(16,17) - -370113971.6357656121253967)/rA(16,17)), tolerance);
            KRATOS_CHECK_LESS_EQUAL(std::abs((rA(16,20) - -740227943.2715302705764771)/rA(16,20)), tolerance);
            KRATOS_CHECK_LESS_EQUAL(std::abs((rA(16,21) - 370113971.6357653141021729)/rA(16,21)), tolerance);
            KRATOS_CHECK_LESS_EQUAL(std::abs((rA(17,12) - 370113971.6357652544975281)/rA(17,12)), tolerance);
            KRATOS_CHECK_LESS_EQUAL(std::abs((rA(17,13) - -185056985.8178827166557312)/rA(17,13)), tolerance);
            KRATOS_CHECK_LESS_EQUAL(std::abs((rA(17,14) - -370113971.6357651352882385)/rA(17,14)), tolerance);
            KRATOS_CHECK_LESS_EQUAL(std::abs((rA(17,15) - -185056985.8178825676441193)/rA(17,15)), tolerance);
            KRATOS_CHECK_LESS_EQUAL(std::abs((rA(17,16) - -370113971.6357656121253967)/rA(17,16)), tolerance);
            KRATOS_CHECK_LESS_EQUAL(std::abs((rA(17,17) - 2624170957.4536480903625488)/rA(17,17)), tolerance);
            KRATOS_CHECK_LESS_EQUAL(std::abs((rA(17,19) - -2069000000.0000000000000000)/rA(17,19)), tolerance);
            KRATOS_CHECK_LESS_EQUAL(std::abs((rA(17,20) - 370113971.6357653141021729)/rA(17,20)), tolerance);
            KRATOS_CHECK_LESS_EQUAL(std::abs((rA(17,21) - -185056985.8178827166557312)/rA(17,21)), tolerance);
            KRATOS_CHECK_LESS_EQUAL(std::abs((rA(18,14) - -1034500000.0000000000000000)/rA(18,14)), tolerance);
            KRATOS_CHECK_LESS_EQUAL(std::abs((rA(18,18) - 2069000000.0000000000000000)/rA(18,18)), tolerance);
            KRATOS_CHECK_LESS_EQUAL(std::abs((rA(18,20) - -1034500000.0000000000000000)/rA(18,20)), tolerance);
            KRATOS_CHECK_LESS_EQUAL(std::abs((rA(19,17) - -2069000000.0000000000000000)/rA(19,17)), tolerance);
            KRATOS_CHECK_LESS_EQUAL(std::abs((rA(19,19) - 2069000000.0000000000000000)/rA(19,19)), tolerance);
            KRATOS_CHECK_LESS_EQUAL(std::abs((rA(20,16) - -740227943.2715302705764771)/rA(20,16)), tolerance);
            KRATOS_CHECK_LESS_EQUAL(std::abs((rA(20,17) - 370113971.6357653141021729)/rA(20,17)), tolerance);
            KRATOS_CHECK_LESS_EQUAL(std::abs((rA(20,18) - -1034500000.0000000000000000)/rA(20,18)), tolerance);
            KRATOS_CHECK_LESS_EQUAL(std::abs((rA(20,20) - 1774727943.2715301513671875)/rA(20,20)), tolerance);
            KRATOS_CHECK_LESS_EQUAL(std::abs((rA(20,21) - -370113971.6357653141021729)/rA(20,21)), tolerance);
            KRATOS_CHECK_LESS_EQUAL(std::abs((rA(21,16) - 370113971.6357652544975281)/rA(21,16)), tolerance);
            KRATOS_CHECK_LESS_EQUAL(std::abs((rA(21,17) - -185056985.8178827166557312)/rA(21,17)), tolerance);
            KRATOS_CHECK_LESS_EQUAL(std::abs((rA(21,20) - -370113971.6357653141021729)/rA(21,20)), tolerance);
            KRATOS_CHECK_LESS_EQUAL(std::abs((rA(21,21) - 185056985.8178827166557312)/rA(21,21)), tolerance);
        }

        /**
         * Checks if the block builder and solver with constraints performs correctly the assemble of the system
         */
        KRATOS_TEST_CASE_IN_SUITE(ExtendedDisplacementBlockBuilderAndSolverWithConstraints, KratosCoreFastSuite)
        {
            Model current_model;
            ModelPart& r_model_part = current_model.CreateModelPart("Main", 3);

            ExtendedTestBuilderAndSolverDisplacement(r_model_part, true);

            SchemeType::Pointer p_scheme = SchemeType::Pointer( new ResidualBasedIncrementalUpdateStaticSchemeType() );
            LinearSolverType::Pointer p_solver = LinearSolverType::Pointer( new SkylineLUFactorizationSolverType() );
            BuilderAndSolverType::Pointer p_builder_and_solver = BuilderAndSolverType::Pointer( new ResidualBasedBlockBuilderAndSolverWithConstraintsElementWiseType(p_solver) );

            const SparseSpaceType::MatrixType& rA = BuildSystem(r_model_part, p_scheme, p_builder_and_solver);

            // To create the solution of reference
//             DebugLHS(rA);

            // The solution check
            constexpr double tolerance = 1e-8;
            KRATOS_CHECK(rA.size1() == 22);
            KRATOS_CHECK(rA.size2() == 22);
            KRATOS_CHECK_LESS_EQUAL(std::abs((rA(0,0) - 740227943.2715302705764771)/rA(0,0)), tolerance);
            KRATOS_CHECK_LESS_EQUAL(std::abs((rA(1,1) - 1486220957.4536478519439697)/rA(1,1)), tolerance);
            KRATOS_CHECK_LESS_EQUAL(std::abs((rA(1,2) - -185056985.8178826868534088)/rA(1,2)), tolerance);
            KRATOS_CHECK_LESS_EQUAL(std::abs((rA(1,4) - 370113971.6357653141021729)/rA(1,4)), tolerance);
            KRATOS_CHECK_LESS_EQUAL(std::abs((rA(1,5) - -185056985.8178827166557312)/rA(1,5)), tolerance);
            KRATOS_CHECK_LESS_EQUAL(std::abs((rA(1,9) - -517250000.0000000000000000)/rA(1,9)), tolerance);
            KRATOS_CHECK_LESS_EQUAL(std::abs((rA(2,1) - -185056985.8178827762603760)/rA(2,1)), tolerance);
            KRATOS_CHECK_LESS_EQUAL(std::abs((rA(2,2) - 1572984379.4520018100738525)/rA(2,2)), tolerance);
            KRATOS_CHECK_LESS_EQUAL(std::abs((rA(2,4) - -740227943.2715302705764771)/rA(2,4)), tolerance);
            KRATOS_CHECK_LESS_EQUAL(std::abs((rA(2,5) - 370113971.6357653141021729)/rA(2,5)), tolerance);
            KRATOS_CHECK_LESS_EQUAL(std::abs((rA(3,3) - 1257477943.2715306282043457)/rA(3,3)), tolerance);
            KRATOS_CHECK_LESS_EQUAL(std::abs((rA(4,1) - 370113971.6357653141021729)/rA(4,1)), tolerance);
            KRATOS_CHECK_LESS_EQUAL(std::abs((rA(4,2) - -740227943.2715302705764771)/rA(4,2)), tolerance);
            KRATOS_CHECK_LESS_EQUAL(std::abs((rA(4,4) - 1657021225.9261374473571777)/rA(4,4)), tolerance);
            KRATOS_CHECK_LESS_EQUAL(std::abs((rA(4,5) - -475379934.1969153881072998)/rA(4,5)), tolerance);
            KRATOS_CHECK_LESS_EQUAL(std::abs((rA(4,8) - -176565339.3830768167972565)/rA(4,8)), tolerance);
            KRATOS_CHECK_LESS_EQUAL(std::abs((rA(4,9) - -264848009.0746152102947235)/rA(4,9)), tolerance);
            KRATOS_CHECK_LESS_EQUAL(std::abs((rA(4,12) - -740227943.2715302705764771)/rA(4,12)), tolerance);
            KRATOS_CHECK_LESS_EQUAL(std::abs((rA(4,13) - 370113971.6357653141021729)/rA(4,13)), tolerance);
            KRATOS_CHECK_LESS_EQUAL(std::abs((rA(5,1) - -185056985.8178827166557312)/rA(5,1)), tolerance);
            KRATOS_CHECK_LESS_EQUAL(std::abs((rA(5,2) - 370113971.6357652544975281)/rA(5,2)), tolerance);
            KRATOS_CHECK_LESS_EQUAL(std::abs((rA(5,4) - -475379934.1969153881072998)/rA(5,4)), tolerance);
            KRATOS_CHECK_LESS_EQUAL(std::abs((rA(5,5) - 1457052651.9143548011779785)/rA(5,5)), tolerance);
            KRATOS_CHECK_LESS_EQUAL(std::abs((rA(5,8) - -264848009.0746152102947235)/rA(5,8)), tolerance);
            KRATOS_CHECK_LESS_EQUAL(std::abs((rA(5,9) - -397272013.6119228005409241)/rA(5,9)), tolerance);
            KRATOS_CHECK_LESS_EQUAL(std::abs((rA(5,11) - -689666666.6666666269302368)/rA(5,11)), tolerance);
            KRATOS_CHECK_LESS_EQUAL(std::abs((rA(5,12) - 370113971.6357653141021729)/rA(5,12)), tolerance);
            KRATOS_CHECK_LESS_EQUAL(std::abs((rA(5,13) - -185056985.8178827166557312)/rA(5,13)), tolerance);
            KRATOS_CHECK_LESS_EQUAL(std::abs((rA(6,6) - 1127028492.9089412689208984)/rA(6,6)), tolerance);
            KRATOS_CHECK_LESS_EQUAL(std::abs((rA(7,7) - 783913971.6357650756835938)/rA(7,7)), tolerance);
            KRATOS_CHECK_LESS_EQUAL(std::abs((rA(8,4) - -176565339.3830768167972565)/rA(8,4)), tolerance);
            KRATOS_CHECK_LESS_EQUAL(std::abs((rA(8,5) - -264848009.0746152102947235)/rA(8,5)), tolerance);
            KRATOS_CHECK_LESS_EQUAL(std::abs((rA(8,8) - 2245565339.3830766677856445)/rA(8,8)), tolerance);
            KRATOS_CHECK_LESS_EQUAL(std::abs((rA(8,9) - 264848009.0746151804924011)/rA(8,9)), tolerance);
            KRATOS_CHECK_LESS_EQUAL(std::abs((rA(8,10) - -1034500000.0000000000000000)/rA(8,10)), tolerance);
            KRATOS_CHECK_LESS_EQUAL(std::abs((rA(9,1) - -517250000.0000000000000000)/rA(9,1)), tolerance);
            KRATOS_CHECK_LESS_EQUAL(std::abs((rA(9,4) - -264848009.0746152102947235)/rA(9,4)), tolerance);
            KRATOS_CHECK_LESS_EQUAL(std::abs((rA(9,5) - -397272013.6119228005409241)/rA(9,5)), tolerance);
            KRATOS_CHECK_LESS_EQUAL(std::abs((rA(9,8) - 264848009.0746151804924011)/rA(9,8)), tolerance);
            KRATOS_CHECK_LESS_EQUAL(std::abs((rA(9,9) - 914522013.6119227409362793)/rA(9,9)), tolerance);
            KRATOS_CHECK_LESS_EQUAL(std::abs((rA(10,8) - -1034500000.0000000000000000)/rA(10,8)), tolerance);
            KRATOS_CHECK_LESS_EQUAL(std::abs((rA(10,10) - 2434750982.5687417984008789)/rA(10,10)), tolerance);
            KRATOS_CHECK_LESS_EQUAL(std::abs((rA(10,11) - 365750982.5687416195869446)/rA(10,11)), tolerance);
            KRATOS_CHECK_LESS_EQUAL(std::abs((rA(10,12) - -365750982.5687417387962341)/rA(10,12)), tolerance);
            KRATOS_CHECK_LESS_EQUAL(std::abs((rA(10,13) - -365750982.5687416791915894)/rA(10,13)), tolerance);
            KRATOS_CHECK_LESS_EQUAL(std::abs((rA(10,14) - -1034500000.0000000000000000)/rA(10,14)), tolerance);
            KRATOS_CHECK_LESS_EQUAL(std::abs((rA(11,5) - -689666666.6666666269302368)/rA(11,5)), tolerance);
            KRATOS_CHECK_LESS_EQUAL(std::abs((rA(11,10) - 365750982.5687416195869446)/rA(11,10)), tolerance);
            KRATOS_CHECK_LESS_EQUAL(std::abs((rA(11,11) - 1055417649.2354083061218262)/rA(11,11)), tolerance);
            KRATOS_CHECK_LESS_EQUAL(std::abs((rA(11,12) - -365750982.5687416791915894)/rA(11,12)), tolerance);
            KRATOS_CHECK_LESS_EQUAL(std::abs((rA(11,13) - -365750982.5687416195869446)/rA(11,13)), tolerance);
            KRATOS_CHECK_LESS_EQUAL(std::abs((rA(12,4) - -740227943.2715302705764771)/rA(12,4)), tolerance);
            KRATOS_CHECK_LESS_EQUAL(std::abs((rA(12,5) - 370113971.6357653141021729)/rA(12,5)), tolerance);
            KRATOS_CHECK_LESS_EQUAL(std::abs((rA(12,10) - -365750982.5687417387962341)/rA(12,10)), tolerance);
            KRATOS_CHECK_LESS_EQUAL(std::abs((rA(12,11) - -365750982.5687416791915894)/rA(12,11)), tolerance);
            KRATOS_CHECK_LESS_EQUAL(std::abs((rA(12,12) - 1846206869.1118023395538330)/rA(12,12)), tolerance);
            KRATOS_CHECK_LESS_EQUAL(std::abs((rA(12,13) - -374476960.7027890682220459)/rA(12,13)), tolerance);
            KRATOS_CHECK_LESS_EQUAL(std::abs((rA(12,16) - -740227943.2715302705764771)/rA(12,16)), tolerance);
            KRATOS_CHECK_LESS_EQUAL(std::abs((rA(12,17) - 370113971.6357653141021729)/rA(12,17)), tolerance);
            KRATOS_CHECK_LESS_EQUAL(std::abs((rA(13,4) - 370113971.6357652544975281)/rA(13,4)), tolerance);
            KRATOS_CHECK_LESS_EQUAL(std::abs((rA(13,5) - -185056985.8178827166557312)/rA(13,5)), tolerance);
            KRATOS_CHECK_LESS_EQUAL(std::abs((rA(13,10) - -365750982.5687416791915894)/rA(13,10)), tolerance);
            KRATOS_CHECK_LESS_EQUAL(std::abs((rA(13,11) - -365750982.5687416195869446)/rA(13,11)), tolerance);
            KRATOS_CHECK_LESS_EQUAL(std::abs((rA(13,12) - -374476960.7027890682220459)/rA(13,12)), tolerance);
            KRATOS_CHECK_LESS_EQUAL(std::abs((rA(13,13) - 1770364954.2045071125030518)/rA(13,13)), tolerance);
            KRATOS_CHECK_LESS_EQUAL(std::abs((rA(13,15) - -1034500000.0000000000000000)/rA(13,15)), tolerance);
            KRATOS_CHECK_LESS_EQUAL(std::abs((rA(13,16) - 370113971.6357653141021729)/rA(13,16)), tolerance);
            KRATOS_CHECK_LESS_EQUAL(std::abs((rA(13,17) - -185056985.8178827166557312)/rA(13,17)), tolerance);
            KRATOS_CHECK_LESS_EQUAL(std::abs((rA(14,10) - -1034500000.0000000000000000)/rA(14,10)), tolerance);
            KRATOS_CHECK_LESS_EQUAL(std::abs((rA(14,14) - 2809227943.2715301513671875)/rA(14,14)), tolerance);
            KRATOS_CHECK_LESS_EQUAL(std::abs((rA(14,15) - 370113971.6357650756835938)/rA(14,15)), tolerance);
            KRATOS_CHECK_LESS_EQUAL(std::abs((rA(14,16) - -740227943.2715302705764771)/rA(14,16)), tolerance);
            KRATOS_CHECK_LESS_EQUAL(std::abs((rA(14,17) - -370113971.6357651352882385)/rA(14,17)), tolerance);
            KRATOS_CHECK_LESS_EQUAL(std::abs((rA(14,18) - -1034500000.0000000000000000)/rA(14,18)), tolerance);
            KRATOS_CHECK_LESS_EQUAL(std::abs((rA(15,13) - -1034500000.0000000000000000)/rA(15,13)), tolerance);
            KRATOS_CHECK_LESS_EQUAL(std::abs((rA(15,14) - 370113971.6357650756835938)/rA(15,14)), tolerance);
            KRATOS_CHECK_LESS_EQUAL(std::abs((rA(15,15) - 1219556985.8178825378417969)/rA(15,15)), tolerance);
            KRATOS_CHECK_LESS_EQUAL(std::abs((rA(15,16) - -370113971.6357651352882385)/rA(15,16)), tolerance);
            KRATOS_CHECK_LESS_EQUAL(std::abs((rA(15,17) - -185056985.8178825676441193)/rA(15,17)), tolerance);
            KRATOS_CHECK_LESS_EQUAL(std::abs((rA(16,12) - -740227943.2715302705764771)/rA(16,12)), tolerance);
            KRATOS_CHECK_LESS_EQUAL(std::abs((rA(16,13) - 370113971.6357653141021729)/rA(16,13)), tolerance);
            KRATOS_CHECK_LESS_EQUAL(std::abs((rA(16,14) - -740227943.2715302705764771)/rA(16,14)), tolerance);
            KRATOS_CHECK_LESS_EQUAL(std::abs((rA(16,15) - -370113971.6357651352882385)/rA(16,15)), tolerance);
            KRATOS_CHECK_LESS_EQUAL(std::abs((rA(16,16) - 2220683829.8145909309387207)/rA(16,16)), tolerance);
            KRATOS_CHECK_LESS_EQUAL(std::abs((rA(16,17) - -370113971.6357656121253967)/rA(16,17)), tolerance);
            KRATOS_CHECK_LESS_EQUAL(std::abs((rA(16,20) - -740227943.2715302705764771)/rA(16,20)), tolerance);
            KRATOS_CHECK_LESS_EQUAL(std::abs((rA(16,21) - 370113971.6357653141021729)/rA(16,21)), tolerance);
            KRATOS_CHECK_LESS_EQUAL(std::abs((rA(17,12) - 370113971.6357652544975281)/rA(17,12)), tolerance);
            KRATOS_CHECK_LESS_EQUAL(std::abs((rA(17,13) - -185056985.8178827166557312)/rA(17,13)), tolerance);
            KRATOS_CHECK_LESS_EQUAL(std::abs((rA(17,14) - -370113971.6357651352882385)/rA(17,14)), tolerance);
            KRATOS_CHECK_LESS_EQUAL(std::abs((rA(17,15) - -185056985.8178825676441193)/rA(17,15)), tolerance);
            KRATOS_CHECK_LESS_EQUAL(std::abs((rA(17,16) - -370113971.6357656121253967)/rA(17,16)), tolerance);
            KRATOS_CHECK_LESS_EQUAL(std::abs((rA(17,17) - 2624170957.4536480903625488)/rA(17,17)), tolerance);
            KRATOS_CHECK_LESS_EQUAL(std::abs((rA(17,19) - -2069000000.0000000000000000)/rA(17,19)), tolerance);
            KRATOS_CHECK_LESS_EQUAL(std::abs((rA(17,20) - 370113971.6357653141021729)/rA(17,20)), tolerance);
            KRATOS_CHECK_LESS_EQUAL(std::abs((rA(17,21) - -185056985.8178827166557312)/rA(17,21)), tolerance);
            KRATOS_CHECK_LESS_EQUAL(std::abs((rA(18,14) - -1034500000.0000000000000000)/rA(18,14)), tolerance);
            KRATOS_CHECK_LESS_EQUAL(std::abs((rA(18,18) - 2069000000.0000000000000000)/rA(18,18)), tolerance);
            KRATOS_CHECK_LESS_EQUAL(std::abs((rA(18,20) - -1034500000.0000000000000000)/rA(18,20)), tolerance);
            KRATOS_CHECK_LESS_EQUAL(std::abs((rA(19,17) - -2069000000.0000000000000000)/rA(19,17)), tolerance);
            KRATOS_CHECK_LESS_EQUAL(std::abs((rA(19,19) - 2069000000.0000000000000000)/rA(19,19)), tolerance);
            KRATOS_CHECK_LESS_EQUAL(std::abs((rA(20,16) - -740227943.2715302705764771)/rA(20,16)), tolerance);
            KRATOS_CHECK_LESS_EQUAL(std::abs((rA(20,17) - 370113971.6357653141021729)/rA(20,17)), tolerance);
            KRATOS_CHECK_LESS_EQUAL(std::abs((rA(20,18) - -1034500000.0000000000000000)/rA(20,18)), tolerance);
            KRATOS_CHECK_LESS_EQUAL(std::abs((rA(20,20) - 1774727943.2715301513671875)/rA(20,20)), tolerance);
            KRATOS_CHECK_LESS_EQUAL(std::abs((rA(20,21) - -370113971.6357653141021729)/rA(20,21)), tolerance);
            KRATOS_CHECK_LESS_EQUAL(std::abs((rA(21,16) - 370113971.6357652544975281)/rA(21,16)), tolerance);
            KRATOS_CHECK_LESS_EQUAL(std::abs((rA(21,17) - -185056985.8178827166557312)/rA(21,17)), tolerance);
            KRATOS_CHECK_LESS_EQUAL(std::abs((rA(21,20) - -370113971.6357653141021729)/rA(21,20)), tolerance);
            KRATOS_CHECK_LESS_EQUAL(std::abs((rA(21,21) - 185056985.8178827166557312)/rA(21,21)), tolerance);
        }

        /**
         * Checks if the elimination builder and solver performs correctly the assemble of the system
         */
        KRATOS_TEST_CASE_IN_SUITE(ExtendedDisplacementEliminationBuilderAndSolver, KratosCoreFastSuite)
        {
            Model current_model;
            ModelPart& r_model_part = current_model.CreateModelPart("Main", 3);

            ExtendedTestBuilderAndSolverDisplacement(r_model_part);

            SchemeType::Pointer p_scheme = SchemeType::Pointer( new ResidualBasedIncrementalUpdateStaticSchemeType() );
            LinearSolverType::Pointer p_solver = LinearSolverType::Pointer( new SkylineLUFactorizationSolverType() );
            BuilderAndSolverType::Pointer p_builder_and_solver = BuilderAndSolverType::Pointer( new ResidualBasedEliminationBuilderAndSolverType(p_solver) );

            const SparseSpaceType::MatrixType& rA = BuildSystem(r_model_part, p_scheme, p_builder_and_solver);

            // To create the solution of reference
//             DebugLHS(rA);

            // The solution check
            constexpr double tolerance = 1e-8;
            KRATOS_CHECK(rA.size1() == 19);
            KRATOS_CHECK(rA.size2() == 19);
            KRATOS_CHECK_LESS_EQUAL(std::abs((rA(0,0) - 598856985.8178827762603760)/rA(0,0)), tolerance);
            KRATOS_CHECK_LESS_EQUAL(std::abs((rA(0,1) - 370113971.6357653141021729)/rA(0,1)), tolerance);
            KRATOS_CHECK_LESS_EQUAL(std::abs((rA(0,2) - -185056985.8178827166557312)/rA(0,2)), tolerance);
            KRATOS_CHECK_LESS_EQUAL(std::abs((rA(1,0) - 370113971.6357653141021729)/rA(1,0)), tolerance);
            KRATOS_CHECK_LESS_EQUAL(std::abs((rA(1,1) - 1572984379.4520018100738525)/rA(1,1)), tolerance);
            KRATOS_CHECK_LESS_EQUAL(std::abs((rA(1,2) - -555170957.4536480903625488)/rA(1,2)), tolerance);
            KRATOS_CHECK_LESS_EQUAL(std::abs((rA(1,3) - -740227943.2715302705764771)/rA(1,3)), tolerance);
            KRATOS_CHECK_LESS_EQUAL(std::abs((rA(1,4) - 370113971.6357653141021729)/rA(1,4)), tolerance);
            KRATOS_CHECK_LESS_EQUAL(std::abs((rA(2,0) - -185056985.8178827166557312)/rA(2,0)), tolerance);
            KRATOS_CHECK_LESS_EQUAL(std::abs((rA(2,1) - -555170957.4536479711532593)/rA(2,1)), tolerance);
            KRATOS_CHECK_LESS_EQUAL(std::abs((rA(2,2) - 1257477943.2715306282043457)/rA(2,2)), tolerance);
            KRATOS_CHECK_LESS_EQUAL(std::abs((rA(2,3) - 370113971.6357653141021729)/rA(2,3)), tolerance);
            KRATOS_CHECK_LESS_EQUAL(std::abs((rA(2,4) - -185056985.8178827166557312)/rA(2,4)), tolerance);
            KRATOS_CHECK_LESS_EQUAL(std::abs((rA(2,6) - -517250000.0000000000000000)/rA(2,6)), tolerance);
            KRATOS_CHECK_LESS_EQUAL(std::abs((rA(3,1) - -740227943.2715302705764771)/rA(3,1)), tolerance);
            KRATOS_CHECK_LESS_EQUAL(std::abs((rA(3,2) - 370113971.6357653141021729)/rA(3,2)), tolerance);
            KRATOS_CHECK_LESS_EQUAL(std::abs((rA(3,3) - 1657021225.9261374473571777)/rA(3,3)), tolerance);
            KRATOS_CHECK_LESS_EQUAL(std::abs((rA(3,4) - -475379934.1969153881072998)/rA(3,4)), tolerance);
            KRATOS_CHECK_LESS_EQUAL(std::abs((rA(3,5) - -176565339.3830768167972565)/rA(3,5)), tolerance);
            KRATOS_CHECK_LESS_EQUAL(std::abs((rA(3,6) - -264848009.0746152102947235)/rA(3,6)), tolerance);
            KRATOS_CHECK_LESS_EQUAL(std::abs((rA(3,9) - -740227943.2715302705764771)/rA(3,9)), tolerance);
            KRATOS_CHECK_LESS_EQUAL(std::abs((rA(3,10) - 370113971.6357653141021729)/rA(3,10)), tolerance);
            KRATOS_CHECK_LESS_EQUAL(std::abs((rA(4,1) - 370113971.6357652544975281)/rA(4,1)), tolerance);
            KRATOS_CHECK_LESS_EQUAL(std::abs((rA(4,2) - -185056985.8178827166557312)/rA(4,2)), tolerance);
            KRATOS_CHECK_LESS_EQUAL(std::abs((rA(4,3) - -475379934.1969153881072998)/rA(4,3)), tolerance);
            KRATOS_CHECK_LESS_EQUAL(std::abs((rA(4,4) - 1457052651.9143548011779785)/rA(4,4)), tolerance);
            KRATOS_CHECK_LESS_EQUAL(std::abs((rA(4,5) - -264848009.0746152102947235)/rA(4,5)), tolerance);
            KRATOS_CHECK_LESS_EQUAL(std::abs((rA(4,6) - -397272013.6119228005409241)/rA(4,6)), tolerance);
            KRATOS_CHECK_LESS_EQUAL(std::abs((rA(4,8) - -689666666.6666666269302368)/rA(4,8)), tolerance);
            KRATOS_CHECK_LESS_EQUAL(std::abs((rA(4,9) - 370113971.6357653141021729)/rA(4,9)), tolerance);
            KRATOS_CHECK_LESS_EQUAL(std::abs((rA(4,10) - -185056985.8178827166557312)/rA(4,10)), tolerance);
            KRATOS_CHECK_LESS_EQUAL(std::abs((rA(5,3) - -176565339.3830768167972565)/rA(5,3)), tolerance);
            KRATOS_CHECK_LESS_EQUAL(std::abs((rA(5,4) - -264848009.0746152102947235)/rA(5,4)), tolerance);
            KRATOS_CHECK_LESS_EQUAL(std::abs((rA(5,5) - 2245565339.3830766677856445)/rA(5,5)), tolerance);
            KRATOS_CHECK_LESS_EQUAL(std::abs((rA(5,6) - 264848009.0746151804924011)/rA(5,6)), tolerance);
            KRATOS_CHECK_LESS_EQUAL(std::abs((rA(5,7) - -1034500000.0000000000000000)/rA(5,7)), tolerance);
            KRATOS_CHECK_LESS_EQUAL(std::abs((rA(6,2) - -517250000.0000000000000000)/rA(6,2)), tolerance);
            KRATOS_CHECK_LESS_EQUAL(std::abs((rA(6,3) - -264848009.0746152102947235)/rA(6,3)), tolerance);
            KRATOS_CHECK_LESS_EQUAL(std::abs((rA(6,4) - -397272013.6119228005409241)/rA(6,4)), tolerance);
            KRATOS_CHECK_LESS_EQUAL(std::abs((rA(6,5) - 264848009.0746151804924011)/rA(6,5)), tolerance);
            KRATOS_CHECK_LESS_EQUAL(std::abs((rA(6,6) - 914522013.6119227409362793)/rA(6,6)), tolerance);
            KRATOS_CHECK_LESS_EQUAL(std::abs((rA(7,5) - -1034500000.0000000000000000)/rA(7,5)), tolerance);
            KRATOS_CHECK_LESS_EQUAL(std::abs((rA(7,7) - 2434750982.5687417984008789)/rA(7,7)), tolerance);
            KRATOS_CHECK_LESS_EQUAL(std::abs((rA(7,8) - 365750982.5687416195869446)/rA(7,8)), tolerance);
            KRATOS_CHECK_LESS_EQUAL(std::abs((rA(7,9) - -365750982.5687417387962341)/rA(7,9)), tolerance);
            KRATOS_CHECK_LESS_EQUAL(std::abs((rA(7,10) - -365750982.5687416791915894)/rA(7,10)), tolerance);
            KRATOS_CHECK_LESS_EQUAL(std::abs((rA(7,11) - -1034500000.0000000000000000)/rA(7,11)), tolerance);
            KRATOS_CHECK_LESS_EQUAL(std::abs((rA(8,4) - -689666666.6666666269302368)/rA(8,4)), tolerance);
            KRATOS_CHECK_LESS_EQUAL(std::abs((rA(8,7) - 365750982.5687416195869446)/rA(8,7)), tolerance);
            KRATOS_CHECK_LESS_EQUAL(std::abs((rA(8,8) - 1055417649.2354083061218262)/rA(8,8)), tolerance);
            KRATOS_CHECK_LESS_EQUAL(std::abs((rA(8,9) - -365750982.5687416791915894)/rA(8,9)), tolerance);
            KRATOS_CHECK_LESS_EQUAL(std::abs((rA(8,10) - -365750982.5687416195869446)/rA(8,10)), tolerance);
            KRATOS_CHECK_LESS_EQUAL(std::abs((rA(9,3) - -740227943.2715302705764771)/rA(9,3)), tolerance);
            KRATOS_CHECK_LESS_EQUAL(std::abs((rA(9,4) - 370113971.6357653141021729)/rA(9,4)), tolerance);
            KRATOS_CHECK_LESS_EQUAL(std::abs((rA(9,7) - -365750982.5687417387962341)/rA(9,7)), tolerance);
            KRATOS_CHECK_LESS_EQUAL(std::abs((rA(9,8) - -365750982.5687416791915894)/rA(9,8)), tolerance);
            KRATOS_CHECK_LESS_EQUAL(std::abs((rA(9,9) - 1846206869.1118023395538330)/rA(9,9)), tolerance);
            KRATOS_CHECK_LESS_EQUAL(std::abs((rA(9,10) - -374476960.7027890682220459)/rA(9,10)), tolerance);
            KRATOS_CHECK_LESS_EQUAL(std::abs((rA(9,13) - -740227943.2715302705764771)/rA(9,13)), tolerance);
            KRATOS_CHECK_LESS_EQUAL(std::abs((rA(9,14) - 370113971.6357653141021729)/rA(9,14)), tolerance);
            KRATOS_CHECK_LESS_EQUAL(std::abs((rA(10,3) - 370113971.6357652544975281)/rA(10,3)), tolerance);
            KRATOS_CHECK_LESS_EQUAL(std::abs((rA(10,4) - -185056985.8178827166557312)/rA(10,4)), tolerance);
            KRATOS_CHECK_LESS_EQUAL(std::abs((rA(10,7) - -365750982.5687416791915894)/rA(10,7)), tolerance);
            KRATOS_CHECK_LESS_EQUAL(std::abs((rA(10,8) - -365750982.5687416195869446)/rA(10,8)), tolerance);
            KRATOS_CHECK_LESS_EQUAL(std::abs((rA(10,9) - -374476960.7027890682220459)/rA(10,9)), tolerance);
            KRATOS_CHECK_LESS_EQUAL(std::abs((rA(10,10) - 1770364954.2045071125030518)/rA(10,10)), tolerance);
            KRATOS_CHECK_LESS_EQUAL(std::abs((rA(10,12) - -1034500000.0000000000000000)/rA(10,12)), tolerance);
            KRATOS_CHECK_LESS_EQUAL(std::abs((rA(10,13) - 370113971.6357653141021729)/rA(10,13)), tolerance);
            KRATOS_CHECK_LESS_EQUAL(std::abs((rA(10,14) - -185056985.8178827166557312)/rA(10,14)), tolerance);
            KRATOS_CHECK_LESS_EQUAL(std::abs((rA(11,7) - -1034500000.0000000000000000)/rA(11,7)), tolerance);
            KRATOS_CHECK_LESS_EQUAL(std::abs((rA(11,11) - 2809227943.2715301513671875)/rA(11,11)), tolerance);
            KRATOS_CHECK_LESS_EQUAL(std::abs((rA(11,12) - 370113971.6357650756835938)/rA(11,12)), tolerance);
            KRATOS_CHECK_LESS_EQUAL(std::abs((rA(11,13) - -740227943.2715302705764771)/rA(11,13)), tolerance);
            KRATOS_CHECK_LESS_EQUAL(std::abs((rA(11,14) - -370113971.6357651352882385)/rA(11,14)), tolerance);
            KRATOS_CHECK_LESS_EQUAL(std::abs((rA(11,15) - -1034500000.0000000000000000)/rA(11,15)), tolerance);
            KRATOS_CHECK_LESS_EQUAL(std::abs((rA(12,10) - -1034500000.0000000000000000)/rA(12,10)), tolerance);
            KRATOS_CHECK_LESS_EQUAL(std::abs((rA(12,11) - 370113971.6357650756835938)/rA(12,11)), tolerance);
            KRATOS_CHECK_LESS_EQUAL(std::abs((rA(12,12) - 1219556985.8178825378417969)/rA(12,12)), tolerance);
            KRATOS_CHECK_LESS_EQUAL(std::abs((rA(12,13) - -370113971.6357651352882385)/rA(12,13)), tolerance);
            KRATOS_CHECK_LESS_EQUAL(std::abs((rA(12,14) - -185056985.8178825676441193)/rA(12,14)), tolerance);
            KRATOS_CHECK_LESS_EQUAL(std::abs((rA(13,9) - -740227943.2715302705764771)/rA(13,9)), tolerance);
            KRATOS_CHECK_LESS_EQUAL(std::abs((rA(13,10) - 370113971.6357653141021729)/rA(13,10)), tolerance);
            KRATOS_CHECK_LESS_EQUAL(std::abs((rA(13,11) - -740227943.2715302705764771)/rA(13,11)), tolerance);
            KRATOS_CHECK_LESS_EQUAL(std::abs((rA(13,12) - -370113971.6357651352882385)/rA(13,12)), tolerance);
            KRATOS_CHECK_LESS_EQUAL(std::abs((rA(13,13) - 2220683829.8145909309387207)/rA(13,13)), tolerance);
            KRATOS_CHECK_LESS_EQUAL(std::abs((rA(13,14) - -370113971.6357656121253967)/rA(13,14)), tolerance);
            KRATOS_CHECK_LESS_EQUAL(std::abs((rA(13,17) - -740227943.2715302705764771)/rA(13,17)), tolerance);
            KRATOS_CHECK_LESS_EQUAL(std::abs((rA(13,18) - 370113971.6357653141021729)/rA(13,18)), tolerance);
            KRATOS_CHECK_LESS_EQUAL(std::abs((rA(14,9) - 370113971.6357652544975281)/rA(14,9)), tolerance);
            KRATOS_CHECK_LESS_EQUAL(std::abs((rA(14,10) - -185056985.8178827166557312)/rA(14,10)), tolerance);
            KRATOS_CHECK_LESS_EQUAL(std::abs((rA(14,11) - -370113971.6357651352882385)/rA(14,11)), tolerance);
            KRATOS_CHECK_LESS_EQUAL(std::abs((rA(14,12) - -185056985.8178825676441193)/rA(14,12)), tolerance);
            KRATOS_CHECK_LESS_EQUAL(std::abs((rA(14,13) - -370113971.6357656121253967)/rA(14,13)), tolerance);
            KRATOS_CHECK_LESS_EQUAL(std::abs((rA(14,14) - 2624170957.4536480903625488)/rA(14,14)), tolerance);
            KRATOS_CHECK_LESS_EQUAL(std::abs((rA(14,16) - -2069000000.0000000000000000)/rA(14,16)), tolerance);
            KRATOS_CHECK_LESS_EQUAL(std::abs((rA(14,17) - 370113971.6357653141021729)/rA(14,17)), tolerance);
            KRATOS_CHECK_LESS_EQUAL(std::abs((rA(14,18) - -185056985.8178827166557312)/rA(14,18)), tolerance);
            KRATOS_CHECK_LESS_EQUAL(std::abs((rA(15,11) - -1034500000.0000000000000000)/rA(15,11)), tolerance);
            KRATOS_CHECK_LESS_EQUAL(std::abs((rA(15,15) - 2069000000.0000000000000000)/rA(15,15)), tolerance);
            KRATOS_CHECK_LESS_EQUAL(std::abs((rA(15,17) - -1034500000.0000000000000000)/rA(15,17)), tolerance);
            KRATOS_CHECK_LESS_EQUAL(std::abs((rA(16,14) - -2069000000.0000000000000000)/rA(16,14)), tolerance);
            KRATOS_CHECK_LESS_EQUAL(std::abs((rA(16,16) - 2069000000.0000000000000000)/rA(16,16)), tolerance);
            KRATOS_CHECK_LESS_EQUAL(std::abs((rA(17,13) - -740227943.2715302705764771)/rA(17,13)), tolerance);
            KRATOS_CHECK_LESS_EQUAL(std::abs((rA(17,14) - 370113971.6357653141021729)/rA(17,14)), tolerance);
            KRATOS_CHECK_LESS_EQUAL(std::abs((rA(17,15) - -1034500000.0000000000000000)/rA(17,15)), tolerance);
            KRATOS_CHECK_LESS_EQUAL(std::abs((rA(17,17) - 1774727943.2715301513671875)/rA(17,17)), tolerance);
            KRATOS_CHECK_LESS_EQUAL(std::abs((rA(17,18) - -370113971.6357653141021729)/rA(17,18)), tolerance);
            KRATOS_CHECK_LESS_EQUAL(std::abs((rA(18,13) - 370113971.6357652544975281)/rA(18,13)), tolerance);
            KRATOS_CHECK_LESS_EQUAL(std::abs((rA(18,14) - -185056985.8178827166557312)/rA(18,14)), tolerance);
            KRATOS_CHECK_LESS_EQUAL(std::abs((rA(18,17) - -370113971.6357653141021729)/rA(18,17)), tolerance);
            KRATOS_CHECK_LESS_EQUAL(std::abs((rA(18,18) - 185056985.8178827166557312)/rA(18,18)), tolerance);
        }

        /**
         * Checks if the elimination builder and solver (with constraints) performs correctly the assemble of the system
         */
        KRATOS_TEST_CASE_IN_SUITE(ExtendedDisplacementEliminationBuilderAndSolverWithConstraints, KratosCoreFastSuite)
        {
            Model current_model;
            ModelPart& r_model_part = current_model.CreateModelPart("Main", 3);

            ExtendedTestBuilderAndSolverDisplacement(r_model_part, true);

            SchemeType::Pointer p_scheme = SchemeType::Pointer( new ResidualBasedIncrementalUpdateStaticSchemeType() );
            LinearSolverType::Pointer p_solver = LinearSolverType::Pointer( new SkylineLUFactorizationSolverType() );
            BuilderAndSolverType::Pointer p_builder_and_solver = BuilderAndSolverType::Pointer( new ResidualBasedEliminationBuilderAndSolverWithConstraintsType(p_solver) );

            const SparseSpaceType::MatrixType& rA = BuildSystem(r_model_part, p_scheme, p_builder_and_solver);

            // To create the solution of reference
//             DebugLHS(rA);

            // The solution check
            constexpr double tolerance = 1e-8;
            KRATOS_CHECK(rA.size1() == 18);
            KRATOS_CHECK(rA.size2() == 18);
            KRATOS_CHECK_LESS_EQUAL(std::abs((rA(0,0) - 1486220957.4536478519439697)/rA(0,0)), tolerance);
            KRATOS_CHECK_LESS_EQUAL(std::abs((rA(0,1) - -185056985.8178826570510864)/rA(0,1)), tolerance);
            KRATOS_CHECK_LESS_EQUAL(std::abs((rA(0,2) - 370113971.6357653141021729)/rA(0,2)), tolerance);
            KRATOS_CHECK_LESS_EQUAL(std::abs((rA(0,3) - -185056985.8178827166557312)/rA(0,3)), tolerance);
            KRATOS_CHECK_LESS_EQUAL(std::abs((rA(0,5) - -517250000.0000000000000000)/rA(0,5)), tolerance);
            KRATOS_CHECK_LESS_EQUAL(std::abs((rA(1,0) - -185056985.8178827762603760)/rA(1,0)), tolerance);
            KRATOS_CHECK_LESS_EQUAL(std::abs((rA(1,1) - 1572984379.4520018100738525)/rA(1,1)), tolerance);
            KRATOS_CHECK_LESS_EQUAL(std::abs((rA(1,2) - -740227943.2715302705764771)/rA(1,2)), tolerance);
            KRATOS_CHECK_LESS_EQUAL(std::abs((rA(1,3) - 370113971.6357653141021729)/rA(1,3)), tolerance);
            KRATOS_CHECK_LESS_EQUAL(std::abs((rA(2,0) - 370113971.6357653141021729)/rA(2,0)), tolerance);
            KRATOS_CHECK_LESS_EQUAL(std::abs((rA(2,1) - -740227943.2715302705764771)/rA(2,1)), tolerance);
            KRATOS_CHECK_LESS_EQUAL(std::abs((rA(2,2) - 1657021225.9261374473571777)/rA(2,2)), tolerance);
            KRATOS_CHECK_LESS_EQUAL(std::abs((rA(2,3) - -475379934.1969153881072998)/rA(2,3)), tolerance);
            KRATOS_CHECK_LESS_EQUAL(std::abs((rA(2,4) - -176565339.3830768167972565)/rA(2,4)), tolerance);
            KRATOS_CHECK_LESS_EQUAL(std::abs((rA(2,5) - -264848009.0746152102947235)/rA(2,5)), tolerance);
            KRATOS_CHECK_LESS_EQUAL(std::abs((rA(2,8) - -740227943.2715302705764771)/rA(2,8)), tolerance);
            KRATOS_CHECK_LESS_EQUAL(std::abs((rA(2,9) - 370113971.6357653141021729)/rA(2,9)), tolerance);
            KRATOS_CHECK_LESS_EQUAL(std::abs((rA(3,0) - -185056985.8178827166557312)/rA(3,0)), tolerance);
            KRATOS_CHECK_LESS_EQUAL(std::abs((rA(3,1) - 370113971.6357652544975281)/rA(3,1)), tolerance);
            KRATOS_CHECK_LESS_EQUAL(std::abs((rA(3,2) - -475379934.1969153881072998)/rA(3,2)), tolerance);
            KRATOS_CHECK_LESS_EQUAL(std::abs((rA(3,3) - 1457052651.9143548011779785)/rA(3,3)), tolerance);
            KRATOS_CHECK_LESS_EQUAL(std::abs((rA(3,4) - -264848009.0746152102947235)/rA(3,4)), tolerance);
            KRATOS_CHECK_LESS_EQUAL(std::abs((rA(3,5) - -397272013.6119228005409241)/rA(3,5)), tolerance);
            KRATOS_CHECK_LESS_EQUAL(std::abs((rA(3,7) - -689666666.6666666269302368)/rA(3,7)), tolerance);
            KRATOS_CHECK_LESS_EQUAL(std::abs((rA(3,8) - 370113971.6357653141021729)/rA(3,8)), tolerance);
            KRATOS_CHECK_LESS_EQUAL(std::abs((rA(3,9) - -185056985.8178827166557312)/rA(3,9)), tolerance);
            KRATOS_CHECK_LESS_EQUAL(std::abs((rA(4,2) - -176565339.3830768167972565)/rA(4,2)), tolerance);
            KRATOS_CHECK_LESS_EQUAL(std::abs((rA(4,3) - -264848009.0746152102947235)/rA(4,3)), tolerance);
            KRATOS_CHECK_LESS_EQUAL(std::abs((rA(4,4) - 2245565339.3830766677856445)/rA(4,4)), tolerance);
            KRATOS_CHECK_LESS_EQUAL(std::abs((rA(4,5) - 264848009.0746151804924011)/rA(4,5)), tolerance);
            KRATOS_CHECK_LESS_EQUAL(std::abs((rA(4,6) - -1034500000.0000000000000000)/rA(4,6)), tolerance);
            KRATOS_CHECK_LESS_EQUAL(std::abs((rA(5,0) - -517250000.0000000000000000)/rA(5,0)), tolerance);
            KRATOS_CHECK_LESS_EQUAL(std::abs((rA(5,2) - -264848009.0746152102947235)/rA(5,2)), tolerance);
            KRATOS_CHECK_LESS_EQUAL(std::abs((rA(5,3) - -397272013.6119228005409241)/rA(5,3)), tolerance);
            KRATOS_CHECK_LESS_EQUAL(std::abs((rA(5,4) - 264848009.0746151804924011)/rA(5,4)), tolerance);
            KRATOS_CHECK_LESS_EQUAL(std::abs((rA(5,5) - 914522013.6119227409362793)/rA(5,5)), tolerance);
            KRATOS_CHECK_LESS_EQUAL(std::abs((rA(6,4) - -1034500000.0000000000000000)/rA(6,4)), tolerance);
            KRATOS_CHECK_LESS_EQUAL(std::abs((rA(6,6) - 2434750982.5687417984008789)/rA(6,6)), tolerance);
            KRATOS_CHECK_LESS_EQUAL(std::abs((rA(6,7) - 365750982.5687416195869446)/rA(6,7)), tolerance);
            KRATOS_CHECK_LESS_EQUAL(std::abs((rA(6,8) - -365750982.5687417387962341)/rA(6,8)), tolerance);
            KRATOS_CHECK_LESS_EQUAL(std::abs((rA(6,9) - -365750982.5687416791915894)/rA(6,9)), tolerance);
            KRATOS_CHECK_LESS_EQUAL(std::abs((rA(6,10) - -1034500000.0000000000000000)/rA(6,10)), tolerance);
            KRATOS_CHECK_LESS_EQUAL(std::abs((rA(7,3) - -689666666.6666666269302368)/rA(7,3)), tolerance);
            KRATOS_CHECK_LESS_EQUAL(std::abs((rA(7,6) - 365750982.5687416195869446)/rA(7,6)), tolerance);
            KRATOS_CHECK_LESS_EQUAL(std::abs((rA(7,7) - 1055417649.2354083061218262)/rA(7,7)), tolerance);
            KRATOS_CHECK_LESS_EQUAL(std::abs((rA(7,8) - -365750982.5687416791915894)/rA(7,8)), tolerance);
            KRATOS_CHECK_LESS_EQUAL(std::abs((rA(7,9) - -365750982.5687416195869446)/rA(7,9)), tolerance);
            KRATOS_CHECK_LESS_EQUAL(std::abs((rA(8,2) - -740227943.2715302705764771)/rA(8,2)), tolerance);
            KRATOS_CHECK_LESS_EQUAL(std::abs((rA(8,3) - 370113971.6357653141021729)/rA(8,3)), tolerance);
            KRATOS_CHECK_LESS_EQUAL(std::abs((rA(8,6) - -365750982.5687417387962341)/rA(8,6)), tolerance);
            KRATOS_CHECK_LESS_EQUAL(std::abs((rA(8,7) - -365750982.5687416791915894)/rA(8,7)), tolerance);
            KRATOS_CHECK_LESS_EQUAL(std::abs((rA(8,8) - 1846206869.1118023395538330)/rA(8,8)), tolerance);
            KRATOS_CHECK_LESS_EQUAL(std::abs((rA(8,9) - -374476960.7027890682220459)/rA(8,9)), tolerance);
            KRATOS_CHECK_LESS_EQUAL(std::abs((rA(8,12) - -740227943.2715302705764771)/rA(8,12)), tolerance);
            KRATOS_CHECK_LESS_EQUAL(std::abs((rA(8,13) - 370113971.6357653141021729)/rA(8,13)), tolerance);
            KRATOS_CHECK_LESS_EQUAL(std::abs((rA(9,2) - 370113971.6357652544975281)/rA(9,2)), tolerance);
            KRATOS_CHECK_LESS_EQUAL(std::abs((rA(9,3) - -185056985.8178827166557312)/rA(9,3)), tolerance);
            KRATOS_CHECK_LESS_EQUAL(std::abs((rA(9,6) - -365750982.5687416791915894)/rA(9,6)), tolerance);
            KRATOS_CHECK_LESS_EQUAL(std::abs((rA(9,7) - -365750982.5687416195869446)/rA(9,7)), tolerance);
            KRATOS_CHECK_LESS_EQUAL(std::abs((rA(9,8) - -374476960.7027890682220459)/rA(9,8)), tolerance);
            KRATOS_CHECK_LESS_EQUAL(std::abs((rA(9,9) - 1770364954.2045071125030518)/rA(9,9)), tolerance);
            KRATOS_CHECK_LESS_EQUAL(std::abs((rA(9,11) - -1034500000.0000000000000000)/rA(9,11)), tolerance);
            KRATOS_CHECK_LESS_EQUAL(std::abs((rA(9,12) - 370113971.6357653141021729)/rA(9,12)), tolerance);
            KRATOS_CHECK_LESS_EQUAL(std::abs((rA(9,13) - -185056985.8178827166557312)/rA(9,13)), tolerance);
            KRATOS_CHECK_LESS_EQUAL(std::abs((rA(10,6) - -1034500000.0000000000000000)/rA(10,6)), tolerance);
            KRATOS_CHECK_LESS_EQUAL(std::abs((rA(10,10) - 2809227943.2715301513671875)/rA(10,10)), tolerance);
            KRATOS_CHECK_LESS_EQUAL(std::abs((rA(10,11) - 370113971.6357650756835938)/rA(10,11)), tolerance);
            KRATOS_CHECK_LESS_EQUAL(std::abs((rA(10,12) - -740227943.2715302705764771)/rA(10,12)), tolerance);
            KRATOS_CHECK_LESS_EQUAL(std::abs((rA(10,13) - -370113971.6357651352882385)/rA(10,13)), tolerance);
            KRATOS_CHECK_LESS_EQUAL(std::abs((rA(10,14) - -1034500000.0000000000000000)/rA(10,14)), tolerance);
            KRATOS_CHECK_LESS_EQUAL(std::abs((rA(11,9) - -1034500000.0000000000000000)/rA(11,9)), tolerance);
            KRATOS_CHECK_LESS_EQUAL(std::abs((rA(11,10) - 370113971.6357650756835938)/rA(11,10)), tolerance);
            KRATOS_CHECK_LESS_EQUAL(std::abs((rA(11,11) - 1219556985.8178825378417969)/rA(11,11)), tolerance);
            KRATOS_CHECK_LESS_EQUAL(std::abs((rA(11,12) - -370113971.6357651352882385)/rA(11,12)), tolerance);
            KRATOS_CHECK_LESS_EQUAL(std::abs((rA(11,13) - -185056985.8178825676441193)/rA(11,13)), tolerance);
            KRATOS_CHECK_LESS_EQUAL(std::abs((rA(12,8) - -740227943.2715302705764771)/rA(12,8)), tolerance);
            KRATOS_CHECK_LESS_EQUAL(std::abs((rA(12,9) - 370113971.6357653141021729)/rA(12,9)), tolerance);
            KRATOS_CHECK_LESS_EQUAL(std::abs((rA(12,10) - -740227943.2715302705764771)/rA(12,10)), tolerance);
            KRATOS_CHECK_LESS_EQUAL(std::abs((rA(12,11) - -370113971.6357651352882385)/rA(12,11)), tolerance);
            KRATOS_CHECK_LESS_EQUAL(std::abs((rA(12,12) - 2220683829.8145909309387207)/rA(12,12)), tolerance);
            KRATOS_CHECK_LESS_EQUAL(std::abs((rA(12,13) - -370113971.6357656121253967)/rA(12,13)), tolerance);
            KRATOS_CHECK_LESS_EQUAL(std::abs((rA(12,16) - -740227943.2715302705764771)/rA(12,16)), tolerance);
            KRATOS_CHECK_LESS_EQUAL(std::abs((rA(12,17) - 370113971.6357653141021729)/rA(12,17)), tolerance);
            KRATOS_CHECK_LESS_EQUAL(std::abs((rA(13,8) - 370113971.6357652544975281)/rA(13,8)), tolerance);
            KRATOS_CHECK_LESS_EQUAL(std::abs((rA(13,9) - -185056985.8178827166557312)/rA(13,9)), tolerance);
            KRATOS_CHECK_LESS_EQUAL(std::abs((rA(13,10) - -370113971.6357651352882385)/rA(13,10)), tolerance);
            KRATOS_CHECK_LESS_EQUAL(std::abs((rA(13,11) - -185056985.8178825676441193)/rA(13,11)), tolerance);
            KRATOS_CHECK_LESS_EQUAL(std::abs((rA(13,12) - -370113971.6357656121253967)/rA(13,12)), tolerance);
            KRATOS_CHECK_LESS_EQUAL(std::abs((rA(13,13) - 2624170957.4536480903625488)/rA(13,13)), tolerance);
            KRATOS_CHECK_LESS_EQUAL(std::abs((rA(13,15) - -2069000000.0000000000000000)/rA(13,15)), tolerance);
            KRATOS_CHECK_LESS_EQUAL(std::abs((rA(13,16) - 370113971.6357653141021729)/rA(13,16)), tolerance);
            KRATOS_CHECK_LESS_EQUAL(std::abs((rA(13,17) - -185056985.8178827166557312)/rA(13,17)), tolerance);
            KRATOS_CHECK_LESS_EQUAL(std::abs((rA(14,10) - -1034500000.0000000000000000)/rA(14,10)), tolerance);
            KRATOS_CHECK_LESS_EQUAL(std::abs((rA(14,14) - 2069000000.0000000000000000)/rA(14,14)), tolerance);
            KRATOS_CHECK_LESS_EQUAL(std::abs((rA(14,16) - -1034500000.0000000000000000)/rA(14,16)), tolerance);
            KRATOS_CHECK_LESS_EQUAL(std::abs((rA(15,13) - -2069000000.0000000000000000)/rA(15,13)), tolerance);
            KRATOS_CHECK_LESS_EQUAL(std::abs((rA(15,15) - 2069000000.0000000000000000)/rA(15,15)), tolerance);
            KRATOS_CHECK_LESS_EQUAL(std::abs((rA(16,12) - -740227943.2715302705764771)/rA(16,12)), tolerance);
            KRATOS_CHECK_LESS_EQUAL(std::abs((rA(16,13) - 370113971.6357653141021729)/rA(16,13)), tolerance);
            KRATOS_CHECK_LESS_EQUAL(std::abs((rA(16,14) - -1034500000.0000000000000000)/rA(16,14)), tolerance);
            KRATOS_CHECK_LESS_EQUAL(std::abs((rA(16,16) - 1774727943.2715301513671875)/rA(16,16)), tolerance);
            KRATOS_CHECK_LESS_EQUAL(std::abs((rA(16,17) - -370113971.6357653141021729)/rA(16,17)), tolerance);
            KRATOS_CHECK_LESS_EQUAL(std::abs((rA(17,12) - 370113971.6357652544975281)/rA(17,12)), tolerance);
            KRATOS_CHECK_LESS_EQUAL(std::abs((rA(17,13) - -185056985.8178827166557312)/rA(17,13)), tolerance);
            KRATOS_CHECK_LESS_EQUAL(std::abs((rA(17,16) - -370113971.6357653141021729)/rA(17,16)), tolerance);
            KRATOS_CHECK_LESS_EQUAL(std::abs((rA(17,17) - 185056985.8178827166557312)/rA(17,17)), tolerance);
        }
        
    } // namespace Testing
}  // namespace Kratos.
<|MERGE_RESOLUTION|>--- conflicted
+++ resolved
@@ -313,29 +313,16 @@
         /**
          * Checks if the block builder and solver with constraints performs correctly the assemble of the system
          */
-<<<<<<< HEAD
-        KRATOS_TEST_CASE_IN_SUITE(BasicDisplacementBlockBuilderAndSolverWithConstraintsElementWise, KratosCoreFastSuite)
-        {
-            Model current_model;
-            ModelPart& r_model_part = current_model.CreateModelPart("Main", 3);
-=======
 //         KRATOS_TEST_CASE_IN_SUITE(BasicDisplacementBlockBuilderAndSolverWithConstraints, KratosCoreFastSuite)
 //         {
 //             Model current_model;
 //             ModelPart& r_model_part = current_model.CreateModelPart("Main", 3);
->>>>>>> 67ff25d7
 
 //             BasicTestBuilderAndSolverDisplacement(r_model_part, true);
 
-<<<<<<< HEAD
-            SchemeType::Pointer p_scheme = SchemeType::Pointer( new ResidualBasedIncrementalUpdateStaticSchemeType() );
-            LinearSolverType::Pointer p_solver = LinearSolverType::Pointer( new SkylineLUFactorizationSolverType() );
-            BuilderAndSolverType::Pointer p_builder_and_solver = BuilderAndSolverType::Pointer( new ResidualBasedBlockBuilderAndSolverWithConstraintsElementWiseType(p_solver) );
-=======
 //             SchemeType::Pointer p_scheme = SchemeType::Pointer( new ResidualBasedIncrementalUpdateStaticSchemeType() );
 //             LinearSolverType::Pointer p_solver = LinearSolverType::Pointer( new SkylineLUFactorizationSolverType() );
 //             BuilderAndSolverType::Pointer p_builder_and_solver = BuilderAndSolverType::Pointer( new ResidualBasedBlockBuilderAndSolverWithConstraintsType(p_solver) );
->>>>>>> 67ff25d7
 
 //             const SparseSpaceType::MatrixType& rA = BuildSystem(r_model_part, p_scheme, p_builder_and_solver);
 
