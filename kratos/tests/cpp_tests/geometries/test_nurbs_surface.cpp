//    |  /           |
//    ' /   __| _` | __|  _ \   __|
//    . \  |   (   | |   (   |\__ `
//   _|\_\_|  \__,_|\__|\___/ ____/
//                   Multi-Physics
//
//  License:         BSD License
//                   Kratos default license: kratos/license.txt
//
//  Main authors:    Thomas Oberbichler
//                   Andreas Apostolatos
//

// System includes
#include <limits>

// External includes

// Project includes
#include "testing/testing.h"
#include "containers/pointer_vector.h"
#include "geometries/nurbs_surface_geometry.h"

#include "tests/cpp_tests/geometries/test_geometry.h"

namespace Kratos {
namespace Testing {

    typedef Node<3> NodeType;

    /// Factory functions
    NurbsSurfaceGeometry<3, PointerVector<Point>> GenerateReferencePointSurface()
    {
        PointerVector<Point> points;

        points.push_back(Point::Pointer(new Point(-10.0, -5.0, -1.0)));
        points.push_back(Point::Pointer(new Point(-12.0, 3.0, 3.0)));
        points.push_back(Point::Pointer(new Point(-9.0, 11.0, -0.0701928417)));
        points.push_back(Point::Pointer(new Point(-5.0, -3.0, 1.0)));
        points.push_back(Point::Pointer(new Point(-6.0, 4.0, -2.0)));
        points.push_back(Point::Pointer(new Point(-5.0, 7.0, 0.9298071583)));
        points.push_back(Point::Pointer(new Point(0.0, -4.0, -1.0)));
        points.push_back(Point::Pointer(new Point(1.0, 6.0, 5.0)));
        points.push_back(Point::Pointer(new Point(0.0, 13.0, -0.2350184214)));
        points.push_back(Point::Pointer(new Point(4.0, -2.0, 0.0)));
        points.push_back(Point::Pointer(new Point(5.0, 4.0, -1.0)));
        points.push_back(Point::Pointer(new Point(5.0, 11.0, 0.7649815786)));

        Vector knot_vector_u = ZeroVector(5);
        knot_vector_u[0] = 0.0;
        knot_vector_u[1] = 0.0;
        knot_vector_u[2] = 7.5;
        knot_vector_u[3] = 15.0;
        knot_vector_u[4] = 15.0;

        Vector knot_vector_v = ZeroVector(3);
        knot_vector_v[0] = 0.0;
        knot_vector_v[1] = 10.0;
        knot_vector_v[2] = 20.0;

        int p = 2;
        int q = 1;

        Vector weights = ZeroVector(12);
        weights[0] = 1.0;
        weights[1] = 1.0;
        weights[2] = 1.0;
        weights[3] = 1.0;
        weights[4] = 2.5;
        weights[5] = 1.0;
        weights[6] = 1.0;
        weights[7] = 1.0;
        weights[8] = 1.0;
        weights[9] = 1.0;
        weights[10] = 1.0;
        weights[11] = 1.0;

        return NurbsSurfaceGeometry<3, PointerVector<Point>>(
                points, p, q, knot_vector_u, knot_vector_v, weights);
    }

    NurbsSurfaceGeometry<3, PointerVector<Point>> GenerateReferencePieceOfCylinderNurbsSurface()
    {
        PointerVector<Point> points;

        points.push_back(Point::Pointer(new Point(0, 10, 0)));
        points.push_back(Point::Pointer(new Point(6.6817863791929888, 10, 0)));
        points.push_back(Point::Pointer(new Point(9.2387953251128678, 3.8268343236508979, 0)));
        points.push_back(Point::Pointer(new Point(11.795804271032745, -2.3463313526982033, 0)));
        points.push_back(Point::Pointer(new Point(7.0710678118654755, -7.0710678118654755, 0)));
        points.push_back(Point::Pointer(new Point(0, 10, 10)));
        points.push_back(Point::Pointer(new Point(6.6817863791929888, 10, 10)));
        points.push_back(Point::Pointer(new Point(9.2387953251128678, 3.8268343236508979, 10)));
        points.push_back(Point::Pointer(new Point(11.795804271032745, -2.3463313526982033, 10)));
        points.push_back(Point::Pointer(new Point(7.0710678118654755, -7.0710678118654755)));

        Vector knot_vector_u = ZeroVector(6);
        knot_vector_u[0] = 0.0;
        knot_vector_u[1] = 0.0;
        knot_vector_u[2] = 11.780972450961723;
        knot_vector_u[3] = 11.780972450961723;
        knot_vector_u[4] = 23.561944901923447;
        knot_vector_u[5] = 23.561944901923447;

        Vector knot_vector_v = ZeroVector(2);
        knot_vector_v[0] = 0.0;
        knot_vector_v[1] = 10.0;

        int p = 2;
        int q = 1;

        Vector weights = ZeroVector(10);
        weights[0] = 1.0;
        weights[1] = 0.83146961230254524;
        weights[2] = 1.0;
        weights[3] = 0.83146961230254524;
        weights[4] = 1.0;
        weights[5] = 1.0;
        weights[6] = 0.83146961230254524;
        weights[7] = 1.0;
        weights[8] = 0.83146961230254524;
        weights[9] = 1.0;

        return NurbsSurfaceGeometry<3, PointerVector<Point>>(
            points, p, q, knot_vector_u, knot_vector_v, weights);
    }

    NurbsSurfaceGeometry<3, PointerVector<NodeType>> GenerateReferenceNodeSurface() {
        PointerVector<NodeType> points;

        points.push_back(NodeType::Pointer(new NodeType(1, 0, 5, 0)));
        points.push_back(NodeType::Pointer(new NodeType(2, 5, 5, 0)));
        points.push_back(NodeType::Pointer(new NodeType(3, 10, 5, -4)));
        points.push_back(NodeType::Pointer(new NodeType(4, 0, 0, 0)));
        points.push_back(NodeType::Pointer(new NodeType(5, 5, 0, 0)));
        points.push_back(NodeType::Pointer(new NodeType(6, 10, 0, -4)));

        Vector knot_u = ZeroVector(4);
        knot_u[0] = 0.0;
        knot_u[1] = 0.0;
        knot_u[2] = 10.0;
        knot_u[3] = 10.0;
        Vector knot_v = ZeroVector(2); 
        knot_v[0] = 0.0;
        knot_v[1] = 5.0;

        int p = 2;
        int q = 1;

        return NurbsSurfaceGeometry<3, PointerVector<NodeType>>(
            points, p, q, knot_u, knot_v);
    }

    NurbsSurfaceGeometry<3, PointerVector<Point>> GenerateReferenceQuarterSphereGeometry()
    {
        NurbsSurfaceGeometry<3, PointerVector<Point>>::PointsArrayType points;

        points.push_back(Point::Pointer(new Point(000000000000000, -7.500000000000000e-02, 000000000000000)));
        points.push_back(Point::Pointer(new Point(1.260557702650798e-02, -7.500000000000000e-02, 000000000000000)));
        points.push_back(Point::Pointer(new Point(3.897300454513554e-02, -6.844963719002463e-02, 000000000000000)));
        points.push_back(Point::Pointer(new Point(6.844963719002463e-02, -3.897300454513554e-02, 000000000000000)));
        points.push_back(Point::Pointer(new Point(7.500000000000000e-02, -1.260557702650798e-02, 000000000000000)));
        points.push_back(Point::Pointer(new Point(7.500000000000000e-02, 000000000000000, 000000000000000)));

        points.push_back(Point::Pointer(new Point(000000000000000, -7.500000000000000e-02, 1.430576773729096e-02)));
        points.push_back(Point::Pointer(new Point(1.260557702650798e-02, -7.500000000000000e-02, 1.430576773729096e-02)));
        points.push_back(Point::Pointer(new Point(3.897300454513554e-02, -6.844963719002463e-02, 1.305632815123102e-02)));
        points.push_back(Point::Pointer(new Point(6.844963719002464e-02, -3.897300454513555e-02, 7.433850013961258e-03)));
        points.push_back(Point::Pointer(new Point(7.500000000000000e-02, -1.260557702650798e-02, 2.404432761810054e-03)));
        points.push_back(Point::Pointer(new Point(7.500000000000000e-02, 000000000000000, 000000000000000)));

        points.push_back(Point::Pointer(new Point(000000000000000, -6.746212024587489e-02, 4.484848098349960e-02)));
        points.push_back(Point::Pointer(new Point(1.260557702650798e-02, -6.746212024587490e-02, 4.484848098349960e-02)));
        points.push_back(Point::Pointer(new Point(3.897300454513555e-02, -6.157010206533272e-02, 4.093149669125690e-02)));
        points.push_back(Point::Pointer(new Point(6.844963719002464e-02, -3.505602025289285e-02, 2.330506737616474e-02)));
        points.push_back(Point::Pointer(new Point(7.500000000000000e-02, -1.133865270841226e-02, 7.537879754125100e-03)));
        points.push_back(Point::Pointer(new Point(7.500000000000000e-02, 000000000000000, 000000000000000)));

        points.push_back(Point::Pointer(new Point(000000000000000, -4.484848098349960e-02, 6.746212024587489e-02)));
        points.push_back(Point::Pointer(new Point(1.260557702650798e-02, -4.484848098349960e-02, 6.746212024587490e-02)));
        points.push_back(Point::Pointer(new Point(3.897300454513555e-02, -4.093149669125690e-02, 6.157010206533272e-02)));
        points.push_back(Point::Pointer(new Point(6.844963719002464e-02, -2.330506737616474e-02, 3.505602025289285e-02)));
        points.push_back(Point::Pointer(new Point(7.500000000000000e-02, -7.537879754125100e-03, 1.133865270841226e-02)));
        points.push_back(Point::Pointer(new Point(7.500000000000000e-02, 000000000000000, 000000000000000)));

        points.push_back(Point::Pointer(new Point(000000000000000, -1.430576773729096e-02, 7.500000000000000e-02)));
        points.push_back(Point::Pointer(new Point(1.260557702650798e-02, -1.430576773729096e-02, 7.500000000000000e-02)));
        points.push_back(Point::Pointer(new Point(3.897300454513554e-02, -1.305632815123102e-02, 6.844963719002463e-02)));
        points.push_back(Point::Pointer(new Point(6.844963719002464e-02, -7.433850013961258e-03, 3.897300454513555e-02)));
        points.push_back(Point::Pointer(new Point(7.500000000000000e-02, -2.404432761810054e-03, 1.260557702650798e-02)));
        points.push_back(Point::Pointer(new Point(7.500000000000000e-02, 000000000000000, 000000000000000)));

        points.push_back(Point::Pointer(new Point(000000000000000, 000000000000000, 7.500000000000000e-02)));
        points.push_back(Point::Pointer(new Point(1.260557702650798e-02, 000000000000000, 7.500000000000000e-02)));
        points.push_back(Point::Pointer(new Point(3.897300454513554e-02, 000000000000000, 6.844963719002463e-02)));
        points.push_back(Point::Pointer(new Point(6.844963719002463e-02, 000000000000000, 3.897300454513554e-02)));
        points.push_back(Point::Pointer(new Point(7.500000000000000e-02, 000000000000000, 1.260557702650798e-02)));
        points.push_back(Point::Pointer(new Point(7.500000000000000e-02, 000000000000000, 000000000000000)));

        Vector knot_vector_u = ZeroVector(8);
        knot_vector_u[0] = 0.0;
        knot_vector_u[1] = 0.0;
        knot_vector_u[2] = 0.0;
        knot_vector_u[3] = 3.333333333333333e-01;
        knot_vector_u[4] = 6.666666666666666e-01;
        knot_vector_u[5] = 1.0;
        knot_vector_u[6] = 1.0;
        knot_vector_u[7] = 1.0;

        Vector knot_vector_v = ZeroVector(9);
        knot_vector_v[0] = 0.0;
        knot_vector_v[1] = 0.0;
        knot_vector_v[2] = 0.0;
        knot_vector_v[3] = 0.0;
        knot_vector_v[4] = 0.5;
        knot_vector_v[5] = 1.0;
        knot_vector_v[6] = 1.0;
        knot_vector_v[7] = 1.0;
        knot_vector_v[8] = 1.0;

        int p = 3;
        int q = 4;

        Vector weights = ZeroVector(36);
        weights[0] = 1.0;
        weights[1] = 9.349126180414551e-01;
        weights[2] = 8.481294420967285e-01;
        weights[3] = 8.481294420967285e-01;
        weights[4] = 9.349126180414551e-01;
        weights[5] = 1.0;

        weights[6] = 9.267766952966369e-01;
        weights[7] = 8.664552265395866e-01;
        weights[8] = 7.860266015301863e-01;
        weights[9] = 7.860266015301862e-01;
        weights[10] = 8.664552265395866e-01;
        weights[11] = 9.267766952966369e-01;

        weights[12] = 8.291456223588194e-01;
        weights[13] = 7.751787045370954e-01;
        weights[14] = 7.032228141081300e-01;
        weights[15] = 7.032228141081300e-01;
        weights[16] = 7.751787045370954e-01;
        weights[17] = 8.291456223588194e-01;

        weights[18] = 8.291456223588194e-01;
        weights[19] = 7.751787045370954e-01;
        weights[20] = 7.032228141081300e-01;
        weights[21] = 7.032228141081300e-01;
        weights[22] = 7.751787045370954e-01;
        weights[23] = 8.291456223588194e-01;

        weights[24] = 9.267766952966369e-01;
        weights[25] = 8.664552265395866e-01;
        weights[26] = 7.860266015301863e-01;
        weights[27] = 7.860266015301862e-01;
        weights[28] = 8.664552265395866e-01;
        weights[29] = 9.267766952966369e-01;

        weights[30] = 1.0;
        weights[31] = 9.349126180414551e-01;
        weights[32] = 8.481294420967285e-01;
        weights[33] = 8.481294420967285e-01;
        weights[34] = 9.349126180414551e-01;
        weights[35] = 1.0;

        return NurbsSurfaceGeometry<3, PointerVector<Point>>(
            points, p, q, knot_vector_u, knot_vector_v, weights);
    }

    ///// Tests
    KRATOS_TEST_CASE_IN_SUITE(NurbsSurfacePoint, KratosCoreNurbsGeometriesFastSuite) {
        auto surface = GenerateReferencePointSurface();

        // Check general information, input to ouput
        KRATOS_CHECK_EQUAL(surface.Dimension(), 2);
        KRATOS_CHECK_EQUAL(surface.WorkingSpaceDimension(), 3);
        KRATOS_CHECK_EQUAL(surface.LocalSpaceDimension(), 2);
        KRATOS_CHECK_EQUAL(surface.IsRational(), true);

        KRATOS_CHECK_EQUAL(surface.PolynomialDegreeU(), 2);
        KRATOS_CHECK_EQUAL(surface.PolynomialDegreeV(), 1);
        KRATOS_CHECK_EQUAL(surface.NumberOfKnotsU(), 5);
        KRATOS_CHECK_EQUAL(surface.NumberOfKnotsV(), 3);

        KRATOS_CHECK_EQUAL(surface.NumberOfControlPointsU(), 4);
        KRATOS_CHECK_EQUAL(surface.NumberOfControlPointsV(), 3);
        KRATOS_CHECK_EQUAL(surface.PointsNumber(), 12);

        array_1d<double, 3> parameter(0.0);
        parameter[0] = 0.0;
        parameter[1] = 0.0;
        array_1d<double, 3> result(0.0);

        surface.GlobalCoordinates(result, parameter);
    }

    KRATOS_TEST_CASE_IN_SUITE(NurbsCylinderSurface, KratosCoreNurbsGeometriesFastSuite) {
        auto surface = GenerateReferencePieceOfCylinderNurbsSurface();

        // Check general information, input to ouput
        KRATOS_CHECK_EQUAL(surface.Dimension(), 2);
        KRATOS_CHECK_EQUAL(surface.WorkingSpaceDimension(), 3);
        KRATOS_CHECK_EQUAL(surface.LocalSpaceDimension(), 2);
        KRATOS_CHECK_EQUAL(surface.IsRational(), true);

        KRATOS_CHECK_EQUAL(surface.PolynomialDegreeU(), 2);
        KRATOS_CHECK_EQUAL(surface.PolynomialDegreeV(), 1);
        KRATOS_CHECK_EQUAL(surface.NumberOfKnotsU(), 6);
        KRATOS_CHECK_EQUAL(surface.NumberOfKnotsV(), 2);

        KRATOS_CHECK_EQUAL(surface.NumberOfControlPointsU(), 5);
        KRATOS_CHECK_EQUAL(surface.NumberOfControlPointsV(), 2);
        KRATOS_CHECK_EQUAL(surface.PointsNumber(), 10);

        array_1d<double, 3> parameter(0.0);
        parameter[0] = 10.0;
        parameter[1] = 3.5;
        array_1d<double, 3> result(0.0);

        surface.GlobalCoordinates(result, parameter);
        double length = sqrt(result[0] * result[0] + result[1] * result[1]);
        KRATOS_CHECK_NEAR(length, 10.0, TOLERANCE);
        KRATOS_CHECK_NEAR(result[2], parameter[1], TOLERANCE);

        std::vector<array_1d<double, 3>> derivatives;
        surface.GlobalSpaceDerivatives(derivatives, parameter, 3);
        array_1d<double, 3> cross(0.0);
        array_1d<double, 3> colinear_vector(0.0);
        derivatives[0][2] = 0.0;
        MathUtils<double>::CrossProduct(cross, derivatives[1], derivatives[2]);
        MathUtils<double>::CrossProduct(colinear_vector, cross, derivatives[0]);
        KRATOS_CHECK_NEAR(norm_2(colinear_vector), 0, TOLERANCE);

        parameter[0] = 6.0;
        parameter[1] = 1.0;

        surface.GlobalCoordinates(result, parameter);
        length = sqrt(result[0] * result[0] + result[1] * result[1]);
        KRATOS_CHECK_NEAR(length, 10.0, TOLERANCE);
        KRATOS_CHECK_NEAR(result[2], parameter[1], TOLERANCE);

        parameter[0] = 0.0;
        parameter[1] = 1.0;

        surface.GlobalCoordinates(result, parameter);
        length = sqrt(result[0] * result[0] + result[1] * result[1]);
        KRATOS_CHECK_NEAR(length, 10.0, TOLERANCE);
        KRATOS_CHECK_NEAR(result[2], parameter[1], TOLERANCE);

        parameter[0] = 0;
        parameter[1] = 1.0;
        std::vector<array_1d<double, 3>> derivatives_2;
        surface.GlobalSpaceDerivatives(derivatives_2, parameter, 3);
        length = sqrt(derivatives_2[0][0] * derivatives_2[0][0]
            + derivatives_2[0][1] * derivatives_2[0][1]);
        KRATOS_CHECK_NEAR(length, 10.0, TOLERANCE);
        KRATOS_CHECK_NEAR(derivatives_2[0][2], parameter[1], TOLERANCE);
        KRATOS_CHECK_NEAR(derivatives_2[1][0]/norm_2(derivatives_2[1]), 1.0, TOLERANCE);
        KRATOS_CHECK_NEAR(derivatives_2[1][1], 0.0, TOLERANCE);
        KRATOS_CHECK_NEAR(derivatives_2[1][2], 0.0, TOLERANCE);
        KRATOS_CHECK_NEAR(derivatives_2[2][0], 0.0, TOLERANCE);
        KRATOS_CHECK_NEAR(derivatives_2[2][1], 0.0, TOLERANCE);
        KRATOS_CHECK_NEAR(derivatives_2[2][2], 1.0, TOLERANCE);
    }

    KRATOS_TEST_CASE_IN_SUITE(NurbsSurfaceNode, KratosCoreNurbsGeometriesFastSuite) {
        auto surface = GenerateReferenceNodeSurface();

        // Check general information, input to ouput
        KRATOS_CHECK_EQUAL(surface.Dimension(), 2);
        KRATOS_CHECK_EQUAL(surface.WorkingSpaceDimension(), 3);
        KRATOS_CHECK_EQUAL(surface.LocalSpaceDimension(), 2);
        KRATOS_CHECK_EQUAL(surface.IsRational(), false);

        KRATOS_CHECK_EQUAL(surface.PolynomialDegreeU(), 2);
        KRATOS_CHECK_EQUAL(surface.PolynomialDegreeV(), 1);
        KRATOS_CHECK_EQUAL(surface.NumberOfKnotsU(), 4);
        KRATOS_CHECK_EQUAL(surface.NumberOfKnotsV(), 2);

        KRATOS_CHECK_EQUAL(surface.NumberOfControlPointsU(), 3);
        KRATOS_CHECK_EQUAL(surface.NumberOfControlPointsV(), 2);
        KRATOS_CHECK_EQUAL(surface.PointsNumber(), 6);

        array_1d<double, 3> parameter(0.0);
        parameter[0] = 10.0;
        parameter[1] = 3.5;
        array_1d<double, 3> result(0.0);

        surface.GlobalCoordinates(result, parameter);
        KRATOS_CHECK_NEAR(result[0], 10.0, TOLERANCE);
        KRATOS_CHECK_NEAR(result[1], 1.5, TOLERANCE);
        KRATOS_CHECK_NEAR(result[2], -4.0, TOLERANCE);

        parameter[0] = 6.0;
        parameter[1] = 1.0;

        surface.GlobalCoordinates(result, parameter);
        KRATOS_CHECK_NEAR(result[0], 6.0, TOLERANCE);
        KRATOS_CHECK_NEAR(result[1], 4.0, TOLERANCE);
        KRATOS_CHECK_NEAR(result[2], - 1.44, TOLERANCE);

        parameter[0] = 0.0;
        parameter[1] = 1.0;

        surface.GlobalCoordinates(result, parameter);
        KRATOS_CHECK_NEAR(result[0], 0.0, TOLERANCE);
        KRATOS_CHECK_NEAR(result[1], 4.0, TOLERANCE);
        KRATOS_CHECK_NEAR(result[2], 0.0, TOLERANCE);
    }

<<<<<<< HEAD
    /// Check integration of nurbs surface.
    KRATOS_TEST_CASE_IN_SUITE(NurbsSurfaceNodeIntegrationDomain, KratosCoreNurbsGeometriesFastSuite) {
        auto surface = GenerateReferenceNodeSurface();

        // Check general information, input to ouput
        typename Geometry<Node<3>>::IntegrationPointsArrayType integration_points;
        surface.CreateIntegrationPoints(integration_points);

        KRATOS_CHECK_EQUAL(integration_points.size(), 6);
        double area = 0;
        for (IndexType i = 0; i < integration_points.size(); ++i) {
            area += integration_points[i].Weight();
        }
        KRATOS_CHECK_NEAR(area, 50.0, TOLERANCE);
    }

    /// Check quadrature point geometries of nurbs surface.
    KRATOS_TEST_CASE_IN_SUITE(NurbsSurfaceQuadraturePointGeometries, KratosCoreNurbsGeometriesFastSuite) {
        auto surface = GenerateReferenceNodeSurface();

        // Check general information, input to ouput
        typename Geometry<Node<3>>::GeometriesArrayType quadrature_points;
        surface.CreateQuadraturePointGeometries(quadrature_points, 3);

        KRATOS_CHECK_EQUAL(quadrature_points.size(), 6);
        double area = 0;
        for (IndexType i = 0; i < quadrature_points.size(); ++i) {
            for (IndexType j = 0; j < quadrature_points.size(); ++j) {
                area += quadrature_points[i].IntegrationPoints[j].Weight();
            }
        }
        KRATOS_CHECK_NEAR(area, 50.0, TOLERANCE);

        const Element& rReferenceElement = KratosComponents<Element>::Get("Element");

        auto p_element = rReferenceElement.Create(0, quadrature_points[2], nullptr);

        // Check shape functions
        KRATOS_CHECK_MATRIX_NEAR(
            p_element->pGetGeometry()->ShapeFunctionsValues(),
            quadrature_points(2)->ShapeFunctionsValues(),
            TOLERANCE)

        // Check first derivatives
        KRATOS_CHECK_MATRIX_NEAR(
            p_element->GetGeometry().ShapeFunctionDerivatives(1, 0),
            quadrature_points(2)->ShapeFunctionLocalGradient(0),
            TOLERANCE)

        // Check second derivatives
        KRATOS_CHECK_MATRIX_NEAR(
            p_element->GetGeometry().ShapeFunctionDerivatives(2,0),
            quadrature_points(2)->ShapeFunctionDerivatives(2, 0),
            TOLERANCE)
=======
    KRATOS_TEST_CASE_IN_SUITE(NurbsSurfaceNodePointsAt, KratosCoreNurbsGeometriesFastSuite) {
        auto surface = GenerateReferenceNodeSurface();

        Geometry<Node<3>>::PointsArrayType points;

        surface.GetPointsAtEdge(points, 3, 0);

        // test to obtain the points on the left boundary
        KRATOS_CHECK_EQUAL(points.size(), 2);
        KRATOS_CHECK_EQUAL(points[0].Id(), 1);
        KRATOS_CHECK_EQUAL(points[1].Id(), 4);

        surface.GetPointsAtEdge(points, 3, 1);

        // test to obtain the second row of points on the left boundary
        KRATOS_CHECK_EQUAL(points.size(), 2);
        KRATOS_CHECK_EQUAL(points[0].Id(), 2);
        KRATOS_CHECK_EQUAL(points[1].Id(), 5);

        surface.GetPointsAtEdge(points, 0, 0);

        // test to obtain the second row of points on the left boundary
        KRATOS_CHECK_EQUAL(points.size(), 3);
        KRATOS_CHECK_EQUAL(points[0].Id(), 1);
        KRATOS_CHECK_EQUAL(points[1].Id(), 2);
        KRATOS_CHECK_EQUAL(points[2].Id(), 3);
>>>>>>> 325c6256
    }

    KRATOS_TEST_CASE_IN_SUITE(NurbsQuarterSphereSurface, KratosCoreNurbsGeometriesFastSuite) {
        auto surface = GenerateReferenceQuarterSphereGeometry();

        // Check general information, input to ouput
        KRATOS_CHECK_EQUAL(surface.Dimension(), 2);
        KRATOS_CHECK_EQUAL(surface.WorkingSpaceDimension(), 3);
        KRATOS_CHECK_EQUAL(surface.LocalSpaceDimension(), 2);
        KRATOS_CHECK_EQUAL(surface.IsRational(), true);

        KRATOS_CHECK_EQUAL(surface.PolynomialDegreeU(), 3);
        KRATOS_CHECK_EQUAL(surface.PolynomialDegreeV(), 4);
        KRATOS_CHECK_EQUAL(surface.NumberOfKnotsU(), 8);
        KRATOS_CHECK_EQUAL(surface.NumberOfKnotsV(), 9);

        KRATOS_CHECK_EQUAL(surface.NumberOfControlPointsU(), 6);
        KRATOS_CHECK_EQUAL(surface.NumberOfControlPointsV(), 6);
        KRATOS_CHECK_EQUAL(surface.PointsNumber(), 36);

        array_1d<double, 3> parameter(0.0);
        parameter[0] = .25;
        parameter[1] = .75;
        array_1d<double, 3> result(0.0);

        surface.GlobalCoordinates(result, parameter);
        KRATOS_CHECK_NEAR(result[0], 0.027607103217140, TOLERANCE);
        KRATOS_CHECK_NEAR(result[1], -0.025668761597520, TOLERANCE);
        KRATOS_CHECK_NEAR(result[2], 0.064837971359442, TOLERANCE);

        std::vector<array_1d<double, 3>> derivatives;
        surface.GlobalSpaceDerivatives(derivatives, parameter, 6);

        // Compare the position vectors and the gradients up to 6th order
        std::vector<double> positionVct = {0.027607103217140, -0.025668761597520, 0.064837971359442};
        std::vector<double> gradient1 = {0.110787255345493, 0.016144510322666, -0.040780202579556};
        std::vector<double> gradient2 = {-0.000000000000000, 0.103008693927056, 0.040780202579556};
        std::vector<double> gradient3 = {-0.033227653950941, 0.070099959163148, -0.177068890809183};
        std::vector<double> gradient4 = {-0.000000000000000, -0.064787890764092, -0.025648935146511};
        std::vector<double> gradient5 = {-0.000000000000000, 0.030894683915335, -0.177068890809183};
        std::vector<double> gradient6 = {-0.470230208134118, 0.005450671128399, -0.013768114880420};
        std::vector<double> gradient7 = {-0.000000000000003, -0.281311009504776, -0.111368463360849};
        std::vector<double> gradient8 = {-0.000000000000001, -0.019431383220095, 0.111368463360851};
        std::vector<double> gradient9 = {-0.000000000000002, -0.437214546329255, 0.013768114880415};
        std::vector<double> gradient10 = {-0.356492597666529, -0.546390143805925, 1.380153396204004};
        std::vector<double> gradient11 = {-0.000000000000008, -0.021873533393088, -0.008659532403435};
        std::vector<double> gradient12 = {0.000000000000013, -0.084371662130872, 0.483565284894256};
        std::vector<double> gradient13 = {-0.000000000000012, 0.274988519785633, -0.008659532403469};
        std::vector<double> gradient14 = {-0.000000000000040, 0.331462646725662, 1.380153396204038};
        std::vector<double> gradient15 = {5.602352380836633, -0.970638457490299, 2.451782812662428};
        std::vector<double> gradient16 = {0.000000000000008, 2.192662660184668, 0.868055152065908};
        std::vector<double> gradient17 = {0.000000000000021, -0.006560377328662, 0.037599955385659};
        std::vector<double> gradient18 = {-0.000000000000028, 1.194008590043404, -0.037599955385641};
        std::vector<double> gradient19 = {-0.000000000000007, -0.208475274559328, -0.868055152065867};
        std::vector<double> gradient20 = {0.000000000000007, 5.209001702131119, -2.451782812662477};
        std::vector<double> gradient21 = {18.097994437108714, 8.870576986489658, -22.406621153367627};
        std::vector<double> gradient22 = {-0.000000000000121, 3.895170376708266, 1.542062431706231};
        std::vector<double> gradient23 = {0.000000000000011, 0.657630120689917, -3.769122103737656};
        std::vector<double> gradient24 = {-0.000000000000085, 0.092840969189012, -0.002923610707697};
        std::vector<double> gradient25 = {-0.000000000000014, -0.905206038526934, -3.769122103737637};
        std::vector<double> gradient26 = {-0.000000000000085, -3.276230582115929, 1.542062431706356};
        std::vector<double> gradient27 = {-0.000000000000027, -16.827303500317022, -22.406621153367290};

        KRATOS_CHECK_VECTOR_NEAR(derivatives[0], positionVct, TOLERANCE);
        KRATOS_CHECK_VECTOR_NEAR(derivatives[1], gradient1, TOLERANCE);
        KRATOS_CHECK_VECTOR_NEAR(derivatives[2], gradient2, TOLERANCE);
        KRATOS_CHECK_VECTOR_NEAR(derivatives[3], gradient3, TOLERANCE);
        KRATOS_CHECK_VECTOR_NEAR(derivatives[4], gradient4, TOLERANCE);
        KRATOS_CHECK_VECTOR_NEAR(derivatives[5], gradient5, TOLERANCE);
        KRATOS_CHECK_VECTOR_NEAR(derivatives[6], gradient6, TOLERANCE);
        KRATOS_CHECK_VECTOR_NEAR(derivatives[7], gradient7, TOLERANCE);
        KRATOS_CHECK_VECTOR_NEAR(derivatives[8], gradient8, TOLERANCE);
        KRATOS_CHECK_VECTOR_NEAR(derivatives[9], gradient9, TOLERANCE);
        KRATOS_CHECK_VECTOR_NEAR(derivatives[10], gradient10, TOLERANCE);
        KRATOS_CHECK_VECTOR_NEAR(derivatives[11], gradient11, TOLERANCE);
        KRATOS_CHECK_VECTOR_NEAR(derivatives[12], gradient12, TOLERANCE);
        KRATOS_CHECK_VECTOR_NEAR(derivatives[13], gradient13, TOLERANCE);
        KRATOS_CHECK_VECTOR_NEAR(derivatives[14], gradient14, TOLERANCE);
        KRATOS_CHECK_VECTOR_NEAR(derivatives[15], gradient15, TOLERANCE);
        KRATOS_CHECK_VECTOR_NEAR(derivatives[16], gradient16, TOLERANCE);
        KRATOS_CHECK_VECTOR_NEAR(derivatives[17], gradient17, TOLERANCE);
        KRATOS_CHECK_VECTOR_NEAR(derivatives[18], gradient18, TOLERANCE);
        KRATOS_CHECK_VECTOR_NEAR(derivatives[19], gradient19, TOLERANCE);
        KRATOS_CHECK_VECTOR_NEAR(derivatives[20], gradient20, TOLERANCE);
        KRATOS_CHECK_VECTOR_NEAR(derivatives[21], gradient21, TOLERANCE);
        KRATOS_CHECK_VECTOR_NEAR(derivatives[22], gradient22, TOLERANCE);
        KRATOS_CHECK_VECTOR_NEAR(derivatives[23], gradient23, TOLERANCE);
        KRATOS_CHECK_VECTOR_NEAR(derivatives[24], gradient24, TOLERANCE);
        KRATOS_CHECK_VECTOR_NEAR(derivatives[25], gradient25, TOLERANCE);
        KRATOS_CHECK_VECTOR_NEAR(derivatives[26], gradient26, TOLERANCE);
        KRATOS_CHECK_VECTOR_NEAR(derivatives[27], gradient27, TOLERANCE);
    }
} // namespace Testing.
} // namespace Kratos.<|MERGE_RESOLUTION|>--- conflicted
+++ resolved
@@ -409,7 +409,6 @@
         KRATOS_CHECK_NEAR(result[2], 0.0, TOLERANCE);
     }
 
-<<<<<<< HEAD
     /// Check integration of nurbs surface.
     KRATOS_TEST_CASE_IN_SUITE(NurbsSurfaceNodeIntegrationDomain, KratosCoreNurbsGeometriesFastSuite) {
         auto surface = GenerateReferenceNodeSurface();
@@ -451,20 +450,21 @@
         KRATOS_CHECK_MATRIX_NEAR(
             p_element->pGetGeometry()->ShapeFunctionsValues(),
             quadrature_points(2)->ShapeFunctionsValues(),
-            TOLERANCE)
-
-        // Check first derivatives
+            TOLERANCE);
+
+            // Check first derivatives
         KRATOS_CHECK_MATRIX_NEAR(
             p_element->GetGeometry().ShapeFunctionDerivatives(1, 0),
             quadrature_points(2)->ShapeFunctionLocalGradient(0),
-            TOLERANCE)
-
-        // Check second derivatives
+            TOLERANCE);
+
+            // Check second derivatives
         KRATOS_CHECK_MATRIX_NEAR(
-            p_element->GetGeometry().ShapeFunctionDerivatives(2,0),
+            p_element->GetGeometry().ShapeFunctionDerivatives(2, 0),
             quadrature_points(2)->ShapeFunctionDerivatives(2, 0),
-            TOLERANCE)
-=======
+            TOLERANCE);
+    }
+
     KRATOS_TEST_CASE_IN_SUITE(NurbsSurfaceNodePointsAt, KratosCoreNurbsGeometriesFastSuite) {
         auto surface = GenerateReferenceNodeSurface();
 
@@ -491,7 +491,6 @@
         KRATOS_CHECK_EQUAL(points[0].Id(), 1);
         KRATOS_CHECK_EQUAL(points[1].Id(), 2);
         KRATOS_CHECK_EQUAL(points[2].Id(), 3);
->>>>>>> 325c6256
     }
 
     KRATOS_TEST_CASE_IN_SUITE(NurbsQuarterSphereSurface, KratosCoreNurbsGeometriesFastSuite) {
