--- conflicted
+++ resolved
@@ -409,7 +409,39 @@
         KRATOS_CHECK_NEAR(result[2], 0.0, TOLERANCE);
     }
 
-<<<<<<< HEAD
+    KRATOS_TEST_CASE_IN_SUITE(NurbsSurfaceNodePointsAt, KratosCoreNurbsGeometriesFastSuite) {
+        auto surface = GenerateReferenceNodeSurface();
+
+        Geometry<Node<3>>::PointsArrayType points;
+        array_1d<double, 3> local_parameters = ZeroVector(3);
+        local_parameters[1] = -1;
+
+        surface.GetPointsAt(points, local_parameters, 0);
+
+        // test to obtain the points on the left boundary
+        KRATOS_CHECK_EQUAL(points.size(), 2);
+        KRATOS_CHECK_EQUAL(points[0].Id(), 1);
+        KRATOS_CHECK_EQUAL(points[1].Id(), 4);
+
+        surface.GetPointsAt(points, local_parameters, 1);
+
+        // test to obtain the second row of points on the left boundary
+        KRATOS_CHECK_EQUAL(points.size(), 2);
+        KRATOS_CHECK_EQUAL(points[0].Id(), 2);
+        KRATOS_CHECK_EQUAL(points[1].Id(), 5);
+
+
+        local_parameters[0] = -1;
+        local_parameters[1] = 0;
+
+        surface.GetPointsAt(points, local_parameters, 0);
+
+        // test to obtain the second row of points on the left boundary
+        KRATOS_CHECK_EQUAL(points.size(), 3);
+        KRATOS_CHECK_EQUAL(points[0].Id(), 1);
+        KRATOS_CHECK_EQUAL(points[1].Id(), 2);
+        KRATOS_CHECK_EQUAL(points[2].Id(), 3);
+    }
     /// Check integration of nurbs surface.
     KRATOS_TEST_CASE_IN_SUITE(NurbsSurfaceNodeIntegrationDomain, KratosCoreNurbsGeometriesFastSuite) {
         auto surface = GenerateReferenceNodeSurface();
@@ -425,42 +457,6 @@
         }
         KRATOS_CHECK_NEAR(area, 50.0, TOLERANCE);
     }
-=======
-    KRATOS_TEST_CASE_IN_SUITE(NurbsSurfaceNodePointsAt, KratosCoreNurbsGeometriesFastSuite) {
-        auto surface = GenerateReferenceNodeSurface();
-
-        Geometry<Node<3>>::PointsArrayType points;
-        array_1d<double, 3> local_parameters = ZeroVector(3);
-        local_parameters[1] = -1;
-
-        surface.GetPointsAt(points, local_parameters, 0);
-
-        // test to obtain the points on the left boundary
-        KRATOS_CHECK_EQUAL(points.size(), 2);
-        KRATOS_CHECK_EQUAL(points[0].Id(), 1);
-        KRATOS_CHECK_EQUAL(points[1].Id(), 4);
-
-        surface.GetPointsAt(points, local_parameters, 1);
-
-        // test to obtain the second row of points on the left boundary
-        KRATOS_CHECK_EQUAL(points.size(), 2);
-        KRATOS_CHECK_EQUAL(points[0].Id(), 2);
-        KRATOS_CHECK_EQUAL(points[1].Id(), 5);
-
-
-        local_parameters[0] = -1;
-        local_parameters[1] = 0;
-
-        surface.GetPointsAt(points, local_parameters, 0);
-
-        // test to obtain the second row of points on the left boundary
-        KRATOS_CHECK_EQUAL(points.size(), 3);
-        KRATOS_CHECK_EQUAL(points[0].Id(), 1);
-        KRATOS_CHECK_EQUAL(points[1].Id(), 2);
-        KRATOS_CHECK_EQUAL(points[2].Id(), 3);
-    }
-
->>>>>>> 6d0a18b0
     KRATOS_TEST_CASE_IN_SUITE(NurbsQuarterSphereSurface, KratosCoreNurbsGeometriesFastSuite) {
         auto surface = GenerateReferenceQuarterSphereGeometry();
 
