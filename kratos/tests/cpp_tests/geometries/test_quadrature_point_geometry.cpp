--- conflicted
+++ resolved
@@ -49,8 +49,6 @@
                 );
         }
 
-<<<<<<< HEAD
-=======
         GeometryPointerType GeneratePointsTriangle2D3Update() {
             return Kratos::make_shared<Triangle2D3<NodeType>>(
                 new NodeType(4, 1.0, 1.0, 0.0),
@@ -59,7 +57,6 @@
                 );
         }
 
->>>>>>> 999f852c
         GeometryPointerType GenerateQuadraturePointGeometry() {
             auto triangle = GeneratePointsTriangle2D3();
 
@@ -142,8 +139,6 @@
             KRATOS_CHECK_EQUAL(p_this_quadrature_point->ShapeFunctionsValues().size2(), 3);
         }
 
-<<<<<<< HEAD
-=======
         /// Updates the location of the QuadraturePointGeometry
         KRATOS_TEST_CASE_IN_SUITE(UpdateQuadraturePointGeometry2d, KratosCoreFastSuite)
         {
@@ -235,7 +230,6 @@
                 1e-6);
         }
 
->>>>>>> 999f852c
         KRATOS_TEST_CASE_IN_SUITE(QuadraturePointGeometry2dCopyConstructor, KratosCoreFastSuite)
         {
             QPGeometryPointerType p_this_quadrature_point = GenerateQuadraturePointGeometry2();
