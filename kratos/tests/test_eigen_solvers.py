import KratosMultiphysics
import KratosMultiphysics.KratosUnittest as KratosUnittest
from KratosMultiphysics import eigen_solver_factory
import os

def GetFilePath(fileName):
    return os.path.join(os.path.dirname(os.path.realpath(__file__)), fileName)


class TestEigenSolvers(KratosUnittest.TestCase):

    def _RunParametrized(self, my_params_string, eigen_value_estimated = "lowest" ):
        all_settings = KratosMultiphysics.Parameters( my_params_string )

        for i in range(all_settings["test_list"].size()):
            settings = all_settings["test_list"][i]
            self._auxiliary_test_function(settings, "auxiliar_files_for_python_unittest/sparse_matrix_files/A.mm", eigen_value_estimated)

    def _auxiliary_test_function(self, settings, matrix_name="auxiliar_files_for_python_unittest/sparse_matrix_files/A.mm", eigen_value_estimated = "lowest"):
        space = KratosMultiphysics.UblasSparseSpace()

        # Read the matrices
        K = KratosMultiphysics.CompressedMatrix()
        KratosMultiphysics.ReadMatrixMarketMatrix(GetFilePath(matrix_name),K)

        n = K.Size1()
        M = KratosMultiphysics.CompressedMatrix(n, n)

        for i in range(n):
            for j in range(n):
                if (i == j):
                    M[i, j] = 1.0

        # create result containers (they will be resized inside the solver)
        eigenvalues = KratosMultiphysics.Vector(n)
        eigenvectors = KratosMultiphysics.Matrix(n, 1)

        # Construct the solver
        eigen_solver = eigen_solver_factory.ConstructSolver(settings)

        # Solve
        eigen_solver.Solve(K, M, eigenvalues, eigenvectors)
        eigenvalue = eigenvalues[0]

        if (eigen_value_estimated == "lowest"):
            self.assertLessEqual(abs(eigenvalue - 0.061463)/0.061463, 5.0e-3)
        else:
            self.assertLessEqual(abs(eigenvalue - 11.959)/11.959, 5.0e-3)

    @KratosUnittest.skipIfApplicationsNotAvailable("LinearSolversApplication")
    def test_lowest_power_in_core(self):
<<<<<<< HEAD
        try:
            import KratosMultiphysics.EigenSolversApplication
        except:
            self.skipTest("KratosMultiphysics.EigenSolversApplication is not available")

=======
>>>>>>> 999f852c
        self._RunParametrized("""
            {
                "test_list" : [
                    {
                        "solver_type"             : "power_iteration_eigenvalue_solver",
                        "max_iteration"           : 10000,
                        "tolerance"               : 1e-8,
                        "required_eigen_number"   : 1,
                        "shifting_convergence"    : 0.25,
                        "verbosity"               : 0,
                        "linear_solver_settings"      : {
<<<<<<< HEAD
                            "solver_type"             : "EigenSolversApplication.sparse_lu",
=======
                            "solver_type"             : "LinearSolversApplication.sparse_lu",
>>>>>>> 999f852c
                            "max_iteration"           : 500,
                            "tolerance"               : 1e-9,
                            "scaling"                 : false,
                            "verbosity"               : 0
                        }
                    }
                ]
            }
            """)

    @KratosUnittest.skipIfApplicationsNotAvailable("LinearSolversApplication")
    def test_highest_power_in_core(self):
<<<<<<< HEAD
        try:
            import KratosMultiphysics.EigenSolversApplication
        except:
            self.skipTest("KratosMultiphysics.EigenSolversApplication is not available")

=======
>>>>>>> 999f852c
        self._RunParametrized("""
            {
                "test_list" : [
                    {
                        "solver_type"             : "power_iteration_highest_eigenvalue_solver",
                        "max_iteration"           : 10000,
                        "tolerance"               : 1e-8,
                        "required_eigen_number"   : 1,
                        "shifting_convergence"    : 0.25,
                        "verbosity"               : 0,
                        "linear_solver_settings"      : {
<<<<<<< HEAD
                        "solver_type"             : "EigenSolversApplication.sparse_lu",
=======
                        "solver_type"             : "LinearSolversApplication.sparse_lu",
>>>>>>> 999f852c
                            "max_iteration"           : 500,
                            "tolerance"               : 1e-9,
                            "scaling"                 : false,
                            "verbosity"               : 0
                        }
                    }
                ]
            }
            """, "highest")

    def test_rayleigh_in_core(self):
        self._RunParametrized("""
            {
                "test_list" : [
                    {
                        "solver_type"             : "rayleigh_quotient_iteration_eigenvalue_solver",
                        "max_iteration"           : 10000,
                        "tolerance"               : 1e-9,
                        "required_eigen_number"   : 1,
                        "shifting_convergence"    : 0.25,
                        "verbosity"               : 0,
                        "linear_solver_settings"      : {
                            "solver_type"             : "skyline_lu_factorization",
                            "max_iteration"           : 500,
                            "tolerance"               : 1e-9,
                            "scaling"                 : false,
                            "verbosity"               : 0
                        }
                    }
                ]
            }
            """)

    @KratosUnittest.skipIfApplicationsNotAvailable("LinearSolversApplication")
    def test_eigen_eigensystem_solver(self):
<<<<<<< HEAD
        self.skipTestIfApplicationsNotAvailable("EigenSolversApplication")
=======
>>>>>>> 999f852c
        self._RunParametrized("""
            {
                "test_list" : [
                    {
                        "solver_type": "eigen_eigensystem",
                        "number_of_eigenvalues": 3,
                        "max_iteration": 1000,
                        "tolerance": 1e-8,
                        "echo_level": 1
                    }
                ]
            }
            """)

    @KratosUnittest.skipIfApplicationsNotAvailable("LinearSolversApplication")
    def test_FEAST_with_eigen_solver(self):
<<<<<<< HEAD
        try:
            import KratosMultiphysics.EigenSolversApplication
            if not KratosMultiphysics.EigenSolversApplication.HasFEAST():
                self.skipTests("FEAST is not available")
        except:
            self.skipTest("KratosMultiphysics.EigenSolversApplication is not available")
=======
        from KratosMultiphysics import LinearSolversApplication
        if not LinearSolversApplication.HasFEAST():
            self.skipTest("FEAST is not available")
>>>>>>> 999f852c
        self._RunParametrized("""
            {
                "test_list" : [
                    {
                        "solver_type": "feast",
                        "symmetric": true,
                        "e_min": 0.01,
                        "e_max": 0.20,
                        "subspace_size": 5
                    }
                ]
            }
            """)

if __name__ == '__main__':
    KratosUnittest.main()
<|MERGE_RESOLUTION|>--- conflicted
+++ resolved
@@ -1,194 +1,157 @@
-import KratosMultiphysics
-import KratosMultiphysics.KratosUnittest as KratosUnittest
-from KratosMultiphysics import eigen_solver_factory
-import os
-
-def GetFilePath(fileName):
-    return os.path.join(os.path.dirname(os.path.realpath(__file__)), fileName)
-
-
-class TestEigenSolvers(KratosUnittest.TestCase):
-
-    def _RunParametrized(self, my_params_string, eigen_value_estimated = "lowest" ):
-        all_settings = KratosMultiphysics.Parameters( my_params_string )
-
-        for i in range(all_settings["test_list"].size()):
-            settings = all_settings["test_list"][i]
-            self._auxiliary_test_function(settings, "auxiliar_files_for_python_unittest/sparse_matrix_files/A.mm", eigen_value_estimated)
-
-    def _auxiliary_test_function(self, settings, matrix_name="auxiliar_files_for_python_unittest/sparse_matrix_files/A.mm", eigen_value_estimated = "lowest"):
-        space = KratosMultiphysics.UblasSparseSpace()
-
-        # Read the matrices
-        K = KratosMultiphysics.CompressedMatrix()
-        KratosMultiphysics.ReadMatrixMarketMatrix(GetFilePath(matrix_name),K)
-
-        n = K.Size1()
-        M = KratosMultiphysics.CompressedMatrix(n, n)
-
-        for i in range(n):
-            for j in range(n):
-                if (i == j):
-                    M[i, j] = 1.0
-
-        # create result containers (they will be resized inside the solver)
-        eigenvalues = KratosMultiphysics.Vector(n)
-        eigenvectors = KratosMultiphysics.Matrix(n, 1)
-
-        # Construct the solver
-        eigen_solver = eigen_solver_factory.ConstructSolver(settings)
-
-        # Solve
-        eigen_solver.Solve(K, M, eigenvalues, eigenvectors)
-        eigenvalue = eigenvalues[0]
-
-        if (eigen_value_estimated == "lowest"):
-            self.assertLessEqual(abs(eigenvalue - 0.061463)/0.061463, 5.0e-3)
-        else:
-            self.assertLessEqual(abs(eigenvalue - 11.959)/11.959, 5.0e-3)
-
-    @KratosUnittest.skipIfApplicationsNotAvailable("LinearSolversApplication")
-    def test_lowest_power_in_core(self):
-<<<<<<< HEAD
-        try:
-            import KratosMultiphysics.EigenSolversApplication
-        except:
-            self.skipTest("KratosMultiphysics.EigenSolversApplication is not available")
-
-=======
->>>>>>> 999f852c
-        self._RunParametrized("""
-            {
-                "test_list" : [
-                    {
-                        "solver_type"             : "power_iteration_eigenvalue_solver",
-                        "max_iteration"           : 10000,
-                        "tolerance"               : 1e-8,
-                        "required_eigen_number"   : 1,
-                        "shifting_convergence"    : 0.25,
-                        "verbosity"               : 0,
-                        "linear_solver_settings"      : {
-<<<<<<< HEAD
-                            "solver_type"             : "EigenSolversApplication.sparse_lu",
-=======
-                            "solver_type"             : "LinearSolversApplication.sparse_lu",
->>>>>>> 999f852c
-                            "max_iteration"           : 500,
-                            "tolerance"               : 1e-9,
-                            "scaling"                 : false,
-                            "verbosity"               : 0
-                        }
-                    }
-                ]
-            }
-            """)
-
-    @KratosUnittest.skipIfApplicationsNotAvailable("LinearSolversApplication")
-    def test_highest_power_in_core(self):
-<<<<<<< HEAD
-        try:
-            import KratosMultiphysics.EigenSolversApplication
-        except:
-            self.skipTest("KratosMultiphysics.EigenSolversApplication is not available")
-
-=======
->>>>>>> 999f852c
-        self._RunParametrized("""
-            {
-                "test_list" : [
-                    {
-                        "solver_type"             : "power_iteration_highest_eigenvalue_solver",
-                        "max_iteration"           : 10000,
-                        "tolerance"               : 1e-8,
-                        "required_eigen_number"   : 1,
-                        "shifting_convergence"    : 0.25,
-                        "verbosity"               : 0,
-                        "linear_solver_settings"      : {
-<<<<<<< HEAD
-                        "solver_type"             : "EigenSolversApplication.sparse_lu",
-=======
-                        "solver_type"             : "LinearSolversApplication.sparse_lu",
->>>>>>> 999f852c
-                            "max_iteration"           : 500,
-                            "tolerance"               : 1e-9,
-                            "scaling"                 : false,
-                            "verbosity"               : 0
-                        }
-                    }
-                ]
-            }
-            """, "highest")
-
-    def test_rayleigh_in_core(self):
-        self._RunParametrized("""
-            {
-                "test_list" : [
-                    {
-                        "solver_type"             : "rayleigh_quotient_iteration_eigenvalue_solver",
-                        "max_iteration"           : 10000,
-                        "tolerance"               : 1e-9,
-                        "required_eigen_number"   : 1,
-                        "shifting_convergence"    : 0.25,
-                        "verbosity"               : 0,
-                        "linear_solver_settings"      : {
-                            "solver_type"             : "skyline_lu_factorization",
-                            "max_iteration"           : 500,
-                            "tolerance"               : 1e-9,
-                            "scaling"                 : false,
-                            "verbosity"               : 0
-                        }
-                    }
-                ]
-            }
-            """)
-
-    @KratosUnittest.skipIfApplicationsNotAvailable("LinearSolversApplication")
-    def test_eigen_eigensystem_solver(self):
-<<<<<<< HEAD
-        self.skipTestIfApplicationsNotAvailable("EigenSolversApplication")
-=======
->>>>>>> 999f852c
-        self._RunParametrized("""
-            {
-                "test_list" : [
-                    {
-                        "solver_type": "eigen_eigensystem",
-                        "number_of_eigenvalues": 3,
-                        "max_iteration": 1000,
-                        "tolerance": 1e-8,
-                        "echo_level": 1
-                    }
-                ]
-            }
-            """)
-
-    @KratosUnittest.skipIfApplicationsNotAvailable("LinearSolversApplication")
-    def test_FEAST_with_eigen_solver(self):
-<<<<<<< HEAD
-        try:
-            import KratosMultiphysics.EigenSolversApplication
-            if not KratosMultiphysics.EigenSolversApplication.HasFEAST():
-                self.skipTests("FEAST is not available")
-        except:
-            self.skipTest("KratosMultiphysics.EigenSolversApplication is not available")
-=======
-        from KratosMultiphysics import LinearSolversApplication
-        if not LinearSolversApplication.HasFEAST():
-            self.skipTest("FEAST is not available")
->>>>>>> 999f852c
-        self._RunParametrized("""
-            {
-                "test_list" : [
-                    {
-                        "solver_type": "feast",
-                        "symmetric": true,
-                        "e_min": 0.01,
-                        "e_max": 0.20,
-                        "subspace_size": 5
-                    }
-                ]
-            }
-            """)
-
-if __name__ == '__main__':
-    KratosUnittest.main()
+import KratosMultiphysics
+import KratosMultiphysics.KratosUnittest as KratosUnittest
+from KratosMultiphysics import eigen_solver_factory
+import os
+
+def GetFilePath(fileName):
+    return os.path.join(os.path.dirname(os.path.realpath(__file__)), fileName)
+
+
+class TestEigenSolvers(KratosUnittest.TestCase):
+
+    def _RunParametrized(self, my_params_string, eigen_value_estimated = "lowest" ):
+        all_settings = KratosMultiphysics.Parameters( my_params_string )
+
+        for i in range(all_settings["test_list"].size()):
+            settings = all_settings["test_list"][i]
+            self._auxiliary_test_function(settings, "auxiliar_files_for_python_unittest/sparse_matrix_files/A.mm", eigen_value_estimated)
+
+    def _auxiliary_test_function(self, settings, matrix_name="auxiliar_files_for_python_unittest/sparse_matrix_files/A.mm", eigen_value_estimated = "lowest"):
+        space = KratosMultiphysics.UblasSparseSpace()
+
+        # Read the matrices
+        K = KratosMultiphysics.CompressedMatrix()
+        KratosMultiphysics.ReadMatrixMarketMatrix(GetFilePath(matrix_name),K)
+
+        n = K.Size1()
+        M = KratosMultiphysics.CompressedMatrix(n, n)
+
+        for i in range(n):
+            for j in range(n):
+                if (i == j):
+                    M[i, j] = 1.0
+
+        # create result containers (they will be resized inside the solver)
+        eigenvalues = KratosMultiphysics.Vector(n)
+        eigenvectors = KratosMultiphysics.Matrix(n, 1)
+
+        # Construct the solver
+        eigen_solver = eigen_solver_factory.ConstructSolver(settings)
+
+        # Solve
+        eigen_solver.Solve(K, M, eigenvalues, eigenvectors)
+        eigenvalue = eigenvalues[0]
+
+        if (eigen_value_estimated == "lowest"):
+            self.assertLessEqual(abs(eigenvalue - 0.061463)/0.061463, 5.0e-3)
+        else:
+            self.assertLessEqual(abs(eigenvalue - 11.959)/11.959, 5.0e-3)
+
+    @KratosUnittest.skipIfApplicationsNotAvailable("LinearSolversApplication")
+    def test_lowest_power_in_core(self):
+        self._RunParametrized("""
+            {
+                "test_list" : [
+                    {
+                        "solver_type"             : "power_iteration_eigenvalue_solver",
+                        "max_iteration"           : 10000,
+                        "tolerance"               : 1e-8,
+                        "required_eigen_number"   : 1,
+                        "shifting_convergence"    : 0.25,
+                        "verbosity"               : 0,
+                        "linear_solver_settings"      : {
+                            "solver_type"             : "LinearSolversApplication.sparse_lu",
+                            "max_iteration"           : 500,
+                            "tolerance"               : 1e-9,
+                            "scaling"                 : false,
+                            "verbosity"               : 0
+                        }
+                    }
+                ]
+            }
+            """)
+
+    @KratosUnittest.skipIfApplicationsNotAvailable("LinearSolversApplication")
+    def test_highest_power_in_core(self):
+        self._RunParametrized("""
+            {
+                "test_list" : [
+                    {
+                        "solver_type"             : "power_iteration_highest_eigenvalue_solver",
+                        "max_iteration"           : 10000,
+                        "tolerance"               : 1e-8,
+                        "required_eigen_number"   : 1,
+                        "shifting_convergence"    : 0.25,
+                        "verbosity"               : 0,
+                        "linear_solver_settings"      : {
+                        "solver_type"             : "LinearSolversApplication.sparse_lu",
+                            "max_iteration"           : 500,
+                            "tolerance"               : 1e-9,
+                            "scaling"                 : false,
+                            "verbosity"               : 0
+                        }
+                    }
+                ]
+            }
+            """, "highest")
+
+    def test_rayleigh_in_core(self):
+        self._RunParametrized("""
+            {
+                "test_list" : [
+                    {
+                        "solver_type"             : "rayleigh_quotient_iteration_eigenvalue_solver",
+                        "max_iteration"           : 10000,
+                        "tolerance"               : 1e-9,
+                        "required_eigen_number"   : 1,
+                        "shifting_convergence"    : 0.25,
+                        "verbosity"               : 0,
+                        "linear_solver_settings"      : {
+                            "solver_type"             : "skyline_lu_factorization",
+                            "max_iteration"           : 500,
+                            "tolerance"               : 1e-9,
+                            "scaling"                 : false,
+                            "verbosity"               : 0
+                        }
+                    }
+                ]
+            }
+            """)
+
+    @KratosUnittest.skipIfApplicationsNotAvailable("LinearSolversApplication")
+    def test_eigen_eigensystem_solver(self):
+        self._RunParametrized("""
+            {
+                "test_list" : [
+                    {
+                        "solver_type": "eigen_eigensystem",
+                        "number_of_eigenvalues": 3,
+                        "max_iteration": 1000,
+                        "tolerance": 1e-8,
+                        "echo_level": 1
+                    }
+                ]
+            }
+            """)
+
+    @KratosUnittest.skipIfApplicationsNotAvailable("LinearSolversApplication")
+    def test_FEAST_with_eigen_solver(self):
+        from KratosMultiphysics import LinearSolversApplication
+        if not LinearSolversApplication.HasFEAST():
+            self.skipTest("FEAST is not available")
+        self._RunParametrized("""
+            {
+                "test_list" : [
+                    {
+                        "solver_type": "feast",
+                        "symmetric": true,
+                        "e_min": 0.01,
+                        "e_max": 0.20,
+                        "subspace_size": 5
+                    }
+                ]
+            }
+            """)
+
+if __name__ == '__main__':
+    KratosUnittest.main()