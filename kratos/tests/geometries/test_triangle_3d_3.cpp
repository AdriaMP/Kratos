--- conflicted
+++ resolved
@@ -29,33 +29,16 @@
 {
 namespace Testing 
 {
-<<<<<<< HEAD
+    /// Factory functions
+
     typedef Node<3> NodeType;
 
-    /// Factory functions
-
-=======
-    /// Factory functions
-
-    typedef Node<3> NodeType;
-
->>>>>>> 6d198969
     /** Generates a sample Triangle3D3.
     * Generates a triangle defined by three random points in the space.
     * @return  Pointer to a Triangle3D3
     */
     template<class TPointType>
     typename Triangle3D3<TPointType>::Pointer GenerateTriangle3D3(
-<<<<<<< HEAD
-        typename TPointType::Pointer PointA = GeneratePoint<TPointType>(),
-        typename TPointType::Pointer PointB = GeneratePoint<TPointType>(),
-        typename TPointType::Pointer PointC = GeneratePoint<TPointType>()) {
-    return typename Triangle3D3<TPointType>::Pointer(new Triangle3D3<TPointType>(
-        PointA,
-        PointB,
-        PointC
-    ));
-=======
     typename TPointType::Pointer PointA = GeneratePoint<TPointType>(),
     typename TPointType::Pointer PointB = GeneratePoint<TPointType>(),
     typename TPointType::Pointer PointC = GeneratePoint<TPointType>()) {
@@ -64,7 +47,6 @@
         PointB,
         PointC
         ));
->>>>>>> 6d198969
     }
 
     /** Generates a sample Triangle3D3.
@@ -73,19 +55,11 @@
     */
     template<class TPointType>
     typename Triangle3D3<TPointType>::Pointer GenerateRightTriangle3D3() {
-<<<<<<< HEAD
-    return typename Triangle3D3<TPointType>::Pointer(new Triangle3D3<TPointType>(
-        GeneratePoint<TPointType>(0.0, 0.0, 0.0),
-        GeneratePoint<TPointType>(std::cos(Globals::Pi/4), 0.0, std::sin(Globals::Pi/4)),
-        GeneratePoint<TPointType>(0.0, 1.0, 0.0)
-    ));
-=======
         return typename Triangle3D3<TPointType>::Pointer(new Triangle3D3<TPointType>(
         GeneratePoint<TPointType>(0.0, 0.0, 0.0),
         GeneratePoint<TPointType>(std::cos(Globals::Pi/4), 0.0, std::sin(Globals::Pi/4)),
         GeneratePoint<TPointType>(0.0, 1.0, 0.0)
         ));
->>>>>>> 6d198969
     }
 
     /** Generates a sample Triangle3D3.
@@ -94,19 +68,11 @@
     */
     template<class TPointType>
     typename Triangle3D3<TPointType>::Pointer GenerateEquilateralTriangle3D3() {
-<<<<<<< HEAD
-    return typename Triangle3D3<TPointType>::Pointer(new Triangle3D3<TPointType>(
-        GeneratePoint<TPointType>(1.0, 0.0, 0.0),
-        GeneratePoint<TPointType>(0.0, 1.0, 0.0),
-        GeneratePoint<TPointType>(0.0, 0.0, 1.0)
-    ));
-=======
         return typename Triangle3D3<TPointType>::Pointer(new Triangle3D3<TPointType>(
         GeneratePoint<TPointType>(1.0, 0.0, 0.0),
         GeneratePoint<TPointType>(0.0, 1.0, 0.0),
         GeneratePoint<TPointType>(0.0, 0.0, 1.0)
         ));
->>>>>>> 6d198969
     }
 
     /// Tests
@@ -114,150 +80,85 @@
     /** Checks if the number of edges is correct.
     * Checks if the number of edges is correct.
     */
-<<<<<<< HEAD
     KRATOS_TEST_CASE_IN_SUITE(Triangle3D3EdgesNumber, KratosCoreFastSuite) {
-    auto geom = GenerateRightTriangle3D3<NodeType>();
-
-    KRATOS_CHECK_EQUAL(geom->EdgesNumber(), 3);
-=======
-    KRATOS_TEST_CASE_IN_SUITE(Triangle3D3EdgesNumber, KratosCoreGeometriesFastSuite) {
         auto geom = GenerateRightTriangle3D3<NodeType>();
 
         KRATOS_CHECK_EQUAL(geom->EdgesNumber(), 3);
->>>>>>> 6d198969
     }
 
     /** Checks if the number of faces is correct.
     * Checks if the number of faces is correct.
     */
-<<<<<<< HEAD
     KRATOS_TEST_CASE_IN_SUITE(Triangle3D3FacesNumber, KratosCoreFastSuite) {
-    auto geom = GenerateRightTriangle3D3<NodeType>();
-
-    // Charlie: I will let this to 3 but probably 'FacesNumber' needs to be documented to state
-    // that for planar geometries it also return the number of edges.
-    KRATOS_CHECK_EQUAL(geom->FacesNumber(), 3);
-=======
-    KRATOS_TEST_CASE_IN_SUITE(Triangle3D3FacesNumber, KratosCoreGeometriesFastSuite) {
         auto geom = GenerateRightTriangle3D3<NodeType>();
 
         // Charlie: I will let this to 3 but probably 'FacesNumber' needs to be documented to state
         // that for planar geometries it also return the number of edges.
         KRATOS_CHECK_EQUAL(geom->FacesNumber(), 3);
->>>>>>> 6d198969
     }
 
     /** Checks if the area of the triangle is calculated correctly.
     * Checks if the area of the triangle is calculated correctly.
     */
-<<<<<<< HEAD
     KRATOS_TEST_CASE_IN_SUITE(Triangle3D3Area, KratosCoreFastSuite) {
-    auto geom = GenerateRightTriangle3D3<NodeType>();
-
-    KRATOS_CHECK_NEAR(geom->Area(), 0.5, TOLERANCE);
-=======
-    KRATOS_TEST_CASE_IN_SUITE(Triangle3D3Area, KratosCoreGeometriesFastSuite) {
         auto geom = GenerateRightTriangle3D3<NodeType>();
 
         KRATOS_CHECK_NEAR(geom->Area(), 0.5, TOLERANCE);
->>>>>>> 6d198969
     }
 
     /** Checks if the volume of the triangle is calculated correctly.
     * Checks if the volume of the triangle is calculated correctly.
     * For triangle 2D3 'volume()' call defaults to 'area()'
     */
-<<<<<<< HEAD
     KRATOS_TEST_CASE_IN_SUITE(Triangle3D3Volume, KratosCoreFastSuite) {
-    auto geom = GenerateRightTriangle3D3<NodeType>();
-
-    KRATOS_CHECK_EXCEPTION_IS_THROWN(geom->Volume(), "Calling base class 'Volume' method instead of derived class one.");
-=======
-    KRATOS_TEST_CASE_IN_SUITE(Triangle3D3Volume, KratosCoreGeometriesFastSuite) {
         auto geom = GenerateRightTriangle3D3<NodeType>();
 
         KRATOS_CHECK_EXCEPTION_IS_THROWN(geom->Volume(), "Calling base class 'Volume' method instead of derived class one.");
->>>>>>> 6d198969
     }
 
     /** Checks if the minimum edge length is calculated correctly.
     * Checks if the minimum edge length is calculated correctly.
     */
-<<<<<<< HEAD
     KRATOS_TEST_CASE_IN_SUITE(Triangle3D3MinEdgeLength, KratosCoreFastSuite) {
-    auto geom = GenerateRightTriangle3D3<NodeType>();
-
-    KRATOS_CHECK_NEAR(geom->MinEdgeLength(), 1.0, TOLERANCE);
-=======
-    KRATOS_TEST_CASE_IN_SUITE(Triangle3D3MinEdgeLength, KratosCoreGeometriesFastSuite) {
         auto geom = GenerateRightTriangle3D3<NodeType>();
 
         KRATOS_CHECK_NEAR(geom->MinEdgeLength(), 1.0, TOLERANCE);
->>>>>>> 6d198969
     }
 
     /** Checks if the maximum edge length is calculated correctly.
     * Checks if the maximum edge length is calculated correctly.
     */
-<<<<<<< HEAD
     KRATOS_TEST_CASE_IN_SUITE(Triangle3D3MaxEdgeLength, KratosCoreFastSuite) {
-    auto geom = GenerateRightTriangle3D3<NodeType>();
-
-    KRATOS_CHECK_NEAR(geom->MaxEdgeLength(), 1.414213, TOLERANCE);
-=======
-    KRATOS_TEST_CASE_IN_SUITE(Triangle3D3MaxEdgeLength, KratosCoreGeometriesFastSuite) {
         auto geom = GenerateRightTriangle3D3<NodeType>();
 
         KRATOS_CHECK_NEAR(geom->MaxEdgeLength(), 1.414213, TOLERANCE);
->>>>>>> 6d198969
     }
 
     /** Checks if the average edge length is calculated correctly.
     * Checks if the average edge length is calculated correctly.
     */
-<<<<<<< HEAD
     KRATOS_TEST_CASE_IN_SUITE(Triangle3D3AverageEdgeLength, KratosCoreFastSuite) {
-    auto geom = GenerateRightTriangle3D3<NodeType>();
-
-    KRATOS_CHECK_NEAR(geom->AverageEdgeLength(), 1.138071, TOLERANCE);
-=======
-    KRATOS_TEST_CASE_IN_SUITE(Triangle3D3AverageEdgeLength, KratosCoreGeometriesFastSuite) {
         auto geom = GenerateRightTriangle3D3<NodeType>();
 
         KRATOS_CHECK_NEAR(geom->AverageEdgeLength(), 1.138071, TOLERANCE);
->>>>>>> 6d198969
     }
 
     /** Checks if the circumradius is calculated correctly.
     * Checks if the circumradius is calculated correctly.
     */
-<<<<<<< HEAD
     KRATOS_TEST_CASE_IN_SUITE(Triangle3D3Circumradius, KratosCoreFastSuite) {
-    auto geom = GenerateRightTriangle3D3<NodeType>();
-
-    KRATOS_CHECK_NEAR(geom->Circumradius(), 0.707107, TOLERANCE);
-=======
-    KRATOS_TEST_CASE_IN_SUITE(Triangle3D3Circumradius, KratosCoreGeometriesFastSuite) {
         auto geom = GenerateRightTriangle3D3<NodeType>();
 
         KRATOS_CHECK_NEAR(geom->Circumradius(), 0.707107, TOLERANCE);
->>>>>>> 6d198969
     }
 
     /** Checks if the inradius is calculated correctly.
     * Checks if the inradius is calculated correctly.
     */
-<<<<<<< HEAD
     KRATOS_TEST_CASE_IN_SUITE(Triangle3D3Inradius, KratosCoreFastSuite) {
-    auto geom = GenerateRightTriangle3D3<NodeType>();
-
-    KRATOS_CHECK_NEAR(geom->Inradius(), 0.292893, TOLERANCE);
-=======
-    KRATOS_TEST_CASE_IN_SUITE(Triangle3D3Inradius, KratosCoreGeometriesFastSuite) {
         auto geom = GenerateRightTriangle3D3<NodeType>();
 
         KRATOS_CHECK_NEAR(geom->Inradius(), 0.292893, TOLERANCE);
->>>>>>> 6d198969
     }
 
     /** Checks the inside test for a given point respect to the triangle
@@ -268,24 +169,7 @@
     * A Point over a vertex of the triangle: Expected result TRUE
     * A Point over an edge of the triangle: Expected result TRUE
     */
-<<<<<<< HEAD
     KRATOS_TEST_CASE_IN_SUITE(Triangle3D3IsInside, KratosCoreFastSuite) {
-    auto geom = GenerateRightTriangle3D3<NodeType>();
-
-    Point PointInside(0.33, 0.33, 0.0);
-    Point PointOutside(0.66, 0.66, 0.0);
-    Point PointInVertex(0.0, 0.0, 0.0);
-    Point PointInEdge(0.5, 0.5, 0.0);
-
-    Point LocalCoords;
-
-    // It appears that the function checks whether the PROJECTION of the point is inside the geometry.
-    KRATOS_CHECK(geom->IsInside(PointInside, LocalCoords, EPSILON));
-    KRATOS_CHECK_IS_FALSE(geom->IsInside(PointOutside, LocalCoords, EPSILON));
-    KRATOS_CHECK(geom->IsInside(PointInVertex, LocalCoords, EPSILON));
-    KRATOS_CHECK(geom->IsInside(PointInEdge, LocalCoords, EPSILON));
-=======
-    KRATOS_TEST_CASE_IN_SUITE(Triangle3D3IsInside, KratosCoreGeometriesFastSuite) {
         auto geom = GenerateRightTriangle3D3<NodeType>();
 
         Point PointInside(0.33, 0.33, 0.0);
@@ -300,17 +184,12 @@
         KRATOS_CHECK_IS_FALSE(geom->IsInside(PointOutside, LocalCoords, EPSILON));
         KRATOS_CHECK(geom->IsInside(PointInVertex, LocalCoords, EPSILON));
         KRATOS_CHECK(geom->IsInside(PointInEdge, LocalCoords, EPSILON));
->>>>>>> 6d198969
     }
 
     /** Tests the Jacobian determinants using 'GI_GAUSS_1' integration method.
     * Tests the Jacobian determinants using 'GI_GAUSS_1' integration method.
     */
-<<<<<<< HEAD
     KRATOS_TEST_CASE_IN_SUITE(Triangle3D3DeterminantOfJacobianArray1, KratosCoreFastSuite) {
-=======
-    KRATOS_TEST_CASE_IN_SUITE(Triangle3D3DeterminantOfJacobianArray1, KratosCoreGeometriesFastSuite) {
->>>>>>> 6d198969
         auto geom = GenerateRightTriangle3D3<NodeType>();
         const double ExpectedJacobian = 1.0;
 
@@ -326,7 +205,6 @@
     /** Tests the Jacobian determinants using 'GI_GAUSS_2' integration method.
     * Tests the Jacobian determinants using 'GI_GAUSS_2' integration method.
     */
-<<<<<<< HEAD
     KRATOS_TEST_CASE_IN_SUITE(Triangle3D3DeterminantOfJacobianArray2, KratosCoreFastSuite) {
         auto geom = GenerateRightTriangle3D3<NodeType>();
         const double ExpectedJacobian = 1.0;
@@ -366,22 +244,12 @@
         Vector JacobianDeterminants;
         geom->DeterminantOfJacobian( JacobianDeterminants, GeometryData::GI_GAUSS_4 );
 
-=======
-    KRATOS_TEST_CASE_IN_SUITE(Triangle3D3DeterminantOfJacobianArray2, KratosCoreGeometriesFastSuite) {
-        auto geom = GenerateRightTriangle3D3<NodeType>();
-        const double ExpectedJacobian = 1.0;
-
-        Vector JacobianDeterminants;
-        geom->DeterminantOfJacobian( JacobianDeterminants, GeometryData::GI_GAUSS_2 );
-
->>>>>>> 6d198969
         for (unsigned int i=0; i<JacobianDeterminants.size(); ++i)
         {
             KRATOS_CHECK_NEAR(JacobianDeterminants[i], ExpectedJacobian, TOLERANCE);
         }
     }
 
-<<<<<<< HEAD
     /** Tests the Jacobian determinants using 'GI_GAUSS_5' integration method.
     * Tests the Jacobian determinants using 'GI_GAUSS_5' integration method.
     */
@@ -399,8 +267,8 @@
     }
 
     /** Tests the Jacobian determinants using 'GI_GAUSS_1' integration method.
-        * Tests the Jacobian determinants using 'GI_GAUSS_1' integration method.
-        */
+    * Tests the Jacobian determinants using 'GI_GAUSS_1' integration method.
+    */
     KRATOS_TEST_CASE_IN_SUITE(Triangle3D3DeterminantOfJacobianIndex1, KratosCoreFastSuite) {
         auto geom = GenerateRightTriangle3D3<NodeType>();
         const double ExpectedJacobian = 1.0;
@@ -467,76 +335,10 @@
     * Tests the Jacobian determinants using 'GI_GAUSS_4' integration method.
     */
     KRATOS_TEST_CASE_IN_SUITE(Triangle3D3DeterminantOfJacobianIndex5, KratosCoreFastSuite) {
-=======
-    /** Tests the Jacobian determinants using 'GI_GAUSS_3' integration method.
-    * Tests the Jacobian determinants using 'GI_GAUSS_3' integration method.
-    */
-    KRATOS_TEST_CASE_IN_SUITE(Triangle3D3DeterminantOfJacobianArray3, KratosCoreGeometriesFastSuite) {
-        auto geom = GenerateRightTriangle3D3<NodeType>();
-        const double ExpectedJacobian = 1.0;
-
-        Vector JacobianDeterminants;
-        geom->DeterminantOfJacobian( JacobianDeterminants, GeometryData::GI_GAUSS_3 );
-
-        for (unsigned int i=0; i<JacobianDeterminants.size(); ++i)
-        {
-            KRATOS_CHECK_NEAR(JacobianDeterminants[i], ExpectedJacobian, TOLERANCE);
-        }
-    }
-
-    /** Tests the Jacobian determinants using 'GI_GAUSS_4' integration method.
-    * Tests the Jacobian determinants using 'GI_GAUSS_4' integration method.
-    */
-    KRATOS_TEST_CASE_IN_SUITE(Triangle3D3DeterminantOfJacobianArray4, KratosCoreGeometriesFastSuite) {
-        auto geom = GenerateRightTriangle3D3<NodeType>();
-        const double ExpectedJacobian = 1.0;
-
-        Vector JacobianDeterminants;
-        geom->DeterminantOfJacobian( JacobianDeterminants, GeometryData::GI_GAUSS_4 );
-
-        for (unsigned int i=0; i<JacobianDeterminants.size(); ++i)
-        {
-            KRATOS_CHECK_NEAR(JacobianDeterminants[i], ExpectedJacobian, TOLERANCE);
-        }
-    }
-
-    /** Tests the Jacobian determinants using 'GI_GAUSS_5' integration method.
-    * Tests the Jacobian determinants using 'GI_GAUSS_5' integration method.
-    */
-    KRATOS_TEST_CASE_IN_SUITE(Triangle3D3DeterminantOfJacobianArray5, KratosCoreGeometriesFastSuite) {
-        auto geom = GenerateRightTriangle3D3<NodeType>();
-        const double ExpectedJacobian = 1.0;
-
-        Vector JacobianDeterminants;
-        geom->DeterminantOfJacobian( JacobianDeterminants, GeometryData::GI_GAUSS_5 );
-
-        for (unsigned int i=0; i<JacobianDeterminants.size(); ++i)
-        {
-            KRATOS_CHECK_NEAR(JacobianDeterminants[i], ExpectedJacobian, TOLERANCE);
-        }
-    }
-
-    /** Tests the Jacobian determinants using 'GI_GAUSS_1' integration method.
-    * Tests the Jacobian determinants using 'GI_GAUSS_1' integration method.
-    */
-    KRATOS_TEST_CASE_IN_SUITE(Triangle3D3DeterminantOfJacobianIndex1, KratosCoreGeometriesFastSuite) {
-        auto geom = GenerateRightTriangle3D3<NodeType>();
-        const double ExpectedJacobian = 1.0;
-
-        double JacobianDeterminant = geom->DeterminantOfJacobian( 1, GeometryData::GI_GAUSS_1 );
-        KRATOS_CHECK_NEAR(JacobianDeterminant, ExpectedJacobian, TOLERANCE);
-    }
-
-    /** Tests the Jacobian determinants using 'GI_GAUSS_2' integration method.
-    * Tests the Jacobian determinants using 'GI_GAUSS_2' integration method.
-    */
-    KRATOS_TEST_CASE_IN_SUITE(Triangle3D3DeterminantOfJacobianIndex2, KratosCoreGeometriesFastSuite) {
->>>>>>> 6d198969
         auto geom = GenerateRightTriangle3D3<NodeType>();
         double JacobianDeterminant = 0.0;
         const double ExpectedJacobian = 1.0;
 
-<<<<<<< HEAD
         JacobianDeterminant = geom->DeterminantOfJacobian( 1, GeometryData::GI_GAUSS_5 );
         KRATOS_CHECK_NEAR(JacobianDeterminant, ExpectedJacobian, TOLERANCE);
 
@@ -650,175 +452,6 @@
     * Test an overlaping box and triangle (intersects a triangle edge) HasIntersection
     */
     KRATOS_TEST_CASE_IN_SUITE(Triangle3D3IntersectionBoxEdge, KratosCoreFastSuite) {
-=======
-        JacobianDeterminant = geom->DeterminantOfJacobian( 1, GeometryData::GI_GAUSS_2 );
-        KRATOS_CHECK_NEAR(JacobianDeterminant, ExpectedJacobian, TOLERANCE);
-
-        JacobianDeterminant = geom->DeterminantOfJacobian( 2, GeometryData::GI_GAUSS_2 );
-        KRATOS_CHECK_NEAR(JacobianDeterminant, ExpectedJacobian, TOLERANCE);
-    }
-
-    /** Tests the Jacobian determinants using 'GI_GAUSS_3' integration method.
-    * Tests the Jacobian determinants using 'GI_GAUSS_3' integration method.
-    */
-    KRATOS_TEST_CASE_IN_SUITE(Triangle3D3DeterminantOfJacobianIndex3, KratosCoreGeometriesFastSuite) {
-        auto geom = GenerateRightTriangle3D3<NodeType>();
-        double JacobianDeterminant = 0.0;
-        const double ExpectedJacobian = 1.0;
-
-        JacobianDeterminant = geom->DeterminantOfJacobian( 1, GeometryData::GI_GAUSS_3 );
-        KRATOS_CHECK_NEAR(JacobianDeterminant, ExpectedJacobian, TOLERANCE);
-
-        JacobianDeterminant = geom->DeterminantOfJacobian( 2, GeometryData::GI_GAUSS_3 );
-        KRATOS_CHECK_NEAR(JacobianDeterminant, ExpectedJacobian, TOLERANCE);
-
-        JacobianDeterminant = geom->DeterminantOfJacobian( 3, GeometryData::GI_GAUSS_3 );
-        KRATOS_CHECK_NEAR(JacobianDeterminant, ExpectedJacobian, TOLERANCE);
-    }
-
-    /** Tests the Jacobian determinants using 'GI_GAUSS_4' integration method.
-    * Tests the Jacobian determinants using 'GI_GAUSS_4' integration method.
-    */
-    KRATOS_TEST_CASE_IN_SUITE(Triangle3D3DeterminantOfJacobianIndex4, KratosCoreGeometriesFastSuite) {
-        auto geom = GenerateRightTriangle3D3<NodeType>();
-        double JacobianDeterminant = 0.0;
-        const double ExpectedJacobian = 1.0;
-
-        JacobianDeterminant = geom->DeterminantOfJacobian( 1, GeometryData::GI_GAUSS_4 );
-        KRATOS_CHECK_NEAR(JacobianDeterminant, ExpectedJacobian, TOLERANCE);
-
-        JacobianDeterminant = geom->DeterminantOfJacobian( 2, GeometryData::GI_GAUSS_4 );
-        KRATOS_CHECK_NEAR(JacobianDeterminant, ExpectedJacobian, TOLERANCE);
-
-        JacobianDeterminant = geom->DeterminantOfJacobian( 3, GeometryData::GI_GAUSS_4 );
-        KRATOS_CHECK_NEAR(JacobianDeterminant, ExpectedJacobian, TOLERANCE);
-
-        JacobianDeterminant = geom->DeterminantOfJacobian( 4, GeometryData::GI_GAUSS_4 );
-        KRATOS_CHECK_NEAR(JacobianDeterminant, ExpectedJacobian, TOLERANCE);
-    }
-
-    /** Tests the Jacobian determinants using 'GI_GAUSS_4' integration method.
-    * Tests the Jacobian determinants using 'GI_GAUSS_4' integration method.
-    */
-    KRATOS_TEST_CASE_IN_SUITE(Triangle3D3DeterminantOfJacobianIndex5, KratosCoreGeometriesFastSuite) {
-        auto geom = GenerateRightTriangle3D3<NodeType>();
-        double JacobianDeterminant = 0.0;
-        const double ExpectedJacobian = 1.0;
-
-        JacobianDeterminant = geom->DeterminantOfJacobian( 1, GeometryData::GI_GAUSS_5 );
-        KRATOS_CHECK_NEAR(JacobianDeterminant, ExpectedJacobian, TOLERANCE);
-
-        JacobianDeterminant = geom->DeterminantOfJacobian( 2, GeometryData::GI_GAUSS_5 );
-        KRATOS_CHECK_NEAR(JacobianDeterminant, ExpectedJacobian, TOLERANCE);
-
-        JacobianDeterminant = geom->DeterminantOfJacobian( 3, GeometryData::GI_GAUSS_5 );
-        KRATOS_CHECK_NEAR(JacobianDeterminant, ExpectedJacobian, TOLERANCE);
-
-        JacobianDeterminant = geom->DeterminantOfJacobian( 4, GeometryData::GI_GAUSS_5 );
-        KRATOS_CHECK_NEAR(JacobianDeterminant, ExpectedJacobian, TOLERANCE);
-
-        JacobianDeterminant = geom->DeterminantOfJacobian( 5, GeometryData::GI_GAUSS_5 );
-        KRATOS_CHECK_NEAR(JacobianDeterminant, ExpectedJacobian, TOLERANCE);
-    }
-
-
-    /** Tests two very near parallel triangles HasIntegration which should give false
-    */
-    KRATOS_TEST_CASE_IN_SUITE(Triangle3D3ParallelNoIntersection, KratosCoreGeometriesFastSuite) {
-        Triangle3D3<Point > triangle_1(
-            GeneratePoint<NodeType >(0.0, 0.0, 0.0),
-            GeneratePoint<NodeType >(10., 0.0, 2.0),
-            GeneratePoint<NodeType >(0.0, 1.0, 0.0)
-            );
-        Triangle3D3<Point > triangle_2(
-            GeneratePoint<NodeType >(0.0, 0.0, 0.01),
-            GeneratePoint<NodeType >(10., 0.0, 2.01),
-            GeneratePoint<NodeType >(0.0, 1.0, 0.01)
-            );
-
-        KRATOS_CHECK_IS_FALSE(triangle_1.HasIntersection(triangle_2));
-    }
-
-    KRATOS_TEST_CASE_IN_SUITE(Triangle3D3ParallelNearIntersection, KratosCoreGeometriesFastSuite) {
-        Triangle3D3<Point > triangle_1(
-            GeneratePoint<NodeType >(0.0, 0.0, 0.0),
-            GeneratePoint<NodeType >(10., 0.0, 2.0),
-            GeneratePoint<NodeType >(0.0, 1.0, 0.0)
-            );
-        Triangle3D3<Point > triangle_2(
-            GeneratePoint<NodeType >(0.0, 0.0, 0.00000001),
-            GeneratePoint<NodeType >(10., 0.0, 2.00000001),
-            GeneratePoint<NodeType >(0.0, 1.0, 0.00000001)
-            );
-
-        KRATOS_CHECK_IS_FALSE(triangle_1.HasIntersection(triangle_2));
-    }
-
-    KRATOS_TEST_CASE_IN_SUITE(Triangle3D3CoplanarNoIntersection, KratosCoreGeometriesFastSuite) {
-        Triangle3D3<Point > triangle_1(
-            GeneratePoint<NodeType >(0.0, 0.0, 0.0),
-            GeneratePoint<NodeType >(10., 0.0, 2.0),
-            GeneratePoint<NodeType >(0.0, 1.0, 0.0)
-            );
-        Triangle3D3<Point > triangle_2(
-            GeneratePoint<NodeType >(0.00000001, 0.00000001, 0.00000001),
-            GeneratePoint<NodeType >(-10., 0.0, -2.0),
-            GeneratePoint<NodeType >(0.0, -1.0, 0.00)
-            );
-
-        KRATOS_CHECK_IS_FALSE(triangle_1.HasIntersection(triangle_2));
-    }
-
-    KRATOS_TEST_CASE_IN_SUITE(Triangle3D3CoplanarPointIntersection, KratosCoreGeometriesFastSuite) {
-        Triangle3D3<Point > triangle_1(
-            GeneratePoint<NodeType >(0.0, 0.0, 0.0),
-            GeneratePoint<NodeType >(10., 0.0, 2.0),
-            GeneratePoint<NodeType >(0.0, 1.0, 0.0)
-            );
-        Triangle3D3<Point > triangle_2(
-            GeneratePoint<NodeType >(0.00, 0.00, 0.0),
-            GeneratePoint<NodeType >(-10., 0.0, -2.0),
-            GeneratePoint<NodeType >(0.0, -1.0, 0.00)
-            );
-
-        KRATOS_CHECK(triangle_1.HasIntersection(triangle_2));
-    }
-
-    KRATOS_TEST_CASE_IN_SUITE(Triangle3D3EdgeIntersection, KratosCoreGeometriesFastSuite) {
-        Triangle3D3<Point > triangle_1(
-            GeneratePoint<NodeType >(0.0, 0.0, 0.0),
-            GeneratePoint<NodeType >(10., 0.0, 2.0),
-            GeneratePoint<NodeType >(0.0, 1.0, 0.0)
-            );
-        Triangle3D3<Point > triangle_2(
-            GeneratePoint<NodeType >(0.00, 0.00, 0.0),
-            GeneratePoint<NodeType >(10., 0.0, 2.0),
-            GeneratePoint<NodeType >(0.0, -1.0, 0.00)
-            );
-
-        KRATOS_CHECK(triangle_1.HasIntersection(triangle_2));
-    }
-
-    KRATOS_TEST_CASE_IN_SUITE(Triangle3D3InsideIntersection, KratosCoreGeometriesFastSuite) {
-        Triangle3D3<Point > triangle_1(
-            GeneratePoint<NodeType >(0.0, 0.0, 0.0),
-            GeneratePoint<NodeType >(0.0, 0.0, 4.0),
-            GeneratePoint<NodeType >(0.0, 4.0, 0.0)
-            );
-        Triangle3D3<Point > triangle_2(
-            GeneratePoint<NodeType >(0.0, 1.0, 1.0),
-            GeneratePoint<NodeType >(0.0, 1.0, 3.0),
-            GeneratePoint<NodeType >(0.0, 3.0, 1.0)
-            );
-
-        KRATOS_CHECK(triangle_1.HasIntersection(triangle_2));
-    }
-
-    /**
-    * Test an overlaping box and triangle (intersects a triangle edge) HasIntersection
-    */
-    KRATOS_TEST_CASE_IN_SUITE(Triangle3D3IntersectionBoxEdge, KratosCoreGeometriesFastSuite) {
->>>>>>> 6d198969
         auto geom = GenerateEquilateralTriangle3D3<NodeType>();
         Point point_1( 0.3, 0.3,-0.3);
         Point point_2( 1.0, 1.0, 1.0);
@@ -836,11 +469,7 @@
     /**
     * Test an overlaping box and triangle (intersects a triangle node) HasIntersection
     */
-<<<<<<< HEAD
     KRATOS_TEST_CASE_IN_SUITE(Triangle3D3IntersectionBoxNode, KratosCoreFastSuite) {
-=======
-    KRATOS_TEST_CASE_IN_SUITE(Triangle3D3IntersectionBoxNode, KratosCoreGeometriesFastSuite) {
->>>>>>> 6d198969
         auto geom = GenerateEquilateralTriangle3D3<NodeType>();
         Point point_1(-0.5, 0.8,-0.3);
         Point point_2( 0.5, 1.2, 0.3);
@@ -858,11 +487,7 @@
     /**
     * Test an overlaping box and triangle (intersects the triangle face) HasIntersection
     */
-<<<<<<< HEAD
     KRATOS_TEST_CASE_IN_SUITE(Triangle3D3IntersectionBoxPlane, KratosCoreFastSuite) {
-=======
-    KRATOS_TEST_CASE_IN_SUITE(Triangle3D3IntersectionBoxPlane, KratosCoreGeometriesFastSuite) {
->>>>>>> 6d198969
         auto geom = GenerateEquilateralTriangle3D3<NodeType>();
         Point point_1( 0.0, 0.0, 0.0);
         Point point_2( 0.4, 0.5, 0.6);
@@ -872,24 +497,17 @@
     /**
     * Test a non overlaping box and triangle HasIntersection
     */
-<<<<<<< HEAD
     KRATOS_TEST_CASE_IN_SUITE(Triangle3D3IntersectionBoxNoIntersect, KratosCoreFastSuite) {
-=======
-    KRATOS_TEST_CASE_IN_SUITE(Triangle3D3IntersectionBoxNoIntersect, KratosCoreGeometriesFastSuite) {
->>>>>>> 6d198969
         auto geom = GenerateEquilateralTriangle3D3<NodeType>();
         Point point_1( 0.4, 0.5, 0.6);
         Point point_2( 1.0, 1.0, 1.0);
         KRATOS_CHECK_IS_FALSE(geom->HasIntersection(point_1, point_2));
     }
 
-<<<<<<< HEAD
-    KRATOS_TEST_CASE_IN_SUITE(Triangle3D3ShapeFunctionsValues, KratosCoreFastSuite) {
-=======
     /**
     * Test an overlaping non-cubic box and triangle (intersects a triangle edge) HasIntersection
     */
-    KRATOS_TEST_CASE_IN_SUITE(Triangle3D3AABoxIntersectionNonEquilaterElongXPlaneX, KratosCoreGeometriesFastSuite) {
+    KRATOS_TEST_CASE_IN_SUITE(Triangle3D3AABoxIntersectionNonEquilaterElongXPlaneX, KratosCoreFastSuite) {
         Triangle3D3<Point > triangle_1(
             GeneratePoint<NodeType >(0.55, -0.25, 0.25),
             GeneratePoint<NodeType >(0.50, -0.25, 0.75),
@@ -902,7 +520,7 @@
         KRATOS_CHECK(triangle_1.HasIntersection(*aabb_min, *aabb_max));
     }
 
-    KRATOS_TEST_CASE_IN_SUITE(Triangle3D3AABoxIntersectionNonEquilaterElongXPlaneY, KratosCoreGeometriesFastSuite) {
+    KRATOS_TEST_CASE_IN_SUITE(Triangle3D3AABoxIntersectionNonEquilaterElongXPlaneY, KratosCoreFastSuite) {
         Triangle3D3<Point > triangle_1(
             GeneratePoint<NodeType >(-0.25, 0.50, 0.25),
             GeneratePoint<NodeType >(-0.25, 0.55, 0.75),
@@ -915,7 +533,7 @@
         KRATOS_CHECK(triangle_1.HasIntersection(*aabb_min, *aabb_max));
     }
 
-    KRATOS_TEST_CASE_IN_SUITE(Triangle3D3AABoxIntersectionNonEquilaterElongXPlaneZ, KratosCoreGeometriesFastSuite) {
+    KRATOS_TEST_CASE_IN_SUITE(Triangle3D3AABoxIntersectionNonEquilaterElongXPlaneZ, KratosCoreFastSuite) {
         Triangle3D3<Point > triangle_1(
             GeneratePoint<NodeType >(-0.25, 0.25, 0.50),
             GeneratePoint<NodeType >(-0.25, 0.75, 0.50),
@@ -928,7 +546,7 @@
         KRATOS_CHECK(triangle_1.HasIntersection(*aabb_min, *aabb_max));
     }
 
-    KRATOS_TEST_CASE_IN_SUITE(Triangle3D3AABoxIntersectionNonEquilaterElongYPlaneX, KratosCoreGeometriesFastSuite) {
+    KRATOS_TEST_CASE_IN_SUITE(Triangle3D3AABoxIntersectionNonEquilaterElongYPlaneX, KratosCoreFastSuite) {
         Triangle3D3<Point > triangle_1(
             GeneratePoint<NodeType >(0.55, -0.25, 0.25),
             GeneratePoint<NodeType >(0.50, -0.25, 0.75),
@@ -941,7 +559,7 @@
         KRATOS_CHECK(triangle_1.HasIntersection(*aabb_min, *aabb_max));
     }
 
-    KRATOS_TEST_CASE_IN_SUITE(Triangle3D3AABoxIntersectionNonEquilaterElongYPlaneY, KratosCoreGeometriesFastSuite) {
+    KRATOS_TEST_CASE_IN_SUITE(Triangle3D3AABoxIntersectionNonEquilaterElongYPlaneY, KratosCoreFastSuite) {
         Triangle3D3<Point > triangle_1(
             GeneratePoint<NodeType >(-0.25, 0.50, 0.25),
             GeneratePoint<NodeType >(-0.25, 0.55, 0.75),
@@ -954,7 +572,7 @@
         KRATOS_CHECK(triangle_1.HasIntersection(*aabb_min, *aabb_max));
     }
 
-    KRATOS_TEST_CASE_IN_SUITE(Triangle3D3AABoxIntersectionNonEquilaterElongYPlaneZ, KratosCoreGeometriesFastSuite) {
+    KRATOS_TEST_CASE_IN_SUITE(Triangle3D3AABoxIntersectionNonEquilaterElongYPlaneZ, KratosCoreFastSuite) {
         Triangle3D3<Point > triangle_1(
             GeneratePoint<NodeType >(-0.25, 0.25, 0.50),
             GeneratePoint<NodeType >(-0.25, 0.75, 0.50),
@@ -967,7 +585,7 @@
         KRATOS_CHECK(triangle_1.HasIntersection(*aabb_min, *aabb_max));
     }
 
-    KRATOS_TEST_CASE_IN_SUITE(Triangle3D3AABoxIntersectionNonEquilaterElongZPlaneX, KratosCoreGeometriesFastSuite) {
+    KRATOS_TEST_CASE_IN_SUITE(Triangle3D3AABoxIntersectionNonEquilaterElongZPlaneX, KratosCoreFastSuite) {
         Triangle3D3<Point > triangle_1(
             GeneratePoint<NodeType >(0.55, -0.25, 0.25),
             GeneratePoint<NodeType >(0.50, -0.25, 0.75),
@@ -980,7 +598,7 @@
         KRATOS_CHECK(triangle_1.HasIntersection(*aabb_min, *aabb_max));
     }
 
-    KRATOS_TEST_CASE_IN_SUITE(Triangle3D3AABoxIntersectionNonEquilaterElongZPlaneY, KratosCoreGeometriesFastSuite) {
+    KRATOS_TEST_CASE_IN_SUITE(Triangle3D3AABoxIntersectionNonEquilaterElongZPlaneY, KratosCoreFastSuite) {
         Triangle3D3<Point > triangle_1(
             GeneratePoint<NodeType >(-0.25, 0.50, 0.25),
             GeneratePoint<NodeType >(-0.25, 0.55, 0.75),
@@ -993,7 +611,7 @@
         KRATOS_CHECK(triangle_1.HasIntersection(*aabb_min, *aabb_max));
     }
 
-    KRATOS_TEST_CASE_IN_SUITE(Triangle3D3AABoxIntersectionNonEquilaterElongZPlaneZ, KratosCoreGeometriesFastSuite) {
+    KRATOS_TEST_CASE_IN_SUITE(Triangle3D3AABoxIntersectionNonEquilaterElongZPlaneZ, KratosCoreFastSuite) {
         Triangle3D3<Point > triangle_1(
             GeneratePoint<NodeType >(-0.25, 0.25, 0.50),
             GeneratePoint<NodeType >(-0.25, 0.75, 0.50),
@@ -1006,8 +624,7 @@
         KRATOS_CHECK(triangle_1.HasIntersection(*aabb_min, *aabb_max));
     }
 
-    KRATOS_TEST_CASE_IN_SUITE(Triangle3D3ShapeFunctionsValues, KratosCoreGeometriesFastSuite) {
->>>>>>> 6d198969
+    KRATOS_TEST_CASE_IN_SUITE(Triangle3D3ShapeFunctionsValues, KratosCoreFastSuite) {
         auto geom = GenerateEquilateralTriangle3D3<NodeType>();
         array_1d<double, 3> coord(3);
         coord[0] = 1.0 / 2.0;
@@ -1019,11 +636,7 @@
         CrossCheckShapeFunctionsValues(*geom);
     }
 
-<<<<<<< HEAD
     KRATOS_TEST_CASE_IN_SUITE(Triangle3D3ShapeFunctionsLocalGradients, KratosCoreFastSuite) {
-=======
-    KRATOS_TEST_CASE_IN_SUITE(Triangle3D3ShapeFunctionsLocalGradients, KratosCoreGeometriesFastSuite) {
->>>>>>> 6d198969
         auto geom = GenerateEquilateralTriangle3D3<NodeType>();
         TestAllShapeFunctionsLocalGradients(*geom);
     }
