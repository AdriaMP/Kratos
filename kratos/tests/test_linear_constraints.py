from __future__ import print_function, absolute_import, division

# Importing the Kratos Library
import KratosMultiphysics as KM
import KratosMultiphysics.KratosUnittest as KratosUnittest
import KratosMultiphysics.kratos_utilities as KratosUtils
import math

<<<<<<< HEAD
structural_mechanics_is_available = KratosUtils.CheckIfApplicationsAvailable("StructuralMechanicsApplication")
if structural_mechanics_is_available:
    import KratosMultiphysics.StructuralMechanicsApplication as SMA
=======
if KratosUtils.CheckIfApplicationsAvailable("StructuralMechanicsApplication"):
    import KratosMultiphysics.StructuralMechanicsApplication as StructuralMechanicsApplication
>>>>>>> aba30c11

def inner_prod(a,b):
    tmp = 0
    for i in range(len(a)):
        tmp += a[i]*b[i]
    return tmp

class TestLinearMultipointConstraints(KratosUnittest.TestCase):
    def setUp(self):
        pass

    def _add_variables(self):
        self.mp.AddNodalSolutionStepVariable(KM.DISPLACEMENT)
        self.mp.AddNodalSolutionStepVariable(KM.REACTION)
        self.mp.AddNodalSolutionStepVariable(KM.VELOCITY)
        self.mp.AddNodalSolutionStepVariable(KM.ACCELERATION)
        self.mp.AddNodalSolutionStepVariable(KM.VOLUME_ACCELERATION)

    def _add_dofs(self):
        KM.VariableUtils().AddDof(KM.DISPLACEMENT_X, KM.REACTION_X, self.mp)
        KM.VariableUtils().AddDof(KM.DISPLACEMENT_Y, KM.REACTION_Y, self.mp)
        KM.VariableUtils().AddDof(KM.DISPLACEMENT_Z, KM.REACTION_Z, self.mp)

        KM.VariableUtils().AddDof(KM.VELOCITY_X, self.mp)
        KM.VariableUtils().AddDof(KM.VELOCITY_Y, self.mp)
        KM.VariableUtils().AddDof(KM.VELOCITY_Z, self.mp)

        KM.VariableUtils().AddDof(KM.ACCELERATION_X, self.mp)
        KM.VariableUtils().AddDof(KM.ACCELERATION_Y, self.mp)
        KM.VariableUtils().AddDof(KM.ACCELERATION_Z, self.mp)

    def _apply_material_properties(self, dim):
        #define properties
        self.mp.GetProperties()[1].SetValue(KM.YOUNG_MODULUS, 210e9)
        self.mp.GetProperties()[1].SetValue(KM.POISSON_RATIO, 0.3)
        self.mp.GetProperties()[1].SetValue(KM.THICKNESS, 1.0)
        self.mp.GetProperties()[1].SetValue(KM.DENSITY, 1.0)

        g = [0, 0, 0]
        self.mp.GetProperties()[1].SetValue(KM.VOLUME_ACCELERATION, g)

        self.mp.ProcessInfo[KM.DOMAIN_SIZE] = dim
        if dim == 2:
            cl = SMA.LinearElasticPlaneStrain2DLaw()
        else:
            cl = SMA.LinearElastic3DLaw()
        self.mp.GetProperties()[1].SetValue(KM.CONSTITUTIVE_LAW, cl)

    def _apply_BCs(self):
        bcs = self.mp.GetSubModelPart("FixedEdgeNodes")
        KM.VariableUtils().SetVariable(KM.DISPLACEMENT_X, 0.0, bcs.Nodes)
        KM.VariableUtils().SetVariable(KM.DISPLACEMENT_Y, 0.0, bcs.Nodes)

        KM.VariableUtils().ApplyFixity(KM.DISPLACEMENT_X, True, bcs.Nodes)
        KM.VariableUtils().ApplyFixity(KM.DISPLACEMENT_Y, True, bcs.Nodes)

        bcmn = self.mp.GetSubModelPart("MovingNodes")
        KM.VariableUtils().SetVariable(KM.DISPLACEMENT_X, 0.01, bcmn.Nodes)
        KM.VariableUtils().SetVariable(KM.DISPLACEMENT_Y, 0.0, bcmn.Nodes)
        KM.VariableUtils().ApplyFixity(KM.DISPLACEMENT_X, True, bcmn.Nodes)
        KM.VariableUtils().ApplyFixity(KM.DISPLACEMENT_Y, True, bcmn.Nodes)

    def _setup_solver(self, solving_with = "Block", linear_solver = "AMGCL"):

        #define a minimal newton raphson solver
        if linear_solver == "AMGCL":
            self.linear_solver = KM.AMGCLSolver()
        else:
            self.linear_solver = KM.SkylineLUFactorizationSolver()
        if solving_with == "Block":
            self.builder_and_solver = KM.ResidualBasedBlockBuilderAndSolver(self.linear_solver)
        elif solving_with == "LM":
            params = KM.Parameters("""{
                "diagonal_values_for_dirichlet_dofs"                 : "use_max_diagonal",
                "silent_warnings"                                    : false,
                "consider_lagrange_multiplier_constraint_resolution" : "Single"
            }""")
            self.builder_and_solver = KM.ResidualBasedBlockBuilderAndSolverWithLagrangeMultiplier(self.linear_solver, params)
        elif solving_with == "DoubleLM":
            params = KM.Parameters("""{
                "diagonal_values_for_dirichlet_dofs"                 : "use_max_diagonal",
                "silent_warnings"                                    : false,
                "consider_lagrange_multiplier_constraint_resolution" : "Double"
            }""")
            self.builder_and_solver = KM.ResidualBasedBlockBuilderAndSolverWithLagrangeMultiplier(self.linear_solver, params)
        else: # Block default
            self.builder_and_solver = KM.ResidualBasedBlockBuilderAndSolver(self.linear_solver)
        self.scheme = KM.ResidualBasedBossakDisplacementScheme(-0.01)
        self.convergence_criterion = KM.ResidualCriteria(1e-6, 1e-9)
        self.convergence_criterion.SetEchoLevel(0)

        max_iters = 10
        compute_reactions = True
        reform_step_dofs = True
        move_mesh_flag = False
        self.strategy = KM.ResidualBasedNewtonRaphsonStrategy(self.mp, self.scheme, self.linear_solver, self.convergence_criterion, self.builder_and_solver, max_iters, compute_reactions, reform_step_dofs, move_mesh_flag)
        self.strategy.SetEchoLevel(0)
        self.strategy.Initialize()

        self.strategy.Check()

    def _reset(self):
        del self.strategy
        del self.linear_solver
        del self.builder_and_solver
        del self.scheme
        del self.convergence_criterion

    def _solve(self):
        self.strategy.Solve()

    def _basic_check_results(self):
        reactionx1 = self.mp.Nodes[1].GetSolutionStepValue(KM.REACTION_X, 0)
        self.assertLessEqual(abs((reactionx1 - -1413464323.8223937)/(-1413464323.8223937)), 1.0e-2)
        reactiony1 = self.mp.Nodes[1].GetSolutionStepValue(KM.REACTION_Y, 0)
        self.assertLessEqual(abs((reactiony1 - -605769230.7692306)/(-605769230.7692306)), 1.0e-2)

        reactionx4 = self.mp.Nodes[4].GetSolutionStepValue(KM.REACTION_X, 0)
        self.assertLessEqual(abs((reactionx4 - -1413467109.1832492)/(-1413467109.1832492)), 1.0e-2)
        reactiony4 = self.mp.Nodes[4].GetSolutionStepValue(KM.REACTION_Y, 0)
        self.assertLessEqual(abs((reactiony4 - 605769230.7692306)/(605769230.7692306)), 1.0e-2)

        dispx3 = self.mp.Nodes[3].GetSolutionStepValue(KM.DISPLACEMENT_X, 0)
        self.assertAlmostEqual(dispx3, 0.01, 4)
        dispy3 = self.mp.Nodes[3].GetSolutionStepValue(KM.DISPLACEMENT_Y, 0)
        self.assertAlmostEqual(dispy3, 0.0, 4)

        dispx2 = self.mp.Nodes[2].GetSolutionStepValue(KM.DISPLACEMENT_X, 0)
        self.assertAlmostEqual(dispx2, 0.01, 4)
        dispy2 = self.mp.Nodes[2].GetSolutionStepValue(KM.DISPLACEMENT_Y, 0)
        self.assertAlmostEqual(dispy2, 0.0, 4)

        dispx3 = self.mp.Nodes[3].GetSolutionStepValue(KM.DISPLACEMENT_X, 0)
        self.assertAlmostEqual(dispx3, 0.01, 4)
        dispy3 = self.mp.Nodes[3].GetSolutionStepValue(KM.DISPLACEMENT_Y, 0)
        self.assertAlmostEqual(dispy3, 0.0, 4)

    def _advanced_check_results(self):
        dispx13 = self.mp.Nodes[13].GetSolutionStepValue(KM.DISPLACEMENT_X, 0)
        self.assertAlmostEqual(dispx13, 0.01, 4)
        dispy13 = self.mp.Nodes[13].GetSolutionStepValue(KM.DISPLACEMENT_Y, 0)
        self.assertAlmostEqual(dispy13, 0.0, 4)

        dispx14 = self.mp.Nodes[14].GetSolutionStepValue(KM.DISPLACEMENT_X, 0)
        self.assertAlmostEqual(dispx14, 0.01, 4)
        dispy14 = self.mp.Nodes[14].GetSolutionStepValue(KM.DISPLACEMENT_Y, 0)
        self.assertAlmostEqual(dispy14, 0.0, 4)

        dispx15 = self.mp.Nodes[15].GetSolutionStepValue(KM.DISPLACEMENT_X, 0)
        self.assertAlmostEqual(dispx15, 0.01, 4)
        dispy15 = self.mp.Nodes[15].GetSolutionStepValue(KM.DISPLACEMENT_Y, 0)
        self.assertAlmostEqual(dispy15, 0.0, 4)

        dispx11 = self.mp.Nodes[11].GetSolutionStepValue(KM.DISPLACEMENT_X, 0)
        self.assertAlmostEqual(dispx11, 0.0077238, 4)
        dispy11 = self.mp.Nodes[11].GetSolutionStepValue(KM.DISPLACEMENT_Y, 0)
        self.assertAlmostEqual(dispy11, 0.0, 4)

        dispx4 = self.mp.Nodes[4].GetSolutionStepValue(KM.DISPLACEMENT_X, 0)
        self.assertAlmostEqual(dispx4, 0.0022754, 4)
        dispy4 = self.mp.Nodes[4].GetSolutionStepValue(KM.DISPLACEMENT_Y, 0)
        self.assertAlmostEqual(dispy4, 0.0, 4)


        disp1 = self.mp.Nodes[16].GetSolutionStepValue(KM.DISPLACEMENT_X, 0)
        disp2 = self.mp.Nodes[6].GetSolutionStepValue(KM.DISPLACEMENT_X, 0)
        self.assertAlmostEqual(disp1, disp2, 4)
        self.assertAlmostEqual(disp1, 0.0049994, 4)
        self.assertAlmostEqual(disp2, 0.0049994, 4)
        #print("Test 1 :: ", disp1," == ",disp2)

        disp1 = self.mp.Nodes[16].GetSolutionStepValue(KM.DISPLACEMENT_Y, 0)
        disp2 = self.mp.Nodes[6].GetSolutionStepValue(KM.DISPLACEMENT_Y, 0)
        self.assertAlmostEqual(disp1, disp2, 5)
        self.assertAlmostEqual(disp1, -0.0011584, 4)
        self.assertAlmostEqual(disp1, -0.0011584, 4)
        #print("Test 2 :: ", disp1," == ",disp2)

        disp1 = self.mp.Nodes[7].GetSolutionStepValue(KM.DISPLACEMENT_X, 0)
        disp2 = self.mp.Nodes[17].GetSolutionStepValue(KM.DISPLACEMENT_X, 0)
        self.assertAlmostEqual(disp1, disp2, 4)
        self.assertAlmostEqual(disp1, 0.0049994, 4)
        self.assertAlmostEqual(disp2, 0.0049994, 4)
        #print("Test 3 :: ", disp1," == ",disp2)

        disp1 = self.mp.Nodes[7].GetSolutionStepValue(KM.DISPLACEMENT_Y, 0)
        disp2 = self.mp.Nodes[17].GetSolutionStepValue(KM.DISPLACEMENT_Y, 0)
        self.assertAlmostEqual(disp1, disp2, 4)
        #print("Test 4 :: ", disp1," == ",disp2)

        disp1 = self.mp.Nodes[18].GetSolutionStepValue(KM.DISPLACEMENT_X, 0)
        disp2 = self.mp.Nodes[9].GetSolutionStepValue(KM.DISPLACEMENT_X, 0)
        self.assertAlmostEqual(disp1, disp2, 4)
        self.assertAlmostEqual(disp1, 0.0049994, 4)
        self.assertAlmostEqual(disp1, 0.0049994, 4)
        #print("Test 5 :: ", disp1," == ",disp2)

        disp1 = self.mp.Nodes[18].GetSolutionStepValue(KM.DISPLACEMENT_Y, 0)
        disp2 = self.mp.Nodes[9].GetSolutionStepValue(KM.DISPLACEMENT_Y, 0)
        self.assertAlmostEqual(disp1, disp2, 4)
        self.assertAlmostEqual(disp1, 0.0011584, 4)
        self.assertAlmostEqual(disp1, 0.0011584, 4)
        #print("Test 6 :: ", disp1," == ",disp2)

    def _basic_setup_model_part(self):
        #create nodes
        self.mp.CreateNewNode(1, 0.00000, 0.00000, 0.00000)
        self.mp.CreateNewNode(2, 1.00000, 0.00000, 0.00000)
        self.mp.CreateNewNode(3, 1.00000, 1.00000, 0.00000)
        self.mp.CreateNewNode(4, 0.00000, 1.00000, 0.00000)

        #create a submodelpart for boundary conditions
        bcs = self.mp.CreateSubModelPart("FixedEdgeNodes")
        bcs.AddNodes([1, 4])

        bcmn = self.mp.CreateSubModelPart("MovingNodes")
        bcmn.AddNodes([2])

        #create Element
        self.mp.CreateNewElement("SmallDisplacementElement2D4N", 1, [1, 2, 3, 4], self.mp.GetProperties()[1])

    def _advanced_setup_model_part(self):
        #create nodes
        self.mp.CreateNewNode(1, 0.00000, 1.00000, 0.00000)
        self.mp.CreateNewNode(2, 0.00000, 0.50000, 0.00000)
        self.mp.CreateNewNode(3, 0.50000, 1.00000, 0.00000)
        self.mp.CreateNewNode(4, 0.50000, 0.50000, 0.00000)
        self.mp.CreateNewNode(5, 0.00000, 0.00000, 0.00000)
        self.mp.CreateNewNode(6, 1.00000, 1.00000, 0.00000)
        self.mp.CreateNewNode(7, 1.00000, 0.50000, 0.00000)
        self.mp.CreateNewNode(8, 0.50000, 0.00000, 0.00000)
        self.mp.CreateNewNode(9, 1.00000, 0.00000, 0.00000)
        self.mp.CreateNewNode(10, 1.50000, 1.00000, 0.00000)
        self.mp.CreateNewNode(11, 1.50000, 0.50000, 0.00000)
        self.mp.CreateNewNode(12, 1.50000, 0.00000, 0.00000)
        self.mp.CreateNewNode(13, 2.00000, 1.00000, 0.00000)
        self.mp.CreateNewNode(14, 2.00000, 0.50000, 0.00000)
        self.mp.CreateNewNode(15, 2.00000, 0.00000, 0.00000)
        self.mp.CreateNewNode(16, 1.00000, 1.00000, 0.00000)
        self.mp.CreateNewNode(17, 1.00000, 0.50000, 0.00000)
        self.mp.CreateNewNode(18, 1.00000, 0.00000, 0.00000)

        #create a submodelpart for boundary conditions
        bcs = self.mp.CreateSubModelPart("FixedEdgeNodes")
        bcs.AddNodes([1, 2, 5])

        bcmn = self.mp.CreateSubModelPart("MovingNodes")
        bcmn.AddNodes([13, 14, 15])

        #create Element
        self.mp.CreateNewElement("SmallDisplacementElement2D4N", 1, [14, 11, 12, 15], self.mp.GetProperties()[1])
        self.mp.CreateNewElement("SmallDisplacementElement2D4N", 2, [13, 10, 11, 14], self.mp.GetProperties()[1])
        self.mp.CreateNewElement("SmallDisplacementElement2D4N", 3, [11, 17, 18, 12], self.mp.GetProperties()[1])
        self.mp.CreateNewElement("SmallDisplacementElement2D4N", 4, [10, 16, 17, 11], self.mp.GetProperties()[1])
        self.mp.CreateNewElement("SmallDisplacementElement2D4N", 5, [2, 4, 3, 1], self.mp.GetProperties()[1])
        self.mp.CreateNewElement("SmallDisplacementElement2D4N", 6, [5, 8, 4, 2], self.mp.GetProperties()[1])
        self.mp.CreateNewElement("SmallDisplacementElement2D4N", 7, [4, 7, 6, 3], self.mp.GetProperties()[1])
        self.mp.CreateNewElement("SmallDisplacementElement2D4N", 8, [8, 9, 7, 4], self.mp.GetProperties()[1])

    def _basic_apply_mpc_constraints(self):
        self.mp.CreateNewMasterSlaveConstraint("LinearMasterSlaveConstraint", 1, self.mp.Nodes[2], KM.DISPLACEMENT_X, self.mp.Nodes[3], KM.DISPLACEMENT_X, 1.0, 0)
        self.mp.CreateNewMasterSlaveConstraint("LinearMasterSlaveConstraint", 2, self.mp.Nodes[2], KM.DISPLACEMENT_Y, self.mp.Nodes[3], KM.DISPLACEMENT_Y, 1.0, 0)

    def _advanced_apply_mpc_constraints(self):

        self.mp.CreateNewMasterSlaveConstraint("LinearMasterSlaveConstraint", 2, self.mp.Nodes[16], KM.DISPLACEMENT_X, self.mp.Nodes[6], KM.DISPLACEMENT_X, 1.0, 0)
        self.mp.CreateNewMasterSlaveConstraint("LinearMasterSlaveConstraint", 1, self.mp.Nodes[16], KM.DISPLACEMENT_Y, self.mp.Nodes[6], KM.DISPLACEMENT_Y, 1.0, 0)


        self.mp.CreateNewMasterSlaveConstraint("LinearMasterSlaveConstraint", 3, self.mp.Nodes[17], KM.DISPLACEMENT_X, self.mp.Nodes[7], KM.DISPLACEMENT_X, 1.0, 0)
        self.mp.CreateNewMasterSlaveConstraint("LinearMasterSlaveConstraint", 4, self.mp.Nodes[17], KM.DISPLACEMENT_Y, self.mp.Nodes[7], KM.DISPLACEMENT_Y, 1.0, 0)

        self.mp.CreateNewMasterSlaveConstraint("LinearMasterSlaveConstraint", 5, self.mp.Nodes[18], KM.DISPLACEMENT_X, self.mp.Nodes[9], KM.DISPLACEMENT_X, 1.0, 0)
        self.mp.CreateNewMasterSlaveConstraint("LinearMasterSlaveConstraint", 6, self.mp.Nodes[18], KM.DISPLACEMENT_Y, self.mp.Nodes[9], KM.DISPLACEMENT_Y, 1.0, 0)

    def _set_and_fill_buffer(self, buffer_size, delta_time):
        # Set buffer size
        self.mp.SetBufferSize(buffer_size)
        # Fill buffer
        time = self.mp.ProcessInfo[KM.TIME]
        time = time - delta_time * (buffer_size)
        self.mp.ProcessInfo.SetValue(KM.TIME, time)
        for size in range(0, buffer_size):
            step = size - (buffer_size - 1)
            self.mp.ProcessInfo.SetValue(KM.STEP, step)
            time = time + delta_time
            #delta_time is computed from previous time in process_info
            self.mp.CloneTimeStep(time)

        self.mp.ProcessInfo[KM.IS_RESTARTED] = False

<<<<<<< HEAD
    def _basic_setup_test(self, solving_with = "Block", linear_solver = "AMGCL"):
=======
    @KratosUnittest.skipIfApplicationsNotAvailable("StructuralMechanicsApplication")
    def test_MPC_Constraints(self):
>>>>>>> aba30c11
        dim = 2
        current_model = KM.Model()
        self.mp= current_model.CreateModelPart("MainModelPart")
        self.mp.ProcessInfo[KM.DOMAIN_SIZE] = dim
        self._add_variables()
        self._basic_setup_model_part()
        self._add_dofs()
        self._apply_material_properties(dim)

        #time integration parameters
        dt = 0.002
        time = 0.0
        end_time = 0.01
        step = 0

        self._set_and_fill_buffer(2, dt)
        # Applying boundary conditions
        self._apply_BCs()
        # Applying constraints
        self._basic_apply_mpc_constraints()
        # Solving the system of equations
        self._setup_solver(solving_with, linear_solver)

        while (time <= end_time):
            time = time + dt
            step = step + 1
            self.mp.CloneTimeStep(time)
            self._solve()
        # Checking the results
        self._basic_check_results()
        self._reset()

    def _advanced_setup_test(self, solving_with = "Block", linear_solver = "AMGCL"):
        dim = 2
        current_model = KM.Model()
        self.mp= current_model.CreateModelPart("MainModelPart")
        self._add_variables()
        self._advanced_setup_model_part()
        self._add_dofs()
        self._apply_material_properties(dim)

        #time integration parameters
        dt = 0.002
        time = 0.0
        end_time = 0.01
        step = 0

        self._set_and_fill_buffer(2, dt)
        # Applying boundary conditions
        self._apply_BCs()
        # Applying constraints
        self._advanced_apply_mpc_constraints()
        # Solving the system of equations
        self._setup_solver(solving_with, linear_solver)

        while (time <= end_time):
            time = time + dt
            step = step + 1
            self.mp.CloneTimeStep(time)
            self._solve()
        # Checking the results
        self._advanced_check_results()
        self._reset()

    @KratosUnittest.skipUnless(structural_mechanics_is_available,"StructuralMechanicsApplication is not available")
    def test_basic_MPC_Constraints(self):
        self._basic_setup_test("Block")

    @KratosUnittest.skipUnless(structural_mechanics_is_available,"StructuralMechanicsApplication is not available")
    def test_advanced_MPC_Constraints(self):
        self._advanced_setup_test("Block", "LU")

    @KratosUnittest.skipUnless(structural_mechanics_is_available,"StructuralMechanicsApplication is not available")
    def test_basic_LM_MPC_Constraints(self):
        self._basic_setup_test("LM", "LU")

    @KratosUnittest.skipUnless(structural_mechanics_is_available,"StructuralMechanicsApplication is not available")
    def test_advanced_LM_MPC_Constraints(self):
        self._advanced_setup_test("LM", "LU")

    @KratosUnittest.skipUnless(structural_mechanics_is_available,"StructuralMechanicsApplication is not available")
    def test_basic_Double_LM_MPC_Constraints(self):
        self._basic_setup_test("DoubleLM")

    @KratosUnittest.skipUnless(structural_mechanics_is_available,"StructuralMechanicsApplication is not available")
    def test_advanced_Double_LM_MPC_Constraints(self):
        self._advanced_setup_test("DoubleLM")


class TestLinearConstraints(KratosUnittest.TestCase):
    def setUp(self):
        pass

    def _add_variables(self,mp):
        mp.AddNodalSolutionStepVariable(KM.DISPLACEMENT)
        mp.AddNodalSolutionStepVariable(KM.REACTION)
        mp.AddNodalSolutionStepVariable(KM.VOLUME_ACCELERATION)

    def _apply_material_properties(self, mp, dim, small_strain = True):
        #define properties
        mp.GetProperties()[1].SetValue(KM.YOUNG_MODULUS,210)
        mp.GetProperties()[1].SetValue(KM.POISSON_RATIO,0.3)
        mp.GetProperties()[1].SetValue(KM.THICKNESS,1.0)
        mp.GetProperties()[1].SetValue(KM.DENSITY,1.0)

        g = [0,-10.0,0]
        mp.GetProperties()[1].SetValue(KM.VOLUME_ACCELERATION,g)

        cl = SMA.LinearElasticPlaneStrain2DLaw()
        mp.GetProperties()[1].SetValue(KM.CONSTITUTIVE_LAW,cl)

    def _set_buffer(self,mp):
        buffer_size = 3
        mp.SetBufferSize(buffer_size)
        # Cycle the buffer. This sets all historical nodal solution step data to
        # the current value and initializes the time stepping in the process info.
        mp.ProcessInfo[KM.DELTA_TIME] = 1.0
        delta_time = mp.ProcessInfo[KM.DELTA_TIME]
        time = mp.ProcessInfo[KM.TIME]
        step =-buffer_size
        time = time - delta_time * buffer_size
        mp.ProcessInfo.SetValue(KM.TIME, time)
        for i in range(0, buffer_size):
            step = step + 1
            time = time + delta_time
            mp.ProcessInfo.SetValue(KM.STEP, step)
            mp.CloneTimeStep(time)

    def _apply_BCs(self,mp,A,b):
        pass

    def _create_strategy(self, mp):
        #define a minimal newton raphson solver
        linear_solver = KM.SkylineLUFactorizationSolver()
        builder_and_solver = KM.ResidualBasedBlockBuilderAndSolver(linear_solver)
        scheme = KM.ResidualBasedIncrementalUpdateStaticScheme()
        convergence_criterion = KM.DisplacementCriteria(1e-13,1e-14)
        convergence_criterion.SetEchoLevel(0)

        #max_iters = 1
        max_iters = 20
        compute_reactions = True
        reform_step_dofs = True
        move_mesh_flag = True
        strategy = KM.ResidualBasedNewtonRaphsonStrategy(mp,
                                                                        scheme,
                                                                        linear_solver,
                                                                        convergence_criterion,
                                                                        builder_and_solver,
                                                                        max_iters,
                                                                        compute_reactions,
                                                                        reform_step_dofs,
                                                                        move_mesh_flag)
        strategy.SetEchoLevel(0)

        return strategy

    def _solve_with_strategy(self, strategy, step):
        strategy.Check()
        strategy.Initialize()
        strategy.InitializeSolutionStep()
        strategy.Predict()
        strategy.SolveSolutionStep()
        strategy.FinalizeSolutionStep()

    @KratosUnittest.skipIfApplicationsNotAvailable("StructuralMechanicsApplication")
    def test_constraints(self):
        dim = 2

        current_model = KM.Model()
        mp = current_model.CreateModelPart("tl_solid_part")

        self._add_variables(mp)
        self._apply_material_properties(mp, dim, False)

        #
        #     3
        #  4     2
        #     1
        # Create nodes
        n1 = mp.CreateNewNode(1, 0.0, 0.0, 0.0)
        n2 = mp.CreateNewNode(2, 2.0, 1.0, 0.0)
        n3 = mp.CreateNewNode(3, 0.0, 2.0, 0.0)
        n4 = mp.CreateNewNode(4, -2.0, 1.0, 0.0)

        KM.VariableUtils().AddDof(KM.DISPLACEMENT_X, KM.REACTION_X,mp)
        KM.VariableUtils().AddDof(KM.DISPLACEMENT_Y, KM.REACTION_Y,mp)
        KM.VariableUtils().AddDof(KM.DISPLACEMENT_Z, KM.REACTION_Z,mp)

        mp.CreateNewElement("TotalLagrangianElement2D4N", 1, [1,2,3,4], mp.GetProperties()[1])

        #node 1 is completely fixed
        n1.Fix(KM.DISPLACEMENT_X)
        n1.Fix(KM.DISPLACEMENT_Y)

        ################# apply a constraint on node 2
        #node2 is at allowed to slide normally to normal2 (taken as normal to the side 1-2)
        dx = n2.X - n1.X
        dy = n2.Y - n1.Y
        normal_2 = KM.Array3([dy,-dx,0])/math.sqrt(dx**2+dy**2)
        inner_prod(normal_2,normal_2)
        master_dofs_2 = [n2.GetDof(KM.DISPLACEMENT_Y)]
        slave_dofs_2 = [n2.GetDof(KM.DISPLACEMENT_X)]
        RelationMatrix2 = KM.Matrix(1,1)
        RelationMatrix2[0,0] = -normal_2[1]/normal_2[0]
        ConstantVector = KM.Vector([0.0])

        constraint_2 = KM.LinearMasterSlaveConstraint(2,

            master_dofs_2,
            slave_dofs_2,
            RelationMatrix2,
            ConstantVector)
        mp.AddMasterSlaveConstraint(constraint_2)

        ################# apply a slip constraint on node 4
        # note that SlipConstraint is practically a placeholder for the operations done just above
        #node4 is at allowed to slide normally to normal4
        dx = n1.X - n4.X
        dy = n1.Y - n4.Y
        normal_4 = KM.Array3([dy,-dx,0])/math.sqrt(dx**2+dy**2)
        n4.SetValue(KM.NORMAL, normal_4) #artificially set the normal

        constraint_4 = KM.SlipConstraint(4,
            n4.GetDof(KM.DISPLACEMENT_X),
            n4.GetDof(KM.DISPLACEMENT_Y),
            n4.GetValue(KM.NORMAL)
            )
        mp.AddMasterSlaveConstraint(constraint_4)

        #solve the problem
        strategy = self._create_strategy(mp)
        self._solve_with_strategy(strategy,0)

        ##verify the results
        d2 = n2.GetSolutionStepValue(KM.DISPLACEMENT)
        d3 = n3.GetSolutionStepValue(KM.DISPLACEMENT)
        d4 = n4.GetSolutionStepValue(KM.DISPLACEMENT)

        self.assertAlmostEqual(d2[0]*normal_2[0] + d2[1]*normal_2[1],0.0, 15)
        self.assertAlmostEqual(d4[0]*normal_4[0] + d4[1]*normal_4[1],0.0, 15)
        self.assertAlmostEqual(d3[0], 0.0, 15) #symmetry condition
        self.assertAlmostEqual(d3[1], 2.0*d2[1], 15)

        R2 = n2.GetSolutionStepValue(KM.REACTION)
        R4 = n4.GetSolutionStepValue(KM.REACTION)

        nR2 = inner_prod(normal_2, R2)
        nR4 = inner_prod(normal_4, R4)

        #check that Reactions are in compression
        self.assertTrue(nR2 < 0.0)
        self.assertTrue(nR4 < 0.0)

        #check that tangential component is zero
        tang_2 = R2 - nR2*normal_2
        tang_4 = R4 - nR4*normal_4

        self.assertTrue(tang_2.norm_2() < 1e-12)
        self.assertTrue(tang_4.norm_2() < 1e-12)

        self.assertEqual(mp.ProcessInfo[KM.NL_ITERATION_NUMBER], 5) #4 if using Residual Criteria

if __name__ == '__main__':
    KratosUnittest.main()<|MERGE_RESOLUTION|>--- conflicted
+++ resolved
@@ -6,14 +6,8 @@
 import KratosMultiphysics.kratos_utilities as KratosUtils
 import math
 
-<<<<<<< HEAD
-structural_mechanics_is_available = KratosUtils.CheckIfApplicationsAvailable("StructuralMechanicsApplication")
-if structural_mechanics_is_available:
-    import KratosMultiphysics.StructuralMechanicsApplication as SMA
-=======
 if KratosUtils.CheckIfApplicationsAvailable("StructuralMechanicsApplication"):
     import KratosMultiphysics.StructuralMechanicsApplication as StructuralMechanicsApplication
->>>>>>> aba30c11
 
 def inner_prod(a,b):
     tmp = 0
@@ -304,13 +298,8 @@
             self.mp.CloneTimeStep(time)
 
         self.mp.ProcessInfo[KM.IS_RESTARTED] = False
-
-<<<<<<< HEAD
+        
     def _basic_setup_test(self, solving_with = "Block", linear_solver = "AMGCL"):
-=======
-    @KratosUnittest.skipIfApplicationsNotAvailable("StructuralMechanicsApplication")
-    def test_MPC_Constraints(self):
->>>>>>> aba30c11
         dim = 2
         current_model = KM.Model()
         self.mp= current_model.CreateModelPart("MainModelPart")
@@ -375,30 +364,29 @@
         self._advanced_check_results()
         self._reset()
 
-    @KratosUnittest.skipUnless(structural_mechanics_is_available,"StructuralMechanicsApplication is not available")
+    @KratosUnittest.skipIfApplicationsNotAvailable("StructuralMechanicsApplication")
     def test_basic_MPC_Constraints(self):
         self._basic_setup_test("Block")
 
-    @KratosUnittest.skipUnless(structural_mechanics_is_available,"StructuralMechanicsApplication is not available")
+    @KratosUnittest.skipIfApplicationsNotAvailable("StructuralMechanicsApplication")
     def test_advanced_MPC_Constraints(self):
         self._advanced_setup_test("Block", "LU")
 
-    @KratosUnittest.skipUnless(structural_mechanics_is_available,"StructuralMechanicsApplication is not available")
+    @KratosUnittest.skipIfApplicationsNotAvailable("StructuralMechanicsApplication")
     def test_basic_LM_MPC_Constraints(self):
         self._basic_setup_test("LM", "LU")
 
-    @KratosUnittest.skipUnless(structural_mechanics_is_available,"StructuralMechanicsApplication is not available")
+    @KratosUnittest.skipIfApplicationsNotAvailable("StructuralMechanicsApplication")
     def test_advanced_LM_MPC_Constraints(self):
         self._advanced_setup_test("LM", "LU")
 
-    @KratosUnittest.skipUnless(structural_mechanics_is_available,"StructuralMechanicsApplication is not available")
+    @KratosUnittest.skipIfApplicationsNotAvailable("StructuralMechanicsApplication")
     def test_basic_Double_LM_MPC_Constraints(self):
         self._basic_setup_test("DoubleLM")
 
-    @KratosUnittest.skipUnless(structural_mechanics_is_available,"StructuralMechanicsApplication is not available")
+    @KratosUnittest.skipIfApplicationsNotAvailable("StructuralMechanicsApplication")
     def test_advanced_Double_LM_MPC_Constraints(self):
         self._advanced_setup_test("DoubleLM")
-
 
 class TestLinearConstraints(KratosUnittest.TestCase):
     def setUp(self):
