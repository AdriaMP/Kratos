--- conflicted
+++ resolved
@@ -1,129 +1,85 @@
-﻿from __future__ import print_function, absolute_import, division
-
-import KratosMultiphysics
-import KratosMultiphysics.KratosUnittest as KratosUnittest
-import KratosMultiphysics.kratos_utilities as kratos_utils
-
-import sys
-
-class TestModel(KratosUnittest.TestCase):
-
-    def test_model(self):
-        current_model = KratosMultiphysics.Model()
-
-        model_part = current_model.CreateModelPart("Main")
-        model_part.CreateSubModelPart("Inlets")
-        model_part.CreateSubModelPart("Temp")
-        outlet = model_part.CreateSubModelPart("Outlet")
-
-        aaa = current_model["Main.Outlet"].CreateSubModelPart("aaa")
-
-        if (sys.version_info < (3, 2)):
-            self.assertRaisesRegex = self.assertRaisesRegexp
-
-        self.assertEqual(aaa, current_model["aaa"]) #search by flat name - should be eventually deprecated
-
-        #check that a meaningful error is thrown
-        with self.assertRaisesRegex(RuntimeError, "Error: The ModelPart named : \"abc\" was not found either as root-ModelPart or as a flat name. The total input string was \"abc\""):
-            current_model["abc"]
-
-        #check that a meaningful error is thrown
-        with self.assertRaisesRegex(RuntimeError, "The ModelPart named : \"aaa\" was not found as SubModelPart of : \"Inlets\". The total input string was \"Main.Inlets.aaa\""):
-            current_model["Main.Inlets.aaa"]
-
-        #here i create a model part in the lowest level and i check that the other model parts have it
-        current_model["Main.Outlet.aaa"].CreateNewNode(1,0.0,0.0,0.0)
-        self.assertEqual(len(model_part.Nodes), 1)
-        self.assertEqual(len(outlet.Nodes), 1)
-        self.assertEqual(len(aaa.Nodes), 1)
-
-        #self.assertEqual(current_model["Main"], model_part )
-        #self.assertEqual(current_model["Main.Outlet"].Info(), outlet.Info() )
-        #self.assertEqual(current_model["Main.Outlet.aaa"].Info(), aaa.Info() )
-
-        self.assertTrue(current_model.HasModelPart("Main"))
-        self.assertTrue(current_model.HasModelPart("Main.Outlet"))
-        self.assertFalse(current_model.HasModelPart("Outlet"))
-
-    def _create_and_save_model(self,file_name, serializer_flag):
-        current_model = KratosMultiphysics.Model()
-
-        model_part = current_model.CreateModelPart("Main")
-        model_part.AddNodalSolutionStepVariable(KratosMultiphysics.TEMPERATURE)
-        model_part.CreateSubModelPart("Inlets")
-        model_part.CreateSubModelPart("Temp")
-        model_part.CreateNewNode(1,0.0,0.0,0.0)
-        other = current_model.CreateModelPart("Other")
-        other.AddNodalSolutionStepVariable(KratosMultiphysics.PRESSURE)
-        other.CreateNewNode(1,0.0,0.0,0.0)
-<<<<<<< HEAD
-        
-        KratosMultiphysics.FileSerializer(file_name, serializer_flag).Save("ModelSerialization",current_model)
-=======
-
-        KratosMultiphysics.Serializer(file_name, serializer_flag).Save("ModelSerialization",current_model)
->>>>>>> 4c0b7bbe
-
-
-    def test_model_serialization(self):
-
-        file_name = "model_serialization"
-        serializer_flag = KratosMultiphysics.SerializerTraceType.SERIALIZER_NO_TRACE
-
-        self._create_and_save_model(file_name, serializer_flag)
-
-        loaded_model = KratosMultiphysics.Model()
-        KratosMultiphysics.FileSerializer(file_name, serializer_flag).Load("ModelSerialization",loaded_model)
-
-        self.assertTrue(loaded_model["Main"].HasNodalSolutionStepVariable(KratosMultiphysics.TEMPERATURE))
-        self.assertTrue(loaded_model["Other"].HasNodalSolutionStepVariable(KratosMultiphysics.PRESSURE))
-
-        self.assertTrue(loaded_model.HasModelPart("Main.Inlets"))
-        self.assertTrue(loaded_model.HasModelPart("Main.Temp"))
-        self.assertTrue(1 in loaded_model["Main"].Nodes)
-        self.assertTrue(1 in loaded_model["Other"].Nodes)
-
-    def test_model_serialization_with_pickling(self):
-        current_model = KratosMultiphysics.Model()
-
-        model_part = current_model.CreateModelPart("Main")
-        model_part.AddNodalSolutionStepVariable(KratosMultiphysics.TEMPERATURE)
-        model_part.CreateSubModelPart("Inlets")
-        model_part.CreateSubModelPart("Temp")
-        model_part.CreateNewNode(1,0.0,0.0,0.0)
-        other = current_model.CreateModelPart("Other")
-        other.AddNodalSolutionStepVariable(KratosMultiphysics.PRESSURE)
-        other.CreateNewNode(1,0.0,0.0,0.0)
-        
-        serializer = KratosMultiphysics.StreamSerializer()
-        serializer.Save("ModelSerialization",current_model)
-        del(current_model)
-
-        # ######## here we pickle the serializer
-        try:
-            import cpickle as pickle  # Use cPickle on Python 2.7
-        except ImportError:
-            import pickle
-
-        #pickle dataserialized_data
-        pickled_data = pickle.dumps(serializer, 2) #second argument is the protocol and is NECESSARY (according to pybind11 docs)
-
-        #overwrite the old serializer with the unpickled one
-        serializer = pickle.loads(pickled_data)
-
-        loaded_model = KratosMultiphysics.Model()
-        serializer.Load("ModelSerialization",loaded_model)
-
-        self.assertTrue(loaded_model["Main"].HasNodalSolutionStepVariable(KratosMultiphysics.TEMPERATURE))
-        self.assertTrue(loaded_model["Other"].HasNodalSolutionStepVariable(KratosMultiphysics.PRESSURE))
-
-        self.assertTrue(loaded_model.HasModelPart("Main.Inlets"))
-        self.assertTrue(loaded_model.HasModelPart("Main.Temp"))
-        self.assertTrue(1 in loaded_model["Main"].Nodes)
-        self.assertTrue(1 in loaded_model["Other"].Nodes)
-
-        kratos_utils.DeleteFileIfExisting(file_name + ".rest")
-
-
-if __name__ == '__main__':
-    KratosUnittest.main()
+﻿from __future__ import print_function, absolute_import, division
+
+import KratosMultiphysics
+import KratosMultiphysics.KratosUnittest as KratosUnittest
+import KratosMultiphysics.kratos_utilities as kratos_utils
+
+import sys
+
+class TestModel(KratosUnittest.TestCase):
+
+    def test_model(self):
+        current_model = KratosMultiphysics.Model()
+
+        model_part = current_model.CreateModelPart("Main")
+        model_part.CreateSubModelPart("Inlets")
+        model_part.CreateSubModelPart("Temp")
+        outlet = model_part.CreateSubModelPart("Outlet")
+
+        aaa = current_model["Main.Outlet"].CreateSubModelPart("aaa")
+
+        if (sys.version_info < (3, 2)):
+            self.assertRaisesRegex = self.assertRaisesRegexp
+
+        self.assertEqual(aaa, current_model["aaa"]) #search by flat name - should be eventually deprecated
+
+        #check that a meaningful error is thrown
+        with self.assertRaisesRegex(RuntimeError, "Error: The ModelPart named : \"abc\" was not found either as root-ModelPart or as a flat name. The total input string was \"abc\""):
+            current_model["abc"]
+
+        #check that a meaningful error is thrown
+        with self.assertRaisesRegex(RuntimeError, "The ModelPart named : \"aaa\" was not found as SubModelPart of : \"Inlets\". The total input string was \"Main.Inlets.aaa\""):
+            current_model["Main.Inlets.aaa"]
+
+        #here i create a model part in the lowest level and i check that the other model parts have it
+        current_model["Main.Outlet.aaa"].CreateNewNode(1,0.0,0.0,0.0)
+        self.assertEqual(len(model_part.Nodes), 1)
+        self.assertEqual(len(outlet.Nodes), 1)
+        self.assertEqual(len(aaa.Nodes), 1)
+
+        #self.assertEqual(current_model["Main"], model_part )
+        #self.assertEqual(current_model["Main.Outlet"].Info(), outlet.Info() )
+        #self.assertEqual(current_model["Main.Outlet.aaa"].Info(), aaa.Info() )
+
+        self.assertTrue(current_model.HasModelPart("Main"))
+        self.assertTrue(current_model.HasModelPart("Main.Outlet"))
+        self.assertFalse(current_model.HasModelPart("Outlet"))
+
+    def _create_and_save_model(self,file_name, serializer_flag):
+        current_model = KratosMultiphysics.Model()
+
+        model_part = current_model.CreateModelPart("Main")
+        model_part.AddNodalSolutionStepVariable(KratosMultiphysics.TEMPERATURE)
+        model_part.CreateSubModelPart("Inlets")
+        model_part.CreateSubModelPart("Temp")
+        model_part.CreateNewNode(1,0.0,0.0,0.0)
+        other = current_model.CreateModelPart("Other")
+        other.AddNodalSolutionStepVariable(KratosMultiphysics.PRESSURE)
+        other.CreateNewNode(1,0.0,0.0,0.0)
+
+        KratosMultiphysics.Serializer(file_name, serializer_flag).Save("ModelSerialization",current_model)
+
+
+    def test_model_serialization(self):
+
+        file_name = "model_serialization"
+        serializer_flag = KratosMultiphysics.SerializerTraceType.SERIALIZER_NO_TRACE
+
+        self._create_and_save_model(file_name, serializer_flag)
+
+        loaded_model = KratosMultiphysics.Model()
+        KratosMultiphysics.Serializer(file_name, serializer_flag).Load("ModelSerialization",loaded_model)
+
+        self.assertTrue(loaded_model["Main"].HasNodalSolutionStepVariable(KratosMultiphysics.TEMPERATURE))
+        self.assertTrue(loaded_model["Other"].HasNodalSolutionStepVariable(KratosMultiphysics.PRESSURE))
+
+        self.assertTrue(loaded_model.HasModelPart("Main.Inlets"))
+        self.assertTrue(loaded_model.HasModelPart("Main.Temp"))
+        self.assertTrue(1 in loaded_model["Main"].Nodes)
+        self.assertTrue(1 in loaded_model["Other"].Nodes)
+
+        kratos_utils.DeleteFileIfExisting(file_name + ".rest")
+
+
+if __name__ == '__main__':
+    KratosUnittest.main()