--- conflicted
+++ resolved
@@ -124,11 +124,8 @@
                 aux_coordinates(i, j) = -10000.0; //set to a large number so that errors will be evident
 
         int split_edge[] = {0, 1, 2, 3, -1, -1, -1, -1, -1, -1, -1, -1};
-<<<<<<< HEAD
-        int new_node_id = 4;        
-=======
+
         int new_node_id = 4;
->>>>>>> e8516e80
 
         int n_negative_distance_nodes = 0;
         int n_positive_distance_nodes = 0;
