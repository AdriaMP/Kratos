--- conflicted
+++ resolved
@@ -516,21 +516,14 @@
      *
      * @tparam TDataType               Data type
      * @tparam TContainerType          ContainerType of model part
-<<<<<<< HEAD
-=======
      * @tparam TWeightDataType         Data type of weight variable (this should be either int or double)
->>>>>>> f74a5a64
      * @param rModelPart               Model part
      * @param rVariable                Variable to be distributed
      * @param rWeightVariable          Variable which holds weight to distribute entity values to nodes
      * @param IsInverseWeightProvided  Whether the weight is provided as inverse or not.
      */
     template <class TDataType, class TContainerType, class TWeightDataType>
-<<<<<<< HEAD
-    void DistributeVariable(
-=======
     void WeightedAccumulateVariableOnNodes(
->>>>>>> f74a5a64
         ModelPart& rModelPart,
         const Variable<TDataType>& rVariable,
         const Variable<TWeightDataType>& rWeightVariable,
