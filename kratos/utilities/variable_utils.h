//    |  /           |
//    ' /   __| _` | __|  _ \   __|
//    . \  |   (   | |   (   |\__ `
//   _|\_\_|  \__,_|\__|\___/ ____/
//                   Multi-Physics
//
//  License:		 BSD License
//					 Kratos default license: kratos/license.txt
//
//  Main authors:    Riccardo Rossi
//                   Ruben Zorrilla
//                   Vicente Mataix Ferrandiz
//
//

#if !defined(KRATOS_VARIABLE_UTILS )
#define  KRATOS_VARIABLE_UTILS

/* System includes */

/* External includes */

/* Project includes */
#include "includes/define.h"
#include "includes/model_part.h"
#include "includes/checks.h"

namespace Kratos
{
///@name Kratos Globals
///@{

///@}
///@name Type Definitions
///@{

///@}
///@name  Enum's
///@{

///@}
///@name  Functions
///@{

///@}
///@name Kratos Classes
///@{

/**
 * @class VariableUtils
 * @ingroup KratosCore
 * @brief This class implements a set of auxiliar, already parallelized, methods to
 * perform some common tasks related with the variable values and fixity.
 * @details The methods are exported to python in order to add this improvements to the python interface
 * @author Riccardo Rossi
 * @author Ruben Zorrilla
 * @author Vicente Mataix Ferrandiz
 */
class KRATOS_API(KRATOS_CORE) VariableUtils
{
public:
    ///@name Type Definitions
    ///@{

    /// We create the Pointer related to VariableUtils
    KRATOS_CLASS_POINTER_DEFINITION(VariableUtils);

    /// The nodes container
    typedef ModelPart::NodesContainerType NodesContainerType;

    /// The conditions container
    typedef ModelPart::ConditionsContainerType ConditionsContainerType;

    /// The elements container
    typedef ModelPart::ElementsContainerType ElementsContainerType;

    /// A definition of the double variable
    typedef Variable< double > DoubleVarType;

    /// A definition of the component variable
    typedef VariableComponent< VectorComponentAdaptor<array_1d<double, 3> > > ComponentVarType;

    /// A definition of the array variable
    typedef Variable< array_1d<double, 3 > > ArrayVarType;

    ///@}
    ///@name Life Cycle
    ///@{

    /** Constructor.
     */

    /** Destructor.
     */

    ///@}
    ///@name Operators
    ///@{

    ///@}
    ///@name Operations
    ///@{

    /**
     * @brief Copies the nodal value of a variable from an origin model
     * part nodes to the nodes in a destination model part. It is assumed that
     * both origin and destination model parts have the same number of nodes.
     * @param rVariable reference to the variable to be set
     * @param rOriginModelPart origin model part from where the values are retrieved
     * @param rDestinationModelPart destination model part to where the values are copied to
     * @param BuffStep buffer step
     */
    template< class TVarType >
    void CopyModelPartNodalVar(
        TVarType& rVariable,
        ModelPart& rOriginModelPart,
        ModelPart& rDestinationModelPart,
        const unsigned int BuffStep = 0){

        auto n_orig_nodes = rOriginModelPart.NumberOfNodes();
        auto n_dest_nodes = rDestinationModelPart.NumberOfNodes();

        KRATOS_ERROR_IF_NOT(n_orig_nodes == n_dest_nodes) << "Origin and destination model parts have different number of nodes."
                                                        << "\n\t- Number of origin nodes: " << n_orig_nodes
                                                        << "\n\t- Number of destination nodes: " << n_dest_nodes << std::endl;

        #pragma omp parallel for
        for(int i_node = 0; i_node < static_cast<int>(n_orig_nodes); ++i_node){
            auto it_dest_node = rDestinationModelPart.NodesBegin() + i_node;
            const auto &it_orig_node = rOriginModelPart.NodesBegin() + i_node;
            const auto &r_value = it_orig_node->GetSolutionStepValue(rVariable, BuffStep);
            it_dest_node->GetSolutionStepValue(rVariable, BuffStep) = r_value;
        }
    }

    /**
     * @brief Copies the elemental value of a variable from an origin model
     * part elements to the elements in a destination model part. It is assumed that
     * both origin and destination model parts have the same number of elements.
     * @param rVariable reference to the variable to be set
     * @param rOriginModelPart origin model part from where the values are retrieved
     * @param rDestinationModelPart destination model part to where the values are copied to
     * @param BuffStep buffer step
     */
    template< class TVarType >
    void CopyModelPartElementalVar(
        TVarType& rVariable,
        ModelPart& rOriginModelPart,
        ModelPart& rDestinationModelPart){

        auto n_orig_elems = rOriginModelPart.NumberOfElements();
        auto n_dest_elems = rDestinationModelPart.NumberOfElements();

        KRATOS_ERROR_IF_NOT(n_orig_elems == n_dest_elems) << "Origin and destination model parts have different number of elements."
                                                          << "\n\t- Number of origin elements: " << n_orig_elems
                                                          << "\n\t- Number of destination elements: " << n_dest_elems << std::endl;

        #pragma omp parallel for
        for(int i_elems = 0; i_elems < static_cast<int>(n_orig_elems); ++i_elems){
            auto it_dest_elems = rDestinationModelPart.ElementsBegin() + i_elems;
            const auto &it_orig_elems = rOriginModelPart.ElementsBegin() + i_elems;
            const auto &r_value = it_orig_elems->GetValue(rVariable);
            it_dest_elems->SetValue(rVariable,r_value);
        }
    }

    /**
     * @brief Sets the nodal value of a scalar variable
     * @param rVariable reference to the scalar variable to be set
     * @param Value Value to be set
     * @param rNodes reference to the objective node set
     */
    template< class TVarType >
    void SetScalarVar(
        TVarType& rVariable,
        const double Value,
        NodesContainerType& rNodes
        )
    {
        KRATOS_TRY

        #pragma omp parallel for
        for (int k = 0; k< static_cast<int> (rNodes.size()); ++k) {
            NodesContainerType::iterator it_node = rNodes.begin() + k;
            it_node->FastGetSolutionStepValue(rVariable) = Value;
        }

        KRATOS_CATCH("")
    }

    /**
     * @brief Sets the nodal value of a scalar variable (considering flag)
     * @param rVariable reference to the scalar variable to be set
     * @param Value Value to be set
     * @param rNodes reference to the objective node set
     * @param Flag The flag to be considered in the assignation
     * @param Check What is checked from the flag
     */
    template< class TVarType >
    void SetScalarVarForFlag(
        TVarType& rVariable,
        const double Value,
        NodesContainerType& rNodes,
        const Flags Flag,
        const bool Check = true
        )
    {
        KRATOS_TRY

        #pragma omp parallel for
        for (int k = 0; k< static_cast<int> (rNodes.size()); ++k) {
            NodesContainerType::iterator it_node = rNodes.begin() + k;
            if (it_node->Is(Flag) == Check) it_node->FastGetSolutionStepValue(rVariable) = Value;
        }

        KRATOS_CATCH("")
    }

    /**
     * @brief Sets the nodal value of a vector variable
     * @param rVariable reference to the vector variable to be set
     * @param Value array containing the Value to be set
     * @param rNodes reference to the objective node set
     */
    void SetVectorVar(
        const ArrayVarType& rVariable,
        const array_1d<double, 3 >& Value,
        NodesContainerType& rNodes
        );

    /**
     * @brief Sets the nodal value of a vector variable (considering flag)
     * @param rVariable reference to the vector variable to be set
     * @param Value array containing the Value to be set
     * @param rNodes reference to the objective node set
     * @param Flag The flag to be considered in the assignation
     * @param Check What is checked from the flag
     */
    void SetVectorVarForFlag(
        const ArrayVarType& rVariable,
        const array_1d<double, 3 >& Value,
        NodesContainerType& rNodes,
        const Flags Flag,
        const bool Check = true
        );

    /**
     * @brief Sets the nodal value of a scalar variable
     * @param rVariable reference to the scalar variable to be set
     * @param Value Value to be set
     * @param rNodes reference to the objective node set
     */
    template< class TType >
    void SetVariable(
        Variable< TType >& rVariable,
        const TType& Value,
        NodesContainerType& rNodes
        )
    {
        KRATOS_TRY

        #pragma omp parallel for
        for (int k = 0; k< static_cast<int> (rNodes.size()); ++k) {
            NodesContainerType::iterator it_node = rNodes.begin() + k;
            it_node->FastGetSolutionStepValue(rVariable) = Value;
        }

        KRATOS_CATCH("")
    }

    /**
     * @brief Sets the nodal value of a scalar variable (considering flag)
     * @param rVariable reference to the scalar variable to be set
     * @param Value Value to be set
     * @param rNodes reference to the objective node set
     * @param Flag The flag to be considered in the assignation
     * @param Check What is checked from the flag
     */
    template< class TType >
    void SetVariableForFlag(
        Variable< TType >& rVariable,
        const TType& Value,
        NodesContainerType& rNodes,
        const Flags Flag,
        const bool Check = true
        )
    {
        KRATOS_TRY

        #pragma omp parallel for
        for (int k = 0; k< static_cast<int> (rNodes.size()); ++k) {
            NodesContainerType::iterator it_node = rNodes.begin() + k;
            if (it_node->Is(Flag) == Check) it_node->FastGetSolutionStepValue(rVariable) = Value;
        }

        KRATOS_CATCH("")
    }

    /**
     * @brief Sets the nodal value of a scalar variable non historical
     * @param rVariable reference to the scalar variable to be set
     * @param Value Value to be set
     * @param rNodes reference to the objective node set
     */
    template< class TVarType >
    KRATOS_DEPRECATED_MESSAGE("Method deprecated, please use SetNonHistoricalVariable") void SetNonHistoricalScalarVar(
        TVarType& rVariable,
        const double Value,
        NodesContainerType& rNodes
        )
    {
        KRATOS_TRY

        #pragma omp parallel for
        for (int k = 0; k< static_cast<int> (rNodes.size()); ++k) {
            NodesContainerType::iterator it_node = rNodes.begin() + k;
            it_node->SetValue(rVariable, Value);
        }

        KRATOS_CATCH("")
    }

    /**
     * @brief Sets the nodal value of a vector non historical variable
     * @param rVariable reference to the vector variable to be set
     * @param Value array containing the Value to be set
     * @param rNodes reference to the objective node set
     */
    KRATOS_DEPRECATED_MESSAGE("Method deprecated, please use SetNonHistoricalVariable") void SetNonHistoricalVectorVar(
        const ArrayVarType& rVariable,
        const array_1d<double, 3 >& Value,
        NodesContainerType& rNodes
        );

    /**
     * @brief Sets the nodal value of any type of non historical variable
     * @param rVariable reference to the scalar variable to be set
     * @param Value Value to be set
     * @param rContainer reference
     */
    template< class TType, class TContainerType, class TVarType =  Variable< TType >>
    void SetNonHistoricalVariable(
        TVarType& rVariable,
        const TType& Value,
        TContainerType& rContainer
        )
    {
        KRATOS_TRY

        #pragma omp parallel for
        for (int k = 0; k< static_cast<int> (rContainer.size()); ++k) {
            auto it_cont = rContainer.begin() + k;
            it_cont->SetValue(rVariable, Value);
        }

        KRATOS_CATCH("")
    }

    /**
     * @brief Sets the nodal value of any type of non historical variable (considering flag)
     * @param rVariable reference to the scalar variable to be set
     * @param Value Value to be set
     * @param rContainer reference
     * @param Flag The flag to be considered in the assignation
     * @param Check What is checked from the flag
     */
    template< class TType, class TContainerType >
    void SetNonHistoricalVariableForFlag(
        Variable< TType >& rVariable,
        const TType& Value,
        TContainerType& rContainer,
        const Flags Flag,
        const bool Check = true
        )
    {
        KRATOS_TRY

        #pragma omp parallel for
        for (int k = 0; k< static_cast<int> (rContainer.size()); ++k) {
            auto it_cont = rContainer.begin() + k;
            if (it_cont->Is(Flag) == Check) it_cont->SetValue(rVariable, Value);
        }

        KRATOS_CATCH("")
    }

    /**
     * @brief Sets a flag according to a given status over a given container
     * @param rFlag flag to be set
     * @param rFlagValue flag value to be set
     * @param rContainer reference to the objective container
     */
    template< class TContainerType >
    void SetFlag(
        const Flags& rFlag,
        const bool& rFlagValue,
        TContainerType& rContainer
        )
    {
        KRATOS_TRY

        #pragma omp parallel for
        for (int k = 0; k< static_cast<int> (rContainer.size()); ++k) {
            auto it_cont = rContainer.begin() + k;
            it_cont->Set(rFlag, rFlagValue);
        }

        KRATOS_CATCH("")
    }

    /**
     * @brief Takes the value of a non-historical vector variable and sets it in other variable
     * @param OriginVariable reference to the origin vector variable
     * @param SavedVariable reference to the destination vector variable
     * @param rNodes reference to the objective node set
     */
    void SaveVectorVar(
        const ArrayVarType& OriginVariable,
        const ArrayVarType& SavedVariable,
        NodesContainerType& rNodes
        );

    /**
     * @brief Takes the value of a non-historical scalar variable and sets it in other variable
     * @param OriginVariable reference to the origin scalar variable
     * @param SavedVariable reference to the destination scalar variable
     * @param rNodes reference to the objective node set
     */
    void SaveScalarVar(
        const DoubleVarType& OriginVariable,
        DoubleVarType& SavedVariable,
        NodesContainerType& rNodes
        );

    /**
     * @brief Takes the value of a non-historical vector variable and sets it in other non-historical variable
     * @param OriginVariable reference to the origin vector variable
     * @param SavedVariable reference to the destination vector variable
     * @param rNodes reference to the objective node set
     */
    void SaveVectorNonHistoricalVar(
        const ArrayVarType& OriginVariable,
        const ArrayVarType& SavedVariable,
        NodesContainerType& rNodes
        );

    /**
     * @brief Takes the value of a non-historical scalar variable and sets it in other non-historical variable
     * @param OriginVariable reference to the origin scalar variable
     * @param SavedVariable reference to the destination scalar variable
     * @param rNodes reference to the objective node set
     */
    void SaveScalarNonHistoricalVar(
        const DoubleVarType& OriginVariable,
        DoubleVarType& SavedVariable,
        NodesContainerType& rNodes
        );

    /**
     * @brief Takes the value of an historical vector variable and sets it in other variable
     * @param OriginVariable reference to the origin vector variable
     * @param DestinationVariable reference to the destination vector variable
     * @param rNodes reference to the objective node set
     */
    void CopyVectorVar(
        const ArrayVarType& OriginVariable,
        ArrayVarType& DestinationVariable,
        NodesContainerType& rNodes
        );

    /**
     * @brief Takes the value of an historical component variable and sets it in other variable
     * @param OriginVariable reference to the origin component variable
     * @param DestinationVariable reference to the destination component variable
     * @param rNodes reference to the objective node set
     */
    void CopyComponentVar(
        const ComponentVarType& OriginVariable,
        ComponentVarType& DestinationVariable,
        NodesContainerType& rNodes
        );

    /**
     * @brief Takes the value of an historical double variable and sets it in other variable
     * @param OriginVariable reference to the origin double variable
     * @param DestinationVariable reference to the destination double variable
     * @param rNodes reference to the objective node set
     */
    void CopyScalarVar(
        const DoubleVarType& OriginVariable,
        DoubleVarType& DestinationVariable,
        NodesContainerType& rNodes
        );

    /**
     * @brief In a node set, sets a vector variable to zero
     * @param Variable reference to the vector variable to be set to 0
     * @param rNodes reference to the objective node set
     */
    void SetToZero_VectorVar(
        const ArrayVarType& Variable,
        NodesContainerType& rNodes
        );

    /**
     * @brief In a node set, sets a double variable to zero
     * @param Variable reference to the double variable to be set to 0
     * @param rNodes reference to the objective node set
     */
    void SetToZero_ScalarVar(
        const DoubleVarType& Variable,
        NodesContainerType& rNodes
        );

    /**
     * @brief Returns a list of nodes filtered using the given double variable and value
     * @param Variable reference to the double variable to be filtered
     * @param Value Filtering Value
     * @param rOriginNodes Reference to the objective node set
     * @return selected_nodes: List of filtered nodes
     */
    NodesContainerType SelectNodeList(
        const DoubleVarType& Variable,
        const double Value,
        NodesContainerType& rOriginNodes
        );

    /**
     * @brief Checks if all the nodes of a node set has the specified variable
     * @param rVariable reference to a variable to be checked
     * @param rNodes reference to the nodes set to be checked
     * @return 0: if succeeds, return 0
     */
    template<class TVarType>
    int CheckVariableExists(
        const TVarType& rVariable,
        NodesContainerType& rNodes
        )
    {
        KRATOS_TRY

        for (auto& i_node : rNodes)
            KRATOS_CHECK_VARIABLE_IN_NODAL_DATA(rVariable, i_node);

        return 0;

        KRATOS_CATCH("");
    }

    /**
     * @brief Fixes or frees a variable for all of the nodes in the list
     * @param rVar reference to the variable to be fixed or freed
     * @param IsFixed if true fixes, if false frees
     * @param rNodes reference to the nodes set to be frixed or freed
     */
    template< class TVarType >
    void ApplyFixity(
        const TVarType& rVar,
        const bool IsFixed,
        NodesContainerType& rNodes
        )
    {
        KRATOS_TRY

        if(rNodes.size() != 0) {
            // First we do a check
            CheckVariableExists(rVar, rNodes);

            if(IsFixed == true) {
                #pragma omp parallel for
                for (int k = 0; k< static_cast<int> (rNodes.size()); ++k) {
                    NodesContainerType::iterator it_node = rNodes.begin() + k;
                    it_node->pAddDof(rVar)->FixDof();
                }
            } else {
                #pragma omp parallel for
                for (int k = 0; k< static_cast<int> (rNodes.size()); ++k) {
                    NodesContainerType::iterator it_node = rNodes.begin() + k;
                    it_node->pAddDof(rVar)->FreeDof();
                }
            }
        }

        KRATOS_CATCH("")
    }

    /**
     * @brief Loops along a vector data to set its values to the nodes contained in a node set.
     * @note This function is suitable for scalar historical variables, since each
     * one of the values in the data vector is set to its correspondent node. Besides,
     * the values must be sorted as the nodes are (value i corresponds to node i).
     * @param rVar reference to the variable to be fixed or freed
     * @param rData rData vector. Note that its lenght must equal the number of nodes
     * @param rNodes reference to the nodes set to be set
     */
    template< class TVarType >
    void ApplyVector(
        const TVarType& rVar,
        const Vector& rData,
        NodesContainerType& rNodes
        )
    {
        KRATOS_TRY

        if(rNodes.size() != 0 && rNodes.size() == rData.size()) {
            // First we do a check
            CheckVariableExists(rVar, rNodes);

            #pragma omp parallel for
            for (int k = 0; k< static_cast<int> (rNodes.size()); ++k) {
                NodesContainerType::iterator it_node = rNodes.begin() + k;
                it_node->FastGetSolutionStepValue(rVar) = rData[k];
            }
        } else
            KRATOS_ERROR  << "There is a mismatch between the size of data array and the number of nodes ";

        KRATOS_CATCH("")
    }

    /**
     * @brief Returns the nodal value summation of a non-historical vector variable.
     * @param rVar reference to the vector variable to summed
     * @param rModelPart reference to the model part that contains the objective node set
     * @return sum_value: summation vector result
     */
    array_1d<double, 3> SumNonHistoricalNodeVectorVariable(
        const Variable<array_1d<double, 3> >& rVar,
        ModelPart& rModelPart
        );

    /**
     * @brief Returns the nodal value summation of a non-historical scalar variable.
     * @param rVar reference to the scalar variable to be summed
     * @param rModelPart reference to the model part that contains the objective node set
     * @return sum_value: summation result
     */
    template< class TVarType >
    double SumNonHistoricalNodeScalarVariable(
        const TVarType& rVar,
        ModelPart& rModelPart
        )
    {
        KRATOS_TRY

        double sum_value = 0.0;

        #pragma omp parallel for reduction(+:sum_value)
        for (int k = 0; k < static_cast<int>(rModelPart.GetCommunicator().LocalMesh().NumberOfNodes()); ++k) {
            NodesContainerType::iterator it_node = rModelPart.GetCommunicator().LocalMesh().NodesBegin() + k;
            sum_value += it_node->GetValue(rVar);
        }

        rModelPart.GetCommunicator().SumAll(sum_value);

        return sum_value;

        KRATOS_CATCH("")
    }

    /**
     * @brief Returns the nodal value summation of an historical vector variable.
     * @param rVar reference to the vector variable to summed
     * @param rModelPart reference to the model part that contains the objective node set
     * @return sum_value summation vector result
     */
    array_1d<double, 3> SumHistoricalNodeVectorVariable(
        const Variable<array_1d<double, 3> >& rVar,
        ModelPart& rModelPart,
        const unsigned int rBuffStep = 0
        );
<<<<<<< HEAD
    /** rishith
     * @brief Returns the nodal value summation of an historical vector variable dotted with nodal normal.
     * can be used for computing normal force to a surface
     * @param rVar reference to the vector variable to summed
     * @param rModelPart reference to the model part that contains the objective node set
     * @return sum_value summation vector result
     */
    
    double SumHistoricalNodeVectorVariableDotWithNormal(
        const Variable<array_1d<double, 3> >& rVar,
        ModelPart& rModelPart,
        const unsigned int rBuffStep = 0
        );
    
=======

>>>>>>> 2dc24041
    /**
     * @brief Returns the nodal value summation of an historical scalar variable.
     * @param rVar reference to the scalar variable to be summed
     * @param rModelPart reference to the model part that contains the objective node set
     * @return sum_value: summation result
     */
    template< class TVarType >
    double SumHistoricalNodeScalarVariable(
        const TVarType& rVar,
        ModelPart& rModelPart,
        const unsigned int rBuffStep = 0
        )
    {
        KRATOS_TRY

        double sum_value = 0.0;

        #pragma omp parallel for reduction(+:sum_value)
        for (int k = 0; k < static_cast<int>(rModelPart.GetCommunicator().LocalMesh().NumberOfNodes()); ++k) {
            NodesContainerType::iterator it_node = rModelPart.GetCommunicator().LocalMesh().NodesBegin() + k;
            sum_value += it_node->GetSolutionStepValue(rVar, rBuffStep);
        }

        rModelPart.GetCommunicator().SumAll(sum_value);

        return sum_value;

        KRATOS_CATCH("")
    }

    /**
     * @brief Returns the condition value summation of a historical vector variable
     * @param rVar reference to the vector variable to be summed
     * @param rModelPart reference to the model part that contains the objective condition set
     * @return sum_value: summation result
     */
    array_1d<double, 3> SumConditionVectorVariable(
        const Variable<array_1d<double, 3> >& rVar,
        ModelPart& rModelPart
        );

    /**
     * @brief Returns the condition value summation of a historical scalar variable
     * @param rVar reference to the scalar variable to be summed
     * @param rModelPart reference to the model part that contains the objective condition set
     * @return sum_value: summation result
     */
    template< class TVarType >
    double SumConditionScalarVariable(
        const TVarType& rVar,
        ModelPart& rModelPart
        )
    {
        KRATOS_TRY

        double sum_value = 0.0;

        #pragma omp parallel for reduction(+:sum_value)
        for (int k = 0; k < static_cast<int>(rModelPart.GetCommunicator().LocalMesh().NumberOfConditions()); ++k) {
            ConditionsContainerType::iterator it_cond = rModelPart.GetCommunicator().LocalMesh().ConditionsBegin() + k;
            sum_value += it_cond->GetValue(rVar);
        }

        rModelPart.GetCommunicator().SumAll(sum_value);

        return sum_value;

        KRATOS_CATCH("")
    }

    /**
     * @brief Returns the element value summation of a historical vector variable
     * @param rVar reference to the vector variable to be summed
     * @param rModelPart reference to the model part that contains the objective element set
     * @return sum_value: summation result
     */
    array_1d<double, 3> SumElementVectorVariable(
        const Variable<array_1d<double, 3> >& rVar,
        ModelPart& rModelPart
        );

    /**
     * @brief Returns the element value summation of a historical scalar variable
     * @param rVar reference to the scalar variable to be summed
     * @param rModelPart reference to the model part that contains the objective element set
     * @return sum_value: summation result
     */
    template< class TVarType >
    double SumElementScalarVariable(
        const TVarType& rVar,
        ModelPart& rModelPart
        )
    {
        KRATOS_TRY

        double sum_value = 0.0;

        #pragma omp parallel for reduction(+:sum_value)
        for (int k = 0; k < static_cast<int>(rModelPart.GetCommunicator().LocalMesh().NumberOfElements()); ++k) {
            ElementsContainerType::iterator it_elem = rModelPart.GetCommunicator().LocalMesh().ElementsBegin() + k;
            sum_value += it_elem->GetValue(rVar);
        }

        rModelPart.GetCommunicator().SumAll(sum_value);

        return sum_value;

        KRATOS_CATCH("")
    }

    /**
     * @brief This function add dofs to the nodes in a model part. It is useful since addition is done in parallel
     * @param rVar The variable to be added as DoF
     * @param rModelPart reference to the model part that contains the objective element set
     */
    template< class TVarType >
    void AddDof(
        const TVarType& rVar,
        ModelPart& rModelPart
        )
    {
        KRATOS_TRY

        // First we do a chek
        KRATOS_CHECK_VARIABLE_KEY(rVar)
        if(rModelPart.NumberOfNodes() != 0)
            KRATOS_ERROR_IF_NOT(rModelPart.NodesBegin()->SolutionStepsDataHas(rVar)) << "ERROR:: Variable : " << rVar << "not included in the Solution step data ";

        #pragma omp parallel for
        for (int k = 0; k < static_cast<int>(rModelPart.NumberOfNodes()); ++k) {
            auto it_node = rModelPart.NodesBegin() + k;
            it_node->AddDof(rVar);
        }

        KRATOS_CATCH("")
    }

    /**
     * @brief This function add dofs to the nodes in a model part. It is useful since addition is done in parallel
     * @param rVar The variable to be added as DoF
     * @param rReactionVar The corresponding reaction to the added DoF
     * @param rModelPart reference to the model part that contains the objective element set
     */
    template< class TVarType >
    void AddDofWithReaction(
        const TVarType& rVar,
        const TVarType& rReactionVar,
        ModelPart& rModelPart
        )
    {
        KRATOS_TRY

        KRATOS_CHECK_VARIABLE_KEY(rVar)
        KRATOS_CHECK_VARIABLE_KEY(rReactionVar)

        if(rModelPart.NumberOfNodes() != 0) {
            KRATOS_ERROR_IF_NOT(rModelPart.NodesBegin()->SolutionStepsDataHas(rVar)) << "ERROR:: DoF Variable : " << rVar << "not included in the Soluttion step data ";
            KRATOS_ERROR_IF_NOT(rModelPart.NodesBegin()->SolutionStepsDataHas(rReactionVar)) << "ERROR:: Reaction Variable : " << rReactionVar << "not included in the Soluttion step data ";
        }

        // If in debug we do a check for all nodes
    #ifdef KRATOS_DEBUG
        CheckVariableExists(rVar, rModelPart.Nodes());
        CheckVariableExists(rReactionVar, rModelPart.Nodes());
    #endif

        #pragma omp parallel for
        for (int k = 0; k < static_cast<int>(rModelPart.NumberOfNodes()); ++k) {
            auto it_node = rModelPart.NodesBegin() + k;
            it_node->AddDof(rVar,rReactionVar);
        }

        KRATOS_CATCH("")
    }

    /**
     * @brief This method checks the variable keys
     * @return True if all the keys are correct
     */
    bool CheckVariableKeys();

    /**
     * @brief This method checks the dofs
     * @param rModelPart reference to the model part that contains the objective element set
     * @return True if all the DoFs are correct
     */
    bool CheckDofs(ModelPart& rModelPart);

    ///@}
    ///@name Acces
    ///@{


    ///@}
    ///@name Inquiry
    ///@{


    ///@}
    ///@name Friends
    ///@{


    ///@}

private:
    ///@name Static Member Variables
    ///@{


    ///@}
    ///@name Member Variables
    ///@{

    /**
     * @brief This is auxiliar method to check the keys
     * @return True if all the keys are OK
     */
    template< class TVarType >
    bool CheckVariableKeysHelper()
    {
        KRATOS_TRY

        for (const auto& var : KratosComponents< TVarType >::GetComponents()) {
            if (var.first == "NONE" || var.first == "")
                std::cout << " var first is NONE or empty " << var.first << var.second << std::endl;
            if (var.second->Name() == "NONE" || var.second->Name() == "")
                std::cout << var.first << var.second << std::endl;
            if (var.first != var.second->Name()) //name of registration does not correspond to the var name
                std::cout << "Registration Name = " << var.first << " Variable Name = " << std::endl;

            KRATOS_ERROR_IF((var.second)->Key() == 0) << (var.second)->Name() << " Key is 0." << std::endl \
            << "Check that Kratos variables have been correctly registered and all required applications have been imported." << std::endl;
        }

        return true;
        KRATOS_CATCH("")
    }

    ///@}
    ///@name Private Operators
    ///@{


    ///@}
    ///@name Private Operations
    ///@{


    ///@}
    ///@name Private  Acces
    ///@{


    ///@}
    ///@name Private Inquiry
    ///@{


    ///@}
    ///@name Un accessible methods
    ///@{


    ///@}

}; /* Class VariableUtils */

///@}

///@name Type Definitions
///@{


///@}

} /* namespace Kratos.*/

#endif /* KRATOS_VARIABLE_UTILS  defined */<|MERGE_RESOLUTION|>--- conflicted
+++ resolved
@@ -668,7 +668,6 @@
         ModelPart& rModelPart,
         const unsigned int rBuffStep = 0
         );
-<<<<<<< HEAD
     /** rishith
      * @brief Returns the nodal value summation of an historical vector variable dotted with nodal normal.
      * can be used for computing normal force to a surface
@@ -683,9 +682,6 @@
         const unsigned int rBuffStep = 0
         );
     
-=======
-
->>>>>>> 2dc24041
     /**
      * @brief Returns the nodal value summation of an historical scalar variable.
      * @param rVar reference to the scalar variable to be summed
