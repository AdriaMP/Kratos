--- conflicted
+++ resolved
@@ -1752,8 +1752,6 @@
 
     template <class TContainerType>
     TContainerType& GetContainer(ModelPart& rModelPart);
-<<<<<<< HEAD
-=======
 
     template <class TContainerType>
     const TContainerType& GetContainer(const ModelPart& rModelPart);
@@ -1792,7 +1790,6 @@
 
         KRATOS_CATCH("");
     }
->>>>>>> 999f852c
 
     ///@}
     ///@name Private  Acces
