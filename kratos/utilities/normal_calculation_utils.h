//    |  /           |
//    ' /   __| _` | __|  _ \   __|
//    . \  |   (   | |   (   |\__ `
//   _|\_\_|  \__,_|\__|\___/ ____/
//                   Multi-Physics
//
//  License:		 BSD License
//					 Kratos default license: kratos/license.txt
//
//  Main authors:    Pooyan Dadvand
//                   Riccardo Rossi
//                   Vicente Mataix Ferrandiz
//
//

#if !defined(KRATOS_NORMAL_CALCULATION_UTILS )
#define  KRATOS_NORMAL_CALCULATION_UTILS

// System includes

// External includes

// Project includes
#include "includes/model_part.h"
#include "utilities/math_utils.h"
#include "utilities/variable_utils.h"
#include "includes/deprecated_variables.h"

namespace Kratos
{

///@name Kratos Globals
///@{

///@}
///@name Type Definitions
///@{

///@}
///@name  Enum's
///@{

///@}
///@name  Functions
///@{

///@}
///@name Kratos Classes
///@{

/**
 * @namespace NormalCalculationUtils
 * @ingroup KratosCore
 * @brief Tool to evaluate the normals on nodes based on the normals of a set of surface conditions
 * @author Pooyan Dadvand
 * @author Riccardo Rossi
<<<<<<< HEAD
=======
 * @author Vicente Mataix Ferrandiz
>>>>>>> 999f852c
 */
class KRATOS_API(KRATOS_CORE) NormalCalculationUtils
{
public:
    ///@name Type Definitions
    ///@{
<<<<<<< HEAD
    
    typedef ModelPart::ConditionsContainerType ConditionsArrayType;

=======

    /// The index type definition
    typedef std::size_t IndexType;

    /// The size type definition
    typedef std::size_t SizeType;

    // Node definitions
    typedef Node<3> NodeType;

    /// Definition of geometries
    typedef Geometry<NodeType> GeometryType;

    /// Condition type definition
    typedef ModelPart::ConditionType ConditionType;

    /// Conditions array definition
    typedef ModelPart::ConditionsContainerType ConditionsArrayType;

>>>>>>> 999f852c
    ///@}
    ///@name Life Cycle
    ///@{

    ///@}
    ///@name Operators
    ///@{

    ///@}
    ///@name Operations
    ///@{

    /**
<<<<<<< HEAD
=======
     * @brief It computes the normal in the conditions
     * @param rModelPart The model part to compute
     */
    template<class TContainerType>
    void CalculateNormalsInContainer(ModelPart& rModelPart);

    /**
     * @brief It computes the mean of the normal in the entities and in all the nodes
     * @param rModelPart The model part to compute
     * @param EnforceGenericGeometryAlgorithm If enforce the generic algorithm for any kind of geometry
     * @tparam TEntity The entity type considered
     */
    template<class TEntity>
    void CalculateNormals(
        ModelPart& rModelPart,
        const bool EnforceGenericGeometryAlgorithm = false
        );

    /**
     * @brief It computes the mean of the normal in the entities and in all the nodes (unit normal version)
     * @param rModelPart The model part to compute
     * @param EnforceGenericGeometryAlgorithm If enforce the generic algorithm for any kind of geometry
     * @tparam TEntity The entity type considered
     */
    template<class TEntity>
    void CalculateUnitNormals(
        ModelPart& rModelPart,
        const bool EnforceGenericGeometryAlgorithm = false
        );

    /**
>>>>>>> 999f852c
     * @brief Calculates the "area normal" (vector oriented as the normal with a dimension proportional to the area).
     * @details This is done on the base of the Conditions provided which should be understood as the surface elements of the area of interest.
     * @param rConditions A set of conditions defining the "skin" of a model
     * @param Dimension Spatial dimension (2 or 3)
     * @note This function is not recommended for distributed (MPI) runs, as the user has to ensure that the calculated normals are assembled between processes. The overload of this function that takes a ModelPart is preferable in ths case, as it performs the required communication.
     */
    void CalculateOnSimplex(
        ConditionsArrayType& rConditions,
        const std::size_t Dimension
        );

    /**
<<<<<<< HEAD
     * @brief Calculates the area normal (vector oriented as the normal with a dimension proportional to the area).
     * @details This is done on the base of the Conditions provided which should be  understood as the surface elements of the area of interest.
     * @param rModelPart ModelPart of the problem. Must have a set of conditions defining the "skin" of the domain
     * @param dimension Spatial dimension (2 or 3)
=======
     * @brief Calculates nodal area normal shape sensitivities w.r.t. nodal coordinates of the condition.
     *
     * @param rConditions   List of conditions where shape sensitivities need to be calculated.
     * @param Dimension     Dimensionality of the conditions
     */
    void CalculateNormalShapeDerivativesOnSimplex(
        ConditionsArrayType& rConditions,
        const std::size_t Dimension
    );

    /**
     * @brief Calculates the area normal (vector oriented as the normal with a dimension proportional to the area).
     * @details This is done on the base of the Conditions provided which should be  understood as the surface elements of the area of interest.
     * @param rModelPart ModelPart of the problem. Must have a set of conditions defining the "skin" of the domain
     * @param Dimension Spatial dimension (2 or 3)
>>>>>>> 999f852c
     * @note Use this fuction instead of its overload taking a Conditions array for MPI applications, as it will take care of communication between partitions.
     */
    void CalculateOnSimplex(
        ModelPart& rModelPart,
        const std::size_t Dimension
        );

<<<<<<< HEAD
=======
    /**
     * @brief Calculates the area normal (vector oriented as the normal with a dimension proportional to the area).
     * @details This is done on the base of the Conditions provided which should be  understood as the surface elements of the area of interest.
     * @param rModelPart ModelPart of the problem. Must have a set of conditions defining the "skin" of the domain
     * @note Use this fuction instead of its overload taking a Conditions array for MPI applications, as it will take care of communication between partitions.
     */
    void CalculateOnSimplex(
        ModelPart& rModelPart
        );
>>>>>>> 999f852c

    /**
     * @brief This function swaps the normal of all of the conditions in a model part
     * @details This is done by swapping the two first nodes in the geometry and is thus appropriate for simplicial elements
     * @param rModelPart ModelPart of the problem. Must have a set of conditions defining the "skin" of the domain
     */
    void SwapNormals(ModelPart& rModelPart);

    /**
     * @brief Calculates the area normal (vector oriented as the normal with a dimension proportional to the area) using only nodes marked with a flag variable.
     * @details This function is equivalent to other implementations of CalculateOnSimplex, but instead of using all conditions in the array, it only uses those that contain a value of rVariable != Zero. This is useful in problems where a part of the boundary is a slip condition, as it provides more reasonable values for the normals on the border between this area and other parts of the boundary. This function is safe to use in MPI.
     * @param rModelPart ModelPart of the problem. Must have a set of conditions defining the "skin" of the domain.
     * @param Dimension Spatial dimension (2 or 3).
     * @param rVariable The Kratos::Variable used to indicate which parts of the boundary will be used to calculate the normals.
     * @param Zero The 'off' value for the flag. Conditions where rVariable == Zero will be skipped for normal calculation.
     */
    template<class TValueType>
    void CalculateOnSimplex(
        ModelPart& rModelPart,
        const std::size_t Dimension,
        Variable<TValueType>& rVariable,
        const TValueType Zero
        )
    {
        KRATOS_TRY;

        // Reset normals
        const array_1d<double,3> ZeroNormal(3,0.0);

        for(ModelPart::NodesContainerType::iterator it = rModelPart.NodesBegin(); it !=rModelPart.NodesEnd(); it++) {
            noalias(it->FastGetSolutionStepValue(NORMAL)) = ZeroNormal;
        }

        // Calculate new condition normals, using only conditions with rVariable == rValue
        array_1d<double,3> An(3,0.0);

        if ( Dimension == 2 ) {
            for ( ModelPart::ConditionIterator itCond = rModelPart.ConditionsBegin(); itCond != rModelPart.ConditionsEnd(); ++itCond ) {
                if ( itCond->GetValue(rVariable) != Zero )
                    CalculateNormal2D(*itCond,An);
            }
        } else if ( Dimension == 3 ) {
            array_1d<double,3> v1(3,0.0);
            array_1d<double,3> v2(3,0.0);

            for ( ModelPart::ConditionIterator itCond = rModelPart.ConditionsBegin(); itCond != rModelPart.ConditionsEnd(); ++itCond ) {
                if ( itCond->GetValue(rVariable) != Zero )
<<<<<<< HEAD
                    CalculateNormal3D(itCond,An,v1,v2);
=======
                    CalculateNormal3D(*itCond,An,v1,v2);
>>>>>>> 999f852c
            }
        }

        // Transfer normals to nodes
        for ( ModelPart::ConditionIterator itCond = rModelPart.ConditionsBegin(); itCond != rModelPart.ConditionsEnd(); ++itCond ) {
            Condition::GeometryType& rGeom = itCond->GetGeometry();
            const double Coef = 1.0 / rGeom.PointsNumber();
            const array_1d<double,3>& rNormal = itCond->GetValue(NORMAL);
            for ( Condition::GeometryType::iterator itNode = rGeom.begin(); itNode != rGeom.end(); ++itNode)
                noalias( itNode->FastGetSolutionStepValue(NORMAL) ) += rNormal * Coef;
        }

        // For MPI: correct values on partition boundaries
        rModelPart.GetCommunicator().AssembleCurrentData(NORMAL);

        KRATOS_CATCH("");
    }

    ///
    /**
     * @brief Calculates the area normal (vector oriented as the normal with a dimension proportional to the area) using only nodes marked with a flag variable.
     * @details This function is equivalent to other implementations of CalculateOnSimplex, but instead of using all conditions in the array, it only uses those that contain a value of rVariable != Zero. This is useful in problems where a part of the boundary is a slip condition, as it provides more reasonable values for the normals on the border between this area and other parts of the boundary. This function is safe to use in MPI.
     * @param rModelPart ModelPart of the problem. Must have a set of conditions defining the "skin" of the domain.
     * @param Dimension Spatial dimension (2 or 3).
     * @param rVariable The Kratos::Variable used to indicate which parts of the boundary will be used to calculate the normals. Conditions where rVariable == Zero will be skipped.
     */
    template<class TValueType>
    void CalculateOnSimplex(
        ModelPart& rModelPart,
        const std::size_t Dimension,
        Variable<TValueType>& rVariable
        )
    {
        CalculateOnSimplex(rModelPart,Dimension,rVariable,TValueType());
    }

    /**
     *  @brief Calculates the area normal (vector oriented as the normal with a dimension proportional to the area) using only nodes marked with a flag variable and detecting corners. Corners are defined as nodes that recieves more than 2 normals from their neighbor conditions with a difference in angle greater than Alpha .
     * @details This function is equivalent to other implementations of CalculateOnSimplex, but instead of using all conditions in the array, it only uses those that contain a value of rVariable != Zero. This is useful in problems where a part of the boundary is a slip condition, as it provides more reasonable values for the normals on the border between this area and other parts of the boundary. This function is safe to use in MPI.
     * @param rModelPart ModelPart of the problem. Must have a set of conditions defining the "skin" of the domain.
     * @param Dimension Spatial dimension (2 or 3).
     * @param rVariable The Kratos::Variable used to indicate which parts of the boundary will be used to calculate the normals. Conditions where rVariable == Zero will be skipped.
     * @param rAlpha the maximum angle to distinguish normals.
     */
    template<class TValueType>
    void CalculateOnSimplex(
        ModelPart& rModelPart,
        const std::size_t Dimension,
        Variable<TValueType>& rVariable,
        const TValueType Zero,
        const double rAlpha
        )
    {
        KRATOS_TRY;

        // Reset normals
        const array_1d<double,3> ZeroNormal(3,0.0);

        for(ModelPart::NodesContainerType::iterator it =  rModelPart.NodesBegin(); it !=rModelPart.NodesEnd(); it++) {
            noalias(it->FastGetSolutionStepValue(NORMAL)) = ZeroNormal;
            it->FastGetSolutionStepValue(NODAL_PAUX) = 0.0;
        }

        // Calculate new condition normals, using only conditions with rVariable == rValue
        array_1d<double,3> An(3,0.0);

        if ( Dimension == 2 ) {
            for ( ModelPart::ConditionIterator itCond = rModelPart.ConditionsBegin(); itCond != rModelPart.ConditionsEnd(); ++itCond ) {
                if ( itCond->GetValue(rVariable) != Zero )
                    CalculateNormal2D(*itCond,An);
            }
        } else if ( Dimension == 3 ) {
            array_1d<double,3> v1(3,0.0);
            array_1d<double,3> v2(3,0.0);

            for ( ModelPart::ConditionIterator itCond = rModelPart.ConditionsBegin(); itCond != rModelPart.ConditionsEnd(); ++itCond ) {
                if ( itCond->GetValue(rVariable) != Zero )
                    CalculateNormal3D(*itCond,An,v1,v2);
            }
        }

        // Loop over nodes to set normals
        for(ModelPart::NodesContainerType::iterator it =  rModelPart.NodesBegin(); it !=rModelPart.NodesEnd(); it++) {
            std::vector< array_1d<double,3> > N_Mat;
            N_Mat.reserve(10);
            double nodal_area = 0.0;

            GlobalPointersVector<Condition >& ng_cond = it->GetValue(NEIGHBOUR_CONDITIONS);

            if(ng_cond.size() != 0) {
                for(GlobalPointersVector<Condition >::iterator ic = ng_cond.begin(); ic!=ng_cond.end(); ic++) {
                    Condition::GeometryType& pGeom = ic->GetGeometry();
                    const array_1d<double,3>&  rNormal = ic->GetValue(NORMAL);
                    const double Coef = 1.0 / pGeom.PointsNumber();
                    double norm_normal = norm_2( rNormal );

                    if(norm_normal != 0.0) {
                        nodal_area += Coef * norm_normal;

                        if(N_Mat.size() == 0.0) {
                            N_Mat.push_back( rNormal * Coef );
                        } else {
                            int added = 0;
                            for(unsigned int ii=0; ii<N_Mat.size();++ii) {
                                const array_1d<double,3>& temp_normal = N_Mat[ii];
                                double norm_temp = norm_2( temp_normal );

                                double cos_alpha=temp_normal[0]*rNormal[0] + temp_normal[1]*rNormal[1] +temp_normal[2]*rNormal[2];
                                cos_alpha /= (norm_temp*norm_normal);

                                if( cos_alpha > std::cos(0.017453293*rAlpha)) {
                                    N_Mat[ii] += rNormal * Coef;
                                    added = 1;
                                }
                            }

                            if(!added)
                                N_Mat.push_back( rNormal*Coef );
                        }
                    }
                }
            }

            // Compute NORMAL and mark
            array_1d<double,3> sum_Normal(3,0.0);

            for(unsigned int ii=0; ii<N_Mat.size(); ++ii) {
                sum_Normal += N_Mat[ii];
            }

            noalias( it->FastGetSolutionStepValue(NORMAL) ) = sum_Normal;
            it->FastGetSolutionStepValue(NODAL_PAUX) = nodal_area;
            //assign IS_SLIP = 0 for vertices
            if(N_Mat.size() == 2) {
//                 it->SetValue(IS_SLIP,0);
                it->FastGetSolutionStepValue(IS_SLIP)=20.0;
            } else if(N_Mat.size() == 3) {
                it->FastGetSolutionStepValue(IS_SLIP)=30.0;
            } else if(N_Mat.size() == 1) {
                it->FastGetSolutionStepValue(IS_SLIP)=10.0;
            }
        }

<<<<<<< HEAD
        // Loop over nodes to set normals
        for(ModelPart::NodesContainerType::iterator it =  rModelPart.NodesBegin(); it !=rModelPart.NodesEnd(); it++) {
            std::vector< array_1d<double,3> > N_Mat;
            N_Mat.reserve(10);
            double nodal_area = 0.0;

            GlobalPointersVector<Condition >& ng_cond = it->GetValue(NEIGHBOUR_CONDITIONS);

            if(ng_cond.size() != 0) {
                for(GlobalPointersVector<Condition >::iterator ic = ng_cond.begin(); ic!=ng_cond.end(); ic++) {
                    Condition::GeometryType& pGeom = ic->GetGeometry();
                    const array_1d<double,3>&  rNormal = ic->GetValue(NORMAL);
                    const double Coef = 1.0 / pGeom.PointsNumber();
                    double norm_normal = norm_2( rNormal );

                    if(norm_normal != 0.0) {
                        nodal_area += Coef * norm_normal;

                        if(N_Mat.size() == 0.0) {
                            N_Mat.push_back( rNormal * Coef );
                        } else {
                            int added = 0;
                            for(unsigned int ii=0; ii<N_Mat.size();++ii) {
                                const array_1d<double,3>& temp_normal = N_Mat[ii];
                                double norm_temp = norm_2( temp_normal );

                                double cos_alpha=temp_normal[0]*rNormal[0] + temp_normal[1]*rNormal[1] +temp_normal[2]*rNormal[2];
                                cos_alpha /= (norm_temp*norm_normal);

                                if( cos_alpha > std::cos(0.017453293*rAlpha)) {
                                    N_Mat[ii] += rNormal * Coef;
                                    added = 1;
                                }
                            }

                            if(!added)
                                N_Mat.push_back( rNormal*Coef );
                        }
                    }
                }
            }

            // Compute NORMAL and mark
            array_1d<double,3> sum_Normal(3,0.0);

            for(unsigned int ii=0; ii<N_Mat.size(); ++ii) {
                sum_Normal += N_Mat[ii];
            }

            noalias( it->FastGetSolutionStepValue(NORMAL) ) = sum_Normal;
            it->FastGetSolutionStepValue(NODAL_PAUX) = nodal_area;
            //assign IS_SLIP = 0 for vertices
            if(N_Mat.size() == 2) {
//                 it->SetValue(IS_SLIP,0);
                it->FastGetSolutionStepValue(IS_SLIP)=20.0;
            } else if(N_Mat.size() == 3) {
                it->FastGetSolutionStepValue(IS_SLIP)=30.0;
            } else if(N_Mat.size() == 1) {
                it->FastGetSolutionStepValue(IS_SLIP)=10.0;
            }
        }

=======
>>>>>>> 999f852c
        // For MPI: correct values on partition boundaries
        rModelPart.GetCommunicator().AssembleCurrentData(NORMAL);
        rModelPart.GetCommunicator().AssembleCurrentData(NODAL_PAUX);

        KRATOS_CATCH("");
    }

    /**
     *  @brief Calculates the area normal (vector oriented as the normal with a dimension proportional to the area) using only nodes marked with a flag variable and detecting corners. Corners are defined as nodes that recieves more than 2 normals from their neighbor conditions with a difference in angle greater than Alpha . (Low memory version)
     * @details This function is equivalent to other implementations of CalculateOnSimplex, but instead of using all conditions in the array, it only uses those that contain a value of rVariable != Zero. This is useful in problems where a part of the boundary is a slip condition, as it provides more reasonable values for the normals on the border between this area and other parts of the boundary. This function is safe to use in MPI.
     * @param rModelPart ModelPart of the problem. Must have a set of conditions defining the "skin" of the domain.
     * @param Dimension Spatial dimension (2 or 3).
     * @param rVariable The Kratos::Variable used to indicate which parts of the boundary will be used to calculate the normals. Conditions where rVariable == Zero will be skipped.
     * @param rAlpha the maximum angle to distinguish normals.
     */
    template< class TValueType >
    void CalculateOnSimplexLowMemory(
        ModelPart& rModelPart,
        int Dimension,
        Variable<TValueType>& rVariable,
        const TValueType Zero,const double rAlpha)
    {
        KRATOS_TRY;

        // Reset normals
        const array_1d<double,3> ZeroNormal(3,0.0);

        for(ModelPart::NodesContainerType::iterator it =  rModelPart.NodesBegin(); it !=rModelPart.NodesEnd(); it++) {
            noalias(it->GetValue(NORMAL)) = ZeroNormal;
            it->GetValue(NODAL_PAUX) = 0.0;
        }

        // Calculate new condition normals, using only conditions with rVariable == rValue
        array_1d<double,3> An(3,0.0);

        if ( Dimension == 2 ) {
            for ( ModelPart::ConditionIterator itCond = rModelPart.ConditionsBegin(); itCond != rModelPart.ConditionsEnd(); ++itCond ) {
                if ( itCond->GetValue(rVariable) != Zero )
                    CalculateNormal2D(*itCond,An);
            }
        } else if ( Dimension == 3 ) {
            array_1d<double,3> v1(3,0.0);
            array_1d<double,3> v2(3,0.0);

            for ( ModelPart::ConditionIterator itCond = rModelPart.ConditionsBegin(); itCond != rModelPart.ConditionsEnd(); ++itCond ) {
                if ( itCond->GetValue(rVariable) != Zero )
                    CalculateNormal3D(*itCond,An,v1,v2);
            }
        }
<<<<<<< HEAD

        // Loop over nodes to set normals
        for(ModelPart::NodesContainerType::iterator it =  rModelPart.NodesBegin(); it !=rModelPart.NodesEnd(); it++) {
            std::vector< array_1d<double,3> > N_Mat;
            N_Mat.reserve(10);
            double nodal_area = 0.0;

            GlobalPointersVector<Condition >& ng_cond = it->GetValue(NEIGHBOUR_CONDITIONS);

            if(ng_cond.size() != 0){
                for(GlobalPointersVector<Condition >::iterator ic = ng_cond.begin(); ic!=ng_cond.end(); ic++) {
                Condition::GeometryType& pGeom = ic->GetGeometry();
                const array_1d<double,3>&  rNormal = ic->GetValue(NORMAL);
                const double Coef = 1.0 / pGeom.PointsNumber();
                double norm_normal = norm_2( rNormal );

                if(norm_normal != 0.0) {
                    nodal_area += Coef * norm_normal;

                    if(N_Mat.size() == 0.0) {
                        N_Mat.push_back( rNormal * Coef );
                    } else{
                        int added = 0;
                        for(unsigned int ii=0; ii<N_Mat.size();++ii) {
                            const array_1d<double,3>& temp_normal = N_Mat[ii];
                            double norm_temp = norm_2( temp_normal );

                            double cos_alpha=temp_normal[0]*rNormal[0] + temp_normal[1]*rNormal[1] +temp_normal[2]*rNormal[2];
                            cos_alpha /= (norm_temp*norm_normal);

                            if( cos_alpha > cos(0.017453293*rAlpha) ){
                                N_Mat[ii] += rNormal * Coef;
                                added = 1;}
                            }
                            if(!added)
                                N_Mat.push_back( rNormal*Coef );

                        }
                    }
                }
            }

            // Compute NORMAL and mark
            array_1d<double,3> sum_Normal(3,0.0);

            for(unsigned int ii=0; ii<N_Mat.size(); ++ii){
                sum_Normal += N_Mat[ii];
            }

            noalias( it->FastGetSolutionStepValue(NORMAL) ) = sum_Normal;
            it->FastGetSolutionStepValue(NODAL_PAUX) = nodal_area;
            //assign IS_SLIP = 0 for vertices
            if(N_Mat.size() == 2){
//                 it->SetValue(IS_SLIP,0);
                it->FastGetSolutionStepValue(IS_SLIP)=20.0;
            } else if(N_Mat.size() == 3) {
                it->FastGetSolutionStepValue(IS_SLIP)=30.0;
            } else if(N_Mat.size() == 1) {
                it->FastGetSolutionStepValue(IS_SLIP)=10.0;

            }
        }

        // For MPI: correct values on partition boundaries
        rModelPart.GetCommunicator().AssembleCurrentData(NORMAL);
        rModelPart.GetCommunicator().AssembleCurrentData(NODAL_PAUX);

=======

        // Loop over nodes to set normals
        for(ModelPart::NodesContainerType::iterator it =  rModelPart.NodesBegin(); it !=rModelPart.NodesEnd(); it++) {
            std::vector< array_1d<double,3> > N_Mat;
            N_Mat.reserve(10);
            double nodal_area = 0.0;

            GlobalPointersVector<Condition >& ng_cond = it->GetValue(NEIGHBOUR_CONDITIONS);

            if(ng_cond.size() != 0){
                for(GlobalPointersVector<Condition >::iterator ic = ng_cond.begin(); ic!=ng_cond.end(); ic++) {
                Condition::GeometryType& pGeom = ic->GetGeometry();
                const array_1d<double,3>&  rNormal = ic->GetValue(NORMAL);
                const double Coef = 1.0 / pGeom.PointsNumber();
                double norm_normal = norm_2( rNormal );

                if(norm_normal != 0.0) {
                    nodal_area += Coef * norm_normal;

                    if(N_Mat.size() == 0.0) {
                        N_Mat.push_back( rNormal * Coef );
                    } else{
                        int added = 0;
                        for(unsigned int ii=0; ii<N_Mat.size();++ii) {
                            const array_1d<double,3>& temp_normal = N_Mat[ii];
                            double norm_temp = norm_2( temp_normal );

                            double cos_alpha=temp_normal[0]*rNormal[0] + temp_normal[1]*rNormal[1] +temp_normal[2]*rNormal[2];
                            cos_alpha /= (norm_temp*norm_normal);

                            if( cos_alpha > cos(0.017453293*rAlpha) ){
                                N_Mat[ii] += rNormal * Coef;
                                added = 1;}
                            }
                            if(!added)
                                N_Mat.push_back( rNormal*Coef );

                        }
                    }
                }
            }

            // Compute NORMAL and mark
            array_1d<double,3> sum_Normal(3,0.0);

            for(unsigned int ii=0; ii<N_Mat.size(); ++ii){
                sum_Normal += N_Mat[ii];
            }

            noalias( it->FastGetSolutionStepValue(NORMAL) ) = sum_Normal;
            it->FastGetSolutionStepValue(NODAL_PAUX) = nodal_area;
            //assign IS_SLIP = 0 for vertices
            if(N_Mat.size() == 2){
//                 it->SetValue(IS_SLIP,0);
                it->FastGetSolutionStepValue(IS_SLIP)=20.0;
            } else if(N_Mat.size() == 3) {
                it->FastGetSolutionStepValue(IS_SLIP)=30.0;
            } else if(N_Mat.size() == 1) {
                it->FastGetSolutionStepValue(IS_SLIP)=10.0;

            }
        }

        // For MPI: correct values on partition boundaries
        rModelPart.GetCommunicator().AssembleCurrentData(NORMAL);
        rModelPart.GetCommunicator().AssembleCurrentData(NODAL_PAUX);

>>>>>>> 999f852c
        KRATOS_CATCH("");
    }

private:
    ///@name Static Member Variables
    ///@{

    ///@}
    ///@name Member Variables
    ///@{

    ///@}
    ///@name Private Operators
    ///@{

    ///@}
    ///@name Private Operations
    ///@{

<<<<<<< HEAD
    //this function adds the Contribution of one of the geometries
    //to the corresponding nodes
    static void CalculateNormal2D(
        ConditionsArrayType::iterator it,
        array_1d<double,3>& An
        );

    static void CalculateNormal3D(
        ConditionsArrayType::iterator it,
        array_1d<double,3>& An,
        array_1d<double,3>& v1,
        array_1d<double,3>& v2
        );

=======
    /**
     * @brief It initializes the normal in the entites and in all the nodes
     * @param rModelPart The model part to compute
     * @tparam TEntity The entity type considered
     */
    template<class TEntity>
    void InitializeNormals(ModelPart& rModelPart);

    /**
     * @brief It computes the unit normals from the area normals
     * @param rModelPart The model part to compute
     */
    void ComputeUnitNormalsFromAreaNormals(ModelPart& rModelPart);

    /**
     * @brief This function adds the Contribution of one of the geometries to the corresponding nodes
     * @param rCondition Reference to the target condition
     * @param rAn Area normal
     */
    static void CalculateNormal2D(
        Condition& rCondition,
        array_1d<double,3>& rAn
        );

    /**
     * @brief Calculates 2D condition area normals shape sensitivity
     *
     * @param rCondition    Reference to the targe condition
     */
    static void CalculateNormalShapeDerivative2D(
        ConditionType& rCondition
        );

    /**
     * @brief This function adds the Contribution of one of the geometries to the corresponding nodes
     * @param rCondition Reference to the target condition
     * @param rAn Area normal
     * @param rv1 First tangent vector
     * @param rv2 Second tangent vector
     */
    static void CalculateNormal3D(
        Condition& rCondition,
        array_1d<double,3>& rAn,
        array_1d<double,3>& rv1,
        array_1d<double,3>& rv2
        );

    /**
     * @brief Calculates 3D condition area normals shape sensitivity
     *
     * @param rCondition    Reference to the targe condition
     */
    static void CalculateNormalShapeDerivative3D(
        ConditionType& rCondition
        );

    template<class TContainerType>
    TContainerType& GetContainer(ModelPart& rModelPart);

    template<class TContainerType>
    void CalculateNormalsUsingGenericAlgorithm(ModelPart& rModelPart);

>>>>>>> 999f852c
    ///@}
    ///@name Private  Access
    ///@{
    ///@}

    ///@}
    ///@name Serialization
    ///@{

    ///@name Private Inquiry
    ///@{
    ///@}

    ///@name Unaccessible methods
    ///@{
    ///@}

}; // Class NormalCalculationUtils

} // namespace Kratos

#endif /* KRATOS_NORMAL_CALCULATION_UTILS  defined */<|MERGE_RESOLUTION|>--- conflicted
+++ resolved
@@ -54,21 +54,13 @@
  * @brief Tool to evaluate the normals on nodes based on the normals of a set of surface conditions
  * @author Pooyan Dadvand
  * @author Riccardo Rossi
-<<<<<<< HEAD
-=======
  * @author Vicente Mataix Ferrandiz
->>>>>>> 999f852c
  */
 class KRATOS_API(KRATOS_CORE) NormalCalculationUtils
 {
 public:
     ///@name Type Definitions
     ///@{
-<<<<<<< HEAD
-    
-    typedef ModelPart::ConditionsContainerType ConditionsArrayType;
-
-=======
 
     /// The index type definition
     typedef std::size_t IndexType;
@@ -88,7 +80,6 @@
     /// Conditions array definition
     typedef ModelPart::ConditionsContainerType ConditionsArrayType;
 
->>>>>>> 999f852c
     ///@}
     ///@name Life Cycle
     ///@{
@@ -102,8 +93,6 @@
     ///@{
 
     /**
-<<<<<<< HEAD
-=======
      * @brief It computes the normal in the conditions
      * @param rModelPart The model part to compute
      */
@@ -135,7 +124,6 @@
         );
 
     /**
->>>>>>> 999f852c
      * @brief Calculates the "area normal" (vector oriented as the normal with a dimension proportional to the area).
      * @details This is done on the base of the Conditions provided which should be understood as the surface elements of the area of interest.
      * @param rConditions A set of conditions defining the "skin" of a model
@@ -148,12 +136,6 @@
         );
 
     /**
-<<<<<<< HEAD
-     * @brief Calculates the area normal (vector oriented as the normal with a dimension proportional to the area).
-     * @details This is done on the base of the Conditions provided which should be  understood as the surface elements of the area of interest.
-     * @param rModelPart ModelPart of the problem. Must have a set of conditions defining the "skin" of the domain
-     * @param dimension Spatial dimension (2 or 3)
-=======
      * @brief Calculates nodal area normal shape sensitivities w.r.t. nodal coordinates of the condition.
      *
      * @param rConditions   List of conditions where shape sensitivities need to be calculated.
@@ -169,7 +151,6 @@
      * @details This is done on the base of the Conditions provided which should be  understood as the surface elements of the area of interest.
      * @param rModelPart ModelPart of the problem. Must have a set of conditions defining the "skin" of the domain
      * @param Dimension Spatial dimension (2 or 3)
->>>>>>> 999f852c
      * @note Use this fuction instead of its overload taking a Conditions array for MPI applications, as it will take care of communication between partitions.
      */
     void CalculateOnSimplex(
@@ -177,8 +158,6 @@
         const std::size_t Dimension
         );
 
-<<<<<<< HEAD
-=======
     /**
      * @brief Calculates the area normal (vector oriented as the normal with a dimension proportional to the area).
      * @details This is done on the base of the Conditions provided which should be  understood as the surface elements of the area of interest.
@@ -188,7 +167,6 @@
     void CalculateOnSimplex(
         ModelPart& rModelPart
         );
->>>>>>> 999f852c
 
     /**
      * @brief This function swaps the normal of all of the conditions in a model part
@@ -236,11 +214,7 @@
 
             for ( ModelPart::ConditionIterator itCond = rModelPart.ConditionsBegin(); itCond != rModelPart.ConditionsEnd(); ++itCond ) {
                 if ( itCond->GetValue(rVariable) != Zero )
-<<<<<<< HEAD
-                    CalculateNormal3D(itCond,An,v1,v2);
-=======
                     CalculateNormal3D(*itCond,An,v1,v2);
->>>>>>> 999f852c
             }
         }
 
@@ -384,71 +358,6 @@
             }
         }
 
-<<<<<<< HEAD
-        // Loop over nodes to set normals
-        for(ModelPart::NodesContainerType::iterator it =  rModelPart.NodesBegin(); it !=rModelPart.NodesEnd(); it++) {
-            std::vector< array_1d<double,3> > N_Mat;
-            N_Mat.reserve(10);
-            double nodal_area = 0.0;
-
-            GlobalPointersVector<Condition >& ng_cond = it->GetValue(NEIGHBOUR_CONDITIONS);
-
-            if(ng_cond.size() != 0) {
-                for(GlobalPointersVector<Condition >::iterator ic = ng_cond.begin(); ic!=ng_cond.end(); ic++) {
-                    Condition::GeometryType& pGeom = ic->GetGeometry();
-                    const array_1d<double,3>&  rNormal = ic->GetValue(NORMAL);
-                    const double Coef = 1.0 / pGeom.PointsNumber();
-                    double norm_normal = norm_2( rNormal );
-
-                    if(norm_normal != 0.0) {
-                        nodal_area += Coef * norm_normal;
-
-                        if(N_Mat.size() == 0.0) {
-                            N_Mat.push_back( rNormal * Coef );
-                        } else {
-                            int added = 0;
-                            for(unsigned int ii=0; ii<N_Mat.size();++ii) {
-                                const array_1d<double,3>& temp_normal = N_Mat[ii];
-                                double norm_temp = norm_2( temp_normal );
-
-                                double cos_alpha=temp_normal[0]*rNormal[0] + temp_normal[1]*rNormal[1] +temp_normal[2]*rNormal[2];
-                                cos_alpha /= (norm_temp*norm_normal);
-
-                                if( cos_alpha > std::cos(0.017453293*rAlpha)) {
-                                    N_Mat[ii] += rNormal * Coef;
-                                    added = 1;
-                                }
-                            }
-
-                            if(!added)
-                                N_Mat.push_back( rNormal*Coef );
-                        }
-                    }
-                }
-            }
-
-            // Compute NORMAL and mark
-            array_1d<double,3> sum_Normal(3,0.0);
-
-            for(unsigned int ii=0; ii<N_Mat.size(); ++ii) {
-                sum_Normal += N_Mat[ii];
-            }
-
-            noalias( it->FastGetSolutionStepValue(NORMAL) ) = sum_Normal;
-            it->FastGetSolutionStepValue(NODAL_PAUX) = nodal_area;
-            //assign IS_SLIP = 0 for vertices
-            if(N_Mat.size() == 2) {
-//                 it->SetValue(IS_SLIP,0);
-                it->FastGetSolutionStepValue(IS_SLIP)=20.0;
-            } else if(N_Mat.size() == 3) {
-                it->FastGetSolutionStepValue(IS_SLIP)=30.0;
-            } else if(N_Mat.size() == 1) {
-                it->FastGetSolutionStepValue(IS_SLIP)=10.0;
-            }
-        }
-
-=======
->>>>>>> 999f852c
         // For MPI: correct values on partition boundaries
         rModelPart.GetCommunicator().AssembleCurrentData(NORMAL);
         rModelPart.GetCommunicator().AssembleCurrentData(NODAL_PAUX);
@@ -498,7 +407,6 @@
                     CalculateNormal3D(*itCond,An,v1,v2);
             }
         }
-<<<<<<< HEAD
 
         // Loop over nodes to set normals
         for(ModelPart::NodesContainerType::iterator it =  rModelPart.NodesBegin(); it !=rModelPart.NodesEnd(); it++) {
@@ -566,75 +474,6 @@
         rModelPart.GetCommunicator().AssembleCurrentData(NORMAL);
         rModelPart.GetCommunicator().AssembleCurrentData(NODAL_PAUX);
 
-=======
-
-        // Loop over nodes to set normals
-        for(ModelPart::NodesContainerType::iterator it =  rModelPart.NodesBegin(); it !=rModelPart.NodesEnd(); it++) {
-            std::vector< array_1d<double,3> > N_Mat;
-            N_Mat.reserve(10);
-            double nodal_area = 0.0;
-
-            GlobalPointersVector<Condition >& ng_cond = it->GetValue(NEIGHBOUR_CONDITIONS);
-
-            if(ng_cond.size() != 0){
-                for(GlobalPointersVector<Condition >::iterator ic = ng_cond.begin(); ic!=ng_cond.end(); ic++) {
-                Condition::GeometryType& pGeom = ic->GetGeometry();
-                const array_1d<double,3>&  rNormal = ic->GetValue(NORMAL);
-                const double Coef = 1.0 / pGeom.PointsNumber();
-                double norm_normal = norm_2( rNormal );
-
-                if(norm_normal != 0.0) {
-                    nodal_area += Coef * norm_normal;
-
-                    if(N_Mat.size() == 0.0) {
-                        N_Mat.push_back( rNormal * Coef );
-                    } else{
-                        int added = 0;
-                        for(unsigned int ii=0; ii<N_Mat.size();++ii) {
-                            const array_1d<double,3>& temp_normal = N_Mat[ii];
-                            double norm_temp = norm_2( temp_normal );
-
-                            double cos_alpha=temp_normal[0]*rNormal[0] + temp_normal[1]*rNormal[1] +temp_normal[2]*rNormal[2];
-                            cos_alpha /= (norm_temp*norm_normal);
-
-                            if( cos_alpha > cos(0.017453293*rAlpha) ){
-                                N_Mat[ii] += rNormal * Coef;
-                                added = 1;}
-                            }
-                            if(!added)
-                                N_Mat.push_back( rNormal*Coef );
-
-                        }
-                    }
-                }
-            }
-
-            // Compute NORMAL and mark
-            array_1d<double,3> sum_Normal(3,0.0);
-
-            for(unsigned int ii=0; ii<N_Mat.size(); ++ii){
-                sum_Normal += N_Mat[ii];
-            }
-
-            noalias( it->FastGetSolutionStepValue(NORMAL) ) = sum_Normal;
-            it->FastGetSolutionStepValue(NODAL_PAUX) = nodal_area;
-            //assign IS_SLIP = 0 for vertices
-            if(N_Mat.size() == 2){
-//                 it->SetValue(IS_SLIP,0);
-                it->FastGetSolutionStepValue(IS_SLIP)=20.0;
-            } else if(N_Mat.size() == 3) {
-                it->FastGetSolutionStepValue(IS_SLIP)=30.0;
-            } else if(N_Mat.size() == 1) {
-                it->FastGetSolutionStepValue(IS_SLIP)=10.0;
-
-            }
-        }
-
-        // For MPI: correct values on partition boundaries
-        rModelPart.GetCommunicator().AssembleCurrentData(NORMAL);
-        rModelPart.GetCommunicator().AssembleCurrentData(NODAL_PAUX);
-
->>>>>>> 999f852c
         KRATOS_CATCH("");
     }
 
@@ -654,22 +493,6 @@
     ///@name Private Operations
     ///@{
 
-<<<<<<< HEAD
-    //this function adds the Contribution of one of the geometries
-    //to the corresponding nodes
-    static void CalculateNormal2D(
-        ConditionsArrayType::iterator it,
-        array_1d<double,3>& An
-        );
-
-    static void CalculateNormal3D(
-        ConditionsArrayType::iterator it,
-        array_1d<double,3>& An,
-        array_1d<double,3>& v1,
-        array_1d<double,3>& v2
-        );
-
-=======
     /**
      * @brief It initializes the normal in the entites and in all the nodes
      * @param rModelPart The model part to compute
@@ -732,7 +555,6 @@
     template<class TContainerType>
     void CalculateNormalsUsingGenericAlgorithm(ModelPart& rModelPart);
 
->>>>>>> 999f852c
     ///@}
     ///@name Private  Access
     ///@{
