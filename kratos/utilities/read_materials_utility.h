--- conflicted
+++ resolved
@@ -199,17 +199,6 @@
     ///@{
 
     /**
-<<<<<<< HEAD
-     * @brief This method creates a property from configuration parameters
-     * @param Data The parameters containing all the configurations of the materials
-     * @param pNewProperty The pointer to the new property created
-     * @param TreatAsSubproperty This flag indicates if we are reading a subproperties instead of a properties
-     */
-    void CreateProperty(
-        Parameters Data,
-        Properties::Pointer& pNewProperty,
-        const bool TreatAsSubproperty = false
-=======
      * @brief This method assigns the material parameters to a property from configuration parameters
      * @param MaterialData The parameters containing all the configurations of the materials
      * @param rProperty The reference to the property for which the materials are to be assigned
@@ -217,21 +206,11 @@
     void AssingMaterialToProperty(
         const Parameters MaterialData,
         Properties& rProperty
->>>>>>> 889a4b0a
         );
 
     /**
      * @brief This method creates a list of subproperties and it assigns to the father property from configuration parameters
      * @param rModelPart The currently computed model part
-<<<<<<< HEAD
-     * @param Data The parameters containing all the configurations of the materials
-     * @param pNewProperty The pointer to the new property created
-     */
-    void CreateSubProperties(
-        ModelPart& rModelPart,
-        Parameters Data,
-        Properties::Pointer& pNewProperty
-=======
      * @param SubPropertiesData The parameters containing all the configurations of the materials
      * @param rProperty The reference to the property for which the subproperties are to be created
      */
@@ -239,7 +218,6 @@
         ModelPart& rModelPart,
         const Parameters SubPropertiesData,
         Properties& rProperty
->>>>>>> 889a4b0a
         );
 
     /**
