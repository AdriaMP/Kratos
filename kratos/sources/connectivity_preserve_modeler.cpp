//    |  /           |
//    ' /   __| _` | __|  _ \   __|
//    . \  |   (   | |   (   |\__ `
//   _|\_\_|  \__,_|\__|\___/ ____/
//                   Multi-Physics
//
//  License:         BSD License
//                   Kratos default license: kratos/license.txt
//
//  Main authors:    Riccardo Rossi
//
//

#include "modeler/connectivity_preserve_modeler.h"

namespace Kratos
{

// Public methods //////////////////////////////////////////////////////////////

ConnectivityPreserveModeler::ConnectivityPreserveModeler():
    Modeler()
{
}


ConnectivityPreserveModeler::~ConnectivityPreserveModeler()
{
}


void ConnectivityPreserveModeler::GenerateModelPart(
    ModelPart& rOriginModelPart,
    ModelPart& rDestinationModelPart,
    Element const& rReferenceElement,
    Condition const& rReferenceBoundaryCondition)
{
    KRATOS_TRY;

<<<<<<< HEAD
    if(rOriginModelPart.IsSubModelPart() == true) 
        KRATOS_ERROR << "ConnectivityPreserveModeler expects to work on root modelparts. This is not the case for the ORIGIN model part named: " << rOriginModelPart << std::endl;
    if(rDestinationModelPart.IsSubModelPart() == true) 
        KRATOS_ERROR << "ConnectivityPreserveModeler expects to work on root modelparts. This is not the case for the DESTINATION model part named: " << rDestinationModelPart << std::endl;
    
=======
    this->CheckVariableLists(rOriginModelPart, rDestinationModelPart);

>>>>>>> 03c44faf
    this->ResetModelPart(rDestinationModelPart);

    this->CopyCommonData(rOriginModelPart, rDestinationModelPart);

    this->DuplicateElements(rOriginModelPart, rDestinationModelPart, rReferenceElement);

    this->DuplicateConditions(rOriginModelPart, rDestinationModelPart, rReferenceBoundaryCondition);

    this->DuplicateCommunicatorData(rOriginModelPart,rDestinationModelPart);

    this->DuplicateSubModelParts(rOriginModelPart, rDestinationModelPart);

    KRATOS_CATCH("");
}

// Private methods /////////////////////////////////////////////////////////////
void ConnectivityPreserveModeler::CheckVariableLists(ModelPart &rOriginModelPart, ModelPart &rDestinationModelPart)
{
    //check that the variable lists are matching
    auto& rdestination_variable_list = rDestinationModelPart.GetNodalSolutionStepVariablesList();
    auto& rorigin_variable_list = rOriginModelPart.GetNodalSolutionStepVariablesList();

    for(const auto& var : rdestination_variable_list)
        if(rorigin_variable_list.Has(var) == false)
            KRATOS_WARNING("VARIABLE LIST MISMATCH - ") << "Variable: " << var << " is in rDestinationModelPart variables but not in the rOriginModelPart variables" << std::endl;

    for(const auto& var : rorigin_variable_list)
        if(rdestination_variable_list.Has(var) == false)
            KRATOS_WARNING("VARIABLE LIST MISMATCH - ") << "Variable: " << var << " is in rOriginModelPart variables but not in the rDestinationModelPart variables" << std::endl;

}

void ConnectivityPreserveModeler::ResetModelPart(ModelPart &rDestinationModelPart)
{

    for(auto it = rDestinationModelPart.NodesBegin(); it != rDestinationModelPart.NodesEnd(); it++)
        it->Set(TO_ERASE);
    rDestinationModelPart.RemoveNodesFromAllLevels(TO_ERASE);

    for(auto it = rDestinationModelPart.ElementsBegin(); it != rDestinationModelPart.ElementsEnd(); it++)
        it->Set(TO_ERASE);
    rDestinationModelPart.RemoveElementsFromAllLevels(TO_ERASE);

    for(auto it = rDestinationModelPart.ConditionsBegin(); it != rDestinationModelPart.ConditionsEnd(); it++)
        it->Set(TO_ERASE);
    rDestinationModelPart.RemoveConditionsFromAllLevels(TO_ERASE);
}


void ConnectivityPreserveModeler::CopyCommonData(
    ModelPart &rOriginModelPart,
    ModelPart &rDestinationModelPart)
{
    // Do not try to change some of the things we need to change if the destination is a SubModelPart
    if( rDestinationModelPart.IsSubModelPart() )
    {
        if( !(rOriginModelPart.GetNodalSolutionStepVariablesList() == rDestinationModelPart.GetNodalSolutionStepVariablesList()) )
        {
            KRATOS_ERROR << "Attempting to change the SolutionStepVariablesList of the Destination Model Part, which is a SubModelPart." << std::endl
                         << "Aborting, since this would break its parent ModelPart." << std::endl;
        }

        if( rDestinationModelPart.GetBufferSize() != rOriginModelPart.GetBufferSize() )
        {
            KRATOS_ERROR << "Attempting to change the BufferSize of the Destination Model Part, which is a SubModelPart." << std::endl
                         << "Aborting, since this would break its parent ModelPart." << std::endl;
        }
    }
    else
    {
        rDestinationModelPart.GetNodalSolutionStepVariablesList() = rOriginModelPart.GetNodalSolutionStepVariablesList();
        rDestinationModelPart.SetBufferSize( rOriginModelPart.GetBufferSize() );
    }

    // These should be safe for SubModelParts
    rDestinationModelPart.SetProcessInfo( rOriginModelPart.pGetProcessInfo() );
    rDestinationModelPart.SetProperties( rOriginModelPart.pProperties() );
    rDestinationModelPart.Tables() = rOriginModelPart.Tables();

    // Assign the nodes to the new model part
    rDestinationModelPart.AddNodes(rOriginModelPart.NodesBegin(), rOriginModelPart.NodesEnd());
}


void ConnectivityPreserveModeler::DuplicateElements(
    ModelPart &rOriginModelPart,
    ModelPart &rDestinationModelPart,
    Element const &rReferenceElement)
{
    // Generate the elements
    ModelPart::ElementsContainerType temp_elements;
    temp_elements.reserve(rOriginModelPart.NumberOfElements());
    for (auto i_elem = rOriginModelPart.ElementsBegin(); i_elem != rOriginModelPart.ElementsEnd(); ++i_elem)
    {
        Properties::Pointer properties = i_elem->pGetProperties();
        Element::Pointer p_element = rReferenceElement.Create(i_elem->Id(), i_elem->GetGeometry(), properties);

        // Reuse the geometry of the old element (to save memory)
        p_element->pGetGeometry() = i_elem->pGetGeometry();

        temp_elements.push_back(p_element);
    }

    rDestinationModelPart.AddElements(temp_elements.begin(), temp_elements.end());
}


void ConnectivityPreserveModeler::DuplicateConditions(
        ModelPart &rOriginModelPart,
        ModelPart &rDestinationModelPart,
        Condition const &rReferenceBoundaryCondition)
{
    // Generate the conditions
    ModelPart::ConditionsContainerType temp_conditions;
    temp_conditions.reserve(rOriginModelPart.NumberOfConditions());
    for (auto i_cond = rOriginModelPart.ConditionsBegin(); i_cond != rOriginModelPart.ConditionsEnd(); ++i_cond)
    {
        Properties::Pointer properties = i_cond->pGetProperties();
        Condition::Pointer p_condition = rReferenceBoundaryCondition.Create(i_cond->Id(), i_cond->GetGeometry(), properties);

        // Reuse the geometry of the old element (to save memory)
        p_condition->pGetGeometry() = i_cond->pGetGeometry();

        temp_conditions.push_back(p_condition);
    }

    rDestinationModelPart.AddConditions(temp_conditions.begin(), temp_conditions.end());
}

void ConnectivityPreserveModeler::DuplicateCommunicatorData(
    ModelPart &rOriginModelPart,
    ModelPart &rDestinationModelPart)
{
    /* Create a new communicator for rDestinationModelPart and fill it with the information of the original one
     * Only "general" information and node lists are copied, element and condition lists will be created later
     * using the new elements.
     */
    Communicator& rReferenceComm = rOriginModelPart.GetCommunicator();
    Communicator::Pointer pDestinationComm = rReferenceComm.Create();
    pDestinationComm->SetNumberOfColors( rReferenceComm.GetNumberOfColors() );
    pDestinationComm->NeighbourIndices() = rReferenceComm.NeighbourIndices();
    pDestinationComm->LocalMesh().SetNodes( rReferenceComm.LocalMesh().pNodes() );
    pDestinationComm->InterfaceMesh().SetNodes( rReferenceComm.InterfaceMesh().pNodes() );
    pDestinationComm->GhostMesh().SetNodes( rReferenceComm.GhostMesh().pNodes() );
    for (unsigned int i = 0; i < rReferenceComm.GetNumberOfColors(); i++)
    {
        pDestinationComm->pLocalMesh(i)->SetNodes( rReferenceComm.pLocalMesh(i)->pNodes() );
        pDestinationComm->pInterfaceMesh(i)->SetNodes( rReferenceComm.pInterfaceMesh(i)->pNodes() );
        pDestinationComm->pGhostMesh(i)->SetNodes( rReferenceComm.pGhostMesh(i)->pNodes() );
    }

    // This is a dirty hack to detect if the communicator is a Communicator or an MPICommunicator
    // Note that downcasting would not work here because MPICommunicator is not compiled in non-MPI builds
    bool is_mpi = ( rOriginModelPart.pElements() == rReferenceComm.LocalMesh().pElements() );

    if (is_mpi)
    {
        // All elements are passed as local elements to the new communicator
        ModelPart::ElementsContainerType& rDestinationLocalElements = pDestinationComm->LocalMesh().Elements();
        rDestinationLocalElements.clear();
        rDestinationLocalElements.reserve(rDestinationModelPart.NumberOfElements());
        for (auto i_elem = rDestinationModelPart.Elements().ptr_begin(); i_elem != rDestinationModelPart.Elements().ptr_end(); ++i_elem)
        {
            rDestinationLocalElements.push_back(*i_elem);
        }

        // Do the same for Conditions
        ModelPart::ConditionsContainerType& rDestinationLocalConditions = pDestinationComm->LocalMesh().Conditions();
        rDestinationLocalConditions.clear();
        rDestinationLocalConditions.reserve(rDestinationModelPart.NumberOfConditions());
        for (auto i_cond = rDestinationModelPart.Conditions().ptr_begin(); i_cond != rDestinationModelPart.Conditions().ptr_end(); ++i_cond)
        {
            rDestinationLocalConditions.push_back(*i_cond);
        }
    }
    else
    {
        pDestinationComm->LocalMesh().pElements() = rDestinationModelPart.pElements();
        pDestinationComm->LocalMesh().pConditions() = rDestinationModelPart.pConditions();
    }

    rDestinationModelPart.SetCommunicator( pDestinationComm );
}

void ConnectivityPreserveModeler::DuplicateSubModelParts(
    ModelPart &rOriginModelPart,
    ModelPart &rDestinationModelPart)
{
    for(auto i_part = rOriginModelPart.SubModelPartsBegin(); i_part != rOriginModelPart.SubModelPartsEnd(); ++i_part)
    {
        if( ! rDestinationModelPart.HasSubModelPart(i_part->Name()))
            rDestinationModelPart.CreateSubModelPart(i_part->Name());
            
        ModelPart& destination_part = rDestinationModelPart.GetSubModelPart(i_part->Name());

        destination_part.AddNodes(i_part->NodesBegin(), i_part->NodesEnd());

        std::vector<ModelPart::IndexType> ids;
        ids.reserve(i_part->Elements().size());
        
        //adding by index
        for(auto it=i_part->ElementsBegin(); it!=i_part->ElementsEnd(); ++it)
            ids.push_back(it->Id());
        destination_part.AddElements(ids, 0); //adding by index

        ids.clear();
        for(auto it=i_part->ConditionsBegin(); it!=i_part->ConditionsEnd(); ++it)
            ids.push_back(it->Id());
        destination_part.AddConditions(ids, 0);

        // Duplicate the Communicator for this SubModelPart
        this->DuplicateCommunicatorData(*i_part, destination_part);

        // Recursively call this function to duplicate any child SubModelParts
        this->DuplicateSubModelParts(*i_part, destination_part);
    }
}

}<|MERGE_RESOLUTION|>--- conflicted
+++ resolved
@@ -37,16 +37,13 @@
 {
     KRATOS_TRY;
 
-<<<<<<< HEAD
     if(rOriginModelPart.IsSubModelPart() == true) 
         KRATOS_ERROR << "ConnectivityPreserveModeler expects to work on root modelparts. This is not the case for the ORIGIN model part named: " << rOriginModelPart << std::endl;
     if(rDestinationModelPart.IsSubModelPart() == true) 
         KRATOS_ERROR << "ConnectivityPreserveModeler expects to work on root modelparts. This is not the case for the DESTINATION model part named: " << rDestinationModelPart << std::endl;
     
-=======
     this->CheckVariableLists(rOriginModelPart, rDestinationModelPart);
 
->>>>>>> 03c44faf
     this->ResetModelPart(rDestinationModelPart);
 
     this->CopyCommonData(rOriginModelPart, rDestinationModelPart);
