//    |  /           |
//    ' /   __| _` | __|  _ \   __|
//    . \  |   (   | |   (   |\__ `
//   _|\_\_|  \__,_|\__|\___/ ____/
//                   Multi-Physics
//
//  License:         BSD License
//                   Kratos default license: kratos/license.txt
//
//  Main authors:    Riccardo Rossi
//
//

#include "modeler/connectivity_preserve_modeler.h"

namespace Kratos
{

// Public methods //////////////////////////////////////////////////////////////

ConnectivityPreserveModeler::ConnectivityPreserveModeler():
    Modeler()
{
}


ConnectivityPreserveModeler::~ConnectivityPreserveModeler()
{
}


void ConnectivityPreserveModeler::GenerateModelPart(
    ModelPart& rOriginModelPart,
    ModelPart& rDestinationModelPart,
    Element const& rReferenceElement,
    Condition const& rReferenceBoundaryCondition)
{
    KRATOS_TRY;

    this->ResetModelPart(rDestinationModelPart);

    this->CopyCommonData(rOriginModelPart, rDestinationModelPart);

    this->DuplicateElements(rOriginModelPart, rDestinationModelPart, rReferenceElement);

    this->DuplicateConditions(rOriginModelPart, rDestinationModelPart, rReferenceBoundaryCondition);

    this->DuplicateCommunicatorData(rOriginModelPart,rDestinationModelPart);

    this->DuplicateSubModelParts(rOriginModelPart, rDestinationModelPart);

    KRATOS_CATCH("");
}

// Private methods /////////////////////////////////////////////////////////////

void ConnectivityPreserveModeler::ResetModelPart(ModelPart &rDestinationModelPart)
{
    for(auto it = rDestinationModelPart.NodesBegin(); it != rDestinationModelPart.NodesEnd(); it++)
        it->Set(TO_ERASE);
    rDestinationModelPart.RemoveNodes(TO_ERASE);

    for(auto it = rDestinationModelPart.ElementsBegin(); it != rDestinationModelPart.ElementsEnd(); it++)
        it->Set(TO_ERASE);
    rDestinationModelPart.RemoveElements(TO_ERASE);

    for(auto it = rDestinationModelPart.ElementsBegin(); it != rDestinationModelPart.ElementsEnd(); it++)
        it->Set(TO_ERASE);
    rDestinationModelPart.RemoveConditions(TO_ERASE);
}


void ConnectivityPreserveModeler::CopyCommonData(
    ModelPart &rOriginModelPart,
    ModelPart &rDestinationModelPart)
{
    // Do not try to change some of the things we need to change if the destination is a SubModelPart
    if( rDestinationModelPart.IsSubModelPart() )
    {
        if( !(rOriginModelPart.GetNodalSolutionStepVariablesList() == rDestinationModelPart.GetNodalSolutionStepVariablesList()) )
        {
            KRATOS_ERROR << "Attempting to change the SolutionStepVariablesList of the Destination Model Part, which is a SubModelPart." << std::endl
                         << "Aborting, since this would break its parent ModelPart." << std::endl;
        }

        if( rDestinationModelPart.GetBufferSize() != rOriginModelPart.GetBufferSize() )
        {
            KRATOS_ERROR << "Attempting to change the BufferSize of the Destination Model Part, which is a SubModelPart." << std::endl
                         << "Aborting, since this would break its parent ModelPart." << std::endl;
        }
    }
    else
    {
        rDestinationModelPart.GetNodalSolutionStepVariablesList() = rOriginModelPart.GetNodalSolutionStepVariablesList();
        rDestinationModelPart.SetBufferSize( rOriginModelPart.GetBufferSize() );
    }

    // These should be safe for SubModelParts
    rDestinationModelPart.SetProcessInfo( rOriginModelPart.pGetProcessInfo() );
    rDestinationModelPart.SetProperties( rOriginModelPart.pProperties() );
    rDestinationModelPart.Tables() = rOriginModelPart.Tables();

    // Assign the nodes to the new model part
    rDestinationModelPart.AddNodes(rOriginModelPart.NodesBegin(), rOriginModelPart.NodesEnd());
}


void ConnectivityPreserveModeler::DuplicateElements(
    ModelPart &rOriginModelPart,
    ModelPart &rDestinationModelPart,
    Element const &rReferenceElement)
{
    // Generate the elements
    ModelPart::ElementsContainerType temp_elements;
    temp_elements.reserve(rOriginModelPart.NumberOfElements());
    for (auto i_elem = rOriginModelPart.ElementsBegin(); i_elem != rOriginModelPart.ElementsEnd(); ++i_elem)
    {
        Properties::Pointer properties = i_elem->pGetProperties();
        Element::Pointer p_element = rReferenceElement.Create(i_elem->Id(), i_elem->GetGeometry(), properties);

        // Reuse the geometry of the old element (to save memory)
        p_element->pGetGeometry() = i_elem->pGetGeometry();

        temp_elements.push_back(p_element);
    }

    rDestinationModelPart.AddElements(temp_elements.begin(), temp_elements.end());
}


void ConnectivityPreserveModeler::DuplicateConditions(
        ModelPart &rOriginModelPart,
        ModelPart &rDestinationModelPart,
        Condition const &rReferenceBoundaryCondition)
{
    // Generate the conditions
    ModelPart::ConditionsContainerType temp_conditions;
    temp_conditions.reserve(rOriginModelPart.NumberOfConditions());
    for (auto i_cond = rOriginModelPart.ConditionsBegin(); i_cond != rOriginModelPart.ConditionsEnd(); ++i_cond)
    {
        Properties::Pointer properties = i_cond->pGetProperties();
        Condition::Pointer p_condition = rReferenceBoundaryCondition.Create(i_cond->Id(), i_cond->GetGeometry(), properties);

        // Reuse the geometry of the old element (to save memory)
        p_condition->pGetGeometry() = i_cond->pGetGeometry();

        temp_conditions.push_back(p_condition);
    }

    rDestinationModelPart.AddConditions(temp_conditions.begin(), temp_conditions.end());
}

void ConnectivityPreserveModeler::DuplicateCommunicatorData(
    ModelPart &rOriginModelPart,
    ModelPart &rDestinationModelPart)
{
    /* Create a new communicator for rDestinationModelPart and fill it with the information of the original one
     * Only "general" information and node lists are copied, element and condition lists will be created later
     * using the new elements.
     */
    Communicator& rReferenceComm = rOriginModelPart.GetCommunicator();
    Communicator::Pointer pDestinationComm = rReferenceComm.Create();
    pDestinationComm->SetNumberOfColors( rReferenceComm.GetNumberOfColors() );
    pDestinationComm->NeighbourIndices() = rReferenceComm.NeighbourIndices();
    pDestinationComm->LocalMesh().SetNodes( rReferenceComm.LocalMesh().pNodes() );
    pDestinationComm->InterfaceMesh().SetNodes( rReferenceComm.InterfaceMesh().pNodes() );
    pDestinationComm->GhostMesh().SetNodes( rReferenceComm.GhostMesh().pNodes() );
    for (unsigned int i = 0; i < rReferenceComm.GetNumberOfColors(); i++)
    {
        pDestinationComm->pLocalMesh(i)->SetNodes( rReferenceComm.pLocalMesh(i)->pNodes() );
        pDestinationComm->pInterfaceMesh(i)->SetNodes( rReferenceComm.pInterfaceMesh(i)->pNodes() );
        pDestinationComm->pGhostMesh(i)->SetNodes( rReferenceComm.pGhostMesh(i)->pNodes() );
    }

    // This is a dirty hack to detect if the communicator is a Communicator or an MPICommunicator
    // Note that downcasting would not work here because MPICommunicator is not compiled in non-MPI builds
    bool is_mpi = ( rOriginModelPart.pElements() == rReferenceComm.LocalMesh().pElements() );

    if (is_mpi)
    {
        // All elements are passed as local elements to the new communicator
        ModelPart::ElementsContainerType& rDestinationLocalElements = pDestinationComm->LocalMesh().Elements();
        rDestinationLocalElements.clear();
        rDestinationLocalElements.reserve(rDestinationModelPart.NumberOfElements());
        for (auto i_elem = rDestinationModelPart.Elements().ptr_begin(); i_elem != rDestinationModelPart.Elements().ptr_end(); ++i_elem)
        {
            rDestinationLocalElements.push_back(*i_elem);
        }

        // Do the same for Conditions
        ModelPart::ConditionsContainerType& rDestinationLocalConditions = pDestinationComm->LocalMesh().Conditions();
        rDestinationLocalConditions.clear();
        rDestinationLocalConditions.reserve(rDestinationModelPart.NumberOfConditions());
        for (auto i_cond = rDestinationModelPart.Conditions().ptr_begin(); i_cond != rDestinationModelPart.Conditions().ptr_end(); ++i_cond)
        {
            rDestinationLocalConditions.push_back(*i_cond);
        }
    }
    else
    {
        pDestinationComm->LocalMesh().pElements() = rDestinationModelPart.pElements();
        pDestinationComm->LocalMesh().pConditions() = rDestinationModelPart.pConditions();
    }

    rDestinationModelPart.SetCommunicator( pDestinationComm );
}

void ConnectivityPreserveModeler::DuplicateSubModelParts(
    ModelPart &rOriginModelPart,
    ModelPart &rDestinationModelPart)
{
    for(auto i_part = rOriginModelPart.SubModelPartsBegin(); i_part != rOriginModelPart.SubModelPartsEnd(); ++i_part)
    {
        ModelPart& destination_part = *(rDestinationModelPart.CreateSubModelPart(i_part->Name()));

        destination_part.AddNodes(i_part->NodesBegin(), i_part->NodesEnd());

<<<<<<< HEAD
        std::vector<ModelPart::IndexType> aux;
        aux.reserve(i_part->Elements().size());
        
        //adding by index
        for(auto it=i_part->ElementsBegin(); it!=i_part->ElementsEnd(); ++it)
            aux.push_back(it->Id());
        destination_part.AddElements(aux, 0); //adding by index

        aux.clear();
        for(auto it=i_part->ConditionsBegin(); it!=i_part->ConditionsEnd(); ++it)
            aux.push_back(it->Id());
        destination_part.AddConditions(aux, 0);
=======
        std::vector<ModelPart::IndexType> ids;
        ids.reserve(i_part->Elements().size());
        
        //adding by index
        for(auto it=i_part->ElementsBegin(); it!=i_part->ElementsEnd(); ++it)
            ids.push_back(it->Id());
        destination_part.AddElements(ids, 0); //adding by index

        ids.clear();
        for(auto it=i_part->ConditionsBegin(); it!=i_part->ConditionsEnd(); ++it)
            ids.push_back(it->Id());
        destination_part.AddConditions(ids, 0);
>>>>>>> 85baa68c

        // Duplicate the Communicator for this SubModelPart
        this->DuplicateCommunicatorData(*i_part, destination_part);

        // Recursively call this function to duplicate any child SubModelParts
        this->DuplicateSubModelParts(*i_part, destination_part);
    }
}

}<|MERGE_RESOLUTION|>--- conflicted
+++ resolved
@@ -215,20 +215,6 @@
 
         destination_part.AddNodes(i_part->NodesBegin(), i_part->NodesEnd());
 
-<<<<<<< HEAD
-        std::vector<ModelPart::IndexType> aux;
-        aux.reserve(i_part->Elements().size());
-        
-        //adding by index
-        for(auto it=i_part->ElementsBegin(); it!=i_part->ElementsEnd(); ++it)
-            aux.push_back(it->Id());
-        destination_part.AddElements(aux, 0); //adding by index
-
-        aux.clear();
-        for(auto it=i_part->ConditionsBegin(); it!=i_part->ConditionsEnd(); ++it)
-            aux.push_back(it->Id());
-        destination_part.AddConditions(aux, 0);
-=======
         std::vector<ModelPart::IndexType> ids;
         ids.reserve(i_part->Elements().size());
         
@@ -241,7 +227,6 @@
         for(auto it=i_part->ConditionsBegin(); it!=i_part->ConditionsEnd(); ++it)
             ids.push_back(it->Id());
         destination_part.AddConditions(ids, 0);
->>>>>>> 85baa68c
 
         // Duplicate the Communicator for this SubModelPart
         this->DuplicateCommunicatorData(*i_part, destination_part);
