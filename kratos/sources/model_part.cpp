//    |  /           |
//    ' /   __| _` | __|  _ \   __|
//    . \  |   (   | |   (   |\__ `
//   _|\_\_|  \__,_|\__|\___/ ____/
//                   Multi-Physics
//
//  License:		 BSD License
//					 Kratos default license: kratos/license.txt
//
//  Main authors:    Pooyan Dadvand
//
//

// System includes


// External includes
#include "boost/make_shared.hpp"


// Project includes
#include "includes/define.h"
#include "includes/model_part.h"
#include "includes/exception.h"

namespace Kratos
{
KRATOS_CREATE_LOCAL_FLAG(ModelPart, ALL_ENTITIES, 0);
KRATOS_CREATE_LOCAL_FLAG(ModelPart, OVERWRITE_ENTITIES, 1);

/// Default constructor.
ModelPart::ModelPart(VariablesList* pVariablesList, Model& rOwnerModel)
    : DataValueContainer()
    , Flags()
    , mBufferSize(1)
    , mpProcessInfo(new ProcessInfo())
    , mIndices(1, 0)
    , mpVariablesList(pVariablesList)
    , mpCommunicator(new Communicator)
    , mpParentModelPart(NULL)
    , mSubModelParts()
    , mrOwnerModel(rOwnerModel)
{
    mName = "Default";
    MeshType mesh;
    mMeshes.push_back(Kratos::make_shared<MeshType>(mesh.Clone()));
    mpCommunicator->SetLocalMesh(pGetMesh());  // assigning the current mesh to the local mesh of communicator for openmp cases
}

/// Constructor with name
ModelPart::ModelPart(std::string const& NewName,VariablesList* pVariablesList, Model& rOwnerModel)
    : DataValueContainer()
    , Flags()
    , mBufferSize(1)
    , mpProcessInfo(new ProcessInfo())
    , mIndices(1, 0)
    , mpVariablesList(pVariablesList)
    , mpCommunicator(new Communicator)
    , mpParentModelPart(NULL)
    , mSubModelParts()
    , mrOwnerModel(rOwnerModel)
{
    KRATOS_ERROR_IF( NewName.empty() ) << "Please don't use empty names (\"\") when creating a ModelPart" << std::endl;
    mName = NewName;
    MeshType mesh;
    mMeshes.push_back(Kratos::make_shared<MeshType>(mesh.Clone()));
    mpCommunicator->SetLocalMesh(pGetMesh());  // assigning the current mesh to the local mesh of communicator for openmp cases
}

/// Constructor with name and bufferSize
ModelPart::ModelPart(std::string const& NewName, IndexType NewBufferSize,VariablesList* pVariablesList, Model& rOwnerModel)
    : DataValueContainer()
    , Flags()
    , mBufferSize(NewBufferSize)
    , mpProcessInfo(new ProcessInfo())
    , mIndices(NewBufferSize, 0)
    , mpVariablesList(pVariablesList)
    , mpCommunicator(new Communicator)
    , mpParentModelPart(NULL)
    , mSubModelParts()
    , mrOwnerModel(rOwnerModel)
{
    KRATOS_ERROR_IF( NewName.empty() ) << "Please don't use empty names (\"\") when creating a ModelPart" << std::endl;
    mName = NewName;
    MeshType mesh;
    mMeshes.push_back(Kratos::make_shared<MeshType>(mesh.Clone()));
    mpCommunicator->SetLocalMesh(pGetMesh());  // assigning the current mesh to the local mesh of communicator for openmp cases
}

/// Destructor.
ModelPart::~ModelPart()
{
    if (!IsSubModelPart()){
      
      for (NodeIterator i_node = NodesBegin(); i_node != NodesEnd(); i_node++)
	{
	  if (i_node->pGetVariablesList() == mpVariablesList)
	    i_node->ClearSolutionStepsData();
	}
    }

    mpCommunicator->Clear();

    for(auto i_mesh = mMeshes.begin() ; i_mesh != mMeshes.end() ; i_mesh++)
      i_mesh->Clear();
    

//     if (!IsSubModelPart())
//       delete mpVariablesList;
}

ModelPart::IndexType ModelPart::CreateSolutionStep()
{
    KRATOS_THROW_ERROR(std::logic_error, "This method needs updating and is not working. Pooyan", "")
    return 0;
}

ModelPart::IndexType ModelPart::CloneSolutionStep()
{
    if (IsSubModelPart())
        //Todo KRATOS_THROW_ERROR(std::logic_error, "Calling the method of the sub model part ", Name())
        KRATOS_ERROR << "Calling the CloneSolutionStep method of the sub model part " << Name()
                     << " please call the one of the parent modelpart : " << mpParentModelPart->Name() << std::endl;

    const int nnodes = static_cast<int>(Nodes().size());
    auto nodes_begin = NodesBegin();
    #pragma omp parallel for firstprivate(nodes_begin,nnodes)
    for(int i = 0; i<nnodes; ++i)
    {
        auto node_iterator = nodes_begin + i;
        node_iterator->CloneSolutionStepData();
    }

    mpProcessInfo->CloneSolutionStepInfo();

    mpProcessInfo->ClearHistory(mBufferSize);

    return 0;
}

ModelPart::IndexType ModelPart::CloneTimeStep()
{
    if (IsSubModelPart())
        KRATOS_THROW_ERROR(std::logic_error, "Calling the method of the sub model part ", Name())
        //KRATOS_ERROR << "Calling the CloneTimeStep method of the sub model part " << Name()
        //	<< " please call the one of the parent modelpart : " << mpParentModelPart->Name() << std::endl;

        IndexType new_index = CloneSolutionStep();
    mpProcessInfo->SetAsTimeStepInfo();

    return new_index;
}


ModelPart::IndexType ModelPart::CreateTimeStep(double NewTime)
{
    if (IsSubModelPart())
        KRATOS_THROW_ERROR(std::logic_error, "Calling the method of the sub model part ", Name())
        //KRATOS_ERROR << "Calling the CreateTimeStep method of the sub model part " << Name()
        //	<< " please call the one of the parent modelpart : " << mpParentModelPart->Name() << std::endl;

        IndexType new_index = CreateSolutionStep();
    mpProcessInfo->SetAsTimeStepInfo(NewTime);

    return new_index;
}

ModelPart::IndexType ModelPart::CloneTimeStep(double NewTime)
{
    if (IsSubModelPart())
        KRATOS_THROW_ERROR(std::logic_error, "Calling the CloneSolutionStep method of the sub model part ", Name())
        //	KRATOS_ERROR << "Calling the CloneTimeStep method of the sub model part " << Name()
        //	<< " please call the one of the parent modelpart : " << mpParentModelPart->Name() << std::endl;

        IndexType new_index = CloneSolutionStep();
    mpProcessInfo->SetAsTimeStepInfo(NewTime);

    return new_index;
}

void ModelPart::OverwriteSolutionStepData(IndexType SourceSolutionStepIndex, IndexType DestinationSourceSolutionStepIndex)
{
    if (IsSubModelPart())
        KRATOS_THROW_ERROR(std::logic_error, "Calling the method of the sub model part ", Name())
        //KRATOS_ERROR << "Calling the OverwriteSolutionStepData method of the sub model part " << Name()
        //	<< " please call the one of the parent modelpart : " << mpParentModelPart->Name() << std::endl;

        for (NodeIterator node_iterator = NodesBegin(); node_iterator != NodesEnd(); node_iterator++)
            node_iterator->OverwriteSolutionStepData(SourceSolutionStepIndex, DestinationSourceSolutionStepIndex);

}

void ModelPart::ReduceTimeStep(ModelPart& rModelPart, double NewTime)
{
    KRATOS_TRY

    //ATTENTION: this function does not touch the coordinates of the nodes.
    //It just resets the database values to the values at the beginning of the time step

    if (IsSubModelPart())
        KRATOS_THROW_ERROR(std::logic_error, "Calling the method of the sub model part ", Name())
        //	KRATOS_ERROR << "Calling the OverwriteSolutionStepData method of the sub model part " << Name()
        //				<< " please call the one of the parent modelpart : " << mpParentModelPart->Name() << std::endl;

        rModelPart.OverwriteSolutionStepData(1, 0);
    rModelPart.GetProcessInfo().SetCurrentTime(NewTime);

    KRATOS_CATCH("error in reducing the time step")

}


/** Inserts a node in the mesh with ThisIndex.
*/
void ModelPart::AddNode(ModelPart::NodeType::Pointer pNewNode, ModelPart::IndexType ThisIndex)
{
    if (IsSubModelPart())
    {
        mpParentModelPart->AddNode(pNewNode, ThisIndex);
        GetMesh(ThisIndex).AddNode(pNewNode);
    }
    else
    {
        auto existing_node_it = this->GetMesh(ThisIndex).Nodes().find(pNewNode->Id());
        if( existing_node_it == GetMesh(ThisIndex).NodesEnd()) //node did not exist
        {
            GetMesh(ThisIndex).AddNode(pNewNode);
        }
        else //node did exist already
        {
            if(&(*existing_node_it) != (pNewNode.get()))//check if the pointee coincides
                KRATOS_ERROR << "attempting to add pNewNode with Id :" << pNewNode->Id() << ", unfortunately a (different) node with the same Id already exists" << std::endl;
        }
    }
}

/** Inserts a list of nodes in a submodelpart provided their Id. Does nothing if applied to the top model part
*/
void ModelPart::AddNodes(std::vector<IndexType> const& NodeIds, IndexType ThisIndex)
{
    KRATOS_TRY
    if(IsSubModelPart()) //does nothing if we are on the top model part
    {
        //obtain from the root model part the corresponding list of nodes
        ModelPart* root_model_part = &this->GetRootModelPart();
        ModelPart::NodesContainerType  aux;
        aux.reserve(NodeIds.size());
        for(unsigned int i=0; i<NodeIds.size(); i++)
        {
            ModelPart::NodesContainerType::iterator it = root_model_part->Nodes().find(NodeIds[i]);
            if(it!=root_model_part->NodesEnd())
                aux.push_back(*(it.base()));
            else
                KRATOS_ERROR << "while adding nodes to submodelpart, the node with Id " << NodeIds[i] << " does not exist in the root model part";
        }

        ModelPart* current_part = this;
        while(current_part->IsSubModelPart())
        {
            for(auto it = aux.begin(); it!=aux.end(); it++)
                current_part->Nodes().push_back( *(it.base()) );

            current_part->Nodes().Unique();

            current_part = current_part->GetParentModelPart();
        }
    }

    KRATOS_CATCH("");
}



/** Inserts a node in the mesh with ThisIndex.
*/
ModelPart::NodeType::Pointer ModelPart::CreateNewNode(int Id, double x, double y, double z, VariablesList* pNewVariablesList, ModelPart::IndexType ThisIndex)
{
    KRATOS_TRY
    if (IsSubModelPart())
    {
        NodeType::Pointer p_new_node = mpParentModelPart->CreateNewNode(Id, x, y, z, pNewVariablesList, ThisIndex);
        GetMesh(ThisIndex).AddNode(p_new_node);

        return p_new_node;
    }

    //verify if the node exists and eventually give back the existing node
    auto& root_nodes = this->Nodes(); //note that if we are here than we are working with the root model_part
    auto existing_node_it = root_nodes.find(Id);
    if( existing_node_it != root_nodes.end())
    {
        //the node already exists - now check if the position we ask for coincides with the one of the existing one
        double distance = sqrt( pow( existing_node_it->X() - x,2) + pow(existing_node_it->Y() - y,2) + pow(existing_node_it->Z() - z,2) );

        if(distance > std::numeric_limits<double>::epsilon()*1000)
            KRATOS_ERROR << "trying to create a node with Id " << Id << " however a node with the same Id already exists in the root model part. Existing node coordinates are " << existing_node_it->Coordinates() << " coordinates of the nodes we are attempting to create are :" << x << " " << y << " " << z;

        //if the node we attempt to create is in the same position as the one that is already there, we return the old one
        return *(existing_node_it.base());
    }

    //create a new node
    NodeType::Pointer p_new_node = Kratos::make_shared< NodeType >( Id, x, y, z );

    // Giving model part's variables list to the node
    p_new_node->SetSolutionStepVariablesList(pNewVariablesList);

    //set buffer size
    p_new_node->SetBufferSize(mBufferSize);

    //add the new node to the list of nodes
    GetMesh(ThisIndex).AddNode(p_new_node);

    return p_new_node;
    KRATOS_CATCH("")
}

ModelPart::NodeType::Pointer ModelPart::CreateNewNode(ModelPart::IndexType Id, double x, double y, double z, ModelPart::IndexType ThisIndex)
{
    return CreateNewNode(Id, x, y, z, mpVariablesList, ThisIndex);
}

ModelPart::NodeType::Pointer ModelPart::CreateNewNode(ModelPart::IndexType Id, double x, double y, double z, double* pThisData, ModelPart::IndexType ThisIndex)
{
    KRATOS_TRY
    if (IsSubModelPart())

    {
        NodeType::Pointer p_new_node = mpParentModelPart->CreateNewNode(Id, x, y, z, pThisData, ThisIndex);
        GetMesh(ThisIndex).AddNode(p_new_node);

        return p_new_node;
    }
    //verify if the node exists and eventually give back the existing node
    NodesContainerType::iterator existing_node_it = this->GetMesh(ThisIndex).Nodes().find(Id);
    if( existing_node_it != GetMesh(ThisIndex).NodesEnd())
    {
        //the node already exists - now check if the position we ask for coincides with the one of the existing one
        double distance = sqrt( pow( existing_node_it->X() - x,2) + pow(existing_node_it->Y() - y,2) + pow(existing_node_it->Z() - z,2) );

        if(distance > std::numeric_limits<double>::epsilon()*1000)
            KRATOS_ERROR << "trying to create a node with Id " << Id << " however a node with the same Id already exists in the root model part. Existing node coordinates are " << existing_node_it->Coordinates() << " coordinates of the nodes we are attempting to create are :" << x << " " << y << " " << z;

        //if the node we attempt to create is in the same position as the one that is already there, we return the old one
        return *(existing_node_it.base());
    }

    //create a new node
    NodeType::Pointer p_new_node = Kratos::make_shared< NodeType >( Id, x, y, z, mpVariablesList, pThisData, mBufferSize);
    //add the new node to the list of nodes
    GetMesh(ThisIndex).AddNode(p_new_node);

    return p_new_node;
    KRATOS_CATCH("")

}

ModelPart::NodeType::Pointer ModelPart::CreateNewNode(ModelPart::IndexType NodeId, ModelPart::NodeType const& rSourceNode, ModelPart::IndexType ThisIndex)
{
    return CreateNewNode(NodeId, rSourceNode.X(), rSourceNode.Y(), rSourceNode.Z(), mpVariablesList, ThisIndex);
}

void ModelPart::AssignNode(ModelPart::NodeType::Pointer pThisNode, ModelPart::IndexType ThisIndex)
{
    if (IsSubModelPart())
    {
        mpParentModelPart->AssignNode(pThisNode, ThisIndex);

        //add the new node to the list of nodes
        GetMesh(ThisIndex).AddNode(pThisNode);

        return;
    }

    // Giving model part's variables list to the node
    pThisNode->SetSolutionStepVariablesList(mpVariablesList);

    //set buffer size
    pThisNode->SetBufferSize(mBufferSize);

    //add the new node to the list of nodes
    GetMesh(ThisIndex).AddNode(pThisNode);

}


/** Remove the node with given Id from mesh with ThisIndex in this modelpart and all its subs.
*/
void ModelPart::RemoveNode(ModelPart::IndexType NodeId, ModelPart::IndexType ThisIndex)
{
    GetMesh(ThisIndex).RemoveNode(NodeId);

    for (SubModelPartIterator i_sub_model_part = SubModelPartsBegin(); i_sub_model_part != SubModelPartsEnd(); i_sub_model_part++)
        i_sub_model_part->RemoveNode(NodeId, ThisIndex);
}

/** Remove given node from mesh with ThisIndex in this modelpart and all its subs.
*/
void ModelPart::RemoveNode(ModelPart::NodeType& ThisNode, ModelPart::IndexType ThisIndex)
{
    GetMesh(ThisIndex).RemoveNode(ThisNode);

    for (SubModelPartIterator i_sub_model_part = SubModelPartsBegin(); i_sub_model_part != SubModelPartsEnd(); i_sub_model_part++)
        i_sub_model_part->RemoveNode(ThisNode, ThisIndex);
}

/** Remove given node from mesh with ThisIndex in this modelpart and all its subs.
*/
void ModelPart::RemoveNode(ModelPart::NodeType::Pointer pThisNode, ModelPart::IndexType ThisIndex)
{
    GetMesh(ThisIndex).RemoveNode(pThisNode);

    for (SubModelPartIterator i_sub_model_part = SubModelPartsBegin(); i_sub_model_part != SubModelPartsEnd(); i_sub_model_part++)
        i_sub_model_part->RemoveNode(pThisNode, ThisIndex);
}

/** Remove the node with given Id from mesh with ThisIndex in parents, itself and children.
*/
void ModelPart::RemoveNodeFromAllLevels(ModelPart::IndexType NodeId, ModelPart::IndexType ThisIndex)
{
    if (IsSubModelPart())
    {
        mpParentModelPart->RemoveNodeFromAllLevels(NodeId, ThisIndex);
        return;
    }
    RemoveNode(NodeId, ThisIndex);
}

/** Remove given node from mesh with ThisIndex in parents, itself and children.
*/
void ModelPart::RemoveNodeFromAllLevels(ModelPart::NodeType& ThisNode, ModelPart::IndexType ThisIndex)
{
    if (IsSubModelPart())
    {
        mpParentModelPart->RemoveNode(ThisNode, ThisIndex);
        return;
    }
    RemoveNode(ThisNode, ThisIndex);
}

/** Remove given node from mesh with ThisIndex in parents, itself and children.
*/
void ModelPart::RemoveNodeFromAllLevels(ModelPart::NodeType::Pointer pThisNode, ModelPart::IndexType ThisIndex)
{
    if (IsSubModelPart())
    {
        mpParentModelPart->RemoveNode(pThisNode, ThisIndex);
        return;
    }
    RemoveNode(pThisNode, ThisIndex);
}

void ModelPart::RemoveNodes(Flags identifier_flag)
{
    // This method is optimized to free the memory
    //loop over all the meshes
    ModelPart::MeshesContainerType& meshes = this->GetMeshes();
    for(ModelPart::MeshesContainerType::iterator i_mesh = meshes.begin() ; i_mesh != meshes.end() ; i_mesh++)
    {
        //count the nodes to be erase
        const unsigned int nnodes = i_mesh->Nodes().size();
        unsigned int erase_count = 0;
        #pragma omp parallel for reduction(+:erase_count)
        for(int i=0; i<static_cast<int>(nnodes); ++i)
        {
            ModelPart::NodesContainerType::iterator i_node = i_mesh->NodesBegin() + i;

            if( i_node->IsNot(identifier_flag) )
                erase_count++;
        }

        ModelPart::NodesContainerType temp_nodes_container;
        temp_nodes_container.reserve(i_mesh->Nodes().size() - erase_count);

        temp_nodes_container.swap(i_mesh->Nodes());

        for(ModelPart::NodesContainerType::iterator i_node = temp_nodes_container.begin() ; i_node != temp_nodes_container.end() ; i_node++)
        {
            if( i_node->IsNot(identifier_flag) )
                (i_mesh->Nodes()).push_back(std::move(*(i_node.base())));
        }
    }

    //now recursively remove the nodes in the submodelparts
    for (SubModelPartIterator i_sub_model_part = SubModelPartsBegin(); i_sub_model_part != SubModelPartsEnd(); i_sub_model_part++)
        i_sub_model_part->RemoveNodes(identifier_flag);
}

void ModelPart::RemoveNodesFromAllLevels(Flags identifier_flag)
{
    ModelPart& root_model_part = GetRootModelPart();
    root_model_part.RemoveNodes(identifier_flag);
}

ModelPart& ModelPart::GetRootModelPart()
{
    if (IsSubModelPart())
        return mpParentModelPart->GetRootModelPart();
    else
        return *this;
}

void ModelPart::SetNodalSolutionStepVariablesList()
{
    if (IsSubModelPart())
        KRATOS_THROW_ERROR(std::logic_error, "Calling the method of the sub model part ", Name())
        //KRATOS_ERROR << "Calling the SetNodalSolutionStepVariablesList method of the sub model part " << Name()
        //			<< " please call the one of the parent modelpart : " << mpParentModelPart->Name() << std::endl;

        for (NodeIterator i_node = NodesBegin(); i_node != NodesEnd(); ++i_node)
            i_node->SetSolutionStepVariablesList(mpVariablesList);
}

/** Inserts a Table
*/
void ModelPart::AddTable(ModelPart::IndexType TableId, ModelPart::TableType::Pointer pNewTable)
{
    if (IsSubModelPart())
        mpParentModelPart->AddTable(TableId, pNewTable);

    mTables.insert(TableId, pNewTable);
}

/** Remove the Table with given Id from current mesh.
*/
void ModelPart::RemoveTable(ModelPart::IndexType TableId)
{
    mTables.erase(TableId);

    for (SubModelPartIterator i_sub_model_part = SubModelPartsBegin(); i_sub_model_part != SubModelPartsEnd(); i_sub_model_part++)
        i_sub_model_part->RemoveTable(TableId);
}

/** Remove the Table with given Id from current mesh in parents, itself and all children.
*/
void ModelPart::RemoveTableFromAllLevels(ModelPart::IndexType TableId)
{
    if (IsSubModelPart())
    {
        mpParentModelPart->RemoveTableFromAllLevels(TableId);
        return;
    }

    RemoveTable(TableId);
}


/** Inserts a properties in the mesh with ThisIndex.
*/
void ModelPart::AddProperties(ModelPart::PropertiesType::Pointer pNewProperties, ModelPart::IndexType ThisIndex)
{
    if (IsSubModelPart())
    {
        mpParentModelPart->AddProperties(pNewProperties, ThisIndex);
    }

    auto existing_prop_it = GetMesh(ThisIndex).Properties().find(pNewProperties->Id());
    if( existing_prop_it != GetMesh(ThisIndex).Properties().end() )
    {
        if( &(*existing_prop_it) != pNewProperties.get() )
        {
            KRATOS_ERROR << "trying to add a property with existing Id within the model part : " << Name() << ", property Id is :" << pNewProperties->Id();
        }
    }
    else
    {
        GetMesh(ThisIndex).AddProperties(pNewProperties);
    }
}

/** Remove the Properties with given Id from mesh with ThisIndex in this modelpart and all its subs.
*/
void ModelPart::RemoveProperties(ModelPart::IndexType PropertiesId, IndexType ThisIndex)
{
    GetMesh(ThisIndex).RemoveProperties(PropertiesId);

    for (SubModelPartIterator i_sub_model_part = SubModelPartsBegin(); i_sub_model_part != SubModelPartsEnd(); i_sub_model_part++)
        i_sub_model_part->RemoveProperties(PropertiesId, ThisIndex);
}

/** Remove given Properties from mesh with ThisIndex in this modelpart and all its subs.
*/
void ModelPart::RemoveProperties(ModelPart::PropertiesType& ThisProperties, ModelPart::IndexType ThisIndex)
{
    GetMesh(ThisIndex).RemoveProperties(ThisProperties);

    for (SubModelPartIterator i_sub_model_part = SubModelPartsBegin(); i_sub_model_part != SubModelPartsEnd(); i_sub_model_part++)
        i_sub_model_part->RemoveProperties(ThisProperties, ThisIndex);
}

/** Remove given Properties from mesh with ThisIndex in this modelpart and all its subs.
*/
void ModelPart::RemoveProperties(ModelPart::PropertiesType::Pointer pThisProperties, ModelPart::IndexType ThisIndex)
{
    GetMesh(ThisIndex).RemoveProperties(pThisProperties);

    for (SubModelPartIterator i_sub_model_part = SubModelPartsBegin(); i_sub_model_part != SubModelPartsEnd(); i_sub_model_part++)
        i_sub_model_part->RemoveProperties(pThisProperties, ThisIndex);
}

/** Remove the Properties with given Id from mesh with ThisIndex in parents, itself and children.
*/
void ModelPart::RemovePropertiesFromAllLevels(ModelPart::IndexType PropertiesId, IndexType ThisIndex)
{
    if (IsSubModelPart())
    {
        mpParentModelPart->RemovePropertiesFromAllLevels(PropertiesId, ThisIndex);
        return;
    }

    RemoveProperties(PropertiesId, ThisIndex);
}

/** Remove given Properties from mesh with ThisIndex in parents, itself and children.
*/
void ModelPart::RemovePropertiesFromAllLevels(ModelPart::PropertiesType& ThisProperties, ModelPart::IndexType ThisIndex)
{
    if (IsSubModelPart())
    {
        mpParentModelPart->RemoveProperties(ThisProperties, ThisIndex);
    }

    RemoveProperties(ThisProperties, ThisIndex);
}

/** Remove given Properties from mesh with ThisIndex in parents, itself and children.
*/
void ModelPart::RemovePropertiesFromAllLevels(ModelPart::PropertiesType::Pointer pThisProperties, ModelPart::IndexType ThisIndex)
{
    if (IsSubModelPart())
    {
        mpParentModelPart->RemoveProperties(pThisProperties, ThisIndex);
    }

    RemoveProperties(pThisProperties, ThisIndex);
}

/** Inserts a element in the mesh with ThisIndex.
*/
void ModelPart::AddElement(ModelPart::ElementType::Pointer pNewElement, ModelPart::IndexType ThisIndex)
{
    if (IsSubModelPart())
    {
        mpParentModelPart->AddElement(pNewElement, ThisIndex);
        GetMesh(ThisIndex).AddElement(pNewElement);
    }
    else
    {
        auto existing_element_it = this->GetMesh(ThisIndex).Elements().find(pNewElement->Id());
        if( existing_element_it == GetMesh(ThisIndex).ElementsEnd()) //node did not exist
        {
            GetMesh(ThisIndex).AddElement(pNewElement);
        }
        else //node did exist already
        {
            if(&(*existing_element_it) != (pNewElement.get()))//check if the pointee coincides
                KRATOS_ERROR << "attempting to add pNewElement with Id :" << pNewElement->Id() << ", unfortunately a (different) element with the same Id already exists" << std::endl;
        }
    }
}

/** Inserts a list of conditions to a submodelpart provided their Id. Does nothing if applied to the top model part
*/
void ModelPart::AddElements(std::vector<IndexType> const& ElementIds, IndexType ThisIndex)
{
    KRATOS_TRY
    if(IsSubModelPart()) //does nothing if we are on the top model part
    {
        //obtain from the root model part the corresponding list of nodes
        ModelPart* root_model_part = &this->GetRootModelPart();
        ModelPart::ElementsContainerType  aux;
        aux.reserve(ElementIds.size());
        for(unsigned int i=0; i<ElementIds.size(); i++)
        {
            ModelPart::ElementsContainerType::iterator it = root_model_part->Elements().find(ElementIds[i]);
            if(it!=root_model_part->ElementsEnd())
                aux.push_back(*(it.base()));
            else
                KRATOS_ERROR << "the element with Id " << ElementIds[i] << " does not exist in the root model part";
        }

        ModelPart* current_part = this;
        while(current_part->IsSubModelPart())
        {
            for(auto it = aux.begin(); it!=aux.end(); it++)
                current_part->Elements().push_back( *(it.base()) );

            current_part->Elements().Unique();

            current_part = current_part->GetParentModelPart();
        }
    }
    KRATOS_CATCH("");
}

/** Inserts an element in the mesh with ThisIndex.
*/
ModelPart::ElementType::Pointer ModelPart::CreateNewElement(std::string ElementName,
        ModelPart::IndexType Id, std::vector<ModelPart::IndexType> ElementNodeIds,
        ModelPart::PropertiesType::Pointer pProperties, ModelPart::IndexType ThisIndex)
{
    if (IsSubModelPart())
    {
        ElementType::Pointer p_new_element = mpParentModelPart->CreateNewElement(ElementName, Id, ElementNodeIds, pProperties, ThisIndex);
        GetMesh(ThisIndex).AddElement(p_new_element);
        return p_new_element;
    }

    Geometry< Node < 3 > >::PointsArrayType pElementNodes;

    for (unsigned int i = 0; i < ElementNodeIds.size(); i++)
    {
        pElementNodes.push_back(pGetNode(ElementNodeIds[i]));
    }

    return CreateNewElement(ElementName, Id, pElementNodes, pProperties, ThisIndex);
}

/** Inserts an element in the mesh with ThisIndex.
*/
ModelPart::ElementType::Pointer ModelPart::CreateNewElement(std::string ElementName,
        ModelPart::IndexType Id, Geometry< Node < 3 > >::PointsArrayType pElementNodes,
        ModelPart::PropertiesType::Pointer pProperties, ModelPart::IndexType ThisIndex)
{
    KRATOS_TRY
    if (IsSubModelPart())
    {
        ElementType::Pointer p_new_element = mpParentModelPart->CreateNewElement(ElementName, Id, pElementNodes, pProperties, ThisIndex);
        GetMesh(ThisIndex).AddElement(p_new_element);
        return p_new_element;
    }

    auto existing_element_iterator = GetMesh(ThisIndex).Elements().find(Id);
    if(existing_element_iterator != GetMesh(ThisIndex).ElementsEnd() )
        KRATOS_ERROR << "trying to construct an element with ID " << Id << " however an element with the same Id already exists";


    //create the new element
    ElementType const& r_clone_element = KratosComponents<ElementType>::Get(ElementName);
    Element::Pointer p_element = r_clone_element.Create(Id, pElementNodes, pProperties);

    //add the new element
    GetMesh(ThisIndex).AddElement(p_element);

    return p_element;
    KRATOS_CATCH("")
}

/** Remove the element with given Id from mesh with ThisIndex in this modelpart and all its subs.
*/
void ModelPart::RemoveElement(ModelPart::IndexType ElementId, ModelPart::IndexType ThisIndex)
{
    GetMesh(ThisIndex).RemoveElement(ElementId);

    for (SubModelPartIterator i_sub_model_part = SubModelPartsBegin(); i_sub_model_part != SubModelPartsEnd(); i_sub_model_part++)
        i_sub_model_part->RemoveElement(ElementId, ThisIndex);
}

/** Remove given element from mesh with ThisIndex in this modelpart and all its subs.
*/
void ModelPart::RemoveElement(ModelPart::ElementType& ThisElement, ModelPart::IndexType ThisIndex)
{
    GetMesh(ThisIndex).RemoveElement(ThisElement);

    for (SubModelPartIterator i_sub_model_part = SubModelPartsBegin(); i_sub_model_part != SubModelPartsEnd(); i_sub_model_part++)
        i_sub_model_part->RemoveElement(ThisElement, ThisIndex);
}

/** Remove given element from mesh with ThisIndex in this modelpart and all its subs.
*/
void ModelPart::RemoveElement(ModelPart::ElementType::Pointer pThisElement, ModelPart::IndexType ThisIndex)
{
    GetMesh(ThisIndex).RemoveElement(pThisElement);

    for (SubModelPartIterator i_sub_model_part = SubModelPartsBegin(); i_sub_model_part != SubModelPartsEnd(); i_sub_model_part++)
        i_sub_model_part->RemoveElement(pThisElement, ThisIndex);
}

/** Remove the element with given Id from mesh with ThisIndex in parents, itself and children.
*/
void ModelPart::RemoveElementFromAllLevels(ModelPart::IndexType ElementId, ModelPart::IndexType ThisIndex)
{
    if (IsSubModelPart())
    {
        mpParentModelPart->RemoveElement(ElementId, ThisIndex);
        return;
    }

    RemoveElement(ElementId, ThisIndex);
}

/** Remove given element from mesh with ThisIndex in parents, itself and children.
*/
void ModelPart::RemoveElementFromAllLevels(ModelPart::ElementType& ThisElement, ModelPart::IndexType ThisIndex)
{
    if (IsSubModelPart())
    {
        mpParentModelPart->RemoveElement(ThisElement, ThisIndex);
        return;
    }

    RemoveElement(ThisElement, ThisIndex);
}

/** Remove given element from mesh with ThisIndex in parents, itself and children.
*/
void ModelPart::RemoveElementFromAllLevels(ModelPart::ElementType::Pointer pThisElement, ModelPart::IndexType ThisIndex)
{
    if (IsSubModelPart())
    {
        mpParentModelPart->RemoveElement(pThisElement, ThisIndex);
        return;
    }

    RemoveElement(pThisElement, ThisIndex);
}

void ModelPart::RemoveElements(Flags identifier_flag)
{
    // This method is optimized to free the memory
    //loop over all the meshes
    auto& meshes = this->GetMeshes();
    for(ModelPart::MeshesContainerType::iterator i_mesh = meshes.begin() ; i_mesh != meshes.end() ; i_mesh++)
    {
        //count the elements to be erase
        const unsigned int nelements = i_mesh->Elements().size();
        unsigned int erase_count = 0;
        #pragma omp parallel for reduction(+:erase_count)
        for(int i=0; i<static_cast<int>(nelements); ++i)
        {
            auto i_elem = i_mesh->ElementsBegin() + i;

            if( i_elem->IsNot(identifier_flag) )
                erase_count++;
        }

        ModelPart::ElementsContainerType temp_elements_container;
        temp_elements_container.reserve(i_mesh->Elements().size() - erase_count);

        temp_elements_container.swap(i_mesh->Elements());

        for(ModelPart::ElementsContainerType::iterator i_elem = temp_elements_container.begin() ; i_elem != temp_elements_container.end() ; i_elem++)
        {
            if( i_elem->IsNot(identifier_flag) )
                (i_mesh->Elements()).push_back(std::move(*(i_elem.base())));
        }
    }

    //now recursively remove the elements in the submodelparts
    for (SubModelPartIterator i_sub_model_part = SubModelPartsBegin(); i_sub_model_part != SubModelPartsEnd(); i_sub_model_part++)
        i_sub_model_part->RemoveElements(identifier_flag);
}

void ModelPart::RemoveElementsFromAllLevels(Flags identifier_flag)
{
    ModelPart& root_model_part = GetRootModelPart();
    root_model_part.RemoveElements(identifier_flag);
}


/** Inserts a condition in the mesh with ThisIndex.
*/
void ModelPart::AddCondition(ModelPart::ConditionType::Pointer pNewCondition, ModelPart::IndexType ThisIndex)
{
    if (IsSubModelPart())
    {
        mpParentModelPart->AddCondition(pNewCondition, ThisIndex);
        GetMesh(ThisIndex).AddCondition(pNewCondition);
    }
    else
    {
        auto existing_condition_it = this->GetMesh(ThisIndex).Conditions().find(pNewCondition->Id());
        if( existing_condition_it == GetMesh(ThisIndex).ConditionsEnd()) //node did not exist
        {
            GetMesh(ThisIndex).AddCondition(pNewCondition);
        }
        else //node did exist already
        {
            if(&(*existing_condition_it) != (pNewCondition.get()))//check if the pointee coincides
                KRATOS_ERROR << "attempting to add pNewCondition with Id :" << pNewCondition->Id() << ", unfortunately a (different) condition with the same Id already exists" << std::endl;
        }
    }
}

/** Inserts a list of conditions to a submodelpart provided their Id. Does nothing if applied to the top model part
*/
void ModelPart::AddConditions(std::vector<IndexType> const& ConditionIds, IndexType ThisIndex)
{
    KRATOS_TRY
    if(IsSubModelPart()) //does nothing if we are on the top model part
    {
        //obtain from the root model part the corresponding list of nodes
        ModelPart* root_model_part = &this->GetRootModelPart();
        ModelPart::ConditionsContainerType  aux;
        aux.reserve(ConditionIds.size());
        for(unsigned int i=0; i<ConditionIds.size(); i++)
        {
            ModelPart::ConditionsContainerType::iterator it = root_model_part->Conditions().find(ConditionIds[i]);
            if(it!=root_model_part->ConditionsEnd())
                aux.push_back(*(it.base()));
            else
                KRATOS_ERROR << "the condition with Id " << ConditionIds[i] << " does not exist in the root model part";
        }

        ModelPart* current_part = this;
        while(current_part->IsSubModelPart())
        {
            for(auto it = aux.begin(); it!=aux.end(); it++)
                current_part->Conditions().push_back( *(it.base()) );

            current_part->Conditions().Unique();

            current_part = current_part->GetParentModelPart();
        }
    }
    KRATOS_CATCH("");
}

/** Inserts a condition in the mesh with ThisIndex.
*/
ModelPart::ConditionType::Pointer ModelPart::CreateNewCondition(std::string ConditionName,
        ModelPart::IndexType Id, std::vector<IndexType> ConditionNodeIds,
        ModelPart::PropertiesType::Pointer pProperties, ModelPart::IndexType ThisIndex)
{
    Geometry< Node < 3 > >::PointsArrayType pConditionNodes;

    for (unsigned int i = 0; i < ConditionNodeIds.size(); i++)
    {
        pConditionNodes.push_back(pGetNode(ConditionNodeIds[i]));
    }

    return CreateNewCondition(ConditionName, Id, pConditionNodes, pProperties, ThisIndex);
}

/** Inserts a condition in the mesh with ThisIndex.
*/
ModelPart::ConditionType::Pointer ModelPart::CreateNewCondition(std::string ConditionName,
        ModelPart::IndexType Id, Geometry< Node < 3 > >::PointsArrayType pConditionNodes,
        ModelPart::PropertiesType::Pointer pProperties, ModelPart::IndexType ThisIndex)
{
    KRATOS_TRY
    if (IsSubModelPart())
    {
        ConditionType::Pointer p_new_condition = mpParentModelPart->CreateNewCondition(ConditionName, Id, pConditionNodes, pProperties, ThisIndex);
        GetMesh(ThisIndex).AddCondition(p_new_condition);
        return p_new_condition;
    }

    auto existing_condition_iterator = GetMesh(ThisIndex).Conditions().find(Id);
    if(existing_condition_iterator != GetMesh(ThisIndex).ConditionsEnd() )
    {
        KRATOS_ERROR << "trying to construct a condition with ID " << Id << " however a condition with the same Id already exists";

//         if(pConditionNodes.size() != existing_condition_iterator.size())
//             KRATOS_ERROR << "trying to construct a condition with a different number of nodes. Element Id is ";
//
//         //check if the ids of nodes coincides
//         bool nodes_are_matching = true;
//         for(unsigned int i=0; i<pConditionNodes.size(); i++)
//         {
//
//             if(pConditionNodes[i].Id() != existing_condition_iterator->GetGeometry()[i].Id())
//             {
//                 nodes_are_matching = false;
//                 break;
//             }
//         }
//         if(nodes_are_matching == false)
//             KRATOS_THROW_ERROR << "Error when attempting to construct condition with Id" << Id << " a condition with the same Id exists with the following geometry " << existing_condition_iterator->GetGeometry();
//
//         return *(existing_condition_iterator.base());
    }

    //get the element
    ConditionType const& r_clone_condition = KratosComponents<ConditionType>::Get(ConditionName);
    ConditionType::Pointer p_condition = r_clone_condition.Create(Id, pConditionNodes, pProperties);

    //add the new element
    GetMesh(ThisIndex).AddCondition(p_condition);

    return p_condition;
    KRATOS_CATCH("")
}


/** Remove the condition with given Id from mesh with ThisIndex in this modelpart and all its subs.
*/
void ModelPart::RemoveCondition(ModelPart::IndexType ConditionId, ModelPart::IndexType ThisIndex)
{
    GetMesh(ThisIndex).RemoveCondition(ConditionId);

    for (SubModelPartIterator i_sub_model_part = SubModelPartsBegin(); i_sub_model_part != SubModelPartsEnd(); i_sub_model_part++)
        i_sub_model_part->RemoveCondition(ConditionId, ThisIndex);
}

/** Remove given condition from mesh with ThisIndex in this modelpart and all its subs.
*/
void ModelPart::RemoveCondition(ModelPart::ConditionType& ThisCondition, ModelPart::IndexType ThisIndex)
{
    GetMesh(ThisIndex).RemoveCondition(ThisCondition);

    for (SubModelPartIterator i_sub_model_part = SubModelPartsBegin(); i_sub_model_part != SubModelPartsEnd(); i_sub_model_part++)
        i_sub_model_part->RemoveCondition(ThisCondition, ThisIndex);
}

/** Remove given condition from mesh with ThisIndex in this modelpart and all its subs.
*/
void ModelPart::RemoveCondition(ModelPart::ConditionType::Pointer pThisCondition, ModelPart::IndexType ThisIndex)
{
    GetMesh(ThisIndex).RemoveCondition(pThisCondition);

    for (SubModelPartIterator i_sub_model_part = SubModelPartsBegin(); i_sub_model_part != SubModelPartsEnd(); i_sub_model_part++)
        i_sub_model_part->RemoveCondition(pThisCondition, ThisIndex);
}

/** Remove the condition with given Id from mesh with ThisIndex in parents, itself and children.
*/
void ModelPart::RemoveConditionFromAllLevels(ModelPart::IndexType ConditionId, ModelPart::IndexType ThisIndex)
{
    if (IsSubModelPart())
    {
        mpParentModelPart->RemoveCondition(ConditionId, ThisIndex);
        return;
    }

    RemoveCondition(ConditionId, ThisIndex);
}

/** Remove given condition from mesh with ThisIndex in parents, itself and children.
*/
void ModelPart::RemoveConditionFromAllLevels(ModelPart::ConditionType& ThisCondition, ModelPart::IndexType ThisIndex)
{
    if (IsSubModelPart())
    {
        mpParentModelPart->RemoveCondition(ThisCondition, ThisIndex);
        return;
    }

    RemoveCondition(ThisCondition, ThisIndex);
}

/** Remove given condition from mesh with ThisIndex in parents, itself and children.
*/
void ModelPart::RemoveConditionFromAllLevels(ModelPart::ConditionType::Pointer pThisCondition, ModelPart::IndexType ThisIndex)
{
    if (IsSubModelPart())
    {
        mpParentModelPart->RemoveCondition(pThisCondition, ThisIndex);
        return;
    }

    RemoveCondition(pThisCondition, ThisIndex);
}

void ModelPart::RemoveConditions(Flags identifier_flag)
{
    // This method is optimized to free the memory
    //loop over all the meshes
    auto& meshes = this->GetMeshes();
    for(ModelPart::MeshesContainerType::iterator i_mesh = meshes.begin() ; i_mesh != meshes.end() ; i_mesh++)
    {
        //count the conditions to be erase
        const unsigned int nconditions = i_mesh->Conditions().size();
        unsigned int erase_count = 0;
        #pragma omp parallel for reduction(+:erase_count)
        for(int i=0; i<static_cast<int>(nconditions); ++i)
        {
            auto i_cond = i_mesh->ConditionsBegin() + i;

            if( i_cond->IsNot(identifier_flag) )
                erase_count++;
        }

        ModelPart::ConditionsContainerType temp_conditions_container;
        temp_conditions_container.reserve(i_mesh->Conditions().size() - erase_count);

        temp_conditions_container.swap(i_mesh->Conditions());

        for(ModelPart::ConditionsContainerType::iterator i_cond = temp_conditions_container.begin() ; i_cond != temp_conditions_container.end() ; i_cond++)
        {
            if( i_cond->IsNot(identifier_flag) )
                (i_mesh->Conditions()).push_back(std::move(*(i_cond.base())));
        }
    }

    //now recursively remove the conditions in the submodelparts
    for (SubModelPartIterator i_sub_model_part = SubModelPartsBegin(); i_sub_model_part != SubModelPartsEnd(); i_sub_model_part++)
        i_sub_model_part->RemoveConditions(identifier_flag);
}

void ModelPart::RemoveConditionsFromAllLevels(Flags identifier_flag)
{
    ModelPart& root_model_part = GetRootModelPart();
    root_model_part.RemoveConditions(identifier_flag);
}


<<<<<<< HEAD
ModelPart*  ModelPart::CreateSubModelPart(std::string const& NewSubModelPartName)
{
    if (mSubModelParts.find(NewSubModelPartName) == mSubModelParts.end())
    {
        //ModelPart::Pointer p_model_part = Kratos::make_shared<ModelPart>(NewSubModelPartName,mpVariablesList, this->GetOwnerModel());

        ModelPart* raw_mp_pointer = new ModelPart(NewSubModelPartName,mpVariablesList, this->GetOwnerModel());
        ModelPart::Pointer p_model_part = Kratos::shared_ptr<ModelPart>(raw_mp_pointer); //making it to compile, taking into account that constructor is private

=======
ModelPart&  ModelPart::CreateSubModelPart(std::string const& NewSubModelPartName)
{
    if (mSubModelParts.find(NewSubModelPartName) == mSubModelParts.end())
    {
        Kratos::shared_ptr<ModelPart>  p_model_part = Kratos::make_shared<ModelPart>(NewSubModelPartName);
>>>>>>> 245c8829
        p_model_part->SetParentModelPart(this);
        p_model_part->mBufferSize = this->mBufferSize;
        p_model_part->mpProcessInfo = this->mpProcessInfo;
<<<<<<< HEAD
        ModelPart* raw_pointer = p_model_part.get();
        mSubModelParts.insert(p_model_part);
        return raw_pointer;
=======
        mSubModelParts.insert(p_model_part);
        return *p_model_part;
>>>>>>> 245c8829
    }
    else
        KRATOS_THROW_ERROR(std::logic_error, "There is an already existing sub model part with name ", NewSubModelPartName)
        // Here a warning would be enough. To be disscussed. Pooyan.
        //KRATOS_ERROR << "There is an already existing sub model part with name \"" << NewSubModelPartName << "\" in model part: \"" << Name() << "\"" << std::endl;
    }

<<<<<<< HEAD
KRATOS_DEPRECATED void ModelPart::AddSubModelPart(ModelPart& rThisSubModelPart)
{
    KRATOS_ERROR << "cannot add a submodelpart, since submodelparts are univocally owned by their father " << std::endl;
//     if (mSubModelParts.find(pThisSubModelPart->Name()) != mSubModelParts.end())
//         // Here a warning would be enough. To be disscussed. Pooyan.
//         KRATOS_ERROR << "There is an already existing sub model part with name \"" << pThisSubModelPart->Name() << "\" in model part: \"" << Name() << "\"" << std::endl;
// 
//     if (IsSubModelPart())
//     {
//         mpParentModelPart->AddSubModelPart(pThisSubModelPart);
//         return;
//     }
// 
//     pThisSubModelPart->SetParentModelPart(this);
=======
void ModelPart::AddSubModelPart(Kratos::shared_ptr<ModelPart> pThisSubModelPart)
{
   KRATOS_ERROR << "cannot add a submodelpart, since submodelparts are univocally owned by their father " << std::endl;
>>>>>>> 245c8829
}
/** Remove a sub modelpart with given name.
*/
void  ModelPart::RemoveSubModelPart(std::string const& ThisSubModelPartName)
{
    // finding the sub model part
    SubModelPartIterator i_sub_model_part = mSubModelParts.find(ThisSubModelPartName);

    if (i_sub_model_part == mSubModelParts.end())
        return; // TODO: send a warning here. Pooyan.
   
    // now erase the pointer from the list
    mSubModelParts.erase(ThisSubModelPartName);
}

/** Remove given sub model part.
*/
void  ModelPart::RemoveSubModelPart(ModelPart& ThisSubModelPart)
{
    std::string name = ThisSubModelPart.Name();
    // finding the sub model part
    SubModelPartIterator i_sub_model_part = mSubModelParts.find(name);

    if (i_sub_model_part == mSubModelParts.end())
        KRATOS_THROW_ERROR(std::logic_error, "The sub modelpart does not exist", "")
        //KRATOS_ERROR << "The sub modelpart  \"" << name << "\" does not exist in the \"" << Name() << "\" model part to be removed" << std::endl;

    
    mSubModelParts.erase(name);
}

std::vector<std::string> ModelPart::GetSubModelPartNames()
{
    std::vector<std::string> SubModelPartsNames;
    
    for(SubModelPartIterator i_sub_model_part = mSubModelParts.begin(); i_sub_model_part != mSubModelParts.end(); i_sub_model_part++)
    {
        SubModelPartsNames.push_back(i_sub_model_part->Name());
    }

    return SubModelPartsNames;
}

void ModelPart::SetBufferSize(ModelPart::IndexType NewBufferSize)
{
    if (IsSubModelPart())
        KRATOS_THROW_ERROR(std::logic_error, "Calling the method of the sub model part ", Name())
        //	KRATOS_ERROR << "Calling the SetBufferSize method of the sub model part " << Name()
        //	<< " please call the one of the parent modelpart : " << mpParentModelPart->Name() << std::endl;

    for(SubModelPartIterator i_sub_model_part = mSubModelParts.begin(); i_sub_model_part != mSubModelParts.end(); i_sub_model_part++)
        {
            i_sub_model_part->mBufferSize = NewBufferSize;
        }

    mBufferSize = NewBufferSize;

    auto nodes_begin = NodesBegin();
    const int nnodes = static_cast<int>(Nodes().size());
    #pragma omp parallel for firstprivate(nodes_begin,nnodes)
    for(int i = 0; i<nnodes; ++i)
    {
        auto node_iterator = nodes_begin + i;
        node_iterator->SetBufferSize(mBufferSize);
    }

}

/// run input validation
int ModelPart::Check(ProcessInfo& rCurrentProcessInfo) const
{
    KRATOS_TRY
    int err = 0;
    for (ElementConstantIterator elem_iterator = ElementsBegin(); elem_iterator != ElementsEnd(); elem_iterator++)
        err = elem_iterator->Check(rCurrentProcessInfo);
    for (ConditionConstantIterator condition_iterator = ConditionsBegin(); condition_iterator != ConditionsEnd(); condition_iterator++)
        err = condition_iterator->Check(rCurrentProcessInfo);
    return err;
    KRATOS_CATCH("");
}

/// Turn back information as a string.
std::string ModelPart::Info() const
{
    return "-" + mName + "- model part";
}

/// Print information about this object.

void ModelPart::PrintInfo(std::ostream& rOStream) const
{
    rOStream << Info();
}

/// Print object's data.

void ModelPart::PrintData(std::ostream& rOStream) const
{
    if (!IsSubModelPart())
        rOStream  << "    Buffer Size : " << mBufferSize << std::endl;
    rOStream << "    Number of tables : " << NumberOfTables() << std::endl;
    rOStream << "    Number of sub model parts : " << NumberOfSubModelParts() << std::endl;
    if (!IsSubModelPart())
        mpProcessInfo->PrintData(rOStream);
    rOStream << std::endl;
    for (IndexType i = 0; i < mMeshes.size(); i++)
    {
        rOStream << "    Mesh " << i << " : " << std::endl;
        GetMesh(i).PrintData(rOStream, "    ");
    }
    rOStream << std::endl;
    for (SubModelPartConstantIterator i_sub_model_part = SubModelPartsBegin(); i_sub_model_part != SubModelPartsEnd(); i_sub_model_part++)
    {
        i_sub_model_part->PrintInfo(rOStream, "    ");
        rOStream << std::endl;
        i_sub_model_part->PrintData(rOStream, "    ");
    }
}


/// Print information about this object.

void ModelPart::PrintInfo(std::ostream& rOStream, std::string const& PrefixString) const
{
    rOStream << PrefixString << Info();
}

/// Print object's data.

void ModelPart::PrintData(std::ostream& rOStream, std::string const& PrefixString) const
{
    if (!IsSubModelPart())
        rOStream << PrefixString << "    Buffer Size : " << mBufferSize << std::endl;
    rOStream << PrefixString << "    Number of tables : " << NumberOfTables() << std::endl;
    rOStream << PrefixString << "    Number of sub model parts : " << NumberOfSubModelParts() << std::endl;
    if (!IsSubModelPart())
        mpProcessInfo->PrintData(rOStream);
    rOStream << std::endl;
    for (IndexType i = 0; i < mMeshes.size(); i++)
    {
        rOStream << PrefixString << "    Mesh " << i << " : " << std::endl;
        GetMesh(i).PrintData(rOStream, PrefixString + "    ");
    }

    for (SubModelPartConstantIterator i_sub_model_part = SubModelPartsBegin(); i_sub_model_part != SubModelPartsEnd(); i_sub_model_part++)
    {
        i_sub_model_part->PrintInfo(rOStream, PrefixString + "    ");
        rOStream << std::endl;
        i_sub_model_part->PrintData(rOStream, PrefixString + "    ");
    }
}

void ModelPart::save(Serializer& rSerializer) const
{
    KRATOS_SERIALIZE_SAVE_BASE_CLASS(rSerializer, DataValueContainer);
    KRATOS_SERIALIZE_SAVE_BASE_CLASS(rSerializer, Flags );
    rSerializer.save("Name", mName);
    rSerializer.save("Buffer Size", mBufferSize);
    rSerializer.save("ProcessInfo", mpProcessInfo);
    rSerializer.save("Tables", mTables);
    rSerializer.save("Meshes", mMeshes);
    
    rSerializer.save("NumberOfSubModelParts", NumberOfSubModelParts());
            
    for (SubModelPartConstantIterator i_sub_model_part = SubModelPartsBegin(); i_sub_model_part != SubModelPartsEnd(); i_sub_model_part++)
         rSerializer.save("SubModelPartName", i_sub_model_part->Name());
    
    for (SubModelPartConstantIterator i_sub_model_part = SubModelPartsBegin(); i_sub_model_part != SubModelPartsEnd(); i_sub_model_part++)
        rSerializer.save("SubModelPart", *(i_sub_model_part));
}

void ModelPart::load(Serializer& rSerializer)
{
    KRATOS_SERIALIZE_LOAD_BASE_CLASS(rSerializer, DataValueContainer);
    KRATOS_SERIALIZE_LOAD_BASE_CLASS(rSerializer, Flags );
    std::string ModelPartName;
    rSerializer.load("Name", ModelPartName); 
    
    if(ModelPartName != mName) //checking if the name is correct
    {
        KRATOS_ERROR << "trying to load a modelpart called :   " << ModelPartName << "    into an object named :   " << mName << " the two names should coincide but do not" << std::endl;
    }
    
    rSerializer.load("Buffer Size", mBufferSize);
    rSerializer.load("ProcessInfo", mpProcessInfo);
    rSerializer.load("Tables", mTables);
    rSerializer.load("Meshes", mMeshes);
    
    SizeType number_of_submodelparts;
    rSerializer.load("NumberOfSubModelParts", number_of_submodelparts);

    std::vector< std::string > submodel_part_names;
    for(SizeType i=0; i<number_of_submodelparts; ++i)
    {
        std::string name;
        rSerializer.load("SubModelPartName",name);
        submodel_part_names.push_back(name);
    }
    
    for(const auto& name : submodel_part_names)
    {
        CreateSubModelPart(name);
        rSerializer.load("SubModelPart",*(mSubModelParts.find(name)));
    }

}


/// input stream function
//	inline std::istream & operator >>(std::istream& rIStream,
//		ModelPart& rThis)
//	{
//		return rIStream;
//	}

//	/// output stream function
//	inline std::ostream & operator <<(std::ostream& rOStream,
//		const ModelPart& rThis)
//	{
//		rThis.PrintInfo(rOStream);
//		rOStream << std::endl;
//		rThis.PrintData(rOStream);

//		return rOStream;
//	}


}  // namespace Kratos.<|MERGE_RESOLUTION|>--- conflicted
+++ resolved
@@ -1095,34 +1095,16 @@
 }
 
 
-<<<<<<< HEAD
-ModelPart*  ModelPart::CreateSubModelPart(std::string const& NewSubModelPartName)
+ModelPart&  ModelPart::CreateSubModelPart(std::string const& NewSubModelPartName)
 {
     if (mSubModelParts.find(NewSubModelPartName) == mSubModelParts.end())
     {
-        //ModelPart::Pointer p_model_part = Kratos::make_shared<ModelPart>(NewSubModelPartName,mpVariablesList, this->GetOwnerModel());
-
-        ModelPart* raw_mp_pointer = new ModelPart(NewSubModelPartName,mpVariablesList, this->GetOwnerModel());
-        ModelPart::Pointer p_model_part = Kratos::shared_ptr<ModelPart>(raw_mp_pointer); //making it to compile, taking into account that constructor is private
-
-=======
-ModelPart&  ModelPart::CreateSubModelPart(std::string const& NewSubModelPartName)
-{
-    if (mSubModelParts.find(NewSubModelPartName) == mSubModelParts.end())
-    {
         Kratos::shared_ptr<ModelPart>  p_model_part = Kratos::make_shared<ModelPart>(NewSubModelPartName);
->>>>>>> 245c8829
         p_model_part->SetParentModelPart(this);
         p_model_part->mBufferSize = this->mBufferSize;
         p_model_part->mpProcessInfo = this->mpProcessInfo;
-<<<<<<< HEAD
-        ModelPart* raw_pointer = p_model_part.get();
-        mSubModelParts.insert(p_model_part);
-        return raw_pointer;
-=======
         mSubModelParts.insert(p_model_part);
         return *p_model_part;
->>>>>>> 245c8829
     }
     else
         KRATOS_THROW_ERROR(std::logic_error, "There is an already existing sub model part with name ", NewSubModelPartName)
@@ -1130,7 +1112,6 @@
         //KRATOS_ERROR << "There is an already existing sub model part with name \"" << NewSubModelPartName << "\" in model part: \"" << Name() << "\"" << std::endl;
     }
 
-<<<<<<< HEAD
 KRATOS_DEPRECATED void ModelPart::AddSubModelPart(ModelPart& rThisSubModelPart)
 {
     KRATOS_ERROR << "cannot add a submodelpart, since submodelparts are univocally owned by their father " << std::endl;
@@ -1145,11 +1126,6 @@
 //     }
 // 
 //     pThisSubModelPart->SetParentModelPart(this);
-=======
-void ModelPart::AddSubModelPart(Kratos::shared_ptr<ModelPart> pThisSubModelPart)
-{
-   KRATOS_ERROR << "cannot add a submodelpart, since submodelparts are univocally owned by their father " << std::endl;
->>>>>>> 245c8829
 }
 /** Remove a sub modelpart with given name.
 */
