--- conflicted
+++ resolved
@@ -1758,14 +1758,6 @@
 }
 
 
-<<<<<<< HEAD
-ModelPart* ModelPart::GetParentModelPart() const
-{
-    if (IsSubModelPart()) {
-        return mpParentModelPart;
-    } else {
-        return const_cast<ModelPart*>(this);
-=======
 ModelPart& ModelPart::GetParentModelPart()
 {
     if (IsSubModelPart()) {
@@ -1781,7 +1773,6 @@
         return *mpParentModelPart;
     } else {
         return *this;
->>>>>>> 999f852c
     }
 }
 
