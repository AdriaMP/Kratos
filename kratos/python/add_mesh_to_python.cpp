//    |  /           |             
//    ' /   __| _` | __|  _ \   __|
//    . \  |   (   | |   (   |\__ `
//   _|\_\_|  \__,_|\__|\___/ ____/
//                   Multi-Physics 
//
//  License:		 BSD License 
//					 Kratos default license: kratos/license.txt
//
//  Main authors:    Pooyan Dadvand
//

// System includes

// External includes
#include <boost/python.hpp>
#include <boost/python/suite/indexing/vector_indexing_suite.hpp>


// Project includes
#include "includes/define.h"
#include "includes/model_part.h"
#include "includes/mesh.h"
#include "includes/properties.h"
#include "includes/element.h"
#include "includes/condition.h"
#include "python/add_mesh_to_python.h"
#include "python/pointer_vector_set_python_interface.h"
//#include "python/variable_indexing_python.h"
//#include "python/solution_step_variable_indexing_python.h"

namespace Kratos
{
namespace Python
{
using namespace boost::python;

template< class TContainerType, class TVariableType >
bool HasHelperFunction(TContainerType& el, const TVariableType& rVar)
{
    return el.Has(rVar);
}

template< class TContainerType, class TVariableType >
void SetValueHelperFunction(TContainerType& el, const TVariableType& rVar,const typename TVariableType::Type& Data)
{
    el.SetValue(rVar,Data);
}

template< class TContainerType, class TVariableType >
typename TVariableType::Type GetValueHelperFunction(TContainerType& el, const TVariableType& rVar)
{
    return el.GetValue(rVar);
}

typedef Mesh<Node<3>, Properties, Element, Condition> MeshType;
typedef MeshType::NodeType NodeType;
typedef MeshType::NodesContainerType NodesContainerType;
typedef Geometry<Node<3> >::PointsArrayType NodesArrayType;
typedef Geometry<Node<3> >::IntegrationPointsArrayType IntegrationPointsArrayType;
typedef Point<3>::CoordinatesArrayType CoordinatesArrayType;

array_1d<double,3> GetNormalFromCondition( 
    Condition& dummy, 
    CoordinatesArrayType& LocalCoords
    )
{
    return( dummy.GetGeometry().Normal(LocalCoords) );
}

array_1d<double,3> FastGetNormalFromCondition(Condition& dummy)
{
    CoordinatesArrayType LocalCoords;
    LocalCoords.clear();
    return( dummy.GetGeometry().Normal(LocalCoords) );
}

double GetAreaFromCondition( Condition& dummy )
{
    return( dummy.GetGeometry().Area() );
}

double GetAreaFromElement( Element& dummy )
{
    return( dummy.GetGeometry().Area() );
}

Properties::Pointer GetPropertiesFromElement( Element& pelem )
{
    return( pelem.pGetProperties() );
}
void SetPropertiesFromElement( Element& pelem, Properties::Pointer pProperties )
{
     pelem.SetProperties(pProperties) ;
}

Properties::Pointer GetPropertiesFromCondition( Condition& pcond )
{
    return( pcond.pGetProperties() );
}
void SetPropertiesFromCondition( Condition& pcond, Properties::Pointer pProperties )
{
     pcond.SetProperties(pProperties) ;
}

NodeType::Pointer GetNodeFromElement( Element& dummy, unsigned int index )
{
    return( dummy.GetGeometry().pGetPoint(index) );
}

boost::python::list GetNodesFromElement( Element& dummy )
{
    boost::python::list nodes_list;
    for( unsigned int i=0; i<dummy.GetGeometry().size(); i++ )
    {
        nodes_list.append( dummy.GetGeometry().pGetPoint(i) );
    }
    return( nodes_list );
}

NodeType::Pointer GetNodeFromCondition( Condition& dummy, unsigned int index )
{
    return( dummy.GetGeometry().pGetPoint(index) );
}

void ConditionCalculateLocalSystemStandard( Condition& dummy, 
                                                Matrix& rLeftHandSideMatrix,
                                                Vector& rRightHandSideVector,
                                                ProcessInfo& rCurrentProcessInfo)
{
    dummy.CalculateLocalSystem(rLeftHandSideMatrix,rRightHandSideVector,rCurrentProcessInfo);
}


boost::python::list GetNodesFromCondition( Condition& dummy )
{
    boost::python::list nodes_list;
    for( unsigned int i=0; i<dummy.GetGeometry().size(); i++ )
    {
        nodes_list.append( dummy.GetGeometry().pGetPoint(i) );
    }
    return( nodes_list );
}

boost::python::list GetIntegrationPointsFromElement( Element& dummy )
{
    boost::python::list integration_points_list;
    IntegrationPointsArrayType integration_points = dummy.GetGeometry().IntegrationPoints(
                dummy.GetIntegrationMethod() );
    for( unsigned int i=0; i< integration_points.size(); i++ )
    {
        boost::python::list item;
        Point<3> pnt;
        dummy.GetGeometry().GlobalCoordinates(pnt, integration_points[i]);
        for( unsigned int j=0; j<3; j++ )
            item.append( pnt[j] );
        integration_points_list.append( item );
    }
    return( integration_points_list );
}

boost::python::list CalculateOnIntegrationPointsDouble(
        Element& dummy, const Variable<double>& rVariable, ProcessInfo& rProcessInfo )
{
    std::vector<double> Output;
    dummy.CalculateOnIntegrationPoints( rVariable, Output, rProcessInfo);
    boost::python::list result;
    for( unsigned int j=0; j<Output.size(); j++ )
    {
        result.append( Output[j] );
    }
    return result;
}

boost::python::list CalculateOnIntegrationPointsArray1d(
        Element& dummy, const Variable<array_1d<double, 3>>& rVariable, ProcessInfo& rProcessInfo )
{
    std::vector<array_1d<double, 3>> Output;
    dummy.CalculateOnIntegrationPoints( rVariable, Output, rProcessInfo);
    boost::python::list result;
    for( unsigned int j=0; j<Output.size(); j++ )
    {
        result.append( Output[j] );
    }
    return result;
}

boost::python::list CalculateOnIntegrationPointsVector(
        Element& dummy, const Variable<Vector>& rVariable, ProcessInfo& rProcessInfo )
{
    std::vector<Vector> Output;
    dummy.CalculateOnIntegrationPoints( rVariable, Output, rProcessInfo);
    boost::python::list result;
    for( unsigned int j=0; j<Output.size(); j++ )
    {
        result.append( Output[j] );
    }
    return result;
}

boost::python::list CalculateOnIntegrationPointsMatrix(
        Element& dummy, const Variable<Matrix>& rVariable, ProcessInfo& rProcessInfo )
{
    std::vector<Matrix> Output;
    dummy.CalculateOnIntegrationPoints( rVariable, Output,rProcessInfo );
    boost::python::list result;
    for( unsigned int j=0; j<Output.size(); j++ )
        result.append( Output[j] );
    return result;
}

template< class TObject >
boost::python::list GetValuesOnIntegrationPointsDouble( TObject& dummy,
        const Variable<double>& rVariable, const ProcessInfo& rCurrentProcessInfo )
{
    boost::python::list values_list;
    IntegrationPointsArrayType integration_points = dummy.GetGeometry().IntegrationPoints(
                dummy.GetIntegrationMethod() );
    std::vector<double> values( integration_points.size() );
    dummy.CalculateOnIntegrationPoints( rVariable, values, rCurrentProcessInfo );
    for( unsigned int i=0; i<values.size(); i++ )
    {
        boost::python::list integration_point_value;
        integration_point_value.append( values[i] );
        values_list.append( integration_point_value );
    }
    return( values_list );
}

template< class TObject >
void SetValuesOnIntegrationPointsDouble( TObject& dummy, const Variable<double>& rVariable, boost::python::list values_list,  const ProcessInfo& rCurrentProcessInfo )
{
    IntegrationPointsArrayType integration_points = dummy.GetGeometry().IntegrationPoints(
                dummy.GetIntegrationMethod() );
    std::vector<double> values( integration_points.size() );
    for( unsigned int i=0; i<integration_points.size(); i++ )
    {
        boost::python::extract<double> x( values_list[i] );
        if( x.check() )
        {
            values[i] = x();
        }
        else
            break;
    }
    dummy.SetValueOnIntegrationPoints( rVariable, values, rCurrentProcessInfo );
}


template< class TObject >
boost::python::list GetValuesOnIntegrationPointsArray1d( TObject& dummy,
        const Variable<array_1d<double,3> >& rVariable, const ProcessInfo& rCurrentProcessInfo )
{
    boost::python::list values_list;
    IntegrationPointsArrayType integration_points = dummy.GetGeometry().IntegrationPoints(
                dummy.GetIntegrationMethod() );
    std::vector<array_1d<double,3> > values( integration_points.size() );
    dummy.CalculateOnIntegrationPoints( rVariable, values, rCurrentProcessInfo );
    for( unsigned int i=0; i<values.size(); i++ )
    {
        boost::python::list integration_point_value;
        for( int j=0; j<3; j++ )
            integration_point_value.append( values[i][j] );
        values_list.append( integration_point_value );
    }
    return( values_list );
}

template< class TObject >
void SetValuesOnIntegrationPointsArray1d( TObject& dummy, const Variable< array_1d<double,3> >& rVariable, boost::python::list values_list,  const ProcessInfo& rCurrentProcessInfo )
{
    IntegrationPointsArrayType integration_points = dummy.GetGeometry().IntegrationPoints(
                dummy.GetIntegrationMethod() );
    std::vector< array_1d<double,3> > values( integration_points.size() );
    for( unsigned int i=0; i<integration_points.size(); i++ )
    {
        boost::python::extract< array_1d<double,3> > x( values_list[i] );
        if( x.check() )
        {
            values[i] = x();
        }
        else
            break;
    }
    dummy.SetValueOnIntegrationPoints( rVariable, values, rCurrentProcessInfo );
}

template< class TObject >
boost::python::list GetValuesOnIntegrationPointsVector( TObject& dummy,
        const Variable<Vector>& rVariable, const ProcessInfo& rCurrentProcessInfo )
{
    boost::python::list values_list;
    IntegrationPointsArrayType integration_points = dummy.GetGeometry().IntegrationPoints(
                dummy.GetIntegrationMethod() );
    std::vector<Vector> values( integration_points.size() );
    dummy.CalculateOnIntegrationPoints( rVariable, values, rCurrentProcessInfo );
    for( unsigned int i=0; i<values.size(); i++ )
    {
        boost::python::list integration_point_value;
        for( unsigned int j=0; j<values[i].size(); j++ )
            integration_point_value.append( values[i][j] );
        values_list.append( integration_point_value );
    }
    return( values_list );
}

template< class TObject >
void SetValuesOnIntegrationPointsVector( TObject& dummy,
        const Variable<Vector>& rVariable, boost::python::list values_list, unsigned int len_values_list_item, const ProcessInfo& rCurrentProcessInfo )
{
    IntegrationPointsArrayType integration_points = dummy.GetGeometry().IntegrationPoints(
                dummy.GetIntegrationMethod() );
    std::vector<Vector> values( integration_points.size() );
    for( unsigned int i=0; i<integration_points.size(); i++ )
    {
        Vector value_item = ZeroVector(len_values_list_item);
        for( unsigned int j=0; j<len_values_list_item; j++ )
        {
            boost::python::extract<double> x( values_list[i][j] );
            if( x.check() )
            {
                value_item[j] = x();
            }
            else
                break;
        }
        values[i] = value_item;
    }
    dummy.SetValueOnIntegrationPoints( rVariable, values, rCurrentProcessInfo );
}


template< class TObject >
boost::python::list GetValuesOnIntegrationPointsMatrix( TObject& dummy,
        const Variable<Matrix>& rVariable, const ProcessInfo& rCurrentProcessInfo )
{
    boost::python::list values_list;
    IntegrationPointsArrayType integration_points = dummy.GetGeometry().IntegrationPoints(
                dummy.GetIntegrationMethod() );
    std::vector<Matrix> values( integration_points.size() );
    dummy.CalculateOnIntegrationPoints( rVariable, values, rCurrentProcessInfo );
    for( unsigned int i=0; i<values.size(); i++ )
    {
        boost::python::list integration_point_value;
        for( unsigned int j=0; j<values[i].size1(); j++ )
            for( unsigned int k=0; k<values[i].size2(); k++ )
                integration_point_value.append( values[i](j,k) );
        values_list.append( integration_point_value );
    }
    return( values_list );
}

template< class TDataType >
TDataType ElementCalculateInterface(Element& dummy, Variable<TDataType>& rVariable, ProcessInfo& rCurrentProcessInfo)
{
    TDataType aux;
    dummy.Calculate(rVariable, aux, rCurrentProcessInfo);
    return aux;
}

void SetValuesOnIntegrationPointsConstitutiveLaw( Element& dummy, const Variable<ConstitutiveLaw::Pointer>& rVariable, boost::python::list values_list, const ProcessInfo& rCurrentProcessInfo )
{
    IntegrationPointsArrayType integration_points = dummy.GetGeometry().IntegrationPoints(
                dummy.GetIntegrationMethod() );
    std::vector<ConstitutiveLaw::Pointer> values( integration_points.size() );
    for( unsigned int i=0; i<integration_points.size(); i++ )
    {
        ConstitutiveLaw::Pointer value_item;
        boost::python::extract<ConstitutiveLaw::Pointer> x( values_list[i] );
        values[i] = x();
    }
    dummy.SetValueOnIntegrationPoints( rVariable, values, rCurrentProcessInfo );
}

void ElementCalculateLocalSystem1(Element& dummy,
        Matrix& rLeftHandSideMatrix,
        Vector& rRightHandSideVector,
        ProcessInfo& rCurrentProcessInfo)
{
    dummy.CalculateLocalSystem(rLeftHandSideMatrix,rRightHandSideVector,rCurrentProcessInfo);
}

<<<<<<< HEAD
void ElementGetValuesVector1(Element& dummy,
        Vector& rOutput)
{
    dummy.GetValuesVector(rOutput,0);
}

void ElementGetValuesVector2(Element& dummy,
        Vector& rOutput,
        int step)
{
    dummy.GetValuesVector(rOutput,step);
=======
template<class TDataType>
void ElementCalculateSensitivityMatrix(Element& dummy,
        const Variable<TDataType>& rDesignVariable,
        Matrix& rOutput,
        const ProcessInfo& rCurrentProcessInfo)
{
    dummy.CalculateSensitivityMatrix(rDesignVariable,rOutput,rCurrentProcessInfo);
>>>>>>> 5b99c2e1
}

void ElementGetFirstDerivativesVector1(Element& dummy,
        Vector& rOutput)
{
    dummy.GetFirstDerivativesVector(rOutput,0);
}

void ElementGetFirstDerivativesVector2(Element& dummy,
        Vector& rOutput,
        int step)
{
    dummy.GetFirstDerivativesVector(rOutput,step);
}

void ElementGetSecondDerivativesVector1(Element& dummy,
        Vector& rOutput)
{
    dummy.GetSecondDerivativesVector(rOutput,0);
}

void ElementGetSecondDerivativesVector2(Element& dummy,
        Vector& rOutput,
        int step)
{
    dummy.GetSecondDerivativesVector(rOutput,step);
}


void  AddMeshToPython()
{
//             typedef Mesh<Node<3>, Properties, Element, Condition> MeshType;
//             typedef MeshType::NodeType NodeType;

    //     class_<Dof, Dof::Pointer>("Dof", init<int, const Dof::VariableType&,  optional<const Dof::VariableType&, const Dof::VariableType&, const Dof::VariableType&> >())
    //.def("GetVariable", &Dof::GetVariable, return_internal_reference<>())
    //.def("GetReaction", &Dof::GetReaction, return_internal_reference<>())
    //.def("GetTimeDerivative", &Dof::GetTimeDerivative, return_internal_reference<>())
    //.def("GetSecondTimeDerivative", &Dof::GetSecondTimeDerivative, return_internal_reference<>())
    //.def("NodeIndex", &Dof::NodeIndex)
    //.add_property("EquationId", &Dof::EquationId, &Dof::SetEquationId)
    //.def("Fix", &Dof::FixDof)
    //.def("Free", &Dof::FreeDof)
    //.def("IsFixed", &Dof::IsFixed)
    //.def("HasTimeDerivative", &Dof::HasTimeDerivative)
    //.def("HasSecondTimeDerivative", &Dof::HasSecondTimeDerivative)
    //.def(self_ns::str(self))
    //      ;

    class_<GeometricalObject, GeometricalObject::Pointer, bases<GeometricalObject::BaseType, Flags > >("GeometricalObject", init<int>())
    ;

    class_<Element, Element::Pointer, bases<Element::BaseType, Flags > >("Element", init<int>())
    //.def(init<int, const Point<3>& >())
    .add_property("Properties", GetPropertiesFromElement, SetPropertiesFromElement)
    .def("__setitem__", SetValueHelperFunction< Element, Variable< array_1d<double, 3>  > >)
    .def("__getitem__", GetValueHelperFunction< Element, Variable< array_1d<double, 3>  > >)
    .def("Has", HasHelperFunction< Element, Variable< array_1d<double, 3>  > >)
    .def("SetValue", SetValueHelperFunction< Element, Variable< array_1d<double, 3>  > >)
    .def("GetValue", GetValueHelperFunction< Element, Variable< array_1d<double, 3>  > >)

    .def("__setitem__", SetValueHelperFunction< Element, Variable< Vector > >)
    .def("__getitem__", GetValueHelperFunction< Element, Variable< Vector > >)
    .def("Has", HasHelperFunction< Element, Variable< Vector > >)
    .def("SetValue", SetValueHelperFunction< Element, Variable< Vector > >)
    .def("GetValue", GetValueHelperFunction< Element, Variable< Vector > >)

    .def("__setitem__", SetValueHelperFunction< Element, Variable< vector<int> > >)
    .def("__getitem__", GetValueHelperFunction< Element, Variable< vector<int> > >)
    .def("Has", HasHelperFunction< Element, Variable< vector<int> > >)
    .def("SetValue", SetValueHelperFunction< Element, Variable< vector<int> > >)
    .def("GetValue", GetValueHelperFunction< Element, Variable< vector<int> > >)

    .def("__setitem__", SetValueHelperFunction< Element, Variable< Matrix > >)
    .def("__getitem__", GetValueHelperFunction< Element, Variable< Matrix > >)
    .def("Has", HasHelperFunction< Element, Variable< Matrix > >)
    .def("SetValue", SetValueHelperFunction< Element, Variable< Matrix > >)
    .def("GetValue", GetValueHelperFunction< Element, Variable< Matrix > >)

    .def("__setitem__", SetValueHelperFunction< Element, Variable< int > >)
    .def("__getitem__", GetValueHelperFunction< Element, Variable< int > >)
    .def("Has", HasHelperFunction< Element, Variable< int > >)
    .def("SetValue", SetValueHelperFunction< Element, Variable< int > >)
    .def("GetValue", GetValueHelperFunction< Element, Variable< int > >)

    .def("__setitem__", SetValueHelperFunction< Element, Variable< double > >)
    .def("__getitem__", GetValueHelperFunction< Element, Variable< double > >)
    .def("Has", HasHelperFunction< Element, Variable< double > >)
    .def("SetValue", SetValueHelperFunction< Element, Variable< double > >)
    .def("GetValue", GetValueHelperFunction< Element, Variable< double > >)

    .def("__setitem__", SetValueHelperFunction< Element, Variable< bool > >)
    .def("__getitem__", GetValueHelperFunction< Element, Variable< bool > >)
    .def("Has", HasHelperFunction< Element, Variable< bool > >)
    .def("SetValue", SetValueHelperFunction< Element, Variable< bool > >)
    .def("GetValue", GetValueHelperFunction< Element, Variable< bool > >)


    .def("GetArea", GetAreaFromElement )
    .def("GetNode", GetNodeFromElement )
    .def("GetNodes", GetNodesFromElement )
    .def("GetIntegrationPoints", GetIntegrationPointsFromElement )
    .def("CalculateOnIntegrationPoints", CalculateOnIntegrationPointsDouble)
    .def("CalculateOnIntegrationPoints", CalculateOnIntegrationPointsArray1d)
    .def("CalculateOnIntegrationPoints", CalculateOnIntegrationPointsVector)
    .def("CalculateOnIntegrationPoints", CalculateOnIntegrationPointsMatrix)
    .def("GetValuesOnIntegrationPoints", GetValuesOnIntegrationPointsDouble<Element>)
    .def("GetValuesOnIntegrationPoints", GetValuesOnIntegrationPointsArray1d<Element>)
    .def("GetValuesOnIntegrationPoints", GetValuesOnIntegrationPointsVector<Element>)
    .def("GetValuesOnIntegrationPoints", GetValuesOnIntegrationPointsMatrix<Element>)
    .def("SetValuesOnIntegrationPoints", SetValuesOnIntegrationPointsVector<Element>)
    .def("SetValuesOnIntegrationPoints", SetValuesOnIntegrationPointsConstitutiveLaw)
    .def("SetValuesOnIntegrationPoints", SetValuesOnIntegrationPointsDouble<Element>)
    .def("SetValuesOnIntegrationPoints", SetValuesOnIntegrationPointsArray1d<Element>)
    .def("ResetConstitutiveLaw", &Element::ResetConstitutiveLaw)
    .def("Calculate", &ElementCalculateInterface<double>)
    .def("Calculate", &ElementCalculateInterface<array_1d<double,3> >)
    .def("Calculate", &ElementCalculateInterface<Vector >)
    .def("Calculate", &ElementCalculateInterface<Matrix >)
    .def("CalculateMassMatrix", &Element::CalculateMassMatrix)
    .def("CalculateDampingMatrix", &Element::CalculateDampingMatrix)
    .def("CalculateLocalSystem", &ElementCalculateLocalSystem1)
    .def("CalculateFirstDerivativesLHS", &Element::CalculateFirstDerivativesLHS)
    .def("CalculateSecondDerivativesLHS", &Element::CalculateSecondDerivativesLHS)
    .def("CalculateLocalVelocityContribution", &Element::CalculateLocalVelocityContribution)
    .def("GetValuesVector", &ElementGetValuesVector1)
    .def("GetValuesVector", &ElementGetValuesVector2)
    .def("GetFirstDerivativesVector", &ElementGetFirstDerivativesVector1)
    .def("GetFirstDerivativesVector", &ElementGetFirstDerivativesVector2)
    .def("GetSecondDerivativesVector", &ElementGetSecondDerivativesVector1)
    .def("GetSecondDerivativesVector", &ElementGetSecondDerivativesVector2)
    .def("CalculateSensitivityMatrix", &ElementCalculateSensitivityMatrix<double>)
    .def("CalculateSensitivityMatrix", &ElementCalculateSensitivityMatrix<array_1d<double,3> >)
    //.def("__setitem__", SetValueHelperFunction< Element, Variable< VectorComponentAdaptor< array_1d<double, 3>  > > >)
    //.def("__getitem__", GetValueHelperFunction< Element, Variable< VectorComponentAdaptor< array_1d<double, 3>  > > >)
    //.def("SetValue", SetValueHelperFunction< Element, Variable< VectorComponentAdaptor< array_1d<double, 3>  > > >)
    //.def("GetValue", GetValueHelperFunction< Element, Variable< VectorComponentAdaptor< array_1d<double, 3>  > > >)

    /*                  .def(VariableIndexingPython<Element, Variable<int> >())
                        .def(VariableIndexingPython<Element, Variable<double> >())
                        .def(VariableIndexingPython<Element, Variable<array_1d<double, 3> > >())
                        .def(VariableIndexingPython<Element, Variable< Vector > >())
                        .def(VariableIndexingPython<Element, Variable< Matrix > >())
                        .def(VariableIndexingPython<Element, VariableComponent<VectorComponentAdaptor<array_1d<double, 3> > > >())
                        .def(SolutionStepVariableIndexingPython<Element, Variable<int> >())
                        .def(SolutionStepVariableIndexingPython<Element, Variable<double> >())
                        .def(SolutionStepVariableIndexingPython<Element, Variable<array_1d<double, 3> > >())
                        .def(SolutionStepVariableIndexingPython<Element, Variable<vector<double> > >())
                        .def(SolutionStepVariableIndexingPython<Element, Variable<matrix<double> > >())
                        .def(SolutionStepVariableIndexingPython<Element, VariableComponent<VectorComponentAdaptor<array_1d<double, 3> > > >()) */
    .def("Initialize", &Element::Initialize)
    //.def("CalculateLocalSystem", &Element::CalculateLocalSystem)
    .def(self_ns::str(self))
    ;

    PointerVectorSetPythonInterface<MeshType::ElementsContainerType>::CreateInterface("ElementsArray")
    ;

    class_<Condition, Condition::Pointer, bases<Condition::BaseType, Flags > >("Condition", init<int>())
    //.def(init<int, const Point<3>& >())
    .add_property("Properties", GetPropertiesFromCondition, SetPropertiesFromCondition)
    .def("__setitem__", SetValueHelperFunction< Condition, Variable< array_1d<double, 3>  > >)
    .def("__getitem__", GetValueHelperFunction< Condition, Variable< array_1d<double, 3>  > >)
    .def("Has", HasHelperFunction< Condition, Variable< array_1d<double, 3>  > >)
    .def("SetValue", SetValueHelperFunction< Condition, Variable< array_1d<double, 3>  > >)
    .def("GetValue", GetValueHelperFunction< Condition, Variable< array_1d<double, 3>  > >)

    .def("__setitem__", SetValueHelperFunction< Condition, Variable< Vector > >)
    .def("__getitem__", GetValueHelperFunction< Condition, Variable< Vector > >)
    .def("Has", HasHelperFunction< Condition, Variable< Vector > >)
    .def("SetValue", SetValueHelperFunction< Condition, Variable< Vector > >)
    .def("GetValue", GetValueHelperFunction< Condition, Variable< Vector > >)

    .def("__setitem__", SetValueHelperFunction< Condition, Variable< vector<int> > >)
    .def("__getitem__", GetValueHelperFunction< Condition, Variable< vector<int> > >)
    .def("Has", HasHelperFunction< Condition, Variable< vector<int> > >)
    .def("SetValue", SetValueHelperFunction< Condition, Variable< vector<int> > >)
    .def("GetValue", GetValueHelperFunction< Condition, Variable< vector<int> > >)

    .def("__setitem__", SetValueHelperFunction< Condition, Variable< Matrix > >)
    .def("__getitem__", GetValueHelperFunction< Condition, Variable< Matrix > >)
    .def("Has", HasHelperFunction< Condition, Variable< Matrix > >)
    .def("SetValue", SetValueHelperFunction< Condition, Variable< Matrix > >)
    .def("GetValue", GetValueHelperFunction< Condition, Variable< Matrix > >)

    .def("__setitem__", SetValueHelperFunction< Condition, Variable< int > >)
    .def("__getitem__", GetValueHelperFunction< Condition, Variable< int > >)
    .def("Has", HasHelperFunction< Condition, Variable< int > >)
    .def("SetValue", SetValueHelperFunction< Condition, Variable< int > >)
    .def("GetValue", GetValueHelperFunction< Condition, Variable< int > >)

    .def("__setitem__", SetValueHelperFunction< Condition, Variable< double > >)
    .def("__getitem__", GetValueHelperFunction< Condition, Variable< double > >)
    .def("Has", HasHelperFunction< Condition, Variable< double > >)
    .def("SetValue", SetValueHelperFunction< Condition, Variable< double > >)
    .def("GetValue", GetValueHelperFunction< Condition, Variable< double > >)

    .def("__setitem__", SetValueHelperFunction< Condition, Variable< bool > >)
    .def("__getitem__", GetValueHelperFunction< Condition, Variable< bool > >)
    .def("Has", HasHelperFunction< Condition, Variable< bool > >)
    .def("SetValue", SetValueHelperFunction< Condition, Variable< bool > >)
    .def("GetValue", GetValueHelperFunction< Condition, Variable< bool > >)

    .def("GetNode", GetNodeFromCondition )
    .def("GetNodes", GetNodesFromCondition )

    .def("GetValuesOnIntegrationPoints", GetValuesOnIntegrationPointsDouble<Condition>)
    .def("GetValuesOnIntegrationPoints", GetValuesOnIntegrationPointsArray1d<Condition>)
    .def("GetValuesOnIntegrationPoints", GetValuesOnIntegrationPointsVector<Condition>)
    .def("GetValuesOnIntegrationPoints", GetValuesOnIntegrationPointsMatrix<Condition>)
    .def("SetValuesOnIntegrationPoints", SetValuesOnIntegrationPointsVector<Condition>)
    //.def("SetValuesOnIntegrationPoints", SetValuesOnIntegrationPointsConstitutiveLaw)
    .def("SetValuesOnIntegrationPoints", SetValuesOnIntegrationPointsDouble<Condition>)
    .def("SetValuesOnIntegrationPoints", SetValuesOnIntegrationPointsArray1d<Condition>)
    .def("GetNormal",GetNormalFromCondition)
    .def("GetNormal",FastGetNormalFromCondition)
    .def("GetArea",GetAreaFromCondition)



//				.def(VariableIndexingPython<Condition, Variable<int> >())
//				.def(VariableIndexingPython<Condition, Variable<double> >())
//				.def(VariableIndexingPython<Condition, Variable<array_1d<double, 3> > >())
//				.def(VariableIndexingPython<Condition, Variable< Vector > >())
//				.def(VariableIndexingPython<Condition, Variable< Matrix > >())
//				.def(VariableIndexingPython<Condition, VariableComponent<VectorComponentAdaptor<array_1d<double, 3> > > >())
    /*				.def(SolutionStepVariableIndexingPython<Condition, Variable<int> >())
    				.def(SolutionStepVariableIndexingPython<Condition, Variable<double> >())
    				.def(SolutionStepVariableIndexingPython<Condition, Variable<array_1d<double, 3> > >())
    				.def(SolutionStepVariableIndexingPython<Condition, Variable<vector<double> > >())
    				.def(SolutionStepVariableIndexingPython<Condition, Variable<matrix<double> > >())
    				.def(SolutionStepVariableIndexingPython<Condition, VariableComponent<VectorComponentAdaptor<array_1d<double, 3> > > >())
    */
    .def("Initialize", &Condition::Initialize)
    .def("CalculateLocalSystem", &ConditionCalculateLocalSystemStandard)
    .def("Info", &Condition::Info)
    .def(self_ns::str(self))
    ;

    PointerVectorSetPythonInterface<MeshType::ConditionsContainerType>::CreateInterface("ConditionsArray")
    ;

    class_<MeshType, MeshType::Pointer, bases<DataValueContainer, Flags>, boost::noncopyable >("Mesh")
    .add_property("Nodes", &MeshType::pNodes,&MeshType::SetNodes)
    .def("NodesArray", &MeshType::NodesArray, return_internal_reference<>())
    .add_property("Elements", &MeshType::pElements,&MeshType::SetElements)
    .def("ElementsArray", &MeshType::ElementsArray, return_internal_reference<>())
    .add_property("Conditions", &MeshType::pConditions,&MeshType::SetConditions)
    .def("ConditionsArray", &MeshType::ConditionsArray, return_internal_reference<>())
    .add_property("Properties", &MeshType::pProperties,&MeshType::SetProperties)
    .def("PropertiesArray", &MeshType::PropertiesArray, return_internal_reference<>())
	.def("HasNode", &MeshType::HasNode)
	.def("HasProperties", &MeshType::HasProperties)
	.def("HasElement", &MeshType::HasElement)
	.def("HasCondition", &MeshType::HasCondition)
    .def(self_ns::str(self))
    ;
}
}  // namespace Python.
} // Namespace Kratos<|MERGE_RESOLUTION|>--- conflicted
+++ resolved
@@ -380,7 +380,7 @@
     dummy.CalculateLocalSystem(rLeftHandSideMatrix,rRightHandSideVector,rCurrentProcessInfo);
 }
 
-<<<<<<< HEAD
+
 void ElementGetValuesVector1(Element& dummy,
         Vector& rOutput)
 {
@@ -392,7 +392,7 @@
         int step)
 {
     dummy.GetValuesVector(rOutput,step);
-=======
+
 template<class TDataType>
 void ElementCalculateSensitivityMatrix(Element& dummy,
         const Variable<TDataType>& rDesignVariable,
@@ -400,7 +400,7 @@
         const ProcessInfo& rCurrentProcessInfo)
 {
     dummy.CalculateSensitivityMatrix(rDesignVariable,rOutput,rCurrentProcessInfo);
->>>>>>> 5b99c2e1
+
 }
 
 void ElementGetFirstDerivativesVector1(Element& dummy,
