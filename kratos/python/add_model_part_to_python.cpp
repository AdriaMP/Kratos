//    |  /           |
//    ' /   __| _` | __|  _ \   __|
//    . \  |   (   | |   (   |\__ `
//   _|\_\_|  \__,_|\__|\___/ ____/
//                   Multi-Physics
//
//  License:         BSD License
//                     Kratos default license: kratos/license.txt
//
//  Main authors:    Pooyan Dadvand
//
//


// System includes

// External includes
#include <pybind11/stl.h>


// Project includes
#include "includes/define_python.h"
#include "includes/kernel.h"
#include "containers/model.h"
#include "includes/model_part.h"
#include "python/add_model_part_to_python.h"
#include "includes/process_info.h"
#include "utilities/quaternion.h"
#include "python/containers_interface.h"

namespace Kratos
{

namespace Python
{

template<class TDataType>
void AddNodalSolutionStepVariable(ModelPart& rModelPart, Variable<TDataType> const& rThisVariable)
{
    rModelPart.AddNodalSolutionStepVariable(rThisVariable);
}

template<class TDataType>
bool HasNodalSolutionStepVariable(ModelPart& rModelPart, Variable<TDataType> const& rThisVariable)
{
    return rModelPart.HasNodalSolutionStepVariable(rThisVariable);
}

void SetModelPartName(ModelPart& rModelPart, std::string const& NewName)
{
    rModelPart.Name() = NewName;
}

const std::string GetModelPartName(ModelPart const& rModelPart)
{
    return rModelPart.Name();
}

ProcessInfo& GetProcessInfo(ModelPart& rModelPart)
{
    return rModelPart.GetProcessInfo();
}

void SetProcessInfo(ModelPart& rModelPart, ProcessInfo& NewProcessInfo)
{
    rModelPart.SetProcessInfo(NewProcessInfo);
}

ModelPart::MeshType::Pointer ModelPartGetMesh(ModelPart& rModelPart)
{
    return rModelPart.pGetMesh();
}

ModelPart::MeshType::Pointer ModelPartGetMesh2(ModelPart& rModelPart, ModelPart::IndexType MeshIndex)
{
    ModelPart::IndexType number_of_meshes = rModelPart.NumberOfMeshes();
    // adding necessary meshes to the model part.
    ModelPart::MeshType empty_mesh;
    for(ModelPart::IndexType i = number_of_meshes ; i < MeshIndex + 1 ; i++)
        rModelPart.GetMeshes().push_back(Kratos::make_shared<ModelPart::MeshType>(empty_mesh.Clone()));

    return rModelPart.pGetMesh(MeshIndex);
}

Node < 3 > ::Pointer ModelPartCreateNewNode(ModelPart& rModelPart, int Id, double x, double y, double z)
{
    return rModelPart.CreateNewNode(Id, x, y, z);
}

Element::Pointer ModelPartCreateNewElement(ModelPart& rModelPart, const std::string ElementName, ModelPart::IndexType Id, std::vector< ModelPart::IndexType >& NodeIdList, ModelPart::PropertiesType::Pointer pProperties)
{
    Geometry< Node < 3 > >::PointsArrayType pElementNodeList;

    for(unsigned int i = 0; i < NodeIdList.size(); i++) {
        pElementNodeList.push_back(rModelPart.pGetNode(NodeIdList[i]));
    }

    return rModelPart.CreateNewElement(ElementName, Id, pElementNodeList, pProperties);
}

Condition::Pointer ModelPartCreateNewCondition(ModelPart& rModelPart, const std::string ConditionName, ModelPart::IndexType Id, std::vector< ModelPart::IndexType >& NodeIdList, ModelPart::PropertiesType::Pointer pProperties)
{
    Geometry< Node < 3 > >::PointsArrayType pConditionNodeList;

    for(unsigned int i = 0; i <NodeIdList.size(); i++) {
        pConditionNodeList.push_back(rModelPart.pGetNode(NodeIdList[i]));
    }

    return rModelPart.CreateNewCondition(ConditionName, Id, pConditionNodeList, pProperties);
}


// Nodes

ModelPart::SizeType ModelPartNumberOfNodes1(ModelPart& rModelPart)
{
    return rModelPart.NumberOfNodes();
}

ModelPart::NodesContainerType::Pointer ModelPartGetNodes1(ModelPart& rModelPart)
{
    return rModelPart.pNodes();
}

ModelPart::NodesContainerType::Pointer ModelPartGetNodes2(ModelPart& rModelPart, ModelPart::IndexType ThisIndex)
{
    return rModelPart.pNodes(ThisIndex);
}

void ModelPartSetNodes1(ModelPart& rModelPart, ModelPart::NodesContainerType::Pointer pOtherNodes)
{
    rModelPart.SetNodes(pOtherNodes);
}

void ModelPartSetNodes2(ModelPart& rModelPart, ModelPart::NodesContainerType::Pointer pOtherNodes, ModelPart::IndexType ThisIndex)
{
    rModelPart.SetNodes(pOtherNodes, ThisIndex);
}

ModelPart::NodeType::Pointer ModelPartGetNode1(ModelPart& rModelPart, ModelPart::IndexType NodeId)
{
    return rModelPart.pGetNode(NodeId);
}

ModelPart::NodeType::Pointer ModelPartGetNode2(ModelPart& rModelPart, ModelPart::IndexType NodeId, ModelPart::IndexType ThisIndex)
{
    return rModelPart.pGetNode(NodeId, ThisIndex);
}

void ModelPartRemoveNode1(ModelPart& rModelPart, ModelPart::IndexType NodeId)
{
    rModelPart.RemoveNode(NodeId);
}

void ModelPartRemoveNode2(ModelPart& rModelPart, ModelPart::IndexType NodeId, ModelPart::IndexType ThisIndex)
{
    rModelPart.RemoveNode(NodeId, ThisIndex);
}

void ModelPartRemoveNode3(ModelPart& rModelPart, ModelPart::NodeType::Pointer pThisNode)
{
    rModelPart.RemoveNode(pThisNode);
}

void ModelPartRemoveNode4(ModelPart& rModelPart, ModelPart::NodeType::Pointer pThisNode, ModelPart::IndexType ThisIndex)
{
    rModelPart.RemoveNode(pThisNode, ThisIndex);
}

void ModelPartRemoveNodeFromAllLevels1(ModelPart& rModelPart, ModelPart::IndexType NodeId)
{
    rModelPart.RemoveNodeFromAllLevels(NodeId);
}

void ModelPartRemoveNodeFromAllLevels2(ModelPart& rModelPart, ModelPart::IndexType NodeId, ModelPart::IndexType ThisIndex)
{
    rModelPart.RemoveNodeFromAllLevels(NodeId, ThisIndex);
}

void ModelPartRemoveNodeFromAllLevels3(ModelPart& rModelPart, ModelPart::NodeType::Pointer pThisNode)
{
    rModelPart.RemoveNodeFromAllLevels(pThisNode);
}

void ModelPartRemoveNodeFromAllLevels4(ModelPart& rModelPart, ModelPart::NodeType::Pointer pThisNode, ModelPart::IndexType ThisIndex)
{
    rModelPart.RemoveNodeFromAllLevels(pThisNode, ThisIndex);
}

void ModelPartRemoveNodesFromAllLevels(ModelPart& rModelPart, Flags identifier_flag)
{
    rModelPart.RemoveNodesFromAllLevels(identifier_flag);
}


// Properties

ModelPart::SizeType  ModelPartNumberOfProperties1(ModelPart& rModelPart)
{
    return rModelPart.NumberOfProperties();
}

void ModelPartAddProperties1(ModelPart& rModelPart, Properties::Pointer pNewProperties)
{
    rModelPart.AddProperties(pNewProperties);
}

void ModelPartAddProperties2(ModelPart& rModelPart, Properties::Pointer pNewProperties, ModelPart::IndexType ThisIndex)
{
    rModelPart.AddProperties(pNewProperties, ThisIndex);
}

Properties::Pointer ModelPartGetPropertiesById(ModelPart& rModelPart, unsigned int property_id, unsigned int mesh_id)
{
    return rModelPart.pGetProperties(property_id, mesh_id);
}

ModelPart::PropertiesContainerType::Pointer ModelPartGetProperties1(ModelPart& rModelPart)
{
    return rModelPart.pProperties();
}

ModelPart::PropertiesContainerType::Pointer ModelPartGetProperties2(ModelPart& rModelPart, ModelPart::IndexType ThisIndex)
{
    return rModelPart.pProperties(ThisIndex);
}

void ModelPartSetProperties1(ModelPart& rModelPart, ModelPart::PropertiesContainerType::Pointer pOtherProperties)
{
    rModelPart.SetProperties(pOtherProperties);
}

void ModelPartSetProperties2(ModelPart& rModelPart, ModelPart::PropertiesContainerType::Pointer pOtherProperties, ModelPart::IndexType ThisIndex)
{
    rModelPart.SetProperties(pOtherProperties, ThisIndex);
}

void ModelPartRemoveProperties1(ModelPart& rModelPart, ModelPart::IndexType PropertiesId)
{
    rModelPart.RemoveProperties(PropertiesId);
}

void ModelPartRemoveProperties2(ModelPart& rModelPart, ModelPart::IndexType PropertiesId, ModelPart::IndexType ThisIndex)
{
    rModelPart.RemoveProperties(PropertiesId, ThisIndex);
}

void ModelPartRemoveProperties3(ModelPart& rModelPart, ModelPart::PropertiesType::Pointer pThisProperties)
{
    rModelPart.RemoveProperties(pThisProperties);
}

void ModelPartRemoveProperties4(ModelPart& rModelPart, ModelPart::PropertiesType::Pointer pThisProperties, ModelPart::IndexType ThisIndex)
{
    rModelPart.RemoveProperties(pThisProperties, ThisIndex);
}


void ModelPartRemovePropertiesFromAllLevels1(ModelPart& rModelPart, ModelPart::IndexType PropertiesId)
{
    rModelPart.RemovePropertiesFromAllLevels(PropertiesId);
}

void ModelPartRemovePropertiesFromAllLevels2(ModelPart& rModelPart, ModelPart::IndexType PropertiesId, ModelPart::IndexType ThisIndex)
{
    rModelPart.RemovePropertiesFromAllLevels(PropertiesId, ThisIndex);
}

void ModelPartRemovePropertiesFromAllLevels3(ModelPart& rModelPart, ModelPart::PropertiesType::Pointer pThisProperties)
{
    rModelPart.RemovePropertiesFromAllLevels(pThisProperties);
}

void ModelPartRemovePropertiesFromAllLevels4(ModelPart& rModelPart, ModelPart::PropertiesType::Pointer pThisProperties, ModelPart::IndexType ThisIndex)
{
    rModelPart.RemovePropertiesFromAllLevels(pThisProperties, ThisIndex);
}

// Elements

ModelPart::SizeType ModelPartNumberOfElements1(ModelPart& rModelPart)
{
    return rModelPart.NumberOfElements();
}

ModelPart::ElementsContainerType::Pointer ModelPartGetElements1(ModelPart& rModelPart)
{
    return rModelPart.pElements();
}

ModelPart::ElementsContainerType::Pointer ModelPartGetElements2(ModelPart& rModelPart, ModelPart::IndexType ThisIndex)
{
    return rModelPart.pElements(ThisIndex);
}

void ModelPartSetElements1(ModelPart& rModelPart, ModelPart::ElementsContainerType::Pointer pOtherElements)
{
    rModelPart.SetElements(pOtherElements);
}

void ModelPartSetElements2(ModelPart& rModelPart, ModelPart::ElementsContainerType::Pointer pOtherElements, ModelPart::IndexType ThisIndex)
{
    rModelPart.SetElements(pOtherElements, ThisIndex);
}

ModelPart::ElementType::Pointer ModelPartGetElement1(ModelPart& rModelPart, ModelPart::IndexType ElementId)
{
    return rModelPart.pGetElement(ElementId);
}

ModelPart::ElementType::Pointer ModelPartGetElement2(ModelPart& rModelPart, ModelPart::IndexType ElementId, ModelPart::IndexType ThisIndex)
{
    return rModelPart.pGetElement(ElementId, ThisIndex);
}

void ModelPartRemoveElement1(ModelPart& rModelPart, ModelPart::IndexType ElementId)
{
    rModelPart.RemoveElement(ElementId);
}

void ModelPartRemoveElement2(ModelPart& rModelPart, ModelPart::IndexType ElementId, ModelPart::IndexType ThisIndex)
{
    rModelPart.RemoveElement(ElementId, ThisIndex);
}

void ModelPartRemoveElement3(ModelPart& rModelPart, ModelPart::ElementType::Pointer pThisElement)
{
    rModelPart.RemoveElement(pThisElement);
}

void ModelPartRemoveElement4(ModelPart& rModelPart, ModelPart::ElementType::Pointer pThisElement, ModelPart::IndexType ThisIndex)
{
    rModelPart.RemoveElement(pThisElement, ThisIndex);
}

void ModelPartRemoveElementFromAllLevels1(ModelPart& rModelPart, ModelPart::IndexType ElementId)
{
    rModelPart.RemoveElementFromAllLevels(ElementId);
}

void ModelPartRemoveElementFromAllLevels2(ModelPart& rModelPart, ModelPart::IndexType ElementId, ModelPart::IndexType ThisIndex)
{
    rModelPart.RemoveElementFromAllLevels(ElementId, ThisIndex);
}

void ModelPartRemoveElementFromAllLevels3(ModelPart& rModelPart, ModelPart::ElementType::Pointer pThisElement)
{
    rModelPart.RemoveElementFromAllLevels(pThisElement);
}

void ModelPartRemoveElementFromAllLevels4(ModelPart& rModelPart, ModelPart::ElementType::Pointer pThisElement, ModelPart::IndexType ThisIndex)
{
    rModelPart.RemoveElementFromAllLevels(pThisElement, ThisIndex);
}

void ModelPartRemoveElementsFromAllLevels(ModelPart& rModelPart, Flags identifier_flag)
{
    rModelPart.RemoveElementsFromAllLevels(identifier_flag);
}
// Conditions

ModelPart::SizeType ModelPartNumberOfConditions1(ModelPart& rModelPart)
{
    return rModelPart.NumberOfConditions();
}

ModelPart::ConditionsContainerType::Pointer ModelPartGetConditions1(ModelPart& rModelPart)
{
    return rModelPart.pConditions();
}

ModelPart::ConditionsContainerType::Pointer ModelPartGetConditions2(ModelPart& rModelPart, ModelPart::IndexType ThisIndex)
{
    return rModelPart.pConditions(ThisIndex);
}

void ModelPartSetConditions1(ModelPart& rModelPart, ModelPart::ConditionsContainerType::Pointer pOtherConditions)
{
    rModelPart.SetConditions(pOtherConditions);
}

void ModelPartSetConditions2(ModelPart& rModelPart, ModelPart::ConditionsContainerType::Pointer pOtherConditions, ModelPart::IndexType ThisIndex)
{
    rModelPart.SetConditions(pOtherConditions, ThisIndex);
}

void ModelPartAddCondition1(ModelPart& rModelPart, Condition::Pointer newCondition)
{
    rModelPart.AddCondition( newCondition );
}

void ModelPartAddCondition2(ModelPart& rModelPart, Condition::Pointer newCondition, unsigned int ThisIndex)
{
    rModelPart.AddCondition( newCondition, ThisIndex );
}

ModelPart::ConditionType::Pointer ModelPartGetCondition1(ModelPart& rModelPart, ModelPart::IndexType ConditionId)
{
    return rModelPart.pGetCondition(ConditionId);
}

ModelPart::ConditionType::Pointer ModelPartGetCondition2(ModelPart& rModelPart, ModelPart::IndexType ConditionId, ModelPart::IndexType ThisIndex)
{
    return rModelPart.pGetCondition(ConditionId, ThisIndex);
}

void ModelPartRemoveCondition1(ModelPart& rModelPart, ModelPart::IndexType ConditionId)
{
    rModelPart.RemoveCondition(ConditionId);
}

void ModelPartRemoveCondition2(ModelPart& rModelPart, ModelPart::IndexType ConditionId, ModelPart::IndexType ThisIndex)
{
    rModelPart.RemoveCondition(ConditionId, ThisIndex);
}

void ModelPartRemoveCondition3(ModelPart& rModelPart, ModelPart::ConditionType::Pointer pThisCondition)
{
    rModelPart.RemoveCondition(pThisCondition);
}

void ModelPartRemoveCondition4(ModelPart& rModelPart, ModelPart::ConditionType::Pointer pThisCondition, ModelPart::IndexType ThisIndex)
{
    rModelPart.RemoveCondition(pThisCondition, ThisIndex);
}

void ModelPartRemoveConditionFromAllLevels1(ModelPart& rModelPart, ModelPart::IndexType ConditionId)
{
    rModelPart.RemoveConditionFromAllLevels(ConditionId);
}

void ModelPartRemoveConditionFromAllLevels2(ModelPart& rModelPart, ModelPart::IndexType ConditionId, ModelPart::IndexType ThisIndex)
{
    rModelPart.RemoveConditionFromAllLevels(ConditionId, ThisIndex);
}

void ModelPartRemoveConditionFromAllLevels3(ModelPart& rModelPart, ModelPart::ConditionType::Pointer pThisCondition)
{
    rModelPart.RemoveConditionFromAllLevels(pThisCondition);
}

void ModelPartRemoveConditionFromAllLevels4(ModelPart& rModelPart, ModelPart::ConditionType::Pointer pThisCondition, ModelPart::IndexType ThisIndex)
{
    rModelPart.RemoveConditionFromAllLevels(pThisCondition, ThisIndex);
}

void ModelPartRemoveConditionsFromAllLevels(ModelPart& rModelPart, Flags identifier_flag)
{
    rModelPart.RemoveConditionsFromAllLevels(identifier_flag);
}


// Master slave constraints
/* // Try with perfect forwarding
template <typename ... Args>
ModelPart::MasterSlaveConstraintType::Pointer CreateNewMasterSlaveConstraint(ModelPart& rModelPart, Args&& ... args)
{
    return rModelPart.CreateNewMasterSlaveConstraint(std::forward<Args>(args) ...);
}*/

ModelPart::MasterSlaveConstraintType::Pointer CreateNewMasterSlaveConstraint1(ModelPart& rModelPart,
                                                                              std::string ConstraintName,
                                                                              ModelPart::IndexType Id,
                                                                              ModelPart::DofsVectorType& rMasterDofsVector,
                                                                              ModelPart::DofsVectorType& rSlaveDofsVector,
                                                                              ModelPart::MatrixType RelationMatrix,
                                                                              ModelPart::VectorType ConstantVector)
{
    return rModelPart.CreateNewMasterSlaveConstraint(ConstraintName, Id, rMasterDofsVector, rSlaveDofsVector, RelationMatrix, ConstantVector);
}

// Master slave constraints

ModelPart::MasterSlaveConstraintType::Pointer CreateNewMasterSlaveConstraint2(ModelPart& rModelPart,
                                                                              std::string ConstraintName,
                                                                              ModelPart::IndexType Id,
                                                                              ModelPart::NodeType& rMasterNode,
                                                                              ModelPart::DoubleVariableType& rMasterVariable,
                                                                              ModelPart::NodeType& rSlaveNode,
                                                                              ModelPart::DoubleVariableType& rSlaveVariable,
                                                                              double Weight,
                                                                              double Constant)
{
    return rModelPart.CreateNewMasterSlaveConstraint(ConstraintName, Id, rMasterNode, rMasterVariable, rSlaveNode, rSlaveVariable, Weight, Constant);
}

// Master slave constraints
ModelPart::MasterSlaveConstraintType::Pointer CreateNewMasterSlaveConstraint3(ModelPart& rModelPart,
                                                                              std::string ConstraintName,
                                                                              ModelPart::IndexType Id,
                                                                              ModelPart::NodeType& rMasterNode,
                                                                              ModelPart::VariableComponentType& rMasterVariable,
                                                                              ModelPart::NodeType& rSlaveNode,
                                                                              ModelPart::VariableComponentType& rSlaveVariable,
                                                                              double Weight,
                                                                              double Constant)
{
    return rModelPart.CreateNewMasterSlaveConstraint(ConstraintName, Id, rMasterNode, rMasterVariable, rSlaveNode, rSlaveVariable, Weight, Constant);
}

void ModelPartAddMasterSlaveConstraint(ModelPart& rModelPart, ModelPart::MasterSlaveConstraintType::Pointer pMasterSlaveConstraint)
{
    rModelPart.AddMasterSlaveConstraint(pMasterSlaveConstraint);
}

void AddMasterSlaveConstraintsByIds(ModelPart& rModelPart, std::vector< ModelPart::IndexType >& ConstraintIds )
{
    rModelPart.AddMasterSlaveConstraints(ConstraintIds);
}


const ModelPart::MasterSlaveConstraintContainerType& ModelPartGetMasterSlaveConstraints1(ModelPart& rModelPart)
{
    return rModelPart.MasterSlaveConstraints();
}

ModelPart::SizeType ModelPartNumberOfMasterSlaveConstraints1(ModelPart& rModelPart)
{
    return rModelPart.NumberOfMasterSlaveConstraints();
}

ModelPart::MasterSlaveConstraintType::Pointer ModelPartGetMasterSlaveConstraint1(ModelPart& rModelPart, ModelPart::IndexType MasterSlaveConstraintId)
{
    return rModelPart.pGetMasterSlaveConstraint(MasterSlaveConstraintId);
}

void ModelPartRemoveMasterSlaveConstraint1(ModelPart& rModelPart, ModelPart::IndexType MasterSlaveConstraintId)
{
    rModelPart.RemoveMasterSlaveConstraint(MasterSlaveConstraintId);
}

void ModelPartRemoveMasterSlaveConstraint2(ModelPart& rModelPart, ModelPart::MasterSlaveConstraintType& rOtherMasterSlaveConstraint)
{
    rModelPart.RemoveMasterSlaveConstraint(rOtherMasterSlaveConstraint);
}

void ModelPartRemoveMasterSlaveConstraintFromAllLevels1(ModelPart& rModelPart, ModelPart::IndexType MasterSlaveConstraintId)
{
    rModelPart.RemoveMasterSlaveConstraintFromAllLevels(MasterSlaveConstraintId);
}

void ModelPartRemoveMasterSlaveConstraintFromAllLevels2(ModelPart& rModelPart, ModelPart::MasterSlaveConstraintType& rMasterSlaveConstraint)
{
    rModelPart.RemoveMasterSlaveConstraintFromAllLevels(rMasterSlaveConstraint);
}



// Communicator

ModelPart::MeshType& CommunicatorGetLocalMesh(Communicator& rCommunicator)
{
    return rCommunicator.LocalMesh();
}


ModelPart::MeshType& CommunicatorGetLocalMeshWithIndex(Communicator& rCommunicator, Communicator::IndexType Index)
{
    return rCommunicator.LocalMesh(Index);
}

ModelPart::MeshType& CommunicatorGetGhostMesh(Communicator& rCommunicator)
{
    return rCommunicator.GhostMesh();
}

ModelPart::MeshType& CommunicatorGetGhostMeshWithIndex(Communicator& rCommunicator, Communicator::IndexType Index)
{
    return rCommunicator.GhostMesh(Index);
}

ModelPart::MeshType& CommunicatorGetInterfaceMesh(Communicator& rCommunicator)
{
    return rCommunicator.InterfaceMesh();
}

ModelPart::MeshType& CommunicatorGetInterfaceMeshWithIndex(Communicator& rCommunicator, Communicator::IndexType Index)
{
    return rCommunicator.InterfaceMesh(Index);
}

Communicator::NeighbourIndicesContainerType const&  NeighbourIndicesConst(Communicator& rCommunicator)
{
    return rCommunicator.NeighbourIndices();
}

Communicator&  ModelPartGetCommunicator(ModelPart& rModelPart)
{
    return rModelPart.GetCommunicator();
}

void RemoveSubModelPart1(ModelPart& rModelPart, std::string const& ThisSubModelPartName)
{
    rModelPart.RemoveSubModelPart(ThisSubModelPartName);
}

void RemoveSubModelPart2(ModelPart& rModelPart, ModelPart& ThisSubModelPart)
{
    rModelPart.RemoveSubModelPart(ThisSubModelPart);
}

void AddNodesByIds(ModelPart& rModelPart, std::vector< ModelPart::IndexType >& NodesIds )
{
    rModelPart.AddNodes(NodesIds);
}

void AddConditionsByIds(ModelPart& rModelPart,std::vector< ModelPart::IndexType >& ConditionsIds )
{
    rModelPart.AddConditions(ConditionsIds);
}

void AddElementsByIds(ModelPart& rModelPart, std::vector< ModelPart::IndexType >& ElementsIds )
{
    rModelPart.AddElements(ElementsIds);
}

const ModelPart::SubModelPartIterator GetSubModelPartBegin(ModelPart& rModelPart)
{
    return rModelPart.SubModelPartsBegin();
}

const ModelPart::SubModelPartIterator GetSubModelPartEnd(ModelPart& rModelPart)
{
    return rModelPart.SubModelPartsEnd();
}

template<class TDataType>
bool CommunicatorAssembleCurrentData(Communicator& rCommunicator, Variable<TDataType> const& ThisVariable)
{
    return rCommunicator.AssembleCurrentData(ThisVariable);
}

template<class TDataType>
bool CommunicatorAssembleNonHistoricalData(Communicator& rCommunicator, Variable<TDataType> const& ThisVariable)
{
    return rCommunicator.AssembleNonHistoricalData(ThisVariable);
}

template<class TDataType>
TDataType CommunicatorSumAll(Communicator& rCommunicator, const TDataType& rValue)
{
    TDataType Value = rValue;
    rCommunicator.SumAll(Value);
    return Value;
}

template<class TDataType>
TDataType CommunicatorMinAll(Communicator& rCommunicator, const TDataType& rValue)
{
    TDataType Value = rValue;
    rCommunicator.MinAll(Value);
    return Value;
}

template<class TDataType>
TDataType CommunicatorMaxAll(Communicator& rCommunicator, const TDataType& rValue)
{
    TDataType Value = rValue;
    rCommunicator.MaxAll(Value);
    return Value;
}

template<class TDataType>
TDataType CommunicatorScanSum(Communicator& rCommunicator, const TDataType rSendPartial, TDataType rReceiveAccumulated)
{
    TDataType SendPartial = rSendPartial;
    TDataType ReceiveAccumulated = rReceiveAccumulated;
    rCommunicator.ScanSum(SendPartial, ReceiveAccumulated);
    return ReceiveAccumulated;
}




void AddModelPartToPython(pybind11::module& m)
{

    ModelPart::IndexType(ModelPart::*pointer_to_clone_time_step_1)(void) = &ModelPart::CloneTimeStep;
    ModelPart::IndexType(ModelPart::*pointer_to_clone_time_step_2)(double) = &ModelPart::CloneTimeStep;
    ProcessInfo::Pointer(ModelPart::*pointer_to_get_process_info)(void) = &ModelPart::pGetProcessInfo;
    void (ModelPart::*pointer_to_set_process_info)(ProcessInfo::Pointer) = &ModelPart::SetProcessInfo;
    // ModelPart::MeshType::Pointer (ModelPart::*pointer_to_get_mesh)() = &ModelPart::pGetMesh;
    //      std::string& (ModelPart::*pointer_to_name)(void) = &ModelPart::Name;


    using namespace pybind11;

    class_<Communicator > (m,"Communicator")
        .def(init<>())
        .def("MyPID", &Communicator::MyPID)
        .def("Barrier", &Communicator::Barrier)
        .def("TotalProcesses", &Communicator::TotalProcesses)
        .def("GetNumberOfColors", &Communicator::GetNumberOfColors)
        .def("NeighbourIndices", NeighbourIndicesConst, return_value_policy::reference_internal)
        .def("SynchronizeNodalSolutionStepsData", &Communicator::SynchronizeNodalSolutionStepsData)
        .def("SynchronizeDofs", &Communicator::SynchronizeDofs)
        .def("LocalMesh", CommunicatorGetLocalMesh, return_value_policy::reference_internal )
        .def("LocalMesh", CommunicatorGetLocalMeshWithIndex, return_value_policy::reference_internal )
        .def("GhostMesh", CommunicatorGetGhostMesh, return_value_policy::reference_internal )
        .def("GhostMesh", CommunicatorGetGhostMeshWithIndex, return_value_policy::reference_internal )
        .def("InterfaceMesh", CommunicatorGetInterfaceMesh, return_value_policy::reference_internal )
        .def("InterfaceMesh", CommunicatorGetInterfaceMeshWithIndex, return_value_policy::reference_internal )
        .def("SumAll", CommunicatorSumAll<int> )
        .def("SumAll", CommunicatorSumAll<double> )
        .def("SumAll", CommunicatorSumAll<array_1d<double,3> > )
        .def("MinAll", CommunicatorMinAll<int> )
        .def("MinAll", CommunicatorMinAll<double> )
        .def("MaxAll", CommunicatorMaxAll<int> )
        .def("MaxAll", CommunicatorMaxAll<double> )
        .def("ScanSum", CommunicatorScanSum<int> )
        .def("ScanSum", CommunicatorScanSum<double> )
        .def("AssembleCurrentData", CommunicatorAssembleCurrentData<int> )
        .def("AssembleCurrentData", CommunicatorAssembleCurrentData<double> )
        .def("AssembleCurrentData", CommunicatorAssembleCurrentData<array_1d<double,3> > )
        .def("AssembleCurrentData", CommunicatorAssembleCurrentData<Vector> )
        .def("AssembleCurrentData", CommunicatorAssembleCurrentData<Matrix> )
        .def("AssembleNonHistoricalData", CommunicatorAssembleNonHistoricalData<int> )
        .def("AssembleNonHistoricalData", CommunicatorAssembleNonHistoricalData<double> )
        .def("AssembleNonHistoricalData", CommunicatorAssembleNonHistoricalData<array_1d<double,3> > )
        .def("AssembleNonHistoricalData", CommunicatorAssembleNonHistoricalData<Vector> )
        .def("AssembleNonHistoricalData", CommunicatorAssembleNonHistoricalData<Matrix> )
        ;

        class_<typename ModelPart::SubModelPartsContainerType >(m, "SubModelPartsContainerType")
<<<<<<< HEAD
        .def("__iter__", [](typename ModelPart::SubModelPartsContainerType& self)	
			{ return make_iterator(self.begin(), self.end());},  keep_alive<0,1>())
        
=======
        .def("__iter__", [](typename ModelPart::SubModelPartsContainerType& self){ return make_iterator(self.begin(), self.end());},  keep_alive<0,1>())
>>>>>>> 03c44faf
        ;

    PointerVectorSetPythonInterface<ModelPart::MasterSlaveConstraintContainerType>().CreateInterface(m,"MasterSlaveConstraintsArray");

    class_<ModelPart, Kratos::shared_ptr<ModelPart>, DataValueContainer, Flags >(m,"ModelPart")
        .def_property("Name", GetModelPartName, SetModelPartName)
        //  .def_property("ProcessInfo", GetProcessInfo, SetProcessInfo)
        .def_property("ProcessInfo", pointer_to_get_process_info, pointer_to_set_process_info)
        .def("CreateSolutionStep", &ModelPart::CreateSolutionStep)
        .def("CloneSolutionStep", &ModelPart::CloneSolutionStep)
        .def("CreateTimeStep", &ModelPart::CreateTimeStep)
        .def("ReduceTimeStep", &ModelPart::ReduceTimeStep)
        .def("CloneTimeStep", pointer_to_clone_time_step_1)
        .def("CloneTimeStep", pointer_to_clone_time_step_2)
        //       .def("CopySolutionStepData",&ModelPart::CopySolutionStepData)
        .def("NumberOfNodes", &ModelPart::NumberOfNodes)
        .def("NumberOfNodes", ModelPartNumberOfNodes1)
        .def("SetBufferSize", &ModelPart::SetBufferSize)
        .def("GetBufferSize", &ModelPart::GetBufferSize)
        .def("NumberOfElements", ModelPartNumberOfElements1)
        .def("NumberOfElements", &ModelPart::NumberOfElements)
        .def("NumberOfConditions", ModelPartNumberOfConditions1)
        .def("NumberOfConditions", &ModelPart::NumberOfConditions)
        .def("NumberOfMasterSlaveConstraints", ModelPartNumberOfMasterSlaveConstraints1)
        .def("NumberOfMasterSlaveConstraints", &ModelPart::NumberOfMasterSlaveConstraints)
        .def("NumberOfMeshes", &ModelPart::NumberOfMeshes)
        .def("NumberOfProperties", &ModelPart::NumberOfProperties)
        .def("NumberOfProperties", ModelPartNumberOfProperties1)
        .def("GetMesh", ModelPartGetMesh)
        .def("GetMesh", ModelPartGetMesh2)
        .def_property("Nodes", ModelPartGetNodes1, ModelPartSetNodes1)
        .def("GetNode", ModelPartGetNode1)
        .def("GetNode", ModelPartGetNode2)
        .def("GetNodes", ModelPartGetNodes1)
        .def("SetNodes", ModelPartSetNodes1)
        .def("GetNodes", ModelPartGetNodes2)
        .def("SetNodes", ModelPartSetNodes2)
        .def("RemoveNode", ModelPartRemoveNode1)
        .def("RemoveNode", ModelPartRemoveNode2)
        .def("RemoveNode", ModelPartRemoveNode3)
        .def("RemoveNode", ModelPartRemoveNode4)
        .def("RemoveNodeFromAllLevels", ModelPartRemoveNodeFromAllLevels1)
        .def("RemoveNodeFromAllLevels", ModelPartRemoveNodeFromAllLevels2)
        .def("RemoveNodeFromAllLevels", ModelPartRemoveNodeFromAllLevels3)
        .def("RemoveNodeFromAllLevels", ModelPartRemoveNodeFromAllLevels4)
        .def("RemoveNodesFromAllLevels", ModelPartRemoveNodesFromAllLevels)
        .def("NodesArray", &ModelPart::NodesArray, return_value_policy::reference_internal)
        .def("NumberOfTables", &ModelPart::NumberOfTables)
        .def("AddTable", &ModelPart::AddTable)
        .def("GetTable", &ModelPart::pGetTable)
        .def("GetProperties", ModelPartGetPropertiesById) //new method where one asks for one specific property on one given mesh
        .def_property("Properties", ModelPartGetProperties1, ModelPartSetProperties1)
        .def("AddProperties", ModelPartAddProperties1)
        .def("AddProperties", ModelPartAddProperties2)
        .def("GetProperties", ModelPartGetProperties1)
        .def("SetProperties", ModelPartSetProperties1)
        .def("GetProperties", ModelPartGetProperties2)
        .def("SetProperties", ModelPartSetProperties2)
        .def("RemoveProperties", ModelPartRemoveProperties1)
        .def("RemoveProperties", ModelPartRemoveProperties2)
        .def("RemoveProperties", ModelPartRemoveProperties3)
        .def("RemoveProperties", ModelPartRemoveProperties4)
        .def("RemovePropertiesFromAllLevels", ModelPartRemovePropertiesFromAllLevels1)
        .def("RemovePropertiesFromAllLevels", ModelPartRemovePropertiesFromAllLevels2)
        .def("RemovePropertiesFromAllLevels", ModelPartRemovePropertiesFromAllLevels3)
        .def("RemovePropertiesFromAllLevels", ModelPartRemovePropertiesFromAllLevels4)
        .def("PropertiesArray", &ModelPart::PropertiesArray, return_value_policy::reference_internal)
        .def_property("Elements", ModelPartGetElements1, ModelPartSetElements1)
        .def("GetElement", ModelPartGetElement1)
        .def("GetElement", ModelPartGetElement2)
        .def("GetElements", ModelPartGetElements1)
        .def("SetElements", ModelPartSetElements1)
        .def("GetElements", ModelPartGetElements2)
        .def("SetElements", ModelPartSetElements2)
        .def("RemoveElement", ModelPartRemoveElement1)
        .def("RemoveElement", ModelPartRemoveElement2)
        .def("RemoveElement", ModelPartRemoveElement3)
        .def("RemoveElement", ModelPartRemoveElement4)
        .def("RemoveElements", &ModelPart::RemoveElements)
        .def("RemoveElementFromAllLevels", ModelPartRemoveElementFromAllLevels1)
        .def("RemoveElementFromAllLevels", ModelPartRemoveElementFromAllLevels2)
        .def("RemoveElementFromAllLevels", ModelPartRemoveElementFromAllLevels3)
        .def("RemoveElementFromAllLevels", ModelPartRemoveElementFromAllLevels4)
        .def("RemoveElementsFromAllLevels", ModelPartRemoveElementsFromAllLevels)
        .def("ElementsArray", &ModelPart::ElementsArray, return_value_policy::reference_internal)
        .def_property("Conditions", ModelPartGetConditions1, ModelPartSetConditions1)
        .def("GetCondition", ModelPartGetCondition1)
        .def("GetCondition", ModelPartGetCondition2)
        .def("GetConditions", ModelPartGetConditions1)
        .def("SetConditions", ModelPartSetConditions1)
        .def("GetConditions", ModelPartGetConditions2)
        .def("SetConditions", ModelPartSetConditions2)
        .def("AddCondition", ModelPartAddCondition1)
        .def("AddCondition", ModelPartAddCondition2)
        .def("RemoveCondition", ModelPartRemoveCondition1)
        .def("RemoveCondition", ModelPartRemoveCondition2)
        .def("RemoveCondition", ModelPartRemoveCondition3)
        .def("RemoveCondition", ModelPartRemoveCondition4)
        .def("RemoveConditions", &ModelPart::RemoveConditions)
        .def("RemoveConditionFromAllLevels", ModelPartRemoveConditionFromAllLevels1)
        .def("RemoveConditionFromAllLevels", ModelPartRemoveConditionFromAllLevels2)
        .def("RemoveConditionFromAllLevels", ModelPartRemoveConditionFromAllLevels3)
        .def("RemoveConditionFromAllLevels", ModelPartRemoveConditionFromAllLevels4)
        .def("RemoveConditionsFromAllLevels", ModelPartRemoveConditionsFromAllLevels)
        .def("CreateSubModelPart", &ModelPart::CreateSubModelPart, return_value_policy::reference_internal)
        .def("NumberOfSubModelParts", &ModelPart::NumberOfSubModelParts)
        .def("GetSubModelPart", &ModelPart::GetSubModelPart, return_value_policy::reference_internal)
        .def("RemoveSubModelPart", RemoveSubModelPart1)
        .def("RemoveSubModelPart", RemoveSubModelPart2)
        .def("HasSubModelPart", &ModelPart::HasSubModelPart)
        .def("ConditionsArray", &ModelPart::ConditionsArray, return_value_policy::reference_internal)
        .def("AddNodalSolutionStepVariable", AddNodalSolutionStepVariable<bool>)
        .def("AddNodalSolutionStepVariable", AddNodalSolutionStepVariable<int>)
        .def("AddNodalSolutionStepVariable", AddNodalSolutionStepVariable<double>)
        .def("AddNodalSolutionStepVariable", AddNodalSolutionStepVariable<array_1d<double, 3 > >)
        .def("AddNodalSolutionStepVariable", AddNodalSolutionStepVariable<Vector>)
        .def("AddNodalSolutionStepVariable", AddNodalSolutionStepVariable<Matrix>)
        .def("AddNodalSolutionStepVariable", AddNodalSolutionStepVariable<Quaternion<double> >)
        .def("HasNodalSolutionStepVariable", HasNodalSolutionStepVariable<bool>)
        .def("HasNodalSolutionStepVariable", HasNodalSolutionStepVariable<int>)
        .def("HasNodalSolutionStepVariable", HasNodalSolutionStepVariable<double>)
        .def("HasNodalSolutionStepVariable", HasNodalSolutionStepVariable<array_1d<double, 3 > >)
        .def("HasNodalSolutionStepVariable", HasNodalSolutionStepVariable<Vector>)
        .def("HasNodalSolutionStepVariable", HasNodalSolutionStepVariable<Matrix>)
        .def("HasNodalSolutionStepVariable", HasNodalSolutionStepVariable<Quaternion<double> >)
        .def("GetNodalSolutionStepDataSize", &ModelPart::GetNodalSolutionStepDataSize)
        .def("GetNodalSolutionStepTotalDataSize", &ModelPart::GetNodalSolutionStepTotalDataSize)
        .def("OverwriteSolutionStepData", &ModelPart::OverwriteSolutionStepData)
        .def("CreateNewNode", ModelPartCreateNewNode)
        .def("CreateNewElement", ModelPartCreateNewElement)
        .def("CreateNewCondition", ModelPartCreateNewCondition)
        .def("GetCommunicator", ModelPartGetCommunicator, return_value_policy::reference_internal)
        .def("Check", &ModelPart::Check)
        .def("IsSubModelPart", &ModelPart::IsSubModelPart)
        .def("AddNode", &ModelPart::AddNode)
        .def("AddNodes",AddNodesByIds)
        .def("AddCondition", &ModelPart::AddCondition)
        .def("AddConditions",AddConditionsByIds)
        .def("AddElement", &ModelPart::AddElement)
        .def("AddElements",AddElementsByIds)
        .def("GetParentModelPart", &ModelPart::GetParentModelPart, return_value_policy::reference_internal)
        .def("GetRootModelPart", &ModelPart::GetRootModelPart, return_value_policy::reference_internal)
<<<<<<< HEAD
		.def("GetOwnerModel", &ModelPart::GetOwnerModel, return_value_policy::reference_internal)
        .def_property("SubModelParts",  [](ModelPart& self){ return self.SubModelParts(); },  
                                        [](ModelPart& self, ModelPart::SubModelPartsContainerType& subs){ KRATOS_ERROR << "setting submodelparts is not allowed"; }) 
 		.def("__repr__", [](const ModelPart& self) -> const std::string { std::stringstream ss;  ss << self; return ss.str(); })
		;
                
        //defining the "constructor"
        // m.def("ModelPart", [](std::string const& name) -> ModelPart& { return Kernel::GetModel().CreateModelPart(name);}, return_value_policy::reference);

=======
        .def_property("SubModelParts",  [](ModelPart& self){ return self.SubModelParts(); },
                                        [](ModelPart& self, ModelPart::SubModelPartsContainerType& subs){ KRATOS_ERROR << "setting submodelparts is not allowed"; })

        .def_property_readonly("MasterSlaveConstraints", ModelPartGetMasterSlaveConstraints1)
        .def("GetMasterSlaveConstraint", ModelPartGetMasterSlaveConstraint1)
        .def("GetMasterSlaveConstraints", ModelPartGetMasterSlaveConstraints1)
        .def("RemoveMasterSlaveConstraint", ModelPartRemoveMasterSlaveConstraint1)
        .def("RemoveMasterSlaveConstraint", ModelPartRemoveMasterSlaveConstraint2)
        .def("RemoveMasterSlaveConstraintFromAllLevels", ModelPartRemoveMasterSlaveConstraintFromAllLevels1)
        .def("RemoveMasterSlaveConstraintFromAllLevels", ModelPartRemoveMasterSlaveConstraintFromAllLevels2)
        .def("RemoveMasterSlaveConstraints", &ModelPart::RemoveMasterSlaveConstraints)
        .def("RemoveMasterSlaveConstraintsFromAllLevels", &ModelPart::RemoveMasterSlaveConstraintsFromAllLevels)
        .def("AddMasterSlaveConstraint", ModelPartAddMasterSlaveConstraint)
        .def("AddMasterSlaveConstraints", AddMasterSlaveConstraintsByIds)
        .def("CreateNewMasterSlaveConstraint",CreateNewMasterSlaveConstraint1, return_value_policy::reference_internal)
        .def("CreateNewMasterSlaveConstraint",CreateNewMasterSlaveConstraint2, return_value_policy::reference_internal)
        .def("CreateNewMasterSlaveConstraint",CreateNewMasterSlaveConstraint3, return_value_policy::reference_internal)

        .def("__repr__", [](const ModelPart& self) -> const std::string { std::stringstream ss;  ss << self; return ss.str(); })
        ;
>>>>>>> 03c44faf
}

} // namespace Python.

} // Namespace Kratos<|MERGE_RESOLUTION|>--- conflicted
+++ resolved
@@ -722,13 +722,7 @@
         ;
 
         class_<typename ModelPart::SubModelPartsContainerType >(m, "SubModelPartsContainerType")
-<<<<<<< HEAD
-        .def("__iter__", [](typename ModelPart::SubModelPartsContainerType& self)	
-			{ return make_iterator(self.begin(), self.end());},  keep_alive<0,1>())
-        
-=======
         .def("__iter__", [](typename ModelPart::SubModelPartsContainerType& self){ return make_iterator(self.begin(), self.end());},  keep_alive<0,1>())
->>>>>>> 03c44faf
         ;
 
     PointerVectorSetPythonInterface<ModelPart::MasterSlaveConstraintContainerType>().CreateInterface(m,"MasterSlaveConstraintsArray");
@@ -871,17 +865,7 @@
         .def("AddElements",AddElementsByIds)
         .def("GetParentModelPart", &ModelPart::GetParentModelPart, return_value_policy::reference_internal)
         .def("GetRootModelPart", &ModelPart::GetRootModelPart, return_value_policy::reference_internal)
-<<<<<<< HEAD
-		.def("GetOwnerModel", &ModelPart::GetOwnerModel, return_value_policy::reference_internal)
-        .def_property("SubModelParts",  [](ModelPart& self){ return self.SubModelParts(); },  
-                                        [](ModelPart& self, ModelPart::SubModelPartsContainerType& subs){ KRATOS_ERROR << "setting submodelparts is not allowed"; }) 
- 		.def("__repr__", [](const ModelPart& self) -> const std::string { std::stringstream ss;  ss << self; return ss.str(); })
-		;
-                
-        //defining the "constructor"
-        // m.def("ModelPart", [](std::string const& name) -> ModelPart& { return Kernel::GetModel().CreateModelPart(name);}, return_value_policy::reference);
-
-=======
+        .def("GetOwnerModel", &ModelPart::GetOwnerModel, return_value_policy::reference_internal)
         .def_property("SubModelParts",  [](ModelPart& self){ return self.SubModelParts(); },
                                         [](ModelPart& self, ModelPart::SubModelPartsContainerType& subs){ KRATOS_ERROR << "setting submodelparts is not allowed"; })
 
@@ -902,7 +886,6 @@
 
         .def("__repr__", [](const ModelPart& self) -> const std::string { std::stringstream ss;  ss << self; return ss.str(); })
         ;
->>>>>>> 03c44faf
 }
 
 } // namespace Python.
