--- conflicted
+++ resolved
@@ -87,7 +87,6 @@
         return(dummy.IsIdSelfAssigned());
     }
 
-<<<<<<< HEAD
     void CreateQuadraturePointGeometries1(GeometryType& dummy,
         GeometriesArrayType& rResultGeometries,
         IndexType NumberOfShapeFunctionDerivatives)
@@ -127,8 +126,6 @@
         return( dummy.UnitNormal(LocalCoords) );
     }
 
-=======
->>>>>>> c167be09
 void  AddGeometriesToPython(pybind11::module& m)
 {
     namespace py = pybind11;
@@ -162,8 +159,8 @@
         { return(self.IntegrationPointsNumber()); })
     // Quadrature points
     .def("CreateQuadraturePointGeometries", [](GeometryType& self,
-        GeometriesArrayType& rResultGeometries, IndexType NumberOfShapeFunctionDerivatives)
-        { return(self.CreateQuadraturePointGeometries(rResultGeometries, NumberOfShapeFunctionDerivatives)); })
+        GeometriesArrayType& rResultGeometries, IndexType NumberOfShapeFunctionDerivatives, IntegrationInfo integration_info)
+        { return(self.CreateQuadraturePointGeometries(rResultGeometries, NumberOfShapeFunctionDerivatives, integration_info)); })
     // Normal
     .def("Normal", [](GeometryType& self)
         { const auto& r_type = self.GetGeometryType();
