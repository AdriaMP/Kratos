//    |  /           |
//    ' /   __| _` | __|  _ \   __|
//    . \  |   (   | |   (   |\__ `
//   _|\_\_|  \__,_|\__|\___/ ____/
//                   Multi-Physics
//
//  License:		 BSD License
//					 Kratos default license: kratos/license.txt
//
//  Main authors:    Riccardo Rossi
//

// System includes

// External includes

// Project includes
#include "includes/define_python.h"
#include "geometries/point.h"
#include "includes/node.h"
#include "python/containers_interface.h"
#include "python/add_geometries_to_python.h"
#include "geometries/geometry.h"
#include "geometries/line_2d_2.h"
#include "geometries/line_2d_3.h"
#include "geometries/triangle_2d_3.h"
#include "geometries/triangle_2d_6.h"
#include "geometries/quadrilateral_2d_4.h"
#include "geometries/quadrilateral_2d_8.h"
#include "geometries/quadrilateral_2d_9.h"
#include "geometries/line_3d_2.h"
#include "geometries/line_3d_3.h"
#include "geometries/triangle_3d_3.h"
#include "geometries/triangle_3d_6.h"
#include "geometries/quadrilateral_3d_4.h"
#include "geometries/quadrilateral_3d_8.h"
#include "geometries/quadrilateral_3d_9.h"
#include "geometries/tetrahedra_3d_4.h"
#include "geometries/tetrahedra_3d_10.h"
#include "geometries/prism_3d_6.h"
#include "geometries/prism_3d_15.h"
#include "geometries/hexahedra_3d_8.h"
#include "geometries/hexahedra_3d_20.h"
#include "geometries/hexahedra_3d_27.h"
// Nurbs Geometries
#include "geometries/nurbs_surface_geometry.h"
#include "geometries/nurbs_curve_geometry.h"

namespace Kratos
{

namespace Python
{
    typedef std::size_t IndexType;
    typedef std::size_t SizeType;
    typedef Node<3> NodeType;
    typedef PointerVector<NodeType> NodeContainerType;
    typedef Geometry<NodeType> GeometryType;
    typedef typename GeometryType::PointsArrayType PointsArrayType;
    typedef typename GeometryType::IntegrationPointsArrayType IntegrationPointsArrayType;
    typedef typename GeometryType::GeometriesArrayType GeometriesArrayType;
    typedef typename Point::CoordinatesArrayType CoordinatesArrayType;

    const PointerVector< Node<3> >& ConstGetPoints( GeometryType& geom ) { return geom.Points(); }
    PointerVector< Node<3> >& GetPoints( GeometryType& geom ) { return geom.Points(); }

    // Id utilities
    void SetId1(
        GeometryType& dummy, IndexType geometry_id)
    {
        return(dummy.SetId(geometry_id));
    }

    void SetId2(
        GeometryType& dummy, const std::string& geometry_name)
    {
        return(dummy.SetId(geometry_name));
    }

    bool IsIdGeneratedFromString1(GeometryType& dummy)
    {
        return(dummy.IsIdGeneratedFromString());
    }

    bool IsIdSelfAssigned1(GeometryType& dummy)
    {
        return(dummy.IsIdSelfAssigned());
    }

void  AddGeometriesToPython(pybind11::module& m)
{
    namespace py = pybind11;

    typedef Node<3> NodeType;
    typedef NodeType::Pointer pNodeType;
    typedef Geometry<NodeType > GeometryType;

    py::class_<GeometryType, GeometryType::Pointer >(m,"Geometry")
    .def(py::init<>())
    .def(py::init< IndexType >())
    .def(py::init< std::string >())
    .def(py::init< GeometryType::PointsArrayType& >())
    .def(py::init< IndexType, GeometryType::PointsArrayType& >())
    .def(py::init< std::string, GeometryType::PointsArrayType& >())
    // Id functions
    .def_property("Id", &GeometryType::Id, SetId1)
    .def("SetId", SetId1)
    .def("SetId", SetId2)
    .def("IsIdGeneratedFromString", IsIdGeneratedFromString1)
    .def("IsIdSelfAssigned", IsIdSelfAssigned1)
    .def_static("GenerateId", &GeometryType::GenerateId)
    // Dimension access
    .def("WorkingSpaceDimension",&GeometryType::WorkingSpaceDimension)
    .def("LocalSpaceDimension",&GeometryType::LocalSpaceDimension)
    .def("Dimension", &GeometryType::Dimension)
    .def("DomainSize",&GeometryType::DomainSize)
    .def("PointsNumber",&GeometryType::PointsNumber)
<<<<<<< HEAD
    .def("PolynomialDegree",&GeometryType::PolynomialDegree)
=======
    .def("PointsNumberInDirection",&GeometryType::PointsNumberInDirection)
>>>>>>> 2691b8ec
    // Integration
    .def("IntegrationPointsNumber", [](GeometryType& self)
        { return(self.IntegrationPointsNumber()); })
    // Quadrature points
    .def("CreateQuadraturePointGeometries", [](GeometryType& self,
        GeometriesArrayType& rResultGeometries, IndexType NumberOfShapeFunctionDerivatives)
        { return(self.CreateQuadraturePointGeometries(rResultGeometries, NumberOfShapeFunctionDerivatives)); })
    // Normal
    .def("Normal", [](GeometryType& self)
        { const auto& r_type = self.GetGeometryType();
          KRATOS_WARNING_IF("Geometry", !(r_type == GeometryData::KratosGeometryType::Kratos_Line2D2 || r_type == GeometryData::KratosGeometryType::Kratos_Triangle3D3))
              << "WARNING:: Your geometry is not linear, please provide local coordinates or a GP index. Normal will be computed at zero local coordinates." << std::endl;
          CoordinatesArrayType LocalCoords;
          LocalCoords.clear();
          return(self.Normal(LocalCoords)); })
    .def("Normal", [](GeometryType& self, CoordinatesArrayType& LocalCoords)
        { return(self.Normal(LocalCoords)); })
    .def("Normal", [](GeometryType& self, IndexType IntegrationPointIndex)
        { return(self.Normal(IntegrationPointIndex)); })
    .def("UnitNormal", [](GeometryType& self)
        { const auto& r_type = self.GetGeometryType();
          KRATOS_WARNING_IF("Geometry", !(r_type == GeometryData::KratosGeometryType::Kratos_Line2D2 || r_type == GeometryData::KratosGeometryType::Kratos_Triangle3D3))
              << "Your geometry is not linear, please provide local coordinates or a GP index. Normal will be computed at zero local coordinates." << std::endl;
          CoordinatesArrayType LocalCoords;
          LocalCoords.clear();
          return(self.UnitNormal(LocalCoords)); })
    .def("UnitNormal", [](GeometryType& self, CoordinatesArrayType& LocalCoords)
        { return(self.UnitNormal(LocalCoords)); })
    .def("UnitNormal", [](GeometryType& self, IndexType IntegrationPointIndex)
        { return(self.UnitNormal(IntegrationPointIndex)); })
     // Jacobian
    .def("Jacobian", [](GeometryType& self, IndexType IntegrationPointIndex)
        { Matrix results; return(self.Jacobian(results, IntegrationPointIndex)); })
    .def("DeterminantOfJacobian", [](GeometryType& self)
        { Vector results; return(self.DeterminantOfJacobian(results)); })
    .def("DeterminantOfJacobian", [](GeometryType& self, IndexType IntegrationPointIndex)
        { return(self.DeterminantOfJacobian(IntegrationPointIndex)); })
    // ShapeFunctionsValues
    .def("ShapeFunctionsValues", [](GeometryType& self)
        { return(self.ShapeFunctionsValues()); })
    .def("ShapeFunctionDerivatives", [](GeometryType& self, IndexType DerivativeOrderIndex,
        IndexType IntegrationPointIndex)
        { return(self.ShapeFunctionDerivatives(DerivativeOrderIndex, IntegrationPointIndex, self.GetDefaultIntegrationMethod())); })
    // Geometrical
    .def("Center",&GeometryType::Center)
    .def("Length",&GeometryType::Length)
    .def("Area",&GeometryType::Area)
    .def("Volume",&GeometryType::Volume)
    // Print
    .def("__str__", PrintObject<GeometryType>)
    // Access to nodes
    .def("__getitem__", [](GeometryType& self, unsigned int i){return self(i);} )
    .def("__iter__",    [](GeometryType& self){return py::make_iterator(self.begin(), self.end());},  py::keep_alive<0,1>())
    .def("__len__",     [](GeometryType& self){return self.PointsNumber();} )
    ;

    // 2D
    py::class_<Line2D2<NodeType>, Line2D2<NodeType>::Pointer,  GeometryType  >(m,"Line2D2").def(py::init<pNodeType, pNodeType>())
    ;
    py::class_<Line2D3<NodeType>, Line2D3<NodeType>::Pointer,  GeometryType  >(m,"Line2D3").def(py::init<pNodeType, pNodeType, pNodeType>())
    ;
    py::class_<Triangle2D3<NodeType>, Triangle2D3<NodeType>::Pointer,  GeometryType  >(m,"Triangle2D3").def(py::init<pNodeType, pNodeType, pNodeType>())
    ;
    py::class_<Triangle2D6<NodeType>, Triangle2D6<NodeType>::Pointer,  GeometryType  >(m,"Triangle2D6").def(py::init<pNodeType, pNodeType, pNodeType, pNodeType, pNodeType, pNodeType>())
    ;
    py::class_<Quadrilateral2D4<NodeType>, Quadrilateral2D4<NodeType>::Pointer,  GeometryType  >(m,"Quadrilateral2D4").def(py::init<pNodeType, pNodeType, pNodeType, pNodeType>())
    ;
    py::class_<Quadrilateral2D8<NodeType>, Quadrilateral2D8<NodeType>::Pointer,  GeometryType  >(m,"Quadrilateral2D8").def(py::init<pNodeType, pNodeType, pNodeType, pNodeType, pNodeType, pNodeType, pNodeType, pNodeType>())
    ;
    py::class_<Quadrilateral2D9<NodeType>, Quadrilateral2D9<NodeType>::Pointer,  GeometryType  >(m,"Quadrilateral2D9").def(py::init<pNodeType, pNodeType, pNodeType, pNodeType, pNodeType, pNodeType, pNodeType, pNodeType, pNodeType>())
    ;

    // 3D
    py::class_<Line3D2<NodeType>, Line3D2<NodeType>::Pointer,  GeometryType  >(m,"Line3D2").def(py::init<pNodeType, pNodeType>())
    ;
    py::class_<Line3D3<NodeType>, Line3D3<NodeType>::Pointer,  GeometryType  >(m,"Line3D3").def(py::init<pNodeType, pNodeType, pNodeType>())
    ;
    py::class_<Triangle3D3<NodeType>, Triangle3D3<NodeType>::Pointer,  GeometryType  >(m,"Triangle3D3").def(py::init<pNodeType, pNodeType, pNodeType>())
    ;
    py::class_<Triangle3D6<NodeType>, Triangle3D6<NodeType>::Pointer,  GeometryType  >(m,"Triangle3D6").def(py::init<pNodeType, pNodeType, pNodeType, pNodeType, pNodeType, pNodeType>())
    ;
    py::class_<Quadrilateral3D4<NodeType>, Quadrilateral3D4<NodeType>::Pointer,  GeometryType  >(m,"Quadrilateral3D4").def(py::init<pNodeType, pNodeType, pNodeType, pNodeType>())
    ;
    py::class_<Quadrilateral3D8<NodeType>, Quadrilateral3D8<NodeType>::Pointer,  GeometryType  >(m,"Quadrilateral3D8").def(py::init<pNodeType, pNodeType, pNodeType, pNodeType, pNodeType, pNodeType, pNodeType, pNodeType>())
    ;
    py::class_<Quadrilateral3D9<NodeType>, Quadrilateral3D9<NodeType>::Pointer,  GeometryType  >(m,"Quadrilateral3D9").def(py::init<pNodeType, pNodeType, pNodeType, pNodeType, pNodeType, pNodeType, pNodeType, pNodeType, pNodeType>())
    ;
    py::class_<Tetrahedra3D4<NodeType>, Tetrahedra3D4<NodeType>::Pointer,  GeometryType  >(m,"Tetrahedra3D4").def(py::init<pNodeType, pNodeType, pNodeType, pNodeType>())
    ;
    py::class_<Tetrahedra3D10<NodeType>, Tetrahedra3D10<NodeType>::Pointer,  GeometryType  >(m,"Tetrahedra3D10").def(py::init<pNodeType, pNodeType, pNodeType, pNodeType, pNodeType, pNodeType, pNodeType, pNodeType, pNodeType, pNodeType>())
    ;
    py::class_<Prism3D6<NodeType>, Prism3D6<NodeType>::Pointer,  GeometryType  >(m,"Prism3D6").def(py::init<pNodeType, pNodeType, pNodeType, pNodeType, pNodeType, pNodeType>())
    ;
    py::class_<Prism3D15<NodeType>, Prism3D15<NodeType>::Pointer,  GeometryType  >(m,"Prism3D15").def(py::init<pNodeType, pNodeType, pNodeType, pNodeType, pNodeType, pNodeType, pNodeType, pNodeType, pNodeType, pNodeType, pNodeType, pNodeType, pNodeType, pNodeType, pNodeType>())
    ;
    py::class_<Hexahedra3D8<NodeType>, Hexahedra3D8<NodeType>::Pointer,  GeometryType  >(m,"Hexahedra3D8").def(py::init<pNodeType, pNodeType, pNodeType, pNodeType, pNodeType, pNodeType, pNodeType, pNodeType>())
    ;
    py::class_<Hexahedra3D20<NodeType>, Hexahedra3D20<NodeType>::Pointer,  GeometryType  >(m,"Hexahedra3D20").def(py::init<pNodeType, pNodeType, pNodeType, pNodeType, pNodeType, pNodeType, pNodeType, pNodeType, pNodeType, pNodeType, pNodeType, pNodeType, pNodeType, pNodeType, pNodeType, pNodeType, pNodeType, pNodeType, pNodeType, pNodeType>())
    ;
    py::class_<Hexahedra3D27<NodeType>, Hexahedra3D27<NodeType>::Pointer,  GeometryType  >(m,"Hexahedra3D27").def(py::init<pNodeType, pNodeType, pNodeType, pNodeType, pNodeType, pNodeType, pNodeType, pNodeType, pNodeType, pNodeType, pNodeType, pNodeType, pNodeType, pNodeType, pNodeType, pNodeType, pNodeType, pNodeType, pNodeType, pNodeType, pNodeType, pNodeType, pNodeType, pNodeType, pNodeType, pNodeType, pNodeType>())
    ;

    // Adding PointsArrayType to interface
    PointerVectorPythonInterface<PointsArrayType>().CreateInterface(m,"NodesVector");

    // Adding GeometriesArrayType to interface
    PointerVectorPythonInterface<GeometriesArrayType>().CreateInterface(m, "GeometriesVector");

    /// Nurbs Geometries
    // NurbsSurfaceGeometry3D
    py::class_<NurbsSurfaceGeometry<3, NodeContainerType>, NurbsSurfaceGeometry<3, NodeContainerType>::Pointer, GeometryType >(m, "NurbsSurfaceGeometry3D")
        .def(py::init<const PointsArrayType&, const SizeType, const SizeType, const Vector&, const Vector&>())
        .def(py::init<const PointsArrayType&, const SizeType, const SizeType, const Vector&, const Vector&, const Vector&>())
        .def("PolynomialDegreeU", &NurbsSurfaceGeometry<3, NodeContainerType>::PolynomialDegreeU)
        .def("PolynomialDegreeV", &NurbsSurfaceGeometry<3, NodeContainerType>::PolynomialDegreeV)
        .def("KnotsU", &NurbsSurfaceGeometry<3, NodeContainerType>::KnotsU)
        .def("KnotsV", &NurbsSurfaceGeometry<3, NodeContainerType>::KnotsV)
        .def("NumberOfKnotsU", &NurbsSurfaceGeometry<3, NodeContainerType>::NumberOfKnotsU)
        .def("NumberOfKnotsV", &NurbsSurfaceGeometry<3, NodeContainerType>::NumberOfKnotsV)
        .def("IsRational", &NurbsSurfaceGeometry<3, NodeContainerType>::IsRational)
        .def("Weights", &NurbsSurfaceGeometry<3, NodeContainerType>::Weights)
        .def("NumberOfControlPointsU", &NurbsSurfaceGeometry<3, NodeContainerType>::NumberOfControlPointsU)
        .def("NumberOfControlPointsV", &NurbsSurfaceGeometry<3, NodeContainerType>::NumberOfControlPointsV)
        ;

    // NurbsCurveGeometry3D
    py::class_<NurbsCurveGeometry<3, NodeContainerType>, NurbsCurveGeometry<3, NodeContainerType>::Pointer, GeometryType >(m, "NurbsCurveGeometry3D")
        .def(py::init<const PointsArrayType&, const SizeType, const Vector&>())
        .def(py::init<const PointsArrayType&, const SizeType, const Vector&, const Vector&>())
        .def("PolynomialDegree", &NurbsCurveGeometry<3, NodeContainerType>::PolynomialDegree)
        .def("Knots", &NurbsCurveGeometry<3, NodeContainerType>::Knots)
        .def("NumberOfKnots", &NurbsCurveGeometry<3, NodeContainerType>::NumberOfKnots)
        .def("NumberOfControlPoints", &NurbsCurveGeometry<3, NodeContainerType>::NumberOfNonzeroControlPoints)
        .def("IsRational", &NurbsCurveGeometry<3, NodeContainerType>::IsRational)
        .def("Weights", &NurbsCurveGeometry<3, NodeContainerType>::Weights)
        ;

    // NurbsCurveGeometry2D
    py::class_<NurbsCurveGeometry<2, NodeContainerType>, NurbsCurveGeometry<2, NodeContainerType>::Pointer, GeometryType >(m, "NurbsCurveGeometry2D")
        .def(py::init<const PointsArrayType&, const SizeType, const Vector>())
        .def(py::init<const PointsArrayType&, const SizeType, const Vector, const Vector>())
        .def("PolynomialDegree", &NurbsCurveGeometry<2, NodeContainerType>::PolynomialDegree)
        .def("Knots", &NurbsCurveGeometry<2, NodeContainerType>::Knots)
        .def("NumberOfKnots", &NurbsCurveGeometry<2, NodeContainerType>::NumberOfKnots)
        .def("NumberOfControlPoints", &NurbsCurveGeometry<2, NodeContainerType>::NumberOfNonzeroControlPoints)
        .def("IsRational", &NurbsCurveGeometry<2, NodeContainerType>::IsRational)
        .def("Weights", &NurbsCurveGeometry<2, NodeContainerType>::Weights)
        ;

}

}  // namespace Python.

} // Namespace Kratos<|MERGE_RESOLUTION|>--- conflicted
+++ resolved
@@ -115,11 +115,8 @@
     .def("Dimension", &GeometryType::Dimension)
     .def("DomainSize",&GeometryType::DomainSize)
     .def("PointsNumber",&GeometryType::PointsNumber)
-<<<<<<< HEAD
+    .def("PointsNumberInDirection",&GeometryType::PointsNumberInDirection)
     .def("PolynomialDegree",&GeometryType::PolynomialDegree)
-=======
-    .def("PointsNumberInDirection",&GeometryType::PointsNumberInDirection)
->>>>>>> 2691b8ec
     // Integration
     .def("IntegrationPointsNumber", [](GeometryType& self)
         { return(self.IntegrationPointsNumber()); })
