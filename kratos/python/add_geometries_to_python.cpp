--- conflicted
+++ resolved
@@ -115,13 +115,10 @@
     .def("Dimension", &GeometryType::Dimension)
     .def("DomainSize",&GeometryType::DomainSize)
     .def("PointsNumber",&GeometryType::PointsNumber)
-<<<<<<< HEAD
     .def("PointsNumberInDirection",&GeometryType::PointsNumberInDirection)
-=======
     // Integration
     .def("IntegrationPointsNumber", [](GeometryType& self)
         { return(self.IntegrationPointsNumber()); })
->>>>>>> 99f5b0b2
     // Quadrature points
     .def("CreateQuadraturePointGeometries", [](GeometryType& self,
         GeometriesArrayType& rResultGeometries, IndexType NumberOfShapeFunctionDerivatives)
