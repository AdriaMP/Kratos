--- conflicted
+++ resolved
@@ -61,11 +61,8 @@
 #include "add_kratos_parameters_to_python.h"
 #include "add_testing_to_python.h"
 #include "add_logger_to_python.h"
-<<<<<<< HEAD
 #include "add_response_functions_to_python.h"
-=======
 #include "add_memory_info_to_python.h"
->>>>>>> ec0141b4
 
 namespace Kratos
 {
@@ -124,7 +121,7 @@
     AddSerializerToPython();
     AddTableToPython();
     AddGeometriesToPython();
-//     AddParallelStrategiesToPython(); 
+//     AddParallelStrategiesToPython();
 //     AddParallelLinearSolversToPython();
     AddMatrixMarketInterfaceToPython();
     AddKratosParametersToPython();
@@ -132,11 +129,8 @@
     AddSearchStrategiesToPython();
     AddTestingToPython();
     AddLoggerToPython();
-<<<<<<< HEAD
     AddResponseFunctionsToPython();
-=======
     AddMemoryInfoToPython();
->>>>>>> ec0141b4
 
     def("Hello", greet);
 }
