//    |  /           |
//    ' /   __| _` | __|  _ \   __|
//    . \  |   (   | |   (   |\__ \.
//   _|\_\_|  \__,_|\__|\___/ ____/
//                   Multi-Physics
//
//  License:         BSD License
//                     Kratos default license: kratos/license.txt
//
//  Main authors:    Pooyan Dadvand, Riccardo Rossi
//

// System includes


// External includes
#include <boost/python.hpp>
#include <boost/python/suite/indexing/vector_indexing_suite.hpp>
#include <boost/timer.hpp>


// Project includes
#include "includes/define.h"
#include "python/add_strategies_to_python.h"
#include "includes/model_part.h"
#include "spaces/ublas_space.h"

// Strategies
#include "solving_strategies/strategies/solving_strategy.h"
#include "solving_strategies/strategies/residualbased_linear_strategy.h"
#include "solving_strategies/strategies/residualbased_newton_raphson_strategy.h"
#include "solving_strategies/strategies/adaptive_residualbased_newton_raphson_strategy.h"
#include "solving_strategies/strategies/line_search_strategy.h"
#include "solving_strategies/strategies/explicit_strategy.h"
//#include "solving_strategies/strategies/residualbased_arc_lenght_strategy.h"

// Schemes
#include "solving_strategies/schemes/scheme.h"
#include "solving_strategies/schemes/residualbased_incrementalupdate_static_scheme.h"
#include "solving_strategies/schemes/residualbased_incrementalupdate_static_scheme_slip.h"
#include "solving_strategies/schemes/residual_based_bossak_displacement_scheme.hpp"
#include "solving_strategies/schemes/residual_based_newmark_displacement_scheme.hpp"
<<<<<<< HEAD
#include "solving_strategies/schemes/residual_based_adjoint_static_scheme.h"
#include "solving_strategies/schemes/residual_based_adjoint_steady_scheme.h"
=======
#include "solving_strategies/schemes/residual_based_bdf_displacement_scheme.h"
>>>>>>> ec0141b4

// Convergence criterias
#include "solving_strategies/convergencecriterias/convergence_criteria.h"
#include "solving_strategies/convergencecriterias/displacement_criteria.h"
#include "solving_strategies/convergencecriterias/residual_criteria.h"
#include "solving_strategies/convergencecriterias/and_criteria.h"
#include "solving_strategies/convergencecriterias/or_criteria.h"

// Builder And Solver
#include "solving_strategies/builder_and_solvers/builder_and_solver.h"
#include "solving_strategies/builder_and_solvers/residualbased_block_builder_and_solver.h"

// Linear solvers
#include "linear_solvers/linear_solver.h"

// Utilities
#include "python/pointer_vector_set_python_interface.h"

namespace Kratos
{
    namespace Python
    {
        using namespace boost::python;



        typedef UblasSpace<double, CompressedMatrix, Vector> SparseSpaceType;
        typedef UblasSpace<double, Matrix, Vector> LocalSpaceType;

        //ADDED BY PAOLO (next two)

        double Dot(SparseSpaceType& dummy, SparseSpaceType::VectorType& rX, SparseSpaceType::VectorType& rY)
        {
            return dummy.Dot(rX, rY);
        }

        void ScaleAndAdd(SparseSpaceType& dummy, const double A, const SparseSpaceType::VectorType& rX, const double B, SparseSpaceType::VectorType& rY)
        //(const double A,const  VectorType& rX, const double B, VectorType& rY) // rY = (A * rX) + (B * rY)
        {
            dummy.ScaleAndAdd(A, rX, B, rY);
        }

        void Mult(SparseSpaceType& dummy, SparseSpaceType::MatrixType& rA, SparseSpaceType::VectorType& rX, SparseSpaceType::VectorType& rY)
        //rY=A*rX (the product is stored inside the rY)
        {
            dummy.Mult(rA, rX, rY);
        }

        void TransposeMult(SparseSpaceType& dummy, SparseSpaceType::MatrixType& rA, SparseSpaceType::VectorType& rX, SparseSpaceType::VectorType& rY)
        //rY=A*rX (the product is stored inside the rY)
        {
            dummy.TransposeMult(rA, rX, rY);
        }

        SparseSpaceType::IndexType Size(SparseSpaceType& dummy, SparseSpaceType::VectorType const& rV)
        {
            return rV.size();
        }

        SparseSpaceType::IndexType Size1(SparseSpaceType& dummy, SparseSpaceType::MatrixType const& rM)
        {
            return rM.size1();
        }

        SparseSpaceType::IndexType Size2(SparseSpaceType& dummy, SparseSpaceType::MatrixType const& rM)
        {
            return rM.size2();
        }

        void ResizeMatrix(SparseSpaceType& dummy, SparseSpaceType::MatrixType& A, unsigned int i1, unsigned int i2)
        {
            dummy.Resize(A, i1, i2);
        }

        void ResizeVector(SparseSpaceType& dummy, SparseSpaceType::VectorType& x, unsigned int i1)
        {
            dummy.Resize(x, i1);
        }

        void SetToZeroMatrix(SparseSpaceType& dummy, SparseSpaceType::MatrixType& A)
        {
            dummy.SetToZero(A);
        }

        void SetToZeroVector(SparseSpaceType& dummy, SparseSpaceType::VectorType& x)
        {
            dummy.SetToZero(x);
        }

        void ClearMatrix(SparseSpaceType& dummy, SparseSpaceType::MatrixPointerType& A)
        {
            dummy.Clear(A);
        }

        void ClearVector(SparseSpaceType& dummy, SparseSpaceType::VectorPointerType& x)
        {
            dummy.Clear(x);
        }

        double TwoNorm(SparseSpaceType& dummy, SparseSpaceType::VectorType& x)
        {
            return dummy.TwoNorm(x);
        }

        void UnaliasedAdd(SparseSpaceType& dummy, SparseSpaceType::VectorType& x, const double A, const SparseSpaceType::VectorType& rY) // x+= a*Y
        {
            dummy.UnaliasedAdd(x, A, rY);
        }

        void MoveMesh(Scheme< SparseSpaceType, LocalSpaceType >& dummy, ModelPart::NodesContainerType& rNodes)
        {
            int numNodes = static_cast<int>(rNodes.size());
            
            #pragma omp parallel for
            for(int i = 0; i < numNodes; i++)  
            {
                auto itNode = rNodes.begin() + i;

                noalias(itNode->Coordinates()) = itNode->GetInitialPosition().Coordinates();
                noalias(itNode->Coordinates()) += itNode->FastGetSolutionStepValue(DISPLACEMENT);
            }
        }

        SparseSpaceType::MatrixPointerType CreateEmptyMatrixPointer(SparseSpaceType& dummy)
        {
            return dummy.CreateEmptyMatrixPointer();
        }

        SparseSpaceType::VectorPointerType CreateEmptyVectorPointer(SparseSpaceType& dummy)
        {
            return dummy.CreateEmptyVectorPointer();
        }

        CompressedMatrix& GetMatRef(Kratos::shared_ptr<CompressedMatrix>& dummy)
        {
            return *dummy;
        }

        Vector& GetVecRef(Kratos::shared_ptr<Vector>& dummy)
        {
            return *dummy;
        }

        void AddStrategiesToPython()
        {
      //typedef UblasSpace<double, CompressedMatrix, Vector> SparseSpaceType; //already done up in this file
      //typedef UblasSpace<double, Matrix, Vector> LocalSpaceType; //already done up in this file

            //             def("CreateEmptyMatrixPointer",CreateEmptyMatrixPointer);
            //             def("CreateEmptyVectorPointer",CreateEmptyVectorPointer);

            class_< Kratos::shared_ptr<CompressedMatrix> >("CompressedMatrixPointer", init<Kratos::shared_ptr<CompressedMatrix> >())
                    .def("GetReference", GetMatRef, return_value_policy<reference_existing_object > ())
                    //                    .def("GetReference", GetRef, return_internal_reference<1>() )
                    ;

            // // //             class_< CompressedMatrix , boost::noncopyable >("CompressedMatrix", init< >() );


            class_< Kratos::shared_ptr<Vector> >("VectorPointer", init< Kratos::shared_ptr<Vector> >())
                    .def("GetReference", GetVecRef, return_value_policy<reference_existing_object > ())
                    ;
            // // //             class_< Vector , boost::noncopyable >("Vector", init< >() );

            typedef LinearSolver<SparseSpaceType, LocalSpaceType > LinearSolverType;
            typedef SolvingStrategy< SparseSpaceType, LocalSpaceType, LinearSolverType > BaseSolvingStrategyType;
            typedef Scheme< SparseSpaceType, LocalSpaceType > BaseSchemeType;
            typedef ConvergenceCriteria< SparseSpaceType, LocalSpaceType > ::Pointer TConvergenceCriteriaPointer;

            //********************************************************************
            //********************************************************************
            //strategy base class
            class_< BaseSolvingStrategyType, boost::noncopyable > ("SolvingStrategy", init < ModelPart&, bool >())
                    .def("Predict", &BaseSolvingStrategyType::Predict)
                    .def("Initialize", &BaseSolvingStrategyType::Initialize)
                    .def("Solve", &BaseSolvingStrategyType::Solve)
                    .def("IsConverged", &BaseSolvingStrategyType::IsConverged)
                    .def("CalculateOutputData", &BaseSolvingStrategyType::CalculateOutputData)
                    .def("SetEchoLevel", &BaseSolvingStrategyType::SetEchoLevel)
                    .def("GetEchoLevel", &BaseSolvingStrategyType::GetEchoLevel)
                    .def("SetRebuildLevel", &BaseSolvingStrategyType::SetRebuildLevel)
                    .def("GetRebuildLevel", &BaseSolvingStrategyType::GetRebuildLevel)
                    .def("SetMoveMeshFlag", &BaseSolvingStrategyType::SetMoveMeshFlag)
                    .def("MoveMeshFlag", &BaseSolvingStrategyType::MoveMeshFlag)
                    .def("MoveMesh", &BaseSolvingStrategyType::MoveMesh)
                    .def("Clear", &BaseSolvingStrategyType::Clear)
                    .def("Check", &BaseSolvingStrategyType::Check)
                    .def("InitializeSolutionStep", &BaseSolvingStrategyType::InitializeSolutionStep)
                    .def("FinalizeSolutionStep", &BaseSolvingStrategyType::FinalizeSolutionStep)
                    .def("SolveSolutionStep", &BaseSolvingStrategyType::SolveSolutionStep)
                    //.def("GetModelPart", &BaseSolvingStrategyType::GetModelPart )
                    ;

            typedef ConvergenceCriteria< SparseSpaceType, LocalSpaceType > TConvergenceCriteriaType;
            typedef BuilderAndSolver< SparseSpaceType, LocalSpaceType, LinearSolverType > BuilderAndSolverType;

            class_< ResidualBasedLinearStrategy< SparseSpaceType, LocalSpaceType, LinearSolverType >, bases< BaseSolvingStrategyType >, boost::noncopyable >
                    ("ResidualBasedLinearStrategy",init < ModelPart&, BaseSchemeType::Pointer, LinearSolverType::Pointer, bool, bool, bool, bool >())
                    .def(init < ModelPart& ,  BaseSchemeType::Pointer, LinearSolverType::Pointer, BuilderAndSolverType::Pointer, bool, bool, bool,  bool  >())
                    .def("GetResidualNorm", &ResidualBasedLinearStrategy< SparseSpaceType, LocalSpaceType, LinearSolverType >::GetResidualNorm)
                    .def("SetBuilderAndSolver", &ResidualBasedLinearStrategy< SparseSpaceType, LocalSpaceType, LinearSolverType >::SetBuilderAndSolver)
                    .def("GetSystemMatrix", &ResidualBasedLinearStrategy< SparseSpaceType, LocalSpaceType, LinearSolverType >::GetSystemMatrix, return_internal_reference<>())
                    ;

            typedef ResidualBasedNewtonRaphsonStrategy< SparseSpaceType, LocalSpaceType, LinearSolverType > ResidualBasedNewtonRaphsonStrategyType;

            class_< ResidualBasedNewtonRaphsonStrategyType, bases< BaseSolvingStrategyType >, boost::noncopyable >
                    ("ResidualBasedNewtonRaphsonStrategy", init < ModelPart&, BaseSchemeType::Pointer, LinearSolverType::Pointer, TConvergenceCriteriaType::Pointer, int, bool, bool, bool >())
                    .def(init < ModelPart&, BaseSchemeType::Pointer, LinearSolverType::Pointer, TConvergenceCriteriaType::Pointer, BuilderAndSolverType::Pointer, int, bool, bool, bool >())
                    .def("SetMaxIterationNumber", &ResidualBasedNewtonRaphsonStrategy< SparseSpaceType, LocalSpaceType, LinearSolverType >::SetMaxIterationNumber)
                    .def("GetMaxIterationNumber", &ResidualBasedNewtonRaphsonStrategy< SparseSpaceType, LocalSpaceType, LinearSolverType >::GetMaxIterationNumber)
                    .def("SetKeepSystemConstantDuringIterations", &ResidualBasedNewtonRaphsonStrategy< SparseSpaceType, LocalSpaceType, LinearSolverType >::SetKeepSystemConstantDuringIterations)
                    .def("GetKeepSystemConstantDuringIterations", &ResidualBasedNewtonRaphsonStrategy< SparseSpaceType, LocalSpaceType, LinearSolverType >::GetKeepSystemConstantDuringIterations)
                    .def("SetInitializePerformedFlag", &ResidualBasedNewtonRaphsonStrategy< SparseSpaceType, LocalSpaceType, LinearSolverType >::SetInitializePerformedFlag)
                    .def("GetInitializePerformedFlag", &ResidualBasedNewtonRaphsonStrategy< SparseSpaceType, LocalSpaceType, LinearSolverType >::GetInitializePerformedFlag)
                    .def("GetSystemMatrix", &ResidualBasedNewtonRaphsonStrategy< SparseSpaceType, LocalSpaceType, LinearSolverType >::GetSystemMatrix, return_internal_reference<>())
                    ;

            class_< AdaptiveResidualBasedNewtonRaphsonStrategy< SparseSpaceType, LocalSpaceType, LinearSolverType >, bases< BaseSolvingStrategyType >, boost::noncopyable >
                    ("AdaptiveResidualBasedNewtonRaphsonStrategy",
                    init < ModelPart&, BaseSchemeType::Pointer, LinearSolverType::Pointer, TConvergenceCriteriaType::Pointer, int, int, bool, bool, bool, double, double, int
                    >())
                    ;

            class_< LineSearchStrategy< SparseSpaceType, LocalSpaceType, LinearSolverType >, bases< ResidualBasedNewtonRaphsonStrategyType >, boost::noncopyable >
                    ("LineSearchStrategy", init < ModelPart&, BaseSchemeType::Pointer, LinearSolverType::Pointer, TConvergenceCriteriaType::Pointer, int, bool, bool, bool >())
                    .def(init < ModelPart&, BaseSchemeType::Pointer, LinearSolverType::Pointer, TConvergenceCriteriaType::Pointer, BuilderAndSolverType::Pointer, int, bool, bool, bool >())
                    ;

            class_< ExplicitStrategy< SparseSpaceType, LocalSpaceType, LinearSolverType >,
                    bases< BaseSolvingStrategyType >,  boost::noncopyable >
                    ("Explicit_Strategy",
                    init<ModelPart&, int, bool >() )
                    //AssembleLoop loops the elements calling AddExplicitContribution. Using processinfo the element is the one who "decides" which variable to modify.
                    .def("AssembleLoop",&ExplicitStrategy< SparseSpaceType, LocalSpaceType, LinearSolverType >::AssembleLoop)
                    //once the assembleloop has been performed, the variable must be normalized. (for example with the nodal mass or the nodal area). Loop on nodes.
                    .def("NormalizeVariable",&ExplicitStrategy< SparseSpaceType, LocalSpaceType, LinearSolverType >::NormalizeVariable)
                    //ExplicitUpdateLoop modifies a vectorial variable by adding another variable (the RHS, PRESS_PROJ,etc) multiplied by a user-given factor (ie delta_time)
                    .def("ExplicitUpdateLoop",&ExplicitStrategy< SparseSpaceType, LocalSpaceType, LinearSolverType >::ExplicitUpdateLoop)
                    //initialize and finalize.
                    .def("InitializeSolutionStep",&ExplicitStrategy< SparseSpaceType, LocalSpaceType, LinearSolverType >::InitializeSolutionStep)
                    .def("FinalizeSolutionStep",&ExplicitStrategy< SparseSpaceType, LocalSpaceType, LinearSolverType >::FinalizeSolutionStep)
                    ;

            //********************************************************************
            //********************************************************************

        typedef ResidualBasedBossakDisplacementScheme< SparseSpaceType, LocalSpaceType >  ResidualBasedBossakDisplacementSchemeType;
        typedef ResidualBasedNewmarkDisplacementScheme< SparseSpaceType, LocalSpaceType >  ResidualBasedNewmarkDisplacementSchemeType;
        typedef ResidualBasedBDFDisplacementScheme< SparseSpaceType, LocalSpaceType >  ResidualBasedBDFDisplacementSchemeType;

        class_< BaseSchemeType, boost::noncopyable >
                ("Scheme", init< >())
                .def("Initialize", &BaseSchemeType::Initialize)
                .def("SchemeIsInitialized", &BaseSchemeType::SchemeIsInitialized)
                .def("ElementsAreInitialized", &BaseSchemeType::ElementsAreInitialized)
                .def("ConditionsAreInitialized", &BaseSchemeType::ConditionsAreInitialized)
                .def("InitializeElements", &BaseSchemeType::InitializeElements)
                .def("InitializeConditions", &BaseSchemeType::InitializeConditions)
                .def("InitializeSolutionStep", &BaseSchemeType::InitializeSolutionStep)
                .def("FinalizeSolutionStep", &BaseSchemeType::FinalizeSolutionStep)
                .def("InitializeNonLinIteration", &BaseSchemeType::InitializeNonLinIteration)
                .def("FinalizeNonLinIteration", &BaseSchemeType::FinalizeNonLinIteration)
                .def("Predict", &BaseSchemeType::Predict)
                .def("Update", &BaseSchemeType::Update)
                .def("CalculateOutputData", &BaseSchemeType::CalculateOutputData)
                .def("Clean", &BaseSchemeType::Clean)
                .def("Clear",&BaseSchemeType::Clear)
                .def("MoveMesh", MoveMesh)
                .def("Check", &BaseSchemeType::Check)
                ;

        class_< ResidualBasedIncrementalUpdateStaticScheme< SparseSpaceType, LocalSpaceType>,
                bases< BaseSchemeType >, boost::noncopyable >
                (
                "ResidualBasedIncrementalUpdateStaticScheme", init< >()
                );

        class_< ResidualBasedIncrementalUpdateStaticSchemeSlip< SparseSpaceType, LocalSpaceType>,
                bases< ResidualBasedIncrementalUpdateStaticScheme< SparseSpaceType, LocalSpaceType> >,
                boost::noncopyable >
                ("ResidualBasedIncrementalUpdateStaticSchemeSlip", init<unsigned int, unsigned int>());

        // Residual Based Bossak Scheme Type
        class_< ResidualBasedBossakDisplacementSchemeType,
            bases< BaseSchemeType >,  boost::noncopyable >
            (
                "ResidualBasedBossakDisplacementScheme", init< double >() )
            ;

        // Residual Based Newmark Scheme Type
        class_< ResidualBasedNewmarkDisplacementSchemeType,
            bases< BaseSchemeType >,  boost::noncopyable >
            (
                "ResidualBasedNewmarkDisplacementScheme", init< >() )
            ;
            
        // Residual Based BDF displacement Scheme Type
        class_< ResidualBasedBDFDisplacementSchemeType,
            bases< BaseSchemeType >,  boost::noncopyable >
            (
                "ResidualBasedBDFDisplacementScheme", init<  >() )
                .def(init <const std::size_t>())
            ;

        typedef ResidualBasedAdjointStaticScheme< SparseSpaceType, LocalSpaceType >  ResidualBasedAdjointStaticSchemeType;
        typedef ResidualBasedAdjointSteadyScheme< SparseSpaceType, LocalSpaceType >  ResidualBasedAdjointSteadySchemeType;

        class_<ResidualBasedAdjointStaticSchemeType, bases<BaseSchemeType>, boost::noncopyable>(
            "ResidualBasedAdjointStaticScheme", init<ResponseFunction::Pointer>())
            ;

        class_<ResidualBasedAdjointSteadySchemeType, bases<ResidualBasedAdjointStaticSchemeType>, boost::noncopyable>(
            "ResidualBasedAdjointSteadyScheme", init<ResponseFunction::Pointer>())
            ;

            //********************************************************************
            //********************************************************************
            // Convergence criteria base class
            class_< ConvergenceCriteria< SparseSpaceType, LocalSpaceType >, boost::noncopyable > ("ConvergenceCriteria", init<>())
                    .def("SetActualizeRHSFlag", &ConvergenceCriteria<SparseSpaceType, LocalSpaceType >::SetActualizeRHSFlag)
                    .def("GetActualizeRHSflag", &ConvergenceCriteria<SparseSpaceType, LocalSpaceType >::GetActualizeRHSflag)
                    .def("PreCriteria", &ConvergenceCriteria<SparseSpaceType, LocalSpaceType >::PreCriteria)
                    .def("PostCriteria", &ConvergenceCriteria<SparseSpaceType, LocalSpaceType >::PostCriteria)
                    .def("Initialize", &ConvergenceCriteria<SparseSpaceType, LocalSpaceType >::Initialize)
                    .def("InitializeNonLinearIteration", &ConvergenceCriteria<SparseSpaceType, LocalSpaceType >::InitializeNonLinearIteration)
                    .def("InitializeSolutionStep", &ConvergenceCriteria<SparseSpaceType, LocalSpaceType >::InitializeSolutionStep)
                    .def("FinalizeNonLinearIteration", &ConvergenceCriteria<SparseSpaceType, LocalSpaceType >::FinalizeNonLinearIteration)
                    .def("FinalizeSolutionStep", &ConvergenceCriteria<SparseSpaceType, LocalSpaceType >::FinalizeSolutionStep)
                    .def("Check", &ConvergenceCriteria<SparseSpaceType, LocalSpaceType >::Check)
                    .def("SetEchoLevel", &ConvergenceCriteria<SparseSpaceType, LocalSpaceType >::SetEchoLevel)
                    ;

            class_< DisplacementCriteria<SparseSpaceType, LocalSpaceType >,
                    bases<ConvergenceCriteria< SparseSpaceType, LocalSpaceType > >,
                    boost::noncopyable >
                    ("DisplacementCriteria", init< double, double>())
                    ;

            class_<ResidualCriteria<SparseSpaceType, LocalSpaceType >,
                    bases<ConvergenceCriteria< SparseSpaceType, LocalSpaceType > >,
                    boost::noncopyable >
                    ("ResidualCriteria", init< double, double>())
                    ;

            class_<And_Criteria<SparseSpaceType, LocalSpaceType >,
                    bases<ConvergenceCriteria< SparseSpaceType, LocalSpaceType > >,
                    boost::noncopyable >
                    ("AndCriteria", init<TConvergenceCriteriaPointer, TConvergenceCriteriaPointer > ())
                    ;

            class_<Or_Criteria<SparseSpaceType, LocalSpaceType >,
                    bases<ConvergenceCriteria< SparseSpaceType, LocalSpaceType > >,
                    boost::noncopyable >
                    ("OrCriteria", init<TConvergenceCriteriaPointer, TConvergenceCriteriaPointer > ())
                    ;

            //********************************************************************
            //********************************************************************

            //Builder and Solver
            class_< BuilderAndSolverType::DofsArrayType, boost::noncopyable > ("DofsArrayType", init<>());

            class_< BuilderAndSolverType, boost::noncopyable > ("BuilderAndSolver", init<LinearSolverType::Pointer > ())
                    .def("SetCalculateReactionsFlag", &BuilderAndSolverType::SetCalculateReactionsFlag)
                    .def("GetCalculateReactionsFlag", &BuilderAndSolverType::GetCalculateReactionsFlag)
                    .def("SetDofSetIsInitializedFlag", &BuilderAndSolverType::SetDofSetIsInitializedFlag)
                    .def("GetDofSetIsInitializedFlag", &BuilderAndSolverType::GetDofSetIsInitializedFlag)
                    .def("SetReshapeMatrixFlag", &BuilderAndSolverType::SetReshapeMatrixFlag)
                    .def("GetReshapeMatrixFlag", &BuilderAndSolverType::GetReshapeMatrixFlag)
                    .def("GetEquationSystemSize", &BuilderAndSolverType::GetEquationSystemSize)
                    .def("BuildLHS", &BuilderAndSolverType::BuildLHS)
                    .def("BuildRHS", &BuilderAndSolverType::BuildRHS)
                    .def("Build", &BuilderAndSolverType::Build)
                    .def("SystemSolve", &BuilderAndSolverType::SystemSolve)
                    .def("BuildAndSolve", &BuilderAndSolverType::BuildAndSolve)
                    .def("BuildRHSAndSolve", &BuilderAndSolverType::BuildRHSAndSolve)
                    .def("ApplyDirichletConditions", &BuilderAndSolverType::ApplyDirichletConditions)
                    .def("SetUpDofSet", &BuilderAndSolverType::SetUpDofSet)
                    .def("GetDofSet", &BuilderAndSolverType::GetDofSet, return_internal_reference<>())
                    .def("SetUpSystem", &BuilderAndSolverType::SetUpSystem)
                    .def("ResizeAndInitializeVectors", &BuilderAndSolverType::ResizeAndInitializeVectors)
                    .def("InitializeSolutionStep", &BuilderAndSolverType::InitializeSolutionStep)
                    .def("FinalizeSolutionStep", &BuilderAndSolverType::FinalizeSolutionStep)
                    .def("CalculateReactions", &BuilderAndSolverType::CalculateReactions)
                    .def("Clear", &BuilderAndSolverType::Clear)
                    .def("Check", &BuilderAndSolverType::Check)
                    .def("SetEchoLevel", &BuilderAndSolverType::SetEchoLevel)
                    .def("GetEchoLevel", &BuilderAndSolverType::GetEchoLevel)
                    ;

            typedef ResidualBasedEliminationBuilderAndSolver< SparseSpaceType, LocalSpaceType, LinearSolverType > ResidualBasedEliminationBuilderAndSolverType;
            class_< ResidualBasedEliminationBuilderAndSolverType, bases<BuilderAndSolverType>, boost::noncopyable > ("ResidualBasedEliminationBuilderAndSolver", init< LinearSolverType::Pointer > ());

            typedef ResidualBasedBlockBuilderAndSolver< SparseSpaceType, LocalSpaceType, LinearSolverType > ResidualBasedBlockBuilderAndSolverType;
            class_< ResidualBasedBlockBuilderAndSolverType, bases<BuilderAndSolverType>, boost::noncopyable > ("ResidualBasedBlockBuilderAndSolver", init< LinearSolverType::Pointer > ());

            //********************************************************************
            //********************************************************************

            class_< SparseSpaceType, boost::noncopyable > ("UblasSparseSpace", init<>())
                    .def("ClearMatrix", ClearMatrix)
                    .def("ClearVector", ClearVector)
                    .def("ResizeMatrix", ResizeMatrix)
                    .def("ResizeVector", ResizeVector)
                    .def("SetToZeroMatrix", SetToZeroMatrix)
                    .def("SetToZeroVector", SetToZeroVector)
                    .def("TwoNorm", TwoNorm)
                    //the dot product of two vectors
                    .def("Dot", Dot)
                    //the matrix-vector multiplication
                    .def("Mult", Mult)
                    .def("TransposeMult", TransposeMult)
                    .def("Size", Size)
                    .def("Size1", Size1)
                    .def("Size2", Size2)
                    .def("UnaliasedAdd", UnaliasedAdd)
                    .def("ScaleAndAdd", ScaleAndAdd)
                    .def("CreateEmptyMatrixPointer", CreateEmptyMatrixPointer)
                    .def("CreateEmptyVectorPointer", CreateEmptyVectorPointer)
                    ;
        }

    } // namespace Python.

} // Namespace Kratos<|MERGE_RESOLUTION|>--- conflicted
+++ resolved
@@ -40,12 +40,9 @@
 #include "solving_strategies/schemes/residualbased_incrementalupdate_static_scheme_slip.h"
 #include "solving_strategies/schemes/residual_based_bossak_displacement_scheme.hpp"
 #include "solving_strategies/schemes/residual_based_newmark_displacement_scheme.hpp"
-<<<<<<< HEAD
 #include "solving_strategies/schemes/residual_based_adjoint_static_scheme.h"
 #include "solving_strategies/schemes/residual_based_adjoint_steady_scheme.h"
-=======
 #include "solving_strategies/schemes/residual_based_bdf_displacement_scheme.h"
->>>>>>> ec0141b4
 
 // Convergence criterias
 #include "solving_strategies/convergencecriterias/convergence_criteria.h"
@@ -158,9 +155,9 @@
         void MoveMesh(Scheme< SparseSpaceType, LocalSpaceType >& dummy, ModelPart::NodesContainerType& rNodes)
         {
             int numNodes = static_cast<int>(rNodes.size());
-            
+
             #pragma omp parallel for
-            for(int i = 0; i < numNodes; i++)  
+            for(int i = 0; i < numNodes; i++)
             {
                 auto itNode = rNodes.begin() + i;
 
@@ -342,7 +339,7 @@
             (
                 "ResidualBasedNewmarkDisplacementScheme", init< >() )
             ;
-            
+
         // Residual Based BDF displacement Scheme Type
         class_< ResidualBasedBDFDisplacementSchemeType,
             bases< BaseSchemeType >,  boost::noncopyable >
