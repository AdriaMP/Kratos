--- conflicted
+++ resolved
@@ -461,12 +461,9 @@
             typedef ResidualBasedBlockBuilderAndSolver< SparseSpaceType, LocalSpaceType, LinearSolverType > ResidualBasedBlockBuilderAndSolverType;
             py::class_< ResidualBasedBlockBuilderAndSolverType, ResidualBasedBlockBuilderAndSolverType::Pointer,BuilderAndSolverType>(m,"ResidualBasedBlockBuilderAndSolver")
             .def(py::init< LinearSolverType::Pointer > ())
-<<<<<<< HEAD
-.def("BuildAndSolve_LinearizedOnOldIteration", &ResidualBasedBlockBuilderAndSolverType::BuildAndSolve_LinearizedOnOldIteration)            ;
-=======
             .def(py::init< LinearSolverType::Pointer, Parameters > ())
+            .def("BuildAndSolve_LinearizedOnOldIteration", &ResidualBasedBlockBuilderAndSolverType::BuildAndSolve_LinearizedOnOldIteration)
             ;
->>>>>>> 3825d7b8
 
             //********************************************************************
             //********************************************************************
