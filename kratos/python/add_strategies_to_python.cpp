--- conflicted
+++ resolved
@@ -511,23 +511,8 @@
             typedef ResidualBasedNewtonRaphsonStrategy< SparseSpaceType, LocalSpaceType, LinearSolverType > ResidualBasedNewtonRaphsonStrategyType;
 
             py::class_< ResidualBasedNewtonRaphsonStrategyType, typename ResidualBasedNewtonRaphsonStrategyType::Pointer, BaseSolvingStrategyType >
-<<<<<<< HEAD
-                    (m,"ResidualBasedNewtonRaphsonStrategy")
-                    .def(py::init<ModelPart&, Parameters >() )
-                    .def(py::init < ModelPart&, BaseSchemeType::Pointer, LinearSolverType::Pointer, ConvergenceCriteriaType::Pointer, int, bool, bool, bool >())
-                    .def(py::init < ModelPart&, BaseSchemeType::Pointer, LinearSolverType::Pointer, ConvergenceCriteriaType::Pointer, BuilderAndSolverType::Pointer, int, bool, bool, bool >())
-                    .def("SetMaxIterationNumber", &ResidualBasedNewtonRaphsonStrategyType::SetMaxIterationNumber)
-                    .def("GetMaxIterationNumber", &ResidualBasedNewtonRaphsonStrategyType::GetMaxIterationNumber)
-                    .def("SetKeepSystemConstantDuringIterations", &ResidualBasedNewtonRaphsonStrategyType::SetKeepSystemConstantDuringIterations)
-                    .def("GetKeepSystemConstantDuringIterations", &ResidualBasedNewtonRaphsonStrategyType::GetKeepSystemConstantDuringIterations)
-                    .def("SetInitializePerformedFlag", &ResidualBasedNewtonRaphsonStrategyType::SetInitializePerformedFlag)
-                    .def("GetInitializePerformedFlag", &ResidualBasedNewtonRaphsonStrategyType::GetInitializePerformedFlag)
-                    .def("GetSystemMatrix", &ResidualBasedNewtonRaphsonStrategyType::GetSystemMatrix, py::return_value_policy::reference_internal)
-                    .def("GetSystemVector", &ResidualBasedNewtonRaphsonStrategyType::GetSystemVector, py::return_value_policy::reference_internal)
-                    .def("GetSolutionVector", &ResidualBasedNewtonRaphsonStrategyType::GetSolutionVector, py::return_value_policy::reference_internal)
-                    ;
-=======
                 (m,"ResidualBasedNewtonRaphsonStrategy")
+                .def(py::init<ModelPart&, Parameters >() ) 
                 .def(py::init < ModelPart&, BaseSchemeType::Pointer, LinearSolverType::Pointer, ConvergenceCriteriaType::Pointer, int, bool, bool, bool >())
                 .def(py::init < ModelPart&, BaseSchemeType::Pointer, LinearSolverType::Pointer, ConvergenceCriteriaType::Pointer, BuilderAndSolverType::Pointer, int, bool, bool, bool >())
                 .def(py::init < ModelPart&, BaseSchemeType::Pointer, LinearSolverType::Pointer, ConvergenceCriteriaType::Pointer, Parameters>())
@@ -542,7 +527,6 @@
                 .def("GetSystemVector", &ResidualBasedNewtonRaphsonStrategyType::GetSystemVector, py::return_value_policy::reference_internal)
                 .def("GetSolutionVector", &ResidualBasedNewtonRaphsonStrategyType::GetSolutionVector, py::return_value_policy::reference_internal)
                 ;
->>>>>>> ef386f83
 
             py::class_< AdaptiveResidualBasedNewtonRaphsonStrategy< SparseSpaceType, LocalSpaceType, LinearSolverType >,
                     typename AdaptiveResidualBasedNewtonRaphsonStrategy< SparseSpaceType, LocalSpaceType, LinearSolverType >::Pointer,
@@ -554,24 +538,15 @@
                     ;
 
             py::class_< LineSearchStrategy< SparseSpaceType, LocalSpaceType, LinearSolverType >,
-<<<<<<< HEAD
-                    typename LineSearchStrategy< SparseSpaceType, LocalSpaceType, LinearSolverType >::Pointer,
-                    ResidualBasedNewtonRaphsonStrategyType  >
-                    (m,"LineSearchStrategy")
-                    .def(py::init<ModelPart&, Parameters >() )
-                    .def(py::init < ModelPart&, BaseSchemeType::Pointer, LinearSolverType::Pointer, ConvergenceCriteriaType::Pointer, int, bool, bool, bool >())
-                    .def(py::init < ModelPart&, BaseSchemeType::Pointer, LinearSolverType::Pointer, ConvergenceCriteriaType::Pointer, BuilderAndSolverType::Pointer, int, bool, bool, bool >())
-                    ;
-=======
                 typename LineSearchStrategy< SparseSpaceType, LocalSpaceType, LinearSolverType >::Pointer,
                 ResidualBasedNewtonRaphsonStrategyType  >
                 (m,"LineSearchStrategy")
+                .def(py::init<ModelPart&, Parameters >() )
                 .def(py::init < ModelPart&, BaseSchemeType::Pointer, LinearSolverType::Pointer, ConvergenceCriteriaType::Pointer, int, bool, bool, bool >())
                 .def(py::init < ModelPart&, BaseSchemeType::Pointer, LinearSolverType::Pointer, ConvergenceCriteriaType::Pointer, BuilderAndSolverType::Pointer, int, bool, bool, bool >())
                 .def(py::init < ModelPart&, BaseSchemeType::Pointer, LinearSolverType::Pointer, ConvergenceCriteriaType::Pointer, Parameters >())
                 .def(py::init < ModelPart&, BaseSchemeType::Pointer, LinearSolverType::Pointer, ConvergenceCriteriaType::Pointer, BuilderAndSolverType::Pointer, Parameters >())
                 ;
->>>>>>> ef386f83
 
             py::class_< ExplicitStrategy< SparseSpaceType, LocalSpaceType, LinearSolverType >,
                 typename ExplicitStrategy< SparseSpaceType, LocalSpaceType, LinearSolverType >::Pointer,
