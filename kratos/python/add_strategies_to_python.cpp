//    |  /           |
//    ' /   __| _` | __|  _ \   __|
//    . \  |   (   | |   (   |\__ \.
//   _|\_\_|  \__,_|\__|\___/ ____/
//                   Multi-Physics
//
//  License:         BSD License
//                     Kratos default license: kratos/license.txt
//
//  Main authors:    Pooyan Dadvand, Riccardo Rossi
//

// System includes


// External includes

// Project includes
#include "includes/define_python.h"
#include "python/add_strategies_to_python.h"
#include "includes/model_part.h"
#include "spaces/ublas_space.h"

// Strategies
#include "solving_strategies/strategies/solving_strategy.h"
#include "solving_strategies/strategies/residualbased_linear_strategy.h"
#include "solving_strategies/strategies/residualbased_newton_raphson_strategy.h"
#include "solving_strategies/strategies/adaptive_residualbased_newton_raphson_strategy.h"
#include "solving_strategies/strategies/line_search_strategy.h"
#include "solving_strategies/strategies/explicit_strategy.h"
//#include "solving_strategies/strategies/residualbased_arc_lenght_strategy.h"

// Schemes
#include "solving_strategies/schemes/scheme.h"
#include "solving_strategies/schemes/residualbased_incrementalupdate_static_scheme.h"
#include "solving_strategies/schemes/residualbased_incrementalupdate_static_scheme_slip.h"
#include "solving_strategies/schemes/residual_based_bossak_displacement_scheme.hpp"
#include "solving_strategies/schemes/residual_based_newmark_displacement_scheme.hpp"
#include "solving_strategies/schemes/residual_based_adjoint_static_scheme.h"
#include "solving_strategies/schemes/residual_based_adjoint_steady_scheme.h"
#include "solving_strategies/schemes/residual_based_adjoint_bossak_scheme.h"
#include "solving_strategies/schemes/residual_based_bdf_displacement_scheme.h"
#include "solving_strategies/schemes/residual_based_bdf_custom_scheme.h"

// Convergence criterias
#include "solving_strategies/convergencecriterias/convergence_criteria.h"
#include "solving_strategies/convergencecriterias/displacement_criteria.h"
#include "solving_strategies/convergencecriterias/residual_criteria.h"
#include "solving_strategies/convergencecriterias/and_criteria.h"
#include "solving_strategies/convergencecriterias/or_criteria.h"

// Builder And Solver
#include "solving_strategies/builder_and_solvers/builder_and_solver.h"
#include "solving_strategies/builder_and_solvers/residualbased_block_builder_and_solver.h"

// Linear solvers
#include "linear_solvers/linear_solver.h"


namespace Kratos
{
    namespace Python
    {
        using namespace pybind11;



        typedef UblasSpace<double, CompressedMatrix, Vector> SparseSpaceType;
        typedef UblasSpace<double, Matrix, Vector> LocalSpaceType;

        //ADDED BY PAOLO (next two)

        double Dot(SparseSpaceType& dummy, SparseSpaceType::VectorType& rX, SparseSpaceType::VectorType& rY)
        {
            return dummy.Dot(rX, rY);
        }

        void ScaleAndAdd(SparseSpaceType& dummy, const double A, const SparseSpaceType::VectorType& rX, const double B, SparseSpaceType::VectorType& rY)
        //(const double A,const  VectorType& rX, const double B, VectorType& rY) // rY = (A * rX) + (B * rY)
        {
            dummy.ScaleAndAdd(A, rX, B, rY);
        }

        void Mult(SparseSpaceType& dummy, SparseSpaceType::MatrixType& rA, SparseSpaceType::VectorType& rX, SparseSpaceType::VectorType& rY)
        //rY=A*rX (the product is stored inside the rY)
        {
            dummy.Mult(rA, rX, rY);
        }

        void TransposeMult(SparseSpaceType& dummy, SparseSpaceType::MatrixType& rA, SparseSpaceType::VectorType& rX, SparseSpaceType::VectorType& rY)
        //rY=A*rX (the product is stored inside the rY)
        {
            dummy.TransposeMult(rA, rX, rY);
        }

        SparseSpaceType::IndexType Size(SparseSpaceType& dummy, SparseSpaceType::VectorType const& rV)
        {
            return rV.size();
        }

        SparseSpaceType::IndexType Size1(SparseSpaceType& dummy, SparseSpaceType::MatrixType const& rM)
        {
            return rM.size1();
        }

        SparseSpaceType::IndexType Size2(SparseSpaceType& dummy, SparseSpaceType::MatrixType const& rM)
        {
            return rM.size2();
        }

        void ResizeMatrix(SparseSpaceType& dummy, SparseSpaceType::MatrixType& A, unsigned int i1, unsigned int i2)
        {
            dummy.Resize(A, i1, i2);
        }

        void ResizeVector(SparseSpaceType& dummy, SparseSpaceType::VectorType& x, unsigned int i1)
        {
            dummy.Resize(x, i1);
        }

        void SetToZeroMatrix(SparseSpaceType& dummy, SparseSpaceType::MatrixType& A)
        {
            dummy.SetToZero(A);
        }

        void SetToZeroVector(SparseSpaceType& dummy, SparseSpaceType::VectorType& x)
        {
            dummy.SetToZero(x);
        }

        void ClearMatrix(SparseSpaceType& dummy, SparseSpaceType::MatrixPointerType& A)
        {
            dummy.Clear(A);
        }

        void ClearVector(SparseSpaceType& dummy, SparseSpaceType::VectorPointerType& x)
        {
            dummy.Clear(x);
        }

        double TwoNorm(SparseSpaceType& dummy, SparseSpaceType::VectorType& x)
        {
            return dummy.TwoNorm(x);
        }

        void UnaliasedAdd(SparseSpaceType& dummy, SparseSpaceType::VectorType& x, const double A, const SparseSpaceType::VectorType& rY) // x+= a*Y
        {
            dummy.UnaliasedAdd(x, A, rY);
        }

        void MoveMesh(Scheme< SparseSpaceType, LocalSpaceType >& dummy, ModelPart::NodesContainerType& rNodes)
        {
            int numNodes = static_cast<int>(rNodes.size());

            #pragma omp parallel for
            for(int i = 0; i < numNodes; i++)
            {
                auto itNode = rNodes.begin() + i;

                noalias(itNode->Coordinates()) = itNode->GetInitialPosition().Coordinates();
                noalias(itNode->Coordinates()) += itNode->FastGetSolutionStepValue(DISPLACEMENT);
            }
        }

        SparseSpaceType::MatrixPointerType CreateEmptyMatrixPointer(SparseSpaceType& dummy)
        {
            return dummy.CreateEmptyMatrixPointer();
        }

        SparseSpaceType::VectorPointerType CreateEmptyVectorPointer(SparseSpaceType& dummy)
        {
            return dummy.CreateEmptyVectorPointer();
        }

        CompressedMatrix& GetMatRef(Kratos::shared_ptr<CompressedMatrix>& dummy)
        {
            return *dummy;
        }

        Vector& GetVecRef(Kratos::shared_ptr<Vector>& dummy)
        {
            return *dummy;
        }

        void AddStrategiesToPython(pybind11::module& m)
        {

//             class_< Kratos::shared_ptr<CompressedMatrix> >(m,"CompressedMatrixPointer")
//             .def(init<Kratos::shared_ptr<CompressedMatrix> >())
//                     .def("GetReference", GetMatRef, return_value_policy::reference_internal)
//                     ;
// 
//             class_< Kratos::shared_ptr<Vector> >(m,"VectorPointer")
//             .def(init< Kratos::shared_ptr<Vector> >())
//                     .def("GetReference", GetVecRef, return_value_policy::reference_internal)
//                     ;

            typedef LinearSolver<SparseSpaceType, LocalSpaceType > LinearSolverType;
            
            
            


            //********************************************************************
            //********************************************************************
            typedef Scheme< SparseSpaceType, LocalSpaceType > BaseSchemeType;
	          typedef ResidualBasedBossakDisplacementScheme< SparseSpaceType, LocalSpaceType >  ResidualBasedBossakDisplacementSchemeType;
	          typedef ResidualBasedNewmarkDisplacementScheme< SparseSpaceType, LocalSpaceType >  ResidualBasedNewmarkDisplacementSchemeType;
            typedef ResidualBasedBDFDisplacementScheme< SparseSpaceType, LocalSpaceType > ResidualBasedBDFDisplacementSchemeType;

            class_< BaseSchemeType, typename BaseSchemeType::Pointer >(m,"Scheme")
            .def(init< >())
                    .def("Initialize", &BaseSchemeType::Initialize)
                    .def("SchemeIsInitialized", &BaseSchemeType::SchemeIsInitialized)
                    .def("ElementsAreInitialized", &BaseSchemeType::ElementsAreInitialized)
                    .def("ConditionsAreInitialized", &BaseSchemeType::ConditionsAreInitialized)
                    .def("InitializeElements", &BaseSchemeType::InitializeElements)
                    .def("InitializeConditions", &BaseSchemeType::InitializeConditions)
                    .def("InitializeSolutionStep", &BaseSchemeType::InitializeSolutionStep)
                    .def("FinalizeSolutionStep", &BaseSchemeType::FinalizeSolutionStep)
                    .def("InitializeNonLinIteration", &BaseSchemeType::InitializeNonLinIteration)
                    .def("FinalizeNonLinIteration", &BaseSchemeType::FinalizeNonLinIteration)
                    .def("Predict", &BaseSchemeType::Predict)
                    .def("Update", &BaseSchemeType::Update)
                    .def("CalculateOutputData", &BaseSchemeType::CalculateOutputData)
                    .def("Clean", &BaseSchemeType::Clean)
                    .def("Clear",&BaseSchemeType::Clear)
                    .def("MoveMesh", MoveMesh)
                    .def("Check", &BaseSchemeType::Check)
                    ;

            class_< ResidualBasedIncrementalUpdateStaticScheme< SparseSpaceType, LocalSpaceType>,
                    typename ResidualBasedIncrementalUpdateStaticScheme< SparseSpaceType, LocalSpaceType>::Pointer,
                    BaseSchemeType >
                    (m, "ResidualBasedIncrementalUpdateStaticScheme")
                    .def(init< >()
                    );

            class_< ResidualBasedIncrementalUpdateStaticSchemeSlip< SparseSpaceType, LocalSpaceType>,
                    typename ResidualBasedIncrementalUpdateStaticSchemeSlip< SparseSpaceType, LocalSpaceType>::Pointer,
                    ResidualBasedIncrementalUpdateStaticScheme< SparseSpaceType, LocalSpaceType> >
                    (m,"ResidualBasedIncrementalUpdateStaticSchemeSlip")
                    .def(init<unsigned int, unsigned int>());

	         // Residual Based Bossak Scheme Type
	         class_< ResidualBasedBossakDisplacementSchemeType,
                    typename ResidualBasedBossakDisplacementSchemeType::Pointer,
                    BaseSchemeType  >
                    (m,"ResidualBasedBossakDisplacementScheme")
                    .def(init< double >() )
                    .def("Initialize", &ResidualBasedBossakDisplacementScheme<SparseSpaceType, LocalSpaceType>::Initialize)
                    ;

	         // Residual Based Newmark Scheme Type
	         class_< ResidualBasedNewmarkDisplacementSchemeType,
                   typename ResidualBasedNewmarkDisplacementSchemeType::Pointer,
                   BaseSchemeType >(m,"ResidualBasedNewmarkDisplacementScheme")
                   .def(init< >() )
                   .def("Initialize", &ResidualBasedNewmarkDisplacementScheme<SparseSpaceType, LocalSpaceType>::Initialize)
                   ;
            
            // Residual Based BDF displacement Scheme Type
            class_< ResidualBasedBDFDisplacementSchemeType,typename ResidualBasedBDFDisplacementSchemeType::Pointer, BaseSchemeType  >(m,"ResidualBasedBDFDisplacementScheme")
                .def(init<  >() )
                .def(init <const std::size_t>())
            ;
<<<<<<< HEAD

        // Residual Based BDF displacement Scheme Type
        class_< ResidualBasedBDFDisplacementSchemeType,
            bases< BaseSchemeType >,  boost::noncopyable >
=======
            
            // Residual Based BDF custom Scheme Type
            // Charlie: Commenting this. I don't know what it is but is using boost.
            /*class_< ResidualBasedBDFCustomSchemeType, bases< BaseSchemeType >,  boost::noncopyable >
>>>>>>> ecf6617f
            (
                "ResidualBasedBDFCustomScheme", init<  >() )
                .def(init <const std::size_t>())
                .def(init <const std::size_t, Parameters>())
            ;*/

        typedef ResidualBasedAdjointStaticScheme< SparseSpaceType, LocalSpaceType >  ResidualBasedAdjointStaticSchemeType;
        typedef ResidualBasedAdjointSteadyScheme< SparseSpaceType, LocalSpaceType >  ResidualBasedAdjointSteadySchemeType;
        typedef ResidualBasedAdjointBossakScheme< SparseSpaceType, LocalSpaceType >  ResidualBasedAdjointBossakSchemeType;

        class_<ResidualBasedAdjointStaticSchemeType, bases<BaseSchemeType>, boost::noncopyable>(
            "ResidualBasedAdjointStaticScheme", init<ResponseFunction::Pointer>())
            ;

        class_<ResidualBasedAdjointSteadySchemeType, bases<ResidualBasedAdjointStaticSchemeType>, boost::noncopyable>(
            "ResidualBasedAdjointSteadyScheme", init<ResponseFunction::Pointer>())
            ;

        class_<ResidualBasedAdjointBossakSchemeType, bases<ResidualBasedAdjointStaticSchemeType>, boost::noncopyable>(
            "ResidualBasedAdjointBossakScheme", init<Kratos::Parameters&, ResponseFunction::Pointer>())
            ;

            //********************************************************************
            //********************************************************************
            //********************************************************************
            //********************************************************************
            //********************************************************************
            //********************************************************************
            typedef ConvergenceCriteria<SparseSpaceType, LocalSpaceType> ConvergenceCriteriaType;
            typedef typename ConvergenceCriteriaType::Pointer ConvergenceCriteriaPointerType;
            
            // Convergence criteria base class
            class_< ConvergenceCriteriaType,
                    ConvergenceCriteriaPointerType >(m,"ConvergenceCriteria")
                    .def(init<>())
                    .def("SetActualizeRHSFlag", &ConvergenceCriteriaType::SetActualizeRHSFlag)
                    .def("GetActualizeRHSflag", &ConvergenceCriteriaType::GetActualizeRHSflag)
                    .def("PreCriteria", &ConvergenceCriteriaType::PreCriteria)
                    .def("PostCriteria", &ConvergenceCriteriaType::PostCriteria)
                    .def("Initialize", &ConvergenceCriteriaType::Initialize)
                    .def("InitializeNonLinearIteration", &ConvergenceCriteriaType::InitializeNonLinearIteration)
                    .def("InitializeSolutionStep", &ConvergenceCriteriaType::InitializeSolutionStep)
                    .def("FinalizeNonLinearIteration", &ConvergenceCriteriaType::FinalizeNonLinearIteration)
                    .def("FinalizeSolutionStep", &ConvergenceCriteriaType::FinalizeSolutionStep)
                    .def("Check", &ConvergenceCriteriaType::Check)
                    .def("SetEchoLevel", &ConvergenceCriteriaType::SetEchoLevel)
                    ;

            class_< DisplacementCriteria<SparseSpaceType, LocalSpaceType >,
                    typename DisplacementCriteria< SparseSpaceType, LocalSpaceType >::Pointer,
                    ConvergenceCriteriaType >
                    (m,"DisplacementCriteria")
                    .def(init< double, double>())
//                     .def("SetEchoLevel", &DisplacementCriteria<SparseSpaceType, LocalSpaceType >::SetEchoLevel)
                    ;

            class_<ResidualCriteria<SparseSpaceType, LocalSpaceType >,
                    typename ResidualCriteria< SparseSpaceType, LocalSpaceType >::Pointer,
                    ConvergenceCriteriaType >
                    (m,"ResidualCriteria")
                    .def(init< double, double>())
//                     .def("SetEchoLevel", &ResidualCriteria<SparseSpaceType, LocalSpaceType >::SetEchoLevel)
                    ;

            class_<And_Criteria<SparseSpaceType, LocalSpaceType >,
                    typename And_Criteria< SparseSpaceType, LocalSpaceType >::Pointer,
                    ConvergenceCriteriaType >
                    (m,"AndCriteria")
                    .def(init<ConvergenceCriteriaPointerType, ConvergenceCriteriaPointerType > ())
                    .def("SetEchoLevel",&And_Criteria<SparseSpaceType, LocalSpaceType >::SetEchoLevel)
                    ;

            class_<Or_Criteria<SparseSpaceType, LocalSpaceType >,
                    typename Or_Criteria< SparseSpaceType, LocalSpaceType >::Pointer,
                    ConvergenceCriteriaType >
                    (m,"OrCriteria")
                    .def(init<ConvergenceCriteriaPointerType, ConvergenceCriteriaPointerType > ())
                    .def("SetEchoLevel",&Or_Criteria<SparseSpaceType, LocalSpaceType >::SetEchoLevel)
                    ;

            //********************************************************************
            //********************************************************************
            //********************************************************************
            //********************************************************************
            //********************************************************************
            //********************************************************************
            //Builder and Solver
            typedef BuilderAndSolver< SparseSpaceType, LocalSpaceType, LinearSolverType > BuilderAndSolverType;
            
            
            class_< BuilderAndSolverType::DofsArrayType, BuilderAndSolverType::DofsArrayType::Pointer>(m,"DofsArrayType")
            .def(init<>());

            class_< BuilderAndSolverType, typename BuilderAndSolverType::Pointer>(m,"BuilderAndSolver")
            .def(init<LinearSolverType::Pointer > ())
                    .def("SetCalculateReactionsFlag", &BuilderAndSolverType::SetCalculateReactionsFlag)
                    .def("GetCalculateReactionsFlag", &BuilderAndSolverType::GetCalculateReactionsFlag)
                    .def("SetDofSetIsInitializedFlag", &BuilderAndSolverType::SetDofSetIsInitializedFlag)
                    .def("GetDofSetIsInitializedFlag", &BuilderAndSolverType::GetDofSetIsInitializedFlag)
                    .def("SetReshapeMatrixFlag", &BuilderAndSolverType::SetReshapeMatrixFlag)
                    .def("GetReshapeMatrixFlag", &BuilderAndSolverType::GetReshapeMatrixFlag)
                    .def("GetEquationSystemSize", &BuilderAndSolverType::GetEquationSystemSize)
                    .def("BuildLHS", &BuilderAndSolverType::BuildLHS)
                    .def("BuildRHS", &BuilderAndSolverType::BuildRHS)
                    .def("Build", &BuilderAndSolverType::Build)
                    .def("SystemSolve", &BuilderAndSolverType::SystemSolve)
                    .def("BuildAndSolve", &BuilderAndSolverType::BuildAndSolve)
                    .def("BuildRHSAndSolve", &BuilderAndSolverType::BuildRHSAndSolve)
                    .def("ApplyDirichletConditions", &BuilderAndSolverType::ApplyDirichletConditions)
                    .def("SetUpDofSet", &BuilderAndSolverType::SetUpDofSet)
                    .def("GetDofSet", &BuilderAndSolverType::GetDofSet, return_value_policy::reference_internal)
                    .def("SetUpSystem", &BuilderAndSolverType::SetUpSystem)
                    .def("ResizeAndInitializeVectors", &BuilderAndSolverType::ResizeAndInitializeVectors)
                    .def("InitializeSolutionStep", &BuilderAndSolverType::InitializeSolutionStep)
                    .def("FinalizeSolutionStep", &BuilderAndSolverType::FinalizeSolutionStep)
                    .def("CalculateReactions", &BuilderAndSolverType::CalculateReactions)
                    .def("Clear", &BuilderAndSolverType::Clear)
                    .def("Check", &BuilderAndSolverType::Check)
                    .def("SetEchoLevel", &BuilderAndSolverType::SetEchoLevel)
                    .def("GetEchoLevel", &BuilderAndSolverType::GetEchoLevel)
                    ;

            typedef ResidualBasedEliminationBuilderAndSolver< SparseSpaceType, LocalSpaceType, LinearSolverType > ResidualBasedEliminationBuilderAndSolverType;
            class_< ResidualBasedEliminationBuilderAndSolverType, typename ResidualBasedEliminationBuilderAndSolverType::Pointer, BuilderAndSolverType>(m,"ResidualBasedEliminationBuilderAndSolver")
            .def(init< LinearSolverType::Pointer > ());

            typedef ResidualBasedBlockBuilderAndSolver< SparseSpaceType, LocalSpaceType, LinearSolverType > ResidualBasedBlockBuilderAndSolverType;
            class_< ResidualBasedBlockBuilderAndSolverType, typename ResidualBasedBlockBuilderAndSolverType::Pointer,BuilderAndSolverType>(m,"ResidualBasedBlockBuilderAndSolver")
            .def(init< LinearSolverType::Pointer > ());

            //********************************************************************
            //********************************************************************
            //********************************************************************
            //********************************************************************
            //********************************************************************
            //********************************************************************

            class_< SparseSpaceType>(m,"UblasSparseSpace")
                    .def(init<>())
                    .def("ClearMatrix", ClearMatrix)
                    .def("ClearVector", ClearVector)
                    .def("ResizeMatrix", ResizeMatrix)
                    .def("ResizeVector", ResizeVector)
                    .def("SetToZeroMatrix", SetToZeroMatrix)
                    .def("SetToZeroVector", SetToZeroVector)
                    .def("TwoNorm", TwoNorm)
                    //the dot product of two vectors
                    .def("Dot", Dot)
                    //the matrix-vector multiplication
                    .def("Mult", Mult)
                    .def("TransposeMult", TransposeMult)
                    .def("Size", Size)
                    .def("Size1", Size1)
                    .def("Size2", Size2)
                    .def("UnaliasedAdd", UnaliasedAdd)
                    .def("ScaleAndAdd", ScaleAndAdd)
                    .def("CreateEmptyMatrixPointer", CreateEmptyMatrixPointer)
                    .def("CreateEmptyVectorPointer", CreateEmptyVectorPointer)
                    ;
                    
            //********************************************************************
            //********************************************************************
            //********************************************************************
            //********************************************************************
            //********************************************************************
            //********************************************************************
            //strategy base class
            typedef SolvingStrategy< SparseSpaceType, LocalSpaceType, LinearSolverType > BaseSolvingStrategyType;
            
            class_< BaseSolvingStrategyType, typename BaseSolvingStrategyType::Pointer >(m,"SolvingStrategy")
            .def(init < ModelPart&, bool >())
                    .def("Predict", &BaseSolvingStrategyType::Predict)
                    .def("Initialize", &BaseSolvingStrategyType::Initialize)
                    .def("Solve", &BaseSolvingStrategyType::Solve)
                    .def("IsConverged", &BaseSolvingStrategyType::IsConverged)
                    .def("CalculateOutputData", &BaseSolvingStrategyType::CalculateOutputData)
                    .def("SetEchoLevel", &BaseSolvingStrategyType::SetEchoLevel)
                    .def("GetEchoLevel", &BaseSolvingStrategyType::GetEchoLevel)
                    .def("SetRebuildLevel", &BaseSolvingStrategyType::SetRebuildLevel)
                    .def("GetRebuildLevel", &BaseSolvingStrategyType::GetRebuildLevel)
                    .def("SetMoveMeshFlag", &BaseSolvingStrategyType::SetMoveMeshFlag)
                    .def("MoveMeshFlag", &BaseSolvingStrategyType::MoveMeshFlag)
                    .def("MoveMesh", &BaseSolvingStrategyType::MoveMesh)
                    .def("Clear", &BaseSolvingStrategyType::Clear)
                    .def("Check", &BaseSolvingStrategyType::Check)
					.def("InitializeSolutionStep", &BaseSolvingStrategyType::InitializeSolutionStep)
					.def("FinalizeSolutionStep", &BaseSolvingStrategyType::FinalizeSolutionStep)
					.def("SolveSolutionStep", &BaseSolvingStrategyType::SolveSolutionStep)
                    //.def("GetModelPart", &BaseSolvingStrategyType::GetModelPart )
                    ;

            

            class_< ResidualBasedLinearStrategy< SparseSpaceType, LocalSpaceType, LinearSolverType >,
                typename ResidualBasedLinearStrategy< SparseSpaceType, LocalSpaceType, LinearSolverType >::Pointer,
                BaseSolvingStrategyType >
                    (m,"ResidualBasedLinearStrategy")
                    .def(init < ModelPart&, BaseSchemeType::Pointer, LinearSolverType::Pointer, bool, bool, bool, bool >())
                    .def(init < ModelPart& ,  BaseSchemeType::Pointer, LinearSolverType::Pointer, BuilderAndSolverType::Pointer, bool, bool, bool,  bool  >())
                    .def("GetResidualNorm", &ResidualBasedLinearStrategy< SparseSpaceType, LocalSpaceType, LinearSolverType >::GetResidualNorm)
                    .def("SetBuilderAndSolver", &ResidualBasedLinearStrategy< SparseSpaceType, LocalSpaceType, LinearSolverType >::SetBuilderAndSolver)
                    .def("GetSystemMatrix", &ResidualBasedLinearStrategy< SparseSpaceType, LocalSpaceType, LinearSolverType >::GetSystemMatrix, return_value_policy::reference_internal)
                    ;

            typedef ResidualBasedNewtonRaphsonStrategy< SparseSpaceType, LocalSpaceType, LinearSolverType > ResidualBasedNewtonRaphsonStrategyType;

            class_< ResidualBasedNewtonRaphsonStrategyType, typename ResidualBasedNewtonRaphsonStrategyType::Pointer, BaseSolvingStrategyType >
                    (m,"ResidualBasedNewtonRaphsonStrategy")
                    .def(init < ModelPart&, BaseSchemeType::Pointer, LinearSolverType::Pointer, ConvergenceCriteriaType::Pointer, int, bool, bool, bool >())
                    .def(init < ModelPart&, BaseSchemeType::Pointer, LinearSolverType::Pointer, ConvergenceCriteriaType::Pointer, BuilderAndSolverType::Pointer, int, bool, bool, bool >())
                    .def("SetMaxIterationNumber", &ResidualBasedNewtonRaphsonStrategy< SparseSpaceType, LocalSpaceType, LinearSolverType >::SetMaxIterationNumber)
                    .def("GetMaxIterationNumber", &ResidualBasedNewtonRaphsonStrategy< SparseSpaceType, LocalSpaceType, LinearSolverType >::GetMaxIterationNumber)
                    .def("SetKeepSystemConstantDuringIterations", &ResidualBasedNewtonRaphsonStrategy< SparseSpaceType, LocalSpaceType, LinearSolverType >::SetKeepSystemConstantDuringIterations)
                    .def("GetKeepSystemConstantDuringIterations", &ResidualBasedNewtonRaphsonStrategy< SparseSpaceType, LocalSpaceType, LinearSolverType >::GetKeepSystemConstantDuringIterations)
                    .def("SetInitializePerformedFlag", &ResidualBasedNewtonRaphsonStrategy< SparseSpaceType, LocalSpaceType, LinearSolverType >::SetInitializePerformedFlag)
                    .def("GetInitializePerformedFlag", &ResidualBasedNewtonRaphsonStrategy< SparseSpaceType, LocalSpaceType, LinearSolverType >::GetInitializePerformedFlag)
                    .def("GetSystemMatrix", &ResidualBasedNewtonRaphsonStrategy< SparseSpaceType, LocalSpaceType, LinearSolverType >::GetSystemMatrix, return_value_policy::reference_internal)
                    ;

            class_< AdaptiveResidualBasedNewtonRaphsonStrategy< SparseSpaceType, LocalSpaceType, LinearSolverType >,
                    typename AdaptiveResidualBasedNewtonRaphsonStrategy< SparseSpaceType, LocalSpaceType, LinearSolverType >::Pointer,
                    BaseSolvingStrategyType >
                    (m,"AdaptiveResidualBasedNewtonRaphsonStrategy")
                    .def(init < ModelPart&, BaseSchemeType::Pointer, LinearSolverType::Pointer, ConvergenceCriteriaType::Pointer, int, int, bool, bool, bool, double, double, int
                    >())
                    ;

            class_< LineSearchStrategy< SparseSpaceType, LocalSpaceType, LinearSolverType >, 
                    typename LineSearchStrategy< SparseSpaceType, LocalSpaceType, LinearSolverType >::Pointer,
                    ResidualBasedNewtonRaphsonStrategyType  >
                    (m,"LineSearchStrategy")
                    .def(init < ModelPart&, BaseSchemeType::Pointer, LinearSolverType::Pointer, ConvergenceCriteriaType::Pointer, int, bool, bool, bool >())
                    .def(init < ModelPart&, BaseSchemeType::Pointer, LinearSolverType::Pointer, ConvergenceCriteriaType::Pointer, BuilderAndSolverType::Pointer, int, bool, bool, bool >())
                    ;

            class_< ExplicitStrategy< SparseSpaceType, LocalSpaceType, LinearSolverType >,
                    typename ExplicitStrategy< SparseSpaceType, LocalSpaceType, LinearSolverType >::Pointer,
                    BaseSolvingStrategyType >(m,"Explicit_Strategy")
                    .def(init<ModelPart&, int, bool >() )
                    //AssembleLoop loops the elements calling AddExplicitContribution. Using processinfo the element is the one who "decides" which variable to modify.
                    .def("AssembleLoop",&ExplicitStrategy< SparseSpaceType, LocalSpaceType, LinearSolverType >::AssembleLoop)
                    //once the assembleloop has been performed, the variable must be normalized. (for example with the nodal mass or the nodal area). Loop on nodes.
                    .def("NormalizeVariable",&ExplicitStrategy< SparseSpaceType, LocalSpaceType, LinearSolverType >::NormalizeVariable)
                    //ExplicitUpdateLoop modifies a vectorial variable by adding another variable (the RHS, PRESS_PROJ,etc) multiplied by a user-given factor (ie delta_time)
                    .def("ExplicitUpdateLoop",&ExplicitStrategy< SparseSpaceType, LocalSpaceType, LinearSolverType >::ExplicitUpdateLoop)
                    //initialize and finalize.
                    .def("InitializeSolutionStep",&ExplicitStrategy< SparseSpaceType, LocalSpaceType, LinearSolverType >::InitializeSolutionStep)
                    .def("FinalizeSolutionStep",&ExplicitStrategy< SparseSpaceType, LocalSpaceType, LinearSolverType >::FinalizeSolutionStep)
                    ;

        }

    } // namespace Python.

} // Namespace Kratos<|MERGE_RESOLUTION|>--- conflicted
+++ resolved
@@ -189,16 +189,16 @@
 //             .def(init<Kratos::shared_ptr<CompressedMatrix> >())
 //                     .def("GetReference", GetMatRef, return_value_policy::reference_internal)
 //                     ;
-// 
+//
 //             class_< Kratos::shared_ptr<Vector> >(m,"VectorPointer")
 //             .def(init< Kratos::shared_ptr<Vector> >())
 //                     .def("GetReference", GetVecRef, return_value_policy::reference_internal)
 //                     ;
 
             typedef LinearSolver<SparseSpaceType, LocalSpaceType > LinearSolverType;
-            
-            
-            
+
+
+
 
 
             //********************************************************************
@@ -258,23 +258,16 @@
                    .def(init< >() )
                    .def("Initialize", &ResidualBasedNewmarkDisplacementScheme<SparseSpaceType, LocalSpaceType>::Initialize)
                    ;
-            
+
             // Residual Based BDF displacement Scheme Type
             class_< ResidualBasedBDFDisplacementSchemeType,typename ResidualBasedBDFDisplacementSchemeType::Pointer, BaseSchemeType  >(m,"ResidualBasedBDFDisplacementScheme")
                 .def(init<  >() )
                 .def(init <const std::size_t>())
             ;
-<<<<<<< HEAD
-
-        // Residual Based BDF displacement Scheme Type
-        class_< ResidualBasedBDFDisplacementSchemeType,
-            bases< BaseSchemeType >,  boost::noncopyable >
-=======
-            
+
             // Residual Based BDF custom Scheme Type
             // Charlie: Commenting this. I don't know what it is but is using boost.
             /*class_< ResidualBasedBDFCustomSchemeType, bases< BaseSchemeType >,  boost::noncopyable >
->>>>>>> ecf6617f
             (
                 "ResidualBasedBDFCustomScheme", init<  >() )
                 .def(init <const std::size_t>())
@@ -285,16 +278,19 @@
         typedef ResidualBasedAdjointSteadyScheme< SparseSpaceType, LocalSpaceType >  ResidualBasedAdjointSteadySchemeType;
         typedef ResidualBasedAdjointBossakScheme< SparseSpaceType, LocalSpaceType >  ResidualBasedAdjointBossakSchemeType;
 
-        class_<ResidualBasedAdjointStaticSchemeType, bases<BaseSchemeType>, boost::noncopyable>(
-            "ResidualBasedAdjointStaticScheme", init<ResponseFunction::Pointer>())
+        class_<ResidualBasedAdjointStaticSchemeType, typename ResidualBasedAdjointStaticSchemeType::Pointer, BaseSchemeType>
+            (m, "ResidualBasedAdjointStaticScheme")
+            .def( init<ResponseFunction::Pointer>())
             ;
 
-        class_<ResidualBasedAdjointSteadySchemeType, bases<ResidualBasedAdjointStaticSchemeType>, boost::noncopyable>(
-            "ResidualBasedAdjointSteadyScheme", init<ResponseFunction::Pointer>())
+        class_<ResidualBasedAdjointSteadySchemeType, typename  ResidualBasedAdjointSteadySchemeType::Pointer, ResidualBasedAdjointStaticSchemeType>
+            (m,"ResidualBasedAdjointSteadyScheme")
+            .def(init<ResponseFunction::Pointer>())
             ;
 
-        class_<ResidualBasedAdjointBossakSchemeType, bases<ResidualBasedAdjointStaticSchemeType>, boost::noncopyable>(
-            "ResidualBasedAdjointBossakScheme", init<Kratos::Parameters&, ResponseFunction::Pointer>())
+        class_<ResidualBasedAdjointBossakSchemeType, typename ResidualBasedAdjointBossakSchemeType::Pointer, ResidualBasedAdjointStaticSchemeType>
+            (m, "ResidualBasedAdjointBossakScheme")
+            .def(init<Kratos::Parameters&, ResponseFunction::Pointer>())
             ;
 
             //********************************************************************
@@ -305,7 +301,7 @@
             //********************************************************************
             typedef ConvergenceCriteria<SparseSpaceType, LocalSpaceType> ConvergenceCriteriaType;
             typedef typename ConvergenceCriteriaType::Pointer ConvergenceCriteriaPointerType;
-            
+
             // Convergence criteria base class
             class_< ConvergenceCriteriaType,
                     ConvergenceCriteriaPointerType >(m,"ConvergenceCriteria")
@@ -363,8 +359,8 @@
             //********************************************************************
             //Builder and Solver
             typedef BuilderAndSolver< SparseSpaceType, LocalSpaceType, LinearSolverType > BuilderAndSolverType;
-            
-            
+
+
             class_< BuilderAndSolverType::DofsArrayType, BuilderAndSolverType::DofsArrayType::Pointer>(m,"DofsArrayType")
             .def(init<>());
 
@@ -434,7 +430,7 @@
                     .def("CreateEmptyMatrixPointer", CreateEmptyMatrixPointer)
                     .def("CreateEmptyVectorPointer", CreateEmptyVectorPointer)
                     ;
-                    
+
             //********************************************************************
             //********************************************************************
             //********************************************************************
@@ -443,7 +439,7 @@
             //********************************************************************
             //strategy base class
             typedef SolvingStrategy< SparseSpaceType, LocalSpaceType, LinearSolverType > BaseSolvingStrategyType;
-            
+
             class_< BaseSolvingStrategyType, typename BaseSolvingStrategyType::Pointer >(m,"SolvingStrategy")
             .def(init < ModelPart&, bool >())
                     .def("Predict", &BaseSolvingStrategyType::Predict)
@@ -466,7 +462,7 @@
                     //.def("GetModelPart", &BaseSolvingStrategyType::GetModelPart )
                     ;
 
-            
+
 
             class_< ResidualBasedLinearStrategy< SparseSpaceType, LocalSpaceType, LinearSolverType >,
                 typename ResidualBasedLinearStrategy< SparseSpaceType, LocalSpaceType, LinearSolverType >::Pointer,
@@ -502,7 +498,7 @@
                     >())
                     ;
 
-            class_< LineSearchStrategy< SparseSpaceType, LocalSpaceType, LinearSolverType >, 
+            class_< LineSearchStrategy< SparseSpaceType, LocalSpaceType, LinearSolverType >,
                     typename LineSearchStrategy< SparseSpaceType, LocalSpaceType, LinearSolverType >::Pointer,
                     ResidualBasedNewtonRaphsonStrategyType  >
                     (m,"LineSearchStrategy")
