--- conflicted
+++ resolved
@@ -463,14 +463,9 @@
 
             typedef ResidualBasedBlockBuilderAndSolver< SparseSpaceType, LocalSpaceType, LinearSolverType > ResidualBasedBlockBuilderAndSolverType;
             py::class_< ResidualBasedBlockBuilderAndSolverType, ResidualBasedBlockBuilderAndSolverType::Pointer,BuilderAndSolverType>(m,"ResidualBasedBlockBuilderAndSolver")
-<<<<<<< HEAD
-            .def(py::init<LinearSolverType::Pointer, Parameters >() )
-            .def(py::init< LinearSolverType::Pointer > ());
-=======
             .def(py::init< LinearSolverType::Pointer > ())
             .def(py::init< LinearSolverType::Pointer, Parameters > ())
             ;
->>>>>>> e4430f6a
 
             //********************************************************************
             //********************************************************************
