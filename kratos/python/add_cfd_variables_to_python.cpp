//    |  /           |
//    ' /   __| _` | __|  _ \   __|
<<<<<<< HEAD
//    . \  |   (   | |   (   |\__ \.
=======
//    . \  |   (   | |   (   |\__ `
>>>>>>> 9d00aa60
//   _|\_\_|  \__,_|\__|\___/ ____/
//                   Multi-Physics
//
//  License:		 BSD License
//					 Kratos default license: kratos/license.txt
//
<<<<<<< HEAD
//  Main authors:    Riccardo Rossi
//
=======
//  Main authors:    Pooyan Dadvand
//                   Riccardo Rossi
//


>>>>>>> 9d00aa60

// System includes

// External includes
#include <boost/python.hpp>


// Project includes
#include "includes/define.h"
#include "includes/ublas_interface.h"
#include "containers/data_value_container.h"
#include "containers/flags.h"
#include "includes/cfd_variables.h"
#include "python/add_cfd_variables_to_python.h"

namespace Kratos
{
//KRATOS_CREATE_FLAG(STRUCTURE,   63);

namespace Python
{
    using namespace boost::python;

    void  AddCFDVariablesToPython()
    {

        KRATOS_REGISTER_IN_PYTHON_3D_VARIABLE_WITH_COMPONENTS( ADVPROJ );
        KRATOS_REGISTER_IN_PYTHON_3D_VARIABLE_WITH_COMPONENTS( CONV_PROJ );
        KRATOS_REGISTER_IN_PYTHON_3D_VARIABLE_WITH_COMPONENTS( PRESS_PROJ );
        KRATOS_REGISTER_IN_PYTHON_3D_VARIABLE_WITH_COMPONENTS( MATERIAL_ACCELERATION );
        KRATOS_REGISTER_IN_PYTHON_3D_VARIABLE_WITH_COMPONENTS( VORTICITY );

        KRATOS_REGISTER_IN_PYTHON_VARIABLE( DIVPROJ );
        KRATOS_REGISTER_IN_PYTHON_VARIABLE( PRESSURE_OLD_IT );
        KRATOS_REGISTER_IN_PYTHON_VARIABLE( C_SMAGORINSKY );
        KRATOS_REGISTER_IN_PYTHON_VARIABLE( CFL_NUMBER );
        KRATOS_REGISTER_IN_PYTHON_VARIABLE( MOLECULAR_VISCOSITY );
        KRATOS_REGISTER_IN_PYTHON_VARIABLE( TURBULENT_VISCOSITY );
        KRATOS_REGISTER_IN_PYTHON_VARIABLE( Y_WALL);
        KRATOS_REGISTER_IN_PYTHON_VARIABLE( PRESSURE_COEFFICIENT);
        KRATOS_REGISTER_IN_PYTHON_VARIABLE( OSS_SWITCH );

        // Legacy variables
        KRATOS_REGISTER_IN_PYTHON_VARIABLE( DYNAMIC_TAU );
        KRATOS_REGISTER_IN_PYTHON_VARIABLE( DYNAMIC_VISCOSITY);
        KRATOS_REGISTER_IN_PYTHON_VARIABLE( EFFECTIVE_VISCOSITY );
        KRATOS_REGISTER_IN_PYTHON_VARIABLE( KINEMATIC_VISCOSITY);
        KRATOS_REGISTER_IN_PYTHON_VARIABLE( THAWONE );
        KRATOS_REGISTER_IN_PYTHON_VARIABLE( THAWTWO );
        KRATOS_REGISTER_IN_PYTHON_VARIABLE( M );

        KRATOS_REGISTER_IN_PYTHON_VARIABLE( CROSS_WIND_STABILIZATION_FACTOR );

    }
}  // namespace Python.
} // Namespace Kratos
<|MERGE_RESOLUTION|>--- conflicted
+++ resolved
@@ -1,26 +1,17 @@
 //    |  /           |
 //    ' /   __| _` | __|  _ \   __|
-<<<<<<< HEAD
-//    . \  |   (   | |   (   |\__ \.
-=======
 //    . \  |   (   | |   (   |\__ `
->>>>>>> 9d00aa60
 //   _|\_\_|  \__,_|\__|\___/ ____/
 //                   Multi-Physics
 //
 //  License:		 BSD License
 //					 Kratos default license: kratos/license.txt
 //
-<<<<<<< HEAD
-//  Main authors:    Riccardo Rossi
-//
-=======
 //  Main authors:    Pooyan Dadvand
 //                   Riccardo Rossi
 //
 
 
->>>>>>> 9d00aa60
 
 // System includes
 
