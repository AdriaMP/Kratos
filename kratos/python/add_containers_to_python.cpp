
//    |  /           |
//    ' /   __| _` | __|  _ \   __|
//    . \  |   (   | |   (   |\__ `
//   _|\_\_|  \__,_|\__|\___/ ____/
//                   Multi-Physics
//
//  License:		 BSD License
//					 Kratos default license: kratos/license.txt
//
//  Main authors:    Pooyan Dadvand
//

// System includes

// External includes

// Project includes
#include "includes/define_python.h"
#include "includes/ublas_interface.h"
#include "containers/data_value_container.h"
#include "containers/variables_list_data_value_container.h"
#include "containers/vector_component_adaptor.h"
#include "containers/flags.h"
#include "includes/kratos_flags.h"
#include "includes/variables.h"
#include "includes/constitutive_law.h"

#include "includes/convection_diffusion_settings.h"
#include "includes/radiation_settings.h"
#include "utilities/timer.h"
#include "utilities/quaternion.h"

namespace Kratos
{

namespace Python
{
namespace py = pybind11;

Flags FlagsOr(const Flags& Left, const Flags& Right )
{
    return (Left|Right);
}

Flags FlagsAnd(const Flags& Left, const Flags& Right )
{
    return (Left&Right);
}

void FlagsSet1(Flags& ThisFlag, const Flags& OtherFlag )
{
    ThisFlag.Set(OtherFlag);
}

void FlagsSet2(Flags& ThisFlag, const Flags& OtherFlag, bool Value )
{
    ThisFlag.Set(OtherFlag, Value);
}

template<class TContainerType>
struct Array1DModifier
{
    typedef typename TContainerType::size_type index_type;
    static void Resize( TContainerType& ThisContainer, typename TContainerType::size_type NewSize )
    {
    }
    static void MoveSlice( TContainerType& ThisContainer, index_type Index, index_type From, index_type To )
    {
    }
};

template< class TBinderType, typename TContainerType, typename TVariableType > void VariableIndexingUtility(TBinderType& binder)
{
    // Data value container
    binder.def("__contains__", [](const TContainerType& container, const TVariableType& rV){return container.Has(rV);} );
    binder.def("__setitem__", [](TContainerType& container, const TVariableType& rV, const typename TVariableType::Type rValue){container.SetValue(rV, rValue);} );
    binder.def("__getitem__", [](TContainerType& container, const TVariableType& rV){return container.GetValue(rV);} );
    binder.def("Has", [](const TContainerType& container, const TVariableType& rV){return container.Has(rV);} );
    binder.def("SetValue",  [](TContainerType& container, const TVariableType& rV, const typename TVariableType::Type rValue){container.SetValue(rV, rValue);} );
    binder.def("GetValue", [](TContainerType& container, const TVariableType& rV){return container.GetValue(rV);} );
    binder.def("Clear", [](TContainerType& container){container.Clear();} );
}

void  AddContainersToPython(pybind11::module& m)
{
    typedef Variable<array_1d<double, 3> > Array1DVariable3;
    typedef Variable<array_1d<double, 4> > Array1DVariable4;
    typedef Variable<array_1d<double, 6> > Array1DVariable6;
    typedef Variable<array_1d<double, 9> > Array1DVariable9;

    py::class_<VariableData>(m, "VariableData" )
    .def("Name", &VariableData::Name, py::return_value_policy::copy)
    .def("Key", &VariableData::Key)
    .def("GetSourceVariable", &VariableData::GetSourceVariable)
    .def("GetComponentIndex()", &VariableData::GetComponentIndex)
    .def("IsComponent", &VariableData::IsComponent)
    .def("__str__", PrintObject<VariableData>)
    ;

    py::class_<Variable<std::string>, VariableData>(m, "StringVariable" )
    .def("__str__", PrintObject<Variable<std::string>>)
    ;

    py::class_<Variable<bool>, VariableData>(m, "BoolVariable" )
    .def("__str__", PrintObject<Variable<bool>>)
    ;

    py::class_<Variable<int>,VariableData>(m, "IntegerVariable")
    .def("__str__", PrintObject<Variable<int>>)
    ;

    py::class_<Variable<DenseVector<int> >,VariableData>(m, "IntegerVectorVariable")
    .def("__str__", PrintObject<Variable<DenseVector<int> >>)
    ;

    py::class_<Variable<double>,VariableData>(m, "DoubleVariable")
    .def("__str__", PrintObject<Variable<double>>)
    ;

    py::class_<Variable<Vector >,VariableData>(m, "VectorVariable")
    .def("__str__", PrintObject<Variable<Vector >>)
    ;

    py::class_<Array1DVariable3,VariableData>(m, "Array1DVariable3")
    .def("__str__", PrintObject<Array1DVariable3>)
    ;

    py::class_<Array1DVariable4,VariableData>(m, "Array1DVariable4")
    .def("__str__", PrintObject<Array1DVariable4>)
    ;

    py::class_<Array1DVariable6,VariableData>(m, "Array1DVariable6")
    .def("__str__", PrintObject<Array1DVariable6>)
    ;

    py::class_<Array1DVariable9,VariableData>(m, "Array1DVariable9")
    .def("__str__", PrintObject<Array1DVariable9>)
    ;

    py::class_<Variable<DenseMatrix<double> >,VariableData>(m, "MatrixVariable")
    .def("__str__", PrintObject<Variable<DenseMatrix<double> >>)
    ;

    py::class_<Variable<ConstitutiveLaw::Pointer>,VariableData>(m, "ConstitutuveLawVariable")
    .def("__str__", PrintObject<Variable<ConstitutiveLaw::Pointer>>)
    ;

    py::class_<Variable<ConvectionDiffusionSettings::Pointer > ,VariableData>(m,"ConvectionDiffusionSettingsVariable")
    .def("__str__", PrintObject<Variable<ConvectionDiffusionSettings::Pointer >>)
    ;

    py::class_<Variable<RadiationSettings::Pointer > ,VariableData>(m,"RadiationSettingsVariable")
    .def("__str__", PrintObject<Variable<RadiationSettings::Pointer >>)
    ;
    py::class_<VariableComponent<VectorComponentAdaptor<Vector > >,VariableData>(m, "VectorComponentVariable")
    .def("__str__", PrintObject<VariableComponent<VectorComponentAdaptor<Vector > >>)
    // .def( "GetSourceVariable", &VariableComponent<VectorComponentAdaptor<Vector > >::GetSourceVariable ) // components for vector are not yet fully supported
    ;

    py::class_<Variable<Quaternion<double> >>(m, "DoubleQuaternionVariable")
    .def("__str__", PrintObject<Variable<Quaternion<double> >>)
    ;

    typedef py::class_<DataValueContainer, DataValueContainer::Pointer> DataValueContainerBinderType;
    DataValueContainerBinderType DataValueBinder(m, "DataValueContainer" );
    DataValueBinder.def( "__len__", &DataValueContainer::Size );
    DataValueBinder.def("__str__", PrintObject<DataValueContainer>);
    VariableIndexingUtility< DataValueContainerBinderType, DataValueContainer, Variable<bool> >(DataValueBinder);
    VariableIndexingUtility< DataValueContainerBinderType, DataValueContainer, Variable<int> >(DataValueBinder);
    VariableIndexingUtility< DataValueContainerBinderType, DataValueContainer, Variable<double> >(DataValueBinder);
    VariableIndexingUtility< DataValueContainerBinderType, DataValueContainer, Array1DVariable3 >(DataValueBinder);
    VariableIndexingUtility< DataValueContainerBinderType, DataValueContainer, Array1DVariable4 >(DataValueBinder);
    VariableIndexingUtility< DataValueContainerBinderType, DataValueContainer, Array1DVariable6 >(DataValueBinder);
    VariableIndexingUtility< DataValueContainerBinderType, DataValueContainer, Array1DVariable9 >(DataValueBinder);
    VariableIndexingUtility< DataValueContainerBinderType, DataValueContainer, Variable<Vector> >(DataValueBinder);
    VariableIndexingUtility< DataValueContainerBinderType, DataValueContainer, Variable<Matrix> >(DataValueBinder);
    VariableIndexingUtility< DataValueContainerBinderType, DataValueContainer, Variable<ConvectionDiffusionSettings::Pointer> >(DataValueBinder);
    VariableIndexingUtility< DataValueContainerBinderType, DataValueContainer, Variable<RadiationSettings::Pointer> >(DataValueBinder);
    VariableIndexingUtility< DataValueContainerBinderType, DataValueContainer, Variable<Quaternion<double>> >(DataValueBinder);
    VariableIndexingUtility< DataValueContainerBinderType, DataValueContainer, Variable<std::string> >(DataValueBinder);

    typedef py::class_<VariablesListDataValueContainer, VariablesListDataValueContainer::Pointer> VariableDataValueContainerBinderType;
    VariableDataValueContainerBinderType VariableDataValueBinder(m, "VariablesListDataValueContainer" );
    VariableDataValueBinder.def( "__len__", &VariablesListDataValueContainer::Size );
    VariableDataValueBinder.def("__str__", PrintObject<VariablesListDataValueContainer>);
    VariableIndexingUtility< VariableDataValueContainerBinderType, VariablesListDataValueContainer, Variable<bool> >(VariableDataValueBinder);
    VariableIndexingUtility< VariableDataValueContainerBinderType, VariablesListDataValueContainer, Variable<int> >(VariableDataValueBinder);
    VariableIndexingUtility< VariableDataValueContainerBinderType, VariablesListDataValueContainer, Variable<double> >(VariableDataValueBinder);
    VariableIndexingUtility< VariableDataValueContainerBinderType, VariablesListDataValueContainer, Array1DVariable3 >(VariableDataValueBinder);
    VariableIndexingUtility< VariableDataValueContainerBinderType, VariablesListDataValueContainer, Array1DVariable4 >(VariableDataValueBinder);
    VariableIndexingUtility< VariableDataValueContainerBinderType, VariablesListDataValueContainer, Array1DVariable6 >(VariableDataValueBinder);
    VariableIndexingUtility< VariableDataValueContainerBinderType, VariablesListDataValueContainer, Array1DVariable9 >(VariableDataValueBinder);
    VariableIndexingUtility< VariableDataValueContainerBinderType, VariablesListDataValueContainer, Variable<Vector> >(VariableDataValueBinder);
    VariableIndexingUtility< VariableDataValueContainerBinderType, VariablesListDataValueContainer, Variable<Matrix> >(VariableDataValueBinder);
    VariableIndexingUtility< VariableDataValueContainerBinderType, VariablesListDataValueContainer, Variable<Quaternion<double>> >(VariableDataValueBinder);
    VariableIndexingUtility< VariableDataValueContainerBinderType, VariablesListDataValueContainer, Variable<std::string> >(VariableDataValueBinder);


    py::class_<Flags, Flags::Pointer>(m,"Flags")
    .def(py::init<>())
    .def(py::init<Flags>())
    .def("Is", &Flags::Is)
    .def("IsNot", &Flags::IsNot)
    .def("Set", FlagsSet1)
    .def("Set", FlagsSet2)
    .def("IsDefined", &Flags::IsDefined)
    .def("IsNotDefined", &Flags::IsNotDefined)
    .def("Reset", &Flags::Reset)
    .def("Flip", &Flags::Flip)
    .def("Clear", &Flags::Clear)
    .def("AsFalse", &Flags::AsFalse)
    .def("__or__", FlagsOr)
    .def("__and__", FlagsAnd)
    .def("__str__", PrintObject<Flags>)
    ;

    KRATOS_REGISTER_IN_PYTHON_FLAG(m,STRUCTURE);
    KRATOS_REGISTER_IN_PYTHON_FLAG(m,INTERFACE);
    KRATOS_REGISTER_IN_PYTHON_FLAG(m,FLUID);
    KRATOS_REGISTER_IN_PYTHON_FLAG(m,INLET);
    KRATOS_REGISTER_IN_PYTHON_FLAG(m,OUTLET);
    KRATOS_REGISTER_IN_PYTHON_FLAG(m,VISITED);
    KRATOS_REGISTER_IN_PYTHON_FLAG(m,THERMAL);
    KRATOS_REGISTER_IN_PYTHON_FLAG(m,SELECTED);
    KRATOS_REGISTER_IN_PYTHON_FLAG(m,BOUNDARY);
    KRATOS_REGISTER_IN_PYTHON_FLAG(m,SLIP);
    KRATOS_REGISTER_IN_PYTHON_FLAG(m,CONTACT);
    KRATOS_REGISTER_IN_PYTHON_FLAG(m,TO_SPLIT);
    KRATOS_REGISTER_IN_PYTHON_FLAG(m,TO_ERASE);
    KRATOS_REGISTER_IN_PYTHON_FLAG(m,TO_REFINE);
    KRATOS_REGISTER_IN_PYTHON_FLAG(m,NEW_ENTITY);
    KRATOS_REGISTER_IN_PYTHON_FLAG(m,OLD_ENTITY);
    KRATOS_REGISTER_IN_PYTHON_FLAG(m,ACTIVE);
    KRATOS_REGISTER_IN_PYTHON_FLAG(m,MODIFIED);
    KRATOS_REGISTER_IN_PYTHON_FLAG(m,RIGID);
    KRATOS_REGISTER_IN_PYTHON_FLAG(m,SOLID);
    KRATOS_REGISTER_IN_PYTHON_FLAG(m,MPI_BOUNDARY);
    KRATOS_REGISTER_IN_PYTHON_FLAG(m,INTERACTION);
    KRATOS_REGISTER_IN_PYTHON_FLAG(m,ISOLATED);
    KRATOS_REGISTER_IN_PYTHON_FLAG(m,MASTER);
    KRATOS_REGISTER_IN_PYTHON_FLAG(m,SLAVE);
    KRATOS_REGISTER_IN_PYTHON_FLAG(m,INSIDE);
    KRATOS_REGISTER_IN_PYTHON_FLAG(m,FREE_SURFACE);
    KRATOS_REGISTER_IN_PYTHON_FLAG(m,BLOCKED);
    KRATOS_REGISTER_IN_PYTHON_FLAG(m,MARKER);
    KRATOS_REGISTER_IN_PYTHON_FLAG(m,PERIODIC);

    // Note: using internal macro for these two because they do not have a NOT_ version
    KRATOS_REGISTER_IN_PYTHON_FLAG_IMPLEMENTATION(m,ALL_DEFINED);
    KRATOS_REGISTER_IN_PYTHON_FLAG_IMPLEMENTATION(m,ALL_TRUE);

    KRATOS_REGISTER_IN_PYTHON_VARIABLE(m, SPACE_DIMENSION )
    KRATOS_REGISTER_IN_PYTHON_VARIABLE(m, DOMAIN_SIZE )
    KRATOS_REGISTER_IN_PYTHON_VARIABLE(m, IS_RESTARTED )
    KRATOS_REGISTER_IN_PYTHON_VARIABLE(m, COMPUTE_LUMPED_MASS_MATRIX )
    KRATOS_REGISTER_IN_PYTHON_VARIABLE(m, COMPUTE_DYNAMIC_TANGENT )

    KRATOS_REGISTER_IN_PYTHON_VARIABLE(m, THERMAL_EXPANSION_COEFFICIENT )

    // These should be moved to applications
    KRATOS_REGISTER_IN_PYTHON_VARIABLE(m, POWER_LAW_N )
    KRATOS_REGISTER_IN_PYTHON_VARIABLE(m, POWER_LAW_K )
    KRATOS_REGISTER_IN_PYTHON_VARIABLE(m, EQ_STRAIN_RATE )
    KRATOS_REGISTER_IN_PYTHON_VARIABLE(m, YIELD_STRESS )
    KRATOS_REGISTER_IN_PYTHON_VARIABLE(m, MU )
    KRATOS_REGISTER_IN_PYTHON_VARIABLE(m, TAU )


    KRATOS_REGISTER_IN_PYTHON_VARIABLE(m, CONSTRAINT_LABELS )
    KRATOS_REGISTER_IN_PYTHON_VARIABLE(m, LOAD_LABELS )
    KRATOS_REGISTER_IN_PYTHON_VARIABLE(m, MARKER_LABELS )

    KRATOS_REGISTER_IN_PYTHON_VARIABLE(m, CONSTRAINT_MESHES )
    KRATOS_REGISTER_IN_PYTHON_VARIABLE(m, LOAD_MESHES )
    KRATOS_REGISTER_IN_PYTHON_VARIABLE(m, MARKER_MESHES )

    KRATOS_REGISTER_IN_PYTHON_VARIABLE(m, ELEMENTAL_DISTANCES )
    KRATOS_REGISTER_IN_PYTHON_VARIABLE(m, NL_ITERATION_NUMBER )
    KRATOS_REGISTER_IN_PYTHON_VARIABLE(m, FRACTIONAL_STEP )
    KRATOS_REGISTER_IN_PYTHON_VARIABLE(m, STEP )
    KRATOS_REGISTER_IN_PYTHON_VARIABLE(m, TIME )
    KRATOS_REGISTER_IN_PYTHON_VARIABLE(m, START_TIME )
    KRATOS_REGISTER_IN_PYTHON_VARIABLE(m, END_TIME )
    KRATOS_REGISTER_IN_PYTHON_VARIABLE(m, DELTA_TIME )
    KRATOS_REGISTER_IN_PYTHON_VARIABLE(m, PREVIOUS_DELTA_TIME )
    KRATOS_REGISTER_IN_PYTHON_VARIABLE(m, INTERVAL_END_TIME )
    KRATOS_REGISTER_IN_PYTHON_VARIABLE(m, PRINTED_STEP )
    KRATOS_REGISTER_IN_PYTHON_VARIABLE(m, PRINTED_RESTART_STEP )
    KRATOS_REGISTER_IN_PYTHON_VARIABLE(m, RUNGE_KUTTA_STEP )
    KRATOS_REGISTER_IN_PYTHON_VARIABLE(m, RESIDUAL_NORM )
    KRATOS_REGISTER_IN_PYTHON_VARIABLE(m, CONVERGENCE_RATIO )
    KRATOS_REGISTER_IN_PYTHON_VARIABLE(m, BUILD_SCALE_FACTOR )
<<<<<<< HEAD
=======
    KRATOS_REGISTER_IN_PYTHON_VARIABLE(m, CONSTRAINT_SCALE_FACTOR )
    KRATOS_REGISTER_IN_PYTHON_VARIABLE(m, AUXILIAR_CONSTRAINT_SCALE_FACTOR )
>>>>>>> 999f852c
    KRATOS_REGISTER_IN_PYTHON_VARIABLE(m, TEMPERATURE )
    KRATOS_REGISTER_IN_PYTHON_VARIABLE(m, TEMPERATURE_OLD_IT )
    KRATOS_REGISTER_IN_PYTHON_VARIABLE(m, PRESSURE )
    KRATOS_REGISTER_IN_PYTHON_VARIABLE(m, VISCOSITY_AIR )
    KRATOS_REGISTER_IN_PYTHON_VARIABLE(m, VISCOSITY_WATER )
    KRATOS_REGISTER_IN_PYTHON_VARIABLE(m, ERROR_RATIO )
    KRATOS_REGISTER_IN_PYTHON_VARIABLE(m, TIME_STEPS )
    KRATOS_REGISTER_IN_PYTHON_VARIABLE(m, SCALAR_LAGRANGE_MULTIPLIER )
    KRATOS_REGISTER_IN_PYTHON_VARIABLE(m, TIME_INTEGRATION_THETA )
    KRATOS_REGISTER_IN_PYTHON_3D_VARIABLE_WITH_COMPONENTS(m, VECTOR_LAGRANGE_MULTIPLIER )

    KRATOS_REGISTER_IN_PYTHON_3D_VARIABLE_WITH_COMPONENTS(m, ANGULAR_ACCELERATION )
    KRATOS_REGISTER_IN_PYTHON_3D_VARIABLE_WITH_COMPONENTS(m, VELOCITY_LAPLACIAN )
    KRATOS_REGISTER_IN_PYTHON_3D_VARIABLE_WITH_COMPONENTS(m, VELOCITY_LAPLACIAN_RATE )
    KRATOS_REGISTER_IN_PYTHON_3D_VARIABLE_WITH_COMPONENTS(m, VELOCITY_COMPONENT_GRADIENT )
    KRATOS_REGISTER_IN_PYTHON_3D_VARIABLE_WITH_COMPONENTS(m, VELOCITY_X_GRADIENT )
    KRATOS_REGISTER_IN_PYTHON_3D_VARIABLE_WITH_COMPONENTS(m, VELOCITY_Y_GRADIENT )
    KRATOS_REGISTER_IN_PYTHON_3D_VARIABLE_WITH_COMPONENTS(m, VELOCITY_Z_GRADIENT )
    KRATOS_REGISTER_IN_PYTHON_3D_VARIABLE_WITH_COMPONENTS(m, ANGULAR_VELOCITY )
    KRATOS_REGISTER_IN_PYTHON_3D_VARIABLE_WITH_COMPONENTS(m, ACCELERATION )
    KRATOS_REGISTER_IN_PYTHON_3D_VARIABLE_WITH_COMPONENTS(m, VELOCITY )
    KRATOS_REGISTER_IN_PYTHON_3D_VARIABLE_WITH_COMPONENTS(m, DISPLACEMENT )
    KRATOS_REGISTER_IN_PYTHON_3D_VARIABLE_WITH_COMPONENTS(m, ROTATION )
    KRATOS_REGISTER_IN_PYTHON_3D_VARIABLE_WITH_COMPONENTS(m, DELTA_ROTATION )
    KRATOS_REGISTER_IN_PYTHON_3D_VARIABLE_WITH_COMPONENTS(m, REACTION_MOMENT )
    KRATOS_REGISTER_IN_PYTHON_3D_VARIABLE_WITH_COMPONENTS(m, REACTION )
    KRATOS_REGISTER_IN_PYTHON_3D_VARIABLE_WITH_COMPONENTS(m, BODY_FORCE )

    KRATOS_REGISTER_IN_PYTHON_3D_VARIABLE_WITH_COMPONENTS(m, FORCE_RESIDUAL )
    KRATOS_REGISTER_IN_PYTHON_3D_VARIABLE_WITH_COMPONENTS(m, MOMENT_RESIDUAL )
    KRATOS_REGISTER_IN_PYTHON_3D_VARIABLE_WITH_COMPONENTS(m, INTERNAL_FORCE )
    KRATOS_REGISTER_IN_PYTHON_3D_VARIABLE_WITH_COMPONENTS(m, EXTERNAL_FORCE )
    KRATOS_REGISTER_IN_PYTHON_3D_VARIABLE_WITH_COMPONENTS(m, CONTACT_FORCE )
    KRATOS_REGISTER_IN_PYTHON_3D_VARIABLE_WITH_COMPONENTS(m, CONTACT_NORMAL )

    KRATOS_REGISTER_IN_PYTHON_VARIABLE(m, EXTERNAL_FORCES_VECTOR )
    KRATOS_REGISTER_IN_PYTHON_VARIABLE(m, INTERNAL_FORCES_VECTOR )
    KRATOS_REGISTER_IN_PYTHON_VARIABLE(m, CONTACT_FORCES_VECTOR )

    KRATOS_REGISTER_IN_PYTHON_3D_VARIABLE_WITH_COMPONENTS(m, LINEAR_MOMENTUM )
    KRATOS_REGISTER_IN_PYTHON_3D_VARIABLE_WITH_COMPONENTS(m, ANGULAR_MOMENTUM )

    KRATOS_REGISTER_IN_PYTHON_3D_VARIABLE_WITH_COMPONENTS(m, VOLUME_ACCELERATION )
    KRATOS_REGISTER_IN_PYTHON_3D_VARIABLE_WITH_COMPONENTS(m, SEEPAGE_DRAG )
    KRATOS_REGISTER_IN_PYTHON_3D_VARIABLE_WITH_COMPONENTS(m, NORMAL )
    KRATOS_REGISTER_IN_PYTHON_3D_VARIABLE_WITH_COMPONENTS(m, TANGENT_XI )
    KRATOS_REGISTER_IN_PYTHON_3D_VARIABLE_WITH_COMPONENTS(m, TANGENT_ETA )
    KRATOS_REGISTER_IN_PYTHON_3D_VARIABLE_WITH_COMPONENTS(m, FORCE )
    KRATOS_REGISTER_IN_PYTHON_3D_VARIABLE_WITH_COMPONENTS(m, TORQUE )
    KRATOS_REGISTER_IN_PYTHON_3D_VARIABLE_WITH_COMPONENTS(m, MOMENT )
    KRATOS_REGISTER_IN_PYTHON_3D_VARIABLE_WITH_COMPONENTS(m, FORCE_CM )
    KRATOS_REGISTER_IN_PYTHON_3D_VARIABLE_WITH_COMPONENTS(m, MOMENTUM_CM )
    KRATOS_REGISTER_IN_PYTHON_3D_VARIABLE_WITH_COMPONENTS(m, MOMENTUM )

    KRATOS_REGISTER_IN_PYTHON_3D_VARIABLE_WITH_COMPONENTS(m, MASS )
    KRATOS_REGISTER_IN_PYTHON_3D_VARIABLE_WITH_COMPONENTS(m, RHS )

    KRATOS_REGISTER_IN_PYTHON_VARIABLE(m, WATER_PRESSURE )
    KRATOS_REGISTER_IN_PYTHON_VARIABLE(m, REACTION_WATER_PRESSURE )
    KRATOS_REGISTER_IN_PYTHON_VARIABLE(m, WATER_PRESSURE_ACCELERATION )
    KRATOS_REGISTER_IN_PYTHON_VARIABLE(m, AIR_PRESSURE )
    KRATOS_REGISTER_IN_PYTHON_VARIABLE(m, REACTION_AIR_PRESSURE )
    KRATOS_REGISTER_IN_PYTHON_VARIABLE(m, RHS_WATER )
    KRATOS_REGISTER_IN_PYTHON_VARIABLE(m, RHS_AIR )

    KRATOS_REGISTER_IN_PYTHON_VARIABLE(m, WEIGHT_FATHER_NODES )

    KRATOS_REGISTER_IN_PYTHON_VARIABLE(m, INTERNAL_ENERGY )
    KRATOS_REGISTER_IN_PYTHON_VARIABLE(m, STRAIN_ENERGY )
    KRATOS_REGISTER_IN_PYTHON_VARIABLE(m, EXTERNAL_ENERGY )
    KRATOS_REGISTER_IN_PYTHON_VARIABLE(m, TOTAL_ENERGY )
    KRATOS_REGISTER_IN_PYTHON_VARIABLE(m, KINETIC_ENERGY )

    KRATOS_REGISTER_IN_PYTHON_VARIABLE(m, VOLUMETRIC_STRAIN )

    KRATOS_REGISTER_IN_PYTHON_VARIABLE(m, LOCAL_INERTIA_TENSOR )
    KRATOS_REGISTER_IN_PYTHON_VARIABLE(m, LOCAL_AXES_MATRIX )
    KRATOS_REGISTER_IN_PYTHON_VARIABLE(m, LOCAL_CONSTITUTIVE_MATRIX )
    KRATOS_REGISTER_IN_PYTHON_VARIABLE(m, CONSTITUTIVE_MATRIX )

    //for structural application TO BE REMOVED
    KRATOS_REGISTER_IN_PYTHON_VARIABLE(m, CONSTITUTIVE_LAW )
    KRATOS_REGISTER_IN_PYTHON_VARIABLE(m, INTERNAL_VARIABLES )
    KRATOS_REGISTER_IN_PYTHON_VARIABLE(m, MATERIAL_PARAMETERS )

    KRATOS_REGISTER_IN_PYTHON_VARIABLE(m, NEGATIVE_FACE_PRESSURE )
    KRATOS_REGISTER_IN_PYTHON_VARIABLE(m, POSITIVE_FACE_PRESSURE )
    KRATOS_REGISTER_IN_PYTHON_VARIABLE(m, POROSITY )
    KRATOS_REGISTER_IN_PYTHON_VARIABLE(m, DIAMETER )
    KRATOS_REGISTER_IN_PYTHON_VARIABLE(m, LIN_DARCY_COEF )
    KRATOS_REGISTER_IN_PYTHON_VARIABLE(m, NONLIN_DARCY_COEF )
    KRATOS_REGISTER_IN_PYTHON_3D_VARIABLE_WITH_COMPONENTS(m, DRAG_FORCE )
    KRATOS_REGISTER_IN_PYTHON_3D_VARIABLE_WITH_COMPONENTS(m, STRUCTURE_VELOCITY )
    KRATOS_REGISTER_IN_PYTHON_VARIABLE(m, K0 )
    KRATOS_REGISTER_IN_PYTHON_VARIABLE(m, NODAL_VOLUME )
    KRATOS_REGISTER_IN_PYTHON_VARIABLE(m, STATIONARY )

    KRATOS_REGISTER_IN_PYTHON_VARIABLE(m, FLAG_VARIABLE )
    KRATOS_REGISTER_IN_PYTHON_VARIABLE(m, DISTANCE )
    KRATOS_REGISTER_IN_PYTHON_3D_VARIABLE_WITH_COMPONENTS(m, DISTANCE_GRADIENT )
    KRATOS_REGISTER_IN_PYTHON_VARIABLE(m, INERTIA )
    KRATOS_REGISTER_IN_PYTHON_VARIABLE(m, PERIODIC_PAIR_INDEX )
    KRATOS_REGISTER_IN_PYTHON_VARIABLE(m, PARTITION_INDEX )

    KRATOS_REGISTER_IN_PYTHON_3D_VARIABLE_WITH_COMPONENTS(m, LAGRANGE_DISPLACEMENT )
    KRATOS_REGISTER_IN_PYTHON_VARIABLE(m, LAGRANGE_AIR_PRESSURE )
    KRATOS_REGISTER_IN_PYTHON_VARIABLE(m, LAGRANGE_WATER_PRESSURE )
    KRATOS_REGISTER_IN_PYTHON_VARIABLE(m, LAGRANGE_TEMPERATURE )
    KRATOS_REGISTER_IN_PYTHON_VARIABLE(m, INTERNAL_FRICTION_ANGLE )

    KRATOS_REGISTER_IN_PYTHON_VARIABLE(m, LAGRANGE_DISPLACEMENT )

    // for MultiScale application
    KRATOS_REGISTER_IN_PYTHON_VARIABLE(m, INITIAL_STRAIN )
    KRATOS_REGISTER_IN_PYTHON_VARIABLE(m, COEFFICIENT_THERMAL_EXPANSION )
    KRATOS_REGISTER_IN_PYTHON_VARIABLE(m, CHARACTERISTIC_LENGTH_MULTIPLIER )

    //for Incompressible Fluid application
    KRATOS_REGISTER_IN_PYTHON_3D_VARIABLE_WITH_COMPONENTS(m,FRACT_VEL)

    //for ALE application
    KRATOS_REGISTER_IN_PYTHON_3D_VARIABLE_WITH_COMPONENTS(m, DETERMINANT )
    KRATOS_REGISTER_IN_PYTHON_3D_VARIABLE_WITH_COMPONENTS(m, ELEMENTSHAPE )
    KRATOS_REGISTER_IN_PYTHON_3D_VARIABLE_WITH_COMPONENTS(m, MESH_VELOCITY )
    KRATOS_REGISTER_IN_PYTHON_VARIABLE(m, AUX_MESH_VAR )

    //for Adjoint
    KRATOS_REGISTER_IN_PYTHON_3D_VARIABLE_WITH_COMPONENTS(m, SHAPE_SENSITIVITY )
    KRATOS_REGISTER_IN_PYTHON_VARIABLE(m, NORMAL_SENSITIVITY )
    KRATOS_REGISTER_IN_PYTHON_VARIABLE(m, NUMBER_OF_NEIGHBOUR_ELEMENTS )
    KRATOS_REGISTER_IN_PYTHON_VARIABLE(m, UPDATE_SENSITIVITIES )
    KRATOS_REGISTER_IN_PYTHON_VARIABLE(m, NORMAL_SHAPE_DERIVATIVE )

    //for electric application

    KRATOS_REGISTER_IN_PYTHON_VARIABLE(m, PARTITION_MASK )

    // For MeshingApplication
    KRATOS_REGISTER_IN_PYTHON_VARIABLE(m, NODAL_ERROR )
    KRATOS_REGISTER_IN_PYTHON_3D_VARIABLE_WITH_COMPONENTS(m, NODAL_ERROR_COMPONENTS )
    KRATOS_REGISTER_IN_PYTHON_VARIABLE(m, ELEMENT_ERROR )
    KRATOS_REGISTER_IN_PYTHON_VARIABLE(m, ELEMENT_H )
    KRATOS_REGISTER_IN_PYTHON_VARIABLE(m, RECOVERED_STRESS )
    KRATOS_REGISTER_IN_PYTHON_VARIABLE(m, ERROR_INTEGRATION_POINT )
    KRATOS_REGISTER_IN_PYTHON_VARIABLE(m, CONTACT_PRESSURE )

    // For explicit time integration
    KRATOS_REGISTER_IN_PYTHON_VARIABLE(m, RESIDUAL_VECTOR )

    //for PFEM application TO BE REMOVED
    KRATOS_REGISTER_IN_PYTHON_VARIABLE(m, NODAL_AREA )
    KRATOS_REGISTER_IN_PYTHON_VARIABLE(m, NODAL_H )
    KRATOS_REGISTER_IN_PYTHON_3D_VARIABLE_WITH_COMPONENTS(m, NORMAL_TO_WALL )
    //KRATOS_REGISTER_IN_PYTHON_VARIABLE(m,NEIGHBOUR_NODES)
    //KRATOS_REGISTER_IN_PYTHON_VARIABLE(m,NEIGHBOUR_ELEMENTS)
    KRATOS_REGISTER_IN_PYTHON_VARIABLE(m, FRICTION_COEFFICIENT )

    KRATOS_REGISTER_IN_PYTHON_VARIABLE(m, BULK_MODULUS )
    KRATOS_REGISTER_IN_PYTHON_VARIABLE(m, SATURATION )
    KRATOS_REGISTER_IN_PYTHON_3D_VARIABLE_WITH_COMPONENTS(m, GRAVITY )
    KRATOS_REGISTER_IN_PYTHON_3D_VARIABLE_WITH_COMPONENTS(m, FACE_LOAD )
    KRATOS_REGISTER_IN_PYTHON_VARIABLE(m, DENSITY_WATER )
    KRATOS_REGISTER_IN_PYTHON_VARIABLE(m, DENSITY_AIR )
    KRATOS_REGISTER_IN_PYTHON_VARIABLE(m, AIR_ENTRY_VALUE )
    KRATOS_REGISTER_IN_PYTHON_VARIABLE(m, FIRST_SATURATION_PARAM )
    KRATOS_REGISTER_IN_PYTHON_VARIABLE(m, SECOND_SATURATION_PARAM )
    KRATOS_REGISTER_IN_PYTHON_VARIABLE(m, PERMEABILITY_WATER )
    KRATOS_REGISTER_IN_PYTHON_VARIABLE(m, PERMEABILITY_AIR )
    KRATOS_REGISTER_IN_PYTHON_VARIABLE(m, BULK_AIR )
    KRATOS_REGISTER_IN_PYTHON_VARIABLE(m, SCALE )

    KRATOS_REGISTER_IN_PYTHON_VARIABLE(m, TEMP_CONV_PROJ )
    KRATOS_REGISTER_IN_PYTHON_VARIABLE(m, CONVECTION_COEFFICIENT)

    KRATOS_REGISTER_IN_PYTHON_VARIABLE(m, INSITU_STRESS )
    KRATOS_REGISTER_IN_PYTHON_VARIABLE(m, STRESSES )
    KRATOS_REGISTER_IN_PYTHON_VARIABLE(m, STRAIN )

    KRATOS_REGISTER_IN_PYTHON_VARIABLE(m, NODAL_MASS )
    KRATOS_REGISTER_IN_PYTHON_SYMMETRIC_3D_TENSOR_VARIABLE_WITH_COMPONENTS(m, NODAL_INERTIA_TENSOR )
    KRATOS_REGISTER_IN_PYTHON_VARIABLE(m, AUX_INDEX )
    KRATOS_REGISTER_IN_PYTHON_VARIABLE(m, EXTERNAL_PRESSURE )
    KRATOS_REGISTER_IN_PYTHON_VARIABLE(m, BDF_COEFFICIENTS )
    KRATOS_REGISTER_IN_PYTHON_3D_VARIABLE_WITH_COMPONENTS(m, ROTATION_CENTER )
    KRATOS_REGISTER_IN_PYTHON_VARIABLE(m, VELOCITY_PERIOD )
    KRATOS_REGISTER_IN_PYTHON_VARIABLE(m, ANGULAR_VELOCITY_PERIOD )
    KRATOS_REGISTER_IN_PYTHON_VARIABLE(m, IDENTIFIER )


    //for xfem application
    KRATOS_REGISTER_IN_PYTHON_VARIABLE(m, CRACK_OPENING )
    KRATOS_REGISTER_IN_PYTHON_VARIABLE(m, CRACK_TRANSLATION )

    KRATOS_REGISTER_IN_PYTHON_VARIABLE(m,ARRHENIUS)
    KRATOS_REGISTER_IN_PYTHON_VARIABLE(m,ARRHENIUSAUX)
    KRATOS_REGISTER_IN_PYTHON_VARIABLE(m,ARRHENIUSAUX_)
    KRATOS_REGISTER_IN_PYTHON_VARIABLE(m,PRESSUREAUX)
    KRATOS_REGISTER_IN_PYTHON_VARIABLE(m,NODAL_MAUX)
    KRATOS_REGISTER_IN_PYTHON_3D_VARIABLE_WITH_COMPONENTS(m,NODAL_VAUX)
    KRATOS_REGISTER_IN_PYTHON_VARIABLE(m,NODAL_PAUX)
    KRATOS_REGISTER_IN_PYTHON_VARIABLE(m,FACE_HEAT_FLUX)
    KRATOS_REGISTER_IN_PYTHON_VARIABLE(m,HEAT_FLUX)
    KRATOS_REGISTER_IN_PYTHON_VARIABLE(m,REACTION_FLUX)
    KRATOS_REGISTER_IN_PYTHON_VARIABLE(m,TC)
    KRATOS_REGISTER_IN_PYTHON_VARIABLE(m,CONDUCTIVITY)
    KRATOS_REGISTER_IN_PYTHON_VARIABLE(m,SPECIFIC_HEAT)
    KRATOS_REGISTER_IN_PYTHON_VARIABLE(m,MATERIAL_VARIABLE)
    KRATOS_REGISTER_IN_PYTHON_VARIABLE(m,FUEL)
    KRATOS_REGISTER_IN_PYTHON_VARIABLE(m,YO)
    KRATOS_REGISTER_IN_PYTHON_VARIABLE(m,YF)
    KRATOS_REGISTER_IN_PYTHON_VARIABLE(m,YI)
    KRATOS_REGISTER_IN_PYTHON_VARIABLE(m,Y1)
    KRATOS_REGISTER_IN_PYTHON_VARIABLE(m,Y2)
    KRATOS_REGISTER_IN_PYTHON_VARIABLE(m,YP)
    KRATOS_REGISTER_IN_PYTHON_VARIABLE(m,EMISSIVITY)
    KRATOS_REGISTER_IN_PYTHON_VARIABLE(m,ENTHALPY)
    KRATOS_REGISTER_IN_PYTHON_VARIABLE(m,MIXTURE_FRACTION)

    KRATOS_REGISTER_IN_PYTHON_VARIABLE(m,YCH4)
    KRATOS_REGISTER_IN_PYTHON_VARIABLE(m,YO2)
    KRATOS_REGISTER_IN_PYTHON_VARIABLE(m,YCO2)
    KRATOS_REGISTER_IN_PYTHON_VARIABLE(m,YH2O)
    KRATOS_REGISTER_IN_PYTHON_VARIABLE(m,YN2)

    KRATOS_REGISTER_IN_PYTHON_VARIABLE(m,INCIDENT_RADIATION_FUNCTION)

    KRATOS_REGISTER_IN_PYTHON_VARIABLE(m,ABSORPTION_COEFFICIENT)
    KRATOS_REGISTER_IN_PYTHON_VARIABLE(m,STEFAN_BOLTZMANN_CONSTANT)
    KRATOS_REGISTER_IN_PYTHON_3D_VARIABLE_WITH_COMPONENTS(m, DIRECTION )
    KRATOS_REGISTER_IN_PYTHON_VARIABLE(m,NODAL_SWITCH)
    KRATOS_REGISTER_IN_PYTHON_3D_VARIABLE_WITH_COMPONENTS(m,Y)

    KRATOS_REGISTER_IN_PYTHON_3D_VARIABLE_WITH_COMPONENTS(m, LOCAL_AXIS_1 )
    KRATOS_REGISTER_IN_PYTHON_3D_VARIABLE_WITH_COMPONENTS(m, LOCAL_AXIS_2 )
    KRATOS_REGISTER_IN_PYTHON_3D_VARIABLE_WITH_COMPONENTS(m, LOCAL_AXIS_3 )

    KRATOS_REGISTER_IN_PYTHON_VARIABLE(m, SWITCH_TEMPERATURE )

    KRATOS_REGISTER_IN_PYTHON_3D_VARIABLE_WITH_COMPONENTS(m,EMBEDDED_VELOCITY)
    KRATOS_REGISTER_IN_PYTHON_VARIABLE(m, REFINEMENT_LEVEL )

    KRATOS_REGISTER_IN_PYTHON_VARIABLE(m, AIR_SOUND_VELOCITY )

    // for Vulcan application
    KRATOS_REGISTER_IN_PYTHON_VARIABLE(m, LATENT_HEAT )

    KRATOS_REGISTER_IN_PYTHON_VARIABLE(m, ENRICHED_PRESSURES )
    KRATOS_REGISTER_IN_PYTHON_VARIABLE(m, INITIAL_PENALTY )
    KRATOS_REGISTER_IN_PYTHON_VARIABLE(m, DP_EPSILON )
    KRATOS_REGISTER_IN_PYTHON_VARIABLE(m, DP_ALPHA1 )
    KRATOS_REGISTER_IN_PYTHON_VARIABLE(m, DP_K )
    KRATOS_REGISTER_IN_PYTHON_VARIABLE(m, LAMBDA )
    KRATOS_REGISTER_IN_PYTHON_VARIABLE(m, MIN_DT )
    KRATOS_REGISTER_IN_PYTHON_VARIABLE(m, MAX_DT )
    KRATOS_REGISTER_IN_PYTHON_VARIABLE(m, WET_VOLUME)
    KRATOS_REGISTER_IN_PYTHON_VARIABLE(m, CUTTED_AREA)
    KRATOS_REGISTER_IN_PYTHON_VARIABLE(m, NET_INPUT_MATERIAL)
    KRATOS_REGISTER_IN_PYTHON_VARIABLE(m, MIU )
    KRATOS_REGISTER_IN_PYTHON_VARIABLE(m, SCALE_FACTOR )
    KRATOS_REGISTER_IN_PYTHON_VARIABLE(m, NORMAL_CONTACT_STRESS )
    KRATOS_REGISTER_IN_PYTHON_VARIABLE(m, TANGENTIAL_CONTACT_STRESS )
    KRATOS_REGISTER_IN_PYTHON_VARIABLE(m, STABILIZATION_FACTOR )
    KRATOS_REGISTER_IN_PYTHON_VARIABLE(m, NEWMARK_BETA )
    KRATOS_REGISTER_IN_PYTHON_VARIABLE(m, NEWMARK_GAMMA )
    KRATOS_REGISTER_IN_PYTHON_VARIABLE(m, BOSSAK_ALPHA )
    KRATOS_REGISTER_IN_PYTHON_VARIABLE(m, EQUILIBRIUM_POINT )
    KRATOS_REGISTER_IN_PYTHON_VARIABLE(m, AIR_SOUND_VELOCITY )
    KRATOS_REGISTER_IN_PYTHON_VARIABLE(m, WATER_SOUND_VELOCITY )
    KRATOS_REGISTER_IN_PYTHON_VARIABLE(m, ACTIVATION_LEVEL )
    KRATOS_REGISTER_IN_PYTHON_VARIABLE(m, FIRST_TIME_STEP )
    KRATOS_REGISTER_IN_PYTHON_VARIABLE(m, QUASI_STATIC_ANALYSIS )
    KRATOS_REGISTER_IN_PYTHON_VARIABLE(m, FRACTIONAL_STEP )
    KRATOS_REGISTER_IN_PYTHON_VARIABLE(m, LOAD_RESTART )
    KRATOS_REGISTER_IN_PYTHON_VARIABLE(m, RIGID_BODY_ID )
    KRATOS_REGISTER_IN_PYTHON_VARIABLE(m, NORMAL_STRESS )
    KRATOS_REGISTER_IN_PYTHON_VARIABLE(m, TANGENTIAL_STRESS )
    KRATOS_REGISTER_IN_PYTHON_VARIABLE(m, PENALTY )
    KRATOS_REGISTER_IN_PYTHON_VARIABLE(m, AMBIENT_TEMPERATURE )
    KRATOS_REGISTER_IN_PYTHON_VARIABLE(m, VEL_ART_VISC )
    KRATOS_REGISTER_IN_PYTHON_VARIABLE(m, PR_ART_VISC )
    KRATOS_REGISTER_IN_PYTHON_VARIABLE(m, SOUND_VELOCITY )

    KRATOS_REGISTER_IN_PYTHON_VARIABLE(m, SEARCH_RADIUS )
    KRATOS_REGISTER_IN_PYTHON_VARIABLE(m, ORIENTATION )

    KRATOS_REGISTER_IN_PYTHON_VARIABLE(m, INTEGRATION_WEIGHT )
    KRATOS_REGISTER_IN_PYTHON_3D_VARIABLE_WITH_COMPONENTS(m, INTEGRATION_COORDINATES )


    py::class_< ConvectionDiffusionSettings, ConvectionDiffusionSettings::Pointer >	(m,"ConvectionDiffusionSettings")
    .def(py::init<	>() )
    .def("SetDensityVariable",&ConvectionDiffusionSettings::SetDensityVariable)
    .def("SetDiffusionVariable",&ConvectionDiffusionSettings::SetDiffusionVariable)
    .def("SetUnknownVariable",&ConvectionDiffusionSettings::SetUnknownVariable)
    .def("SetVolumeSourceVariable",&ConvectionDiffusionSettings::SetVolumeSourceVariable)
    .def("SetSurfaceSourceVariable",&ConvectionDiffusionSettings::SetSurfaceSourceVariable)
    .def("SetProjectionVariable",&ConvectionDiffusionSettings::SetProjectionVariable)
    .def("SetMeshVelocityVariable",&ConvectionDiffusionSettings::SetMeshVelocityVariable)
    .def("SetConvectionVariable",&ConvectionDiffusionSettings::SetConvectionVariable)
    .def("SetTransferCoefficientVariable",&ConvectionDiffusionSettings::SetTransferCoefficientVariable)
    .def("SetSpecificHeatVariable",&ConvectionDiffusionSettings::SetSpecificHeatVariable)
    .def("SetVelocityVariable",&ConvectionDiffusionSettings::SetVelocityVariable)
    .def("SetReactionVariable",&ConvectionDiffusionSettings::SetReactionVariable)

    .def("GetDensityVariable",&ConvectionDiffusionSettings::GetDensityVariable, py::return_value_policy::reference_internal )
    .def("GetDiffusionVariable",&ConvectionDiffusionSettings::GetDiffusionVariable, py::return_value_policy::reference_internal )
    .def("GetUnknownVariable",&ConvectionDiffusionSettings::GetUnknownVariable, py::return_value_policy::reference_internal )
    .def("GetVolumeSourceVariable",&ConvectionDiffusionSettings::GetVolumeSourceVariable, py::return_value_policy::reference_internal )
    .def("GetSurfaceSourceVariable",&ConvectionDiffusionSettings::GetSurfaceSourceVariable, py::return_value_policy::reference_internal )
    .def("GetProjectionVariable",&ConvectionDiffusionSettings::GetProjectionVariable, py::return_value_policy::reference_internal )
    .def("GetMeshVelocityVariable",&ConvectionDiffusionSettings::GetMeshVelocityVariable, py::return_value_policy::reference_internal )
    .def("GetConvectionVariable",&ConvectionDiffusionSettings::GetConvectionVariable, py::return_value_policy::reference_internal )
    .def("GetTransferCoefficientVariable",&ConvectionDiffusionSettings::GetTransferCoefficientVariable, py::return_value_policy::reference_internal)
    .def("GetSpecificHeatVariable",&ConvectionDiffusionSettings::GetSpecificHeatVariable, py::return_value_policy::reference_internal )
    .def("GetVelocityVariable",&ConvectionDiffusionSettings::GetVelocityVariable, py::return_value_policy::reference_internal )
    .def("GetReactionVariable",&ConvectionDiffusionSettings::GetReactionVariable, py::return_value_policy::reference_internal )

    .def("IsDefinedDensityVariable",&ConvectionDiffusionSettings::IsDefinedDensityVariable)
    .def("IsDefinedDiffusionVariable",&ConvectionDiffusionSettings::IsDefinedDiffusionVariable)
    .def("IsDefinedUnknownVariable",&ConvectionDiffusionSettings::IsDefinedUnknownVariable)
    .def("IsDefinedVolumeSourceVariable",&ConvectionDiffusionSettings::IsDefinedVolumeSourceVariable)
    .def("IsDefinedSurfaceSourceVariable",&ConvectionDiffusionSettings::IsDefinedSurfaceSourceVariable)
    .def("IsDefinedProjectionVariable",&ConvectionDiffusionSettings::IsDefinedProjectionVariable)
    .def("IsDefinedMeshVelocityVariable",&ConvectionDiffusionSettings::IsDefinedMeshVelocityVariable)
    .def("IsDefinedConvectionVariable",&ConvectionDiffusionSettings::IsDefinedConvectionVariable)
    .def("IsDefinedSpecificHeatVariable",&ConvectionDiffusionSettings::IsDefinedSpecificHeatVariable)
    .def("IsDefinedVelocityVariable",&ConvectionDiffusionSettings::IsDefinedVelocityVariable)
    .def("IsDefinedTransferCoefficientVariable",&ConvectionDiffusionSettings::IsDefinedTransferCoefficientVariable)
    .def("IsDefinedReactionVariable",&ConvectionDiffusionSettings::IsDefinedReactionVariable)
    ;

    py::class_< RadiationSettings, RadiationSettings::Pointer>	(m,"RadiationSettings")
    .def(py::init<	>() )
    .def("SetDensityVariable",&RadiationSettings::SetDensityVariable)
    .def("SetDiffusionVariable",&RadiationSettings::SetDiffusionVariable)
    .def("SetUnknownVariable",&RadiationSettings::SetUnknownVariable)
    .def("SetVolumeSourceVariable",&RadiationSettings::SetVolumeSourceVariable)
    .def("SetSurfaceSourceVariable",&RadiationSettings::SetSurfaceSourceVariable)
    .def("SetProjectionVariable",&RadiationSettings::SetProjectionVariable)
    .def("SetMeshVelocityVariable",&RadiationSettings::SetMeshVelocityVariable)
    .def("GetDensityVariable",&RadiationSettings::GetDensityVariable, py::return_value_policy::reference_internal )
    .def("GetDiffusionVariable",&RadiationSettings::GetDiffusionVariable, py::return_value_policy::reference_internal )
    .def("GetUnknownVariable",&RadiationSettings::GetUnknownVariable, py::return_value_policy::reference_internal )
    .def("GetVolumeSourceVariable",&RadiationSettings::GetVolumeSourceVariable, py::return_value_policy::reference_internal )
    .def("GetSurfaceSourceVariable",&RadiationSettings::GetSurfaceSourceVariable, py::return_value_policy::reference_internal )
    //.def("GetSurfaceSourceVariable",&RadiationSettings::GetSurfaceSourceVariable, py::return_value_policy::reference_internal )
    .def("GetProjectionVariable",&RadiationSettings::GetProjectionVariable, py::return_value_policy::reference_internal )
    .def("GetMeshVelocityVariable",&RadiationSettings::GetMeshVelocityVariable, py::return_value_policy::reference_internal )
    ;
    KRATOS_REGISTER_IN_PYTHON_VARIABLE(m,CONVECTION_DIFFUSION_SETTINGS)
    KRATOS_REGISTER_IN_PYTHON_VARIABLE(m,RADIATION_SETTINGS)
}
} // namespace Python.
} // Namespace Kratos<|MERGE_RESOLUTION|>--- conflicted
+++ resolved
@@ -291,11 +291,8 @@
     KRATOS_REGISTER_IN_PYTHON_VARIABLE(m, RESIDUAL_NORM )
     KRATOS_REGISTER_IN_PYTHON_VARIABLE(m, CONVERGENCE_RATIO )
     KRATOS_REGISTER_IN_PYTHON_VARIABLE(m, BUILD_SCALE_FACTOR )
-<<<<<<< HEAD
-=======
     KRATOS_REGISTER_IN_PYTHON_VARIABLE(m, CONSTRAINT_SCALE_FACTOR )
     KRATOS_REGISTER_IN_PYTHON_VARIABLE(m, AUXILIAR_CONSTRAINT_SCALE_FACTOR )
->>>>>>> 999f852c
     KRATOS_REGISTER_IN_PYTHON_VARIABLE(m, TEMPERATURE )
     KRATOS_REGISTER_IN_PYTHON_VARIABLE(m, TEMPERATURE_OLD_IT )
     KRATOS_REGISTER_IN_PYTHON_VARIABLE(m, PRESSURE )
