//    |  /           |
//    ' /   __| _` | __|  _ \   __|
//    . \  |   (   | |   (   |\__ \.
//   _|\_\_|  \__,_|\__|\___/ ____/
//                   Multi-Physics
//
//  License:		 BSD License
//					 Kratos default license: kratos/license.txt
//
//  Main authors:    Riccardo Rossi
//


// System includes

// External includes

// Project includes
#include "includes/define_python.h"
#include "includes/kratos_parameters.h"

#include "processes/process.h"
#include "python/add_processes_to_python.h"
#include "processes/fast_transfer_between_model_parts_process.h"
#include "processes/find_nodal_h_process.h"
#include "processes/find_nodal_neighbours_process.h"
#include "processes/find_conditions_neighbours_process.h"
#include "processes/find_elements_neighbours_process.h"
#include "processes/calculate_nodal_area_process.h"
#include "processes/node_erase_process.h"
#include "processes/element_erase_process.h"
#include "processes/condition_erase_process.h"
#include "processes/eliminate_isolated_nodes_process.h"
#include "processes/calculate_signed_distance_to_3d_skin_process.h"
#include "processes/calculate_embedded_signed_distance_to_3d_skin_process.h"
#include "processes/calculate_signed_distance_to_3d_condition_skin_process.h"
#include "processes/translation_operation.h"
#include "processes/rotation_operation.h"
#include "processes/structured_mesh_generator_process.h"
#include "processes/tetrahedral_mesh_orientation_check.h"
#include "processes/compute_bdfcoefficients_process.h"
#include "processes/variational_distance_calculation_process.h"
#include "processes/levelset_convection_process.h"
#include "processes/apply_constant_scalarvalue_process.h"
#include "processes/apply_constant_vectorvalue_process.h"
#include "processes/check_skin_process.h"
#include "processes/replace_elements_and_condition_process.h"
#include "processes/compute_nodal_gradient_process.h"
#include "processes/assign_scalar_variable_to_conditions_process.h"
#include "processes/assign_scalar_field_to_conditions_process.h"
#include "processes/reorder_and_optimize_modelpart_process.h"
#include "processes/calculate_distance_to_skin_process.h"
#include "processes/calculate_discontinuous_distance_to_skin_process.h"
#include "processes/simple_mortar_mapper_process.h"
#include "processes/skin_detection_process.h"
#include "includes/node.h"

#include "spaces/ublas_space.h"
#include "linear_solvers/linear_solver.h"

#include "utilities/python_function_callback_utility.h"


namespace Kratos
{

namespace Python
{
typedef VariableComponent< VectorComponentAdaptor<array_1d<double, 3> > > component_type;

void  AddProcessesToPython(pybind11::module& m)
{
    namespace py = pybind11;

    py::class_<Process, Process::Pointer>(m,"Process")
    .def(py::init<>())
    .def("Execute",&Process::Execute)
    .def("ExecuteInitialize",&Process::ExecuteInitialize)
    .def("ExecuteBeforeSolutionLoop",&Process::ExecuteBeforeSolutionLoop)
    .def("ExecuteInitializeSolutionStep",&Process::ExecuteInitializeSolutionStep)
    .def("ExecuteFinalizeSolutionStep",&Process::ExecuteFinalizeSolutionStep)
    .def("ExecuteBeforeOutputStep",&Process::ExecuteBeforeOutputStep)
    .def("ExecuteAfterOutputStep",&Process::ExecuteAfterOutputStep)
    .def("ExecuteFinalize",&Process::ExecuteFinalize)
<<<<<<< HEAD
    .def("Check",&Process::Check)
    .def("__repr__", &Process::Info)
=======
    .def("__str__", PrintObject<Process>)
>>>>>>> b1e64b30
    ;

    // Find NODAL_H (Historical variables stored)
    py::class_<FindNodalHProcess<FindNodalH::SaveAsHistoricalVariable>, FindNodalHProcess<FindNodalH::SaveAsHistoricalVariable>::Pointer, Process>(m,"FindNodalHProcess")
    .def(py::init<ModelPart&>())
    ;

    // Find NODAL_H (Non-historical variables stored)
    py::class_<FindNodalHProcess<FindNodalH::SaveAsNonHistoricalVariable>, FindNodalHProcess<FindNodalH::SaveAsNonHistoricalVariable>::Pointer, Process>(m,"FindNodalHNonHistoricalProcess")
    .def(py::init<ModelPart&>())
    ;

    py::class_<FindNodalNeighboursProcess, FindNodalNeighboursProcess::Pointer, Process>(m,"FindNodalNeighboursProcess")
            .def(py::init<ModelPart&, unsigned int, unsigned int>())
    .def("ClearNeighbours",&FindNodalNeighboursProcess::ClearNeighbours)
    ;

    py::class_<FindConditionsNeighboursProcess, FindConditionsNeighboursProcess::Pointer, Process>(m,"FindConditionsNeighboursProcess")
            .def(py::init<ModelPart&, int, unsigned int>())
    .def("ClearNeighbours",&FindConditionsNeighboursProcess::ClearNeighbours)
    ;

    py::class_<FindElementalNeighboursProcess, FindElementalNeighboursProcess::Pointer, Process>(m,"FindElementalNeighboursProcess")
            .def(py::init<ModelPart&, int, unsigned int>())
    .def("ClearNeighbours",&FindElementalNeighboursProcess::ClearNeighbours)
    ;

    py::class_<CalculateNodalAreaProcess, CalculateNodalAreaProcess::Pointer, Process>(m,"CalculateNodalAreaProcess")
            .def(py::init<ModelPart&, unsigned int>())
    ;

    py::class_<NodeEraseProcess, NodeEraseProcess::Pointer, Process>(m,"NodeEraseProcess")
            .def(py::init<ModelPart&>())
    ;

    py::class_<ElementEraseProcess, ElementEraseProcess::Pointer, Process>(m,"ElementEraseProcess")
            .def(py::init<ModelPart&>())
    ;

    py::class_<ConditionEraseProcess, ConditionEraseProcess::Pointer, Process>(m,"ConditionEraseProcess")
            .def(py::init<ModelPart&>())
    ;

    py::class_<EliminateIsolatedNodesProcess, EliminateIsolatedNodesProcess::Pointer, Process>(m,"EliminateIsolatedNodesProcess")
            .def(py::init<ModelPart&>())
    ;

    py::class_<CalculateSignedDistanceTo3DSkinProcess, CalculateSignedDistanceTo3DSkinProcess::Pointer, Process>(m,"CalculateSignedDistanceTo3DSkinProcess")
            .def(py::init<ModelPart&, ModelPart&>())
    .def("GenerateSkinModelPart",&CalculateSignedDistanceTo3DSkinProcess::GenerateSkinModelPart)
    .def("MappingPressureToStructure",&CalculateSignedDistanceTo3DSkinProcess::MappingPressureToStructure)
    ;

    py::class_<CalculateEmbeddedSignedDistanceTo3DSkinProcess, CalculateEmbeddedSignedDistanceTo3DSkinProcess::Pointer, Process>(m,"CalculateEmbeddedSignedDistanceTo3DSkinProcess")
            .def(py::init< ModelPart&, ModelPart& >())
    .def(py::init< ModelPart&, ModelPart&, bool>())
    ;

   py::class_<CalculateSignedDistanceTo3DConditionSkinProcess, CalculateSignedDistanceTo3DConditionSkinProcess::Pointer, Process>(m,"CalculateSignedDistanceTo3DConditionSkinProcess")
            .def(py::init<ModelPart&, ModelPart&>())
    ;

    py::class_<TranslationOperation, TranslationOperation::Pointer, Process>(m,"TranslationOperation")
            .def(py::init<ModelPart&, DenseVector<int> ,DenseVector<int> ,unsigned int>())
    ;

    py::class_<RotationOperation, RotationOperation::Pointer, Process>(m,"RotationOperation")
            .def(py::init<ModelPart&, DenseVector<int> ,DenseVector<int> ,unsigned int>())
    ;

    py::class_<StructuredMeshGeneratorProcess, StructuredMeshGeneratorProcess::Pointer, Process>(m,"StructuredMeshGeneratorProcess")
            .def(py::init<const Geometry< Node<3> >&, ModelPart&, Parameters&>()) //TODO: VERIFY IF THE NEXT IS NEEDED: [with_custodian_and_ward<1, 2>()])
    ;

    py::class_<TetrahedralMeshOrientationCheck, TetrahedralMeshOrientationCheck::Pointer, Process>(m,"TetrahedralMeshOrientationCheck")
            .def(py::init<ModelPart&, bool>())
    .def("SwapAll",&TetrahedralMeshOrientationCheck::SwapAll)
    .def("SwapNegativeElements",&TetrahedralMeshOrientationCheck::SwapNegativeElements)
    ;

    py::class_<ComputeBDFCoefficientsProcess, ComputeBDFCoefficientsProcess::Pointer, Process>(m,"ComputeBDFCoefficientsProcess")
            .def(py::init<ModelPart&, const unsigned int>())
    ;

    typedef UblasSpace<double, CompressedMatrix, Vector> SparseSpaceType;
    typedef UblasSpace<double, Matrix, Vector> LocalSpaceType;
    typedef LinearSolver<SparseSpaceType, LocalSpaceType > LinearSolverType;

    py::class_<VariationalDistanceCalculationProcess<2,SparseSpaceType,LocalSpaceType,LinearSolverType>, VariationalDistanceCalculationProcess<2,SparseSpaceType,LocalSpaceType,LinearSolverType>::Pointer, Process>(m,"VariationalDistanceCalculationProcess2D")
            .def(py::init<ModelPart&, LinearSolverType::Pointer, unsigned int>())
    ;
    py::class_<VariationalDistanceCalculationProcess<3,SparseSpaceType,LocalSpaceType,LinearSolverType>, VariationalDistanceCalculationProcess<3,SparseSpaceType,LocalSpaceType,LinearSolverType>::Pointer, Process>(m,"VariationalDistanceCalculationProcess3D")
            .def(py::init<ModelPart&, LinearSolverType::Pointer, unsigned int>())
    ;

    py::class_<LevelSetConvectionProcess<2,SparseSpaceType,LocalSpaceType,LinearSolverType>, LevelSetConvectionProcess<2,SparseSpaceType,LocalSpaceType,LinearSolverType>::Pointer, Process>(m,"LevelSetConvectionProcess2D")
        .def(py::init<Variable<double>&, ModelPart&, LinearSolverType::Pointer>())
        .def(py::init<Variable<double>&, ModelPart&, LinearSolverType::Pointer, const double>())
        .def(py::init<Variable<double>&, ModelPart&, LinearSolverType::Pointer, const double, const double>())
        .def(py::init<Variable<double>&, ModelPart&, LinearSolverType::Pointer, const double, const double, const unsigned int>())
    ;
    py::class_<LevelSetConvectionProcess<3,SparseSpaceType,LocalSpaceType,LinearSolverType>, LevelSetConvectionProcess<3,SparseSpaceType,LocalSpaceType,LinearSolverType>::Pointer, Process>(m,"LevelSetConvectionProcess3D")
        .def(py::init<Variable<double>&, ModelPart&, LinearSolverType::Pointer>())
        .def(py::init<Variable<double>&, ModelPart&, LinearSolverType::Pointer, const double>())
        .def(py::init<Variable<double>&, ModelPart&, LinearSolverType::Pointer, const double, const double>())
        .def(py::init<Variable<double>&, ModelPart&, LinearSolverType::Pointer, const double, const double, const unsigned int>())
    ;

    py::class_<ApplyConstantScalarValueProcess, ApplyConstantScalarValueProcess::Pointer, Process>(m,"ApplyConstantScalarValueProcess")
            .def(py::init<ModelPart&, Parameters>())
            .def(py::init<ModelPart&, const Variable<double>&, double, std::size_t, Flags>())
            .def(py::init< ModelPart&, Parameters& >())
            .def(py::init<ModelPart&, const VariableComponent<VectorComponentAdaptor<array_1d<double, 3> > >&, double, std::size_t, Flags>())
            .def(py::init<ModelPart&, const Variable<int>&, int, std::size_t, Flags>())
            .def(py::init<ModelPart&, const Variable<bool>&, bool, std::size_t, Flags>())
            .def("ExecuteInitialize", &ApplyConstantScalarValueProcess::ExecuteInitialize)
            .def_readonly_static("VARIABLE_IS_FIXED", &ApplyConstantScalarValueProcess::VARIABLE_IS_FIXED)
    ;

    py::class_<ApplyConstantVectorValueProcess, ApplyConstantVectorValueProcess::Pointer, Process>(m,"ApplyConstantVectorValueProcess")
            .def(py::init<ModelPart&, Parameters>())
            .def(py::init<ModelPart&, const Variable<array_1d<double, 3 > >& , const double, const Vector , std::size_t, Flags>())
            .def(py::init< ModelPart&, Parameters& >())
            .def_readonly_static("X_COMPONENT_FIXED", &ApplyConstantVectorValueProcess::X_COMPONENT_FIXED)
            .def_readonly_static("Y_COMPONENT_FIXED", &ApplyConstantVectorValueProcess::Y_COMPONENT_FIXED)
            .def_readonly_static("Z_COMPONENT_FIXED", &ApplyConstantVectorValueProcess::Z_COMPONENT_FIXED)
    ;

    py::class_<CheckSkinProcess, CheckSkinProcess::Pointer, Process>(m,"CheckSkinProcess")
            .def(py::init<ModelPart&, Flags>())
    ;

    py::class_<ReplaceElementsAndConditionsProcess, ReplaceElementsAndConditionsProcess::Pointer, Process>(m,"ReplaceElementsAndConditionsProcess")
            .def(py::init<ModelPart&, Parameters>())
    ;

    /* Historical */
    // DOUBLE
    py::class_<ComputeNodalGradientProcess<2, Variable<double>, Historical>, ComputeNodalGradientProcess<2, Variable<double>, Historical>::Pointer, Process>(m,"ComputeNodalGradientProcess2D")
            .def(py::init<ModelPart&, Variable<double>&, Variable<array_1d<double,3> >& , Variable<double>& >())
    ;

    py::class_<ComputeNodalGradientProcess<3, Variable<double>, Historical>, ComputeNodalGradientProcess<3, Variable<double>, Historical>::Pointer, Process>(m,"ComputeNodalGradientProcess3D")
            .def(py::init<ModelPart&, Variable<double>&, Variable<array_1d<double,3> >& , Variable<double>& >())
    ;

    // COMPONENT
    py::class_<ComputeNodalGradientProcess<2, component_type, Historical>, ComputeNodalGradientProcess<2, component_type, Historical>::Pointer, Process>(m,"ComputeNodalGradientProcessComp2D")
            .def(py::init<ModelPart&, component_type&, Variable<array_1d<double,3> >& , Variable<double>& >())
    ;

    py::class_<ComputeNodalGradientProcess<3, component_type, Historical>, ComputeNodalGradientProcess<3, component_type, Historical>::Pointer, Process>(m,"ComputeNodalGradientProcessComp3D")
            .def(py::init<ModelPart&, component_type&, Variable<array_1d<double,3> >& , Variable<double>& >())
    ;

    /* Non-Historical */
    // DOUBLE
    py::class_<ComputeNodalGradientProcess<2, Variable<double>, NonHistorical>, ComputeNodalGradientProcess<2, Variable<double>, NonHistorical>::Pointer, Process>(m,"ComputeNonHistoricalNodalGradientProcess2D")
            .def(py::init<ModelPart&, Variable<double>&, Variable<array_1d<double,3> >& , Variable<double>& >())
            ;

    py::class_<ComputeNodalGradientProcess<3, Variable<double>, NonHistorical>, ComputeNodalGradientProcess<3, Variable<double>, NonHistorical>::Pointer, Process>(m,"ComputeNonHistoricalNodalGradientProcess3D")
            .def(py::init<ModelPart&, Variable<double>&, Variable<array_1d<double,3> >& , Variable<double>& >())
            ;

    // COMPONENT
    py::class_<ComputeNodalGradientProcess<2, component_type, NonHistorical>, ComputeNodalGradientProcess<2, component_type, NonHistorical>::Pointer, Process>(m,"ComputeNonHistoricalNodalGradientProcessComp2D")
            .def(py::init<ModelPart&, component_type&, Variable<array_1d<double,3> >& , Variable<double>& >())
    ;

    py::class_<ComputeNodalGradientProcess<3, component_type, NonHistorical>, ComputeNodalGradientProcess<3, component_type, NonHistorical>::Pointer, Process>(m,"ComputeNonHistoricalNodalGradientProcessComp3D")
            .def(py::init<ModelPart&, component_type&, Variable<array_1d<double,3> >& , Variable<double>& >())
    ;

    // Discontinuous distance computation methods
    py::class_<CalculateDiscontinuousDistanceToSkinProcess<2>, CalculateDiscontinuousDistanceToSkinProcess<2>::Pointer, Process>(m,"CalculateDiscontinuousDistanceToSkinProcess2D")
            .def(py::init<ModelPart&, ModelPart&>())
            ;

    py::class_<CalculateDiscontinuousDistanceToSkinProcess<3>, CalculateDiscontinuousDistanceToSkinProcess<3>::Pointer, Process>(m,"CalculateDiscontinuousDistanceToSkinProcess3D")
            .def(py::init<ModelPart&, ModelPart&>())
            ;

    // Continuous distance computation methods
    py::class_<CalculateDistanceToSkinProcess<2>, CalculateDistanceToSkinProcess<2>::Pointer, Process>(m,"CalculateDistanceToSkinProcess2D")
            .def(py::init<ModelPart&, ModelPart&>())
    ;

    py::class_<CalculateDistanceToSkinProcess<3>, CalculateDistanceToSkinProcess<3>::Pointer, Process>(m,"CalculateDistanceToSkinProcess3D")
            .def(py::init<ModelPart&, ModelPart&>())
    ;

    py::class_<ReorderAndOptimizeModelPartProcess, ReorderAndOptimizeModelPartProcess::Pointer, Process>(m,"ReorderAndOptimizeModelPartProcess")
            .def(py::init<ModelPart&, Parameters>())
            ;


    py::class_<AssignScalarVariableToConditionsProcess, AssignScalarVariableToConditionsProcess::Pointer, Process>(m,"AssignScalarVariableToConditionsProcess")
            .def(py::init<ModelPart&, Parameters >())
    ;

    py::class_<AssignScalarFieldToConditionsProcess, AssignScalarFieldToConditionsProcess::Pointer, Process>(m,"AssignScalarFieldToConditionsProcess")
            .def(py::init<ModelPart&, Parameters >())
    ;


    //typedef PointerVectorSet<Node<3>, IndexedObject> NodesContainerType;
    //typedef PointerVectorSet<Dof<double>, IndexedObject> DofsContainerType;

    //py::class_<AddDofsNodalProcess<Variable<double> >, AddDofsNodalProcess<Variable<double> >::Pointer, Process>(m,"AddDoubleDofsNodalProcess")
    // .def(py::init<Variable<double>, NodesContainerType&, DofsContainerType&>())
    // ;
    //py::class_<AddDofsNodalProcess<VariableComponent<Kratos::VectorComponentAdaptor<Kratos::array_1d<double, 3> > > >, AddDofsNodalProcess<VariableComponent<Kratos::VectorComponentAdaptor<Kratos::array_1d<double, 3> > > >::Pointer, Process>(m,"AddArrayComponentDofsNodalProcess")
    // ;

    /* Simple Mortar mapper */
    // 2D
    py::class_<SimpleMortarMapperProcess<2, 2, Variable<double>>, SimpleMortarMapperProcess<2, 2, Variable<double>>::Pointer, Process>(m, "SimpleMortarMapperProcess2D2NDouble")
    .def(py::init<ModelPart&, ModelPart&, Variable<double>&>())
    .def(py::init<ModelPart&, ModelPart&, Variable<double>&, Parameters>())
    .def(py::init<ModelPart&, ModelPart&, Variable<double>&, Parameters, LinearSolverType::Pointer>())
    .def(py::init<ModelPart&, ModelPart&, Variable<double>&, Variable<double>&>())
    .def(py::init<ModelPart&, ModelPart&, Variable<double>&, Variable<double>&, Parameters>())
    .def(py::init<ModelPart&, ModelPart&, Variable<double>&, Variable<double>&, Parameters, LinearSolverType::Pointer>())
    ;

    py::class_<SimpleMortarMapperProcess<2, 2, Variable<array_1d<double,3> >>, SimpleMortarMapperProcess<2, 2, Variable<array_1d<double,3> >>::Pointer, Process>(m, "SimpleMortarMapperProcess2D2NVector")
    .def(py::init<ModelPart&, ModelPart&, Variable<array_1d<double,3> >&>())
    .def(py::init<ModelPart&, ModelPart&, Variable<array_1d<double,3> >&, Parameters>())
    .def(py::init<ModelPart&, ModelPart&, Variable<array_1d<double,3> >&, Parameters, LinearSolverType::Pointer>())
    .def(py::init<ModelPart&, ModelPart&, Variable<array_1d<double,3> >&, Variable<array_1d<double,3> >&>())
    .def(py::init<ModelPart&, ModelPart&, Variable<array_1d<double,3> >&, Variable<array_1d<double,3> >&, Parameters>())
    .def(py::init<ModelPart&, ModelPart&, Variable<array_1d<double,3> >&, Variable<array_1d<double,3> >&, Parameters, LinearSolverType::Pointer>())
    ;

    // 3D - Triangle
    py::class_<SimpleMortarMapperProcess<3, 3, Variable<double>>, SimpleMortarMapperProcess<3, 3, Variable<double>>::Pointer, Process>(m, "SimpleMortarMapperProcess3D3NDouble")
    .def(py::init<ModelPart&, ModelPart&, Variable<double>&>())
    .def(py::init<ModelPart&, ModelPart&, Variable<double>&, Parameters>())
    .def(py::init<ModelPart&, ModelPart&, Variable<double>&, Parameters, LinearSolverType::Pointer>())
    .def(py::init<ModelPart&, ModelPart&, Variable<double>&, Variable<double>&>())
    .def(py::init<ModelPart&, ModelPart&, Variable<double>&, Variable<double>&, Parameters>())
    .def(py::init<ModelPart&, ModelPart&, Variable<double>&, Variable<double>&, Parameters, LinearSolverType::Pointer>())
    ;

    py::class_<SimpleMortarMapperProcess<3, 3, Variable<array_1d<double,3> >>, SimpleMortarMapperProcess<3, 3, Variable<array_1d<double,3> >>::Pointer, Process>(m, "SimpleMortarMapperProcess3D3NVector")
    .def(py::init<ModelPart&, ModelPart&, Variable<array_1d<double,3> >&>())
    .def(py::init<ModelPart&, ModelPart&, Variable<array_1d<double,3> >&, Parameters>())
    .def(py::init<ModelPart&, ModelPart&, Variable<array_1d<double,3> >&, Parameters, LinearSolverType::Pointer>())
    .def(py::init<ModelPart&, ModelPart&, Variable<array_1d<double,3> >&, Variable<array_1d<double,3> >&>())
    .def(py::init<ModelPart&, ModelPart&, Variable<array_1d<double,3> >&, Variable<array_1d<double,3> >&, Parameters>())
    .def(py::init<ModelPart&, ModelPart&, Variable<array_1d<double,3> >&, Variable<array_1d<double,3> >&, Parameters, LinearSolverType::Pointer>())
    ;

    // 3D - Quadrilateral
    py::class_<SimpleMortarMapperProcess<3, 4, Variable<double>>, SimpleMortarMapperProcess<3, 4, Variable<double>>::Pointer, Process>(m, "SimpleMortarMapperProcess3D4NDouble")
    .def(py::init<ModelPart&, ModelPart&, Variable<double>&>())
    .def(py::init<ModelPart&, ModelPart&, Variable<double>&, Parameters>())
    .def(py::init<ModelPart&, ModelPart&, Variable<double>&, Parameters, LinearSolverType::Pointer>())
    .def(py::init<ModelPart&, ModelPart&, Variable<double>&, Variable<double>&>())
    .def(py::init<ModelPart&, ModelPart&, Variable<double>&, Variable<double>&, Parameters>())
    .def(py::init<ModelPart&, ModelPart&, Variable<double>&, Variable<double>&, Parameters, LinearSolverType::Pointer>())
    ;

    py::class_<SimpleMortarMapperProcess<3, 4, Variable<array_1d<double,3> >>, SimpleMortarMapperProcess<3, 4, Variable<array_1d<double,3> >>::Pointer, Process>(m, "SimpleMortarMapperProcess3D4NVector")
    .def(py::init<ModelPart&, ModelPart&, Variable<array_1d<double,3> >&>())
    .def(py::init<ModelPart&, ModelPart&, Variable<array_1d<double,3> >&, Parameters>())
    .def(py::init<ModelPart&, ModelPart&, Variable<array_1d<double,3> >&, Parameters, LinearSolverType::Pointer>())
    .def(py::init<ModelPart&, ModelPart&, Variable<array_1d<double,3> >&, Variable<array_1d<double,3> >&>())
    .def(py::init<ModelPart&, ModelPart&, Variable<array_1d<double,3> >&, Variable<array_1d<double,3> >&, Parameters>())
    .def(py::init<ModelPart&, ModelPart&, Variable<array_1d<double,3> >&, Variable<array_1d<double,3> >&, Parameters, LinearSolverType::Pointer>())
    ;

    // 3D - Triangle - Quadrilateral
    py::class_<SimpleMortarMapperProcess<3, 3, Variable<double>, 4>, SimpleMortarMapperProcess<3, 3, Variable<double>, 4>::Pointer, Process>(m, "SimpleMortarMapperProcess3D3N4NDouble")
    .def(py::init<ModelPart&, ModelPart&, Variable<double>&>())
    .def(py::init<ModelPart&, ModelPart&, Variable<double>&, Parameters>())
    .def(py::init<ModelPart&, ModelPart&, Variable<double>&, Parameters, LinearSolverType::Pointer>())
    .def(py::init<ModelPart&, ModelPart&, Variable<double>&, Variable<double>&>())
    .def(py::init<ModelPart&, ModelPart&, Variable<double>&, Variable<double>&, Parameters>())
    .def(py::init<ModelPart&, ModelPart&, Variable<double>&, Variable<double>&, Parameters, LinearSolverType::Pointer>())
    ;

    py::class_<SimpleMortarMapperProcess<3, 3, Variable<array_1d<double,3> >, 4>, SimpleMortarMapperProcess<3, 3, Variable<array_1d<double,3> >, 4>::Pointer, Process>(m, "SimpleMortarMapperProcess3D3N4NVector")
    .def(py::init<ModelPart&, ModelPart&, Variable<array_1d<double,3> >&>())
    .def(py::init<ModelPart&, ModelPart&, Variable<array_1d<double,3> >&, Parameters>())
    .def(py::init<ModelPart&, ModelPart&, Variable<array_1d<double,3> >&, Parameters, LinearSolverType::Pointer>())
    .def(py::init<ModelPart&, ModelPart&, Variable<array_1d<double,3> >&, Variable<array_1d<double,3> >&>())
    .def(py::init<ModelPart&, ModelPart&, Variable<array_1d<double,3> >&, Variable<array_1d<double,3> >&, Parameters>())
    .def(py::init<ModelPart&, ModelPart&, Variable<array_1d<double,3> >&, Variable<array_1d<double,3> >&, Parameters, LinearSolverType::Pointer>())
    ;

    // 3D - Quadrilateral - Triangle
    py::class_<SimpleMortarMapperProcess<3, 4, Variable<double>, 3>, SimpleMortarMapperProcess<3, 4, Variable<double>, 3>::Pointer, Process>(m, "SimpleMortarMapperProcess3D4N3NDouble")
    .def(py::init<ModelPart&, ModelPart&, Variable<double>&>())
    .def(py::init<ModelPart&, ModelPart&, Variable<double>&, Parameters>())
    .def(py::init<ModelPart&, ModelPart&, Variable<double>&, Parameters, LinearSolverType::Pointer>())
    .def(py::init<ModelPart&, ModelPart&, Variable<double>&, Variable<double>&>())
    .def(py::init<ModelPart&, ModelPart&, Variable<double>&, Variable<double>&, Parameters>())
    .def(py::init<ModelPart&, ModelPart&, Variable<double>&, Variable<double>&, Parameters, LinearSolverType::Pointer>())
    ;

    py::class_<SimpleMortarMapperProcess<3, 4, Variable<array_1d<double,3> >, 3>, SimpleMortarMapperProcess<3, 4, Variable<array_1d<double,3> >, 3>::Pointer, Process>(m, "SimpleMortarMapperProcess3D4N3NVector")
    .def(py::init<ModelPart&, ModelPart&, Variable<array_1d<double,3> >&>())
    .def(py::init<ModelPart&, ModelPart&, Variable<array_1d<double,3> >&, Parameters>())
    .def(py::init<ModelPart&, ModelPart&, Variable<array_1d<double,3> >&, Parameters, LinearSolverType::Pointer>())
    .def(py::init<ModelPart&, ModelPart&, Variable<array_1d<double,3> >&, Variable<array_1d<double,3> >&>())
    .def(py::init<ModelPart&, ModelPart&, Variable<array_1d<double,3> >&, Variable<array_1d<double,3> >&, Parameters>())
    .def(py::init<ModelPart&, ModelPart&, Variable<array_1d<double,3> >&, Variable<array_1d<double,3> >&, Parameters, LinearSolverType::Pointer>())
    ;

    // Transfer between model parts
    py::class_<FastTransferBetweenModelPartsProcess, FastTransferBetweenModelPartsProcess::Pointer, Process> FastTransferBetweenModelPartsProcess_Scope(m, "FastTransferBetweenModelPartsProcess");

    FastTransferBetweenModelPartsProcess_Scope.def(py::init<ModelPart&, ModelPart&>());
    FastTransferBetweenModelPartsProcess_Scope.def(py::init<ModelPart&, ModelPart&, const FastTransferBetweenModelPartsProcess::EntityTransfered>());
    FastTransferBetweenModelPartsProcess_Scope.def(py::init<ModelPart&, ModelPart&, const FastTransferBetweenModelPartsProcess::EntityTransfered, const Flags >());
    FastTransferBetweenModelPartsProcess_Scope.def(py::init<ModelPart&, ModelPart&, const FastTransferBetweenModelPartsProcess::EntityTransfered, const Flags, const bool >());

    // Adding FastTransferBetweenModelPartsProcess related enums
    py::enum_<FastTransferBetweenModelPartsProcess::EntityTransfered>(FastTransferBetweenModelPartsProcess_Scope, "EntityTransfered")
    .value("NODES", FastTransferBetweenModelPartsProcess::EntityTransfered::NODES)
    .value("ELEMENTS", FastTransferBetweenModelPartsProcess::EntityTransfered::ELEMENTS)
    .value("NODESANDELEMENTS", FastTransferBetweenModelPartsProcess::EntityTransfered::NODESANDELEMENTS)
    .value("CONDITIONS", FastTransferBetweenModelPartsProcess::EntityTransfered::CONDITIONS)
    .value("NODESANDCONDITIONS", FastTransferBetweenModelPartsProcess::EntityTransfered::NODESANDCONDITIONS)
    .value("CONSTRAINTS", FastTransferBetweenModelPartsProcess::EntityTransfered::CONSTRAINTS)
    .value("NODESANDCONSTRAINTS", FastTransferBetweenModelPartsProcess::EntityTransfered::NODESANDCONSTRAINTS)
    .value("ALL", FastTransferBetweenModelPartsProcess::EntityTransfered::ALL)
    ;

    py::class_<SkinDetectionProcess<2>, SkinDetectionProcess<2>::Pointer, Process>(m, "SkinDetectionProcess2D")
        .def(py::init<ModelPart&>())
        .def(py::init< ModelPart&, Parameters >())
        ;

    py::class_<SkinDetectionProcess<3>, SkinDetectionProcess<3>::Pointer, Process>(m, "SkinDetectionProcess3D")
        .def(py::init<ModelPart&>())
        .def(py::init< ModelPart&, Parameters >())
        ;
}

}  // namespace Python.

} // Namespace Kratos<|MERGE_RESOLUTION|>--- conflicted
+++ resolved
@@ -82,12 +82,8 @@
     .def("ExecuteBeforeOutputStep",&Process::ExecuteBeforeOutputStep)
     .def("ExecuteAfterOutputStep",&Process::ExecuteAfterOutputStep)
     .def("ExecuteFinalize",&Process::ExecuteFinalize)
-<<<<<<< HEAD
     .def("Check",&Process::Check)
-    .def("__repr__", &Process::Info)
-=======
     .def("__str__", PrintObject<Process>)
->>>>>>> b1e64b30
     ;
 
     // Find NODAL_H (Historical variables stored)
