--- conflicted
+++ resolved
@@ -264,40 +264,10 @@
 
         if ((i = std::find_if(mData.begin(), mData.end(), IndexCheck(rThisVariable.SourceKey())))  != mData.end()) {
             *(static_cast<TDataType*>(i->second) + rThisVariable.GetComponentIndex()) = rValue;
-<<<<<<< HEAD
-        } else {
-            if (rThisVariable.IsComponent()) {
-                const auto& r_source_variable_data = rThisVariable.GetSourceVariable();
-                const auto& r_source_variable_data_name = r_source_variable_data.Name();
-                if (KratosComponents<Variable<array_1d<double, 3> >>::Has(r_source_variable_data_name)) {
-                    const auto& r_source_variable = KratosComponents<Variable<array_1d<double, 3>>>::Get(r_source_variable_data_name);
-                    this->SetValue(r_source_variable, r_source_variable.Zero());
-                } else if (KratosComponents<Variable<array_1d<double, 4> >>::Has(r_source_variable_data_name)) {
-                    const auto& r_source_variable = KratosComponents<Variable<array_1d<double, 4>>>::Get(r_source_variable_data_name);
-                    this->SetValue(r_source_variable, r_source_variable.Zero());
-                } else if (KratosComponents<Variable<array_1d<double, 6> >>::Has(r_source_variable_data_name)) {
-                    const auto& r_source_variable = KratosComponents<Variable<array_1d<double, 6>>>::Get(r_source_variable_data_name);
-                    this->SetValue(r_source_variable, r_source_variable.Zero());
-                } else if (KratosComponents<Variable<array_1d<double, 9> >>::Has(r_source_variable_data_name)) {
-                    const auto& r_source_variable = KratosComponents<Variable<array_1d<double, 9>>>::Get(r_source_variable_data_name);
-                    this->SetValue(r_source_variable, r_source_variable.Zero());
-                } else {
-                    KRATOS_ERROR << "Variable for component" << rThisVariable.Name() << " not found" << std::endl;
-                }
-                if ((i = std::find_if(mData.begin(), mData.end(), IndexCheck(rThisVariable.SourceKey())))  != mData.end()) {
-                    *(static_cast<TDataType*>(i->second) + rThisVariable.GetComponentIndex()) = rValue;
-                } else {
-                    KRATOS_ERROR << "All components of " << r_source_variable_data.Name() << " should have been initialized, something went wrong" << std::endl;
-                }
-            } else {
-                mData.push_back(ValueType(&rThisVariable,new TDataType(rValue)));
-            }
-=======
         else{
             auto p_source_variable = &rThisVariable.GetSourceVariable();
             mData.push_back(ValueType(p_source_variable,p_source_variable->Clone(p_source_variable->pZero())));
             *(static_cast<TDataType*>(mData.back().second) + rThisVariable.GetComponentIndex()) = rValue; 
->>>>>>> 42928e2d
         }
     }
 
