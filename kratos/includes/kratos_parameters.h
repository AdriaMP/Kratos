//    |  /           |
//    ' /   __| _` | __|  _ \   __|
//    . \  |   (   | |   (   |\__ `
//   _|\_\_|  \__,_|\__|\___/ ____/
//                   Multi-Physics
//
//  License:		 BSD License
//					 Kratos default license: kratos/license.txt
//
//  Main authors:    Riccardo Rossi
//                   Vicente Mataix Ferrandiz
//


#if !defined(KRATOS_KRATOS_PARAMETERS_H_INCLUDED )
#define  KRATOS_KRATOS_PARAMETERS_H_INCLUDED

// System includes
#include <string>
#include <iostream>
#include <sstream>

// External includes
#include "json/json.hpp" // Import nlohmann json library

// Project includes
#include "includes/define.h"
<<<<<<< HEAD
#include "input_output/logger.h"
=======
#include "includes/serializer.h"
>>>>>>> 2a58cd2c
#include "includes/ublas_interface.h"

namespace Kratos
{
///@addtogroup KratosCore
///@{

///@name Kratos Globals
///@{

///@}
///@name Type Definitions
///@{

///@}
///@name  Enum's
///@{

///@}
///@name  Functions
///@{

///@}
///@name Kratos Classes
///@{
/**
 * @class Parameters
 * @ingroup KratosCore
 * @brief This class provides to Kratos a data structure for I/O based on the standard of JSON
 * @details In computing, JavaScript Object Notation or JSON is an open-standard file format that uses human-readable text to transmit data objects consisting of attribute–value pairs and array data types (or any other serializable value). It is a very common data format used for asynchronous browser–server communication, including as a replacement for XML in some AJAX-style systems. More info: https://json.org/
 * This class uses nlohmann JSON header only library
 * @author Riccardo Rossi
 * @author Vicente Mataix Ferrandiz
 */
class Parameters
{
private:
    ///@name Nested clases
    ///@{
    /**
     * @class iterator_adaptor
     * @ingroup KratosCore
     * @brief This nested class can be used to adapt a Parameter iterator
     * @author Riccardo Rossi
     */
    class iterator_adaptor
        : public std::iterator<std::forward_iterator_tag, Parameters>
    {
        ///@name Type Definitions
        ///@{

        using value_iterator = nlohmann::json::iterator; /// Iterator definition

        ///@}
        ///@name Member Variables
        ///@{

        value_iterator mValueIterator;                   /// Our iterator
        nlohmann::json& mrValue;                         /// The original container
        std::unique_ptr<Parameters> mpParameters;        /// The unique pointer to the base Parameter

        ///@}
    public:
        ///@name Life Cycle
        ///@{

        /**
         * @brief Default constructor (iterator + root Parameter)
         * @param itValue The iterator to adapt
         * @param pRoot The root Parameter pointer
         */
        iterator_adaptor(value_iterator itValue, nlohmann::json* pValue,  Kratos::shared_ptr<nlohmann::json> pRoot) :mValueIterator(itValue), mrValue(*pValue), mpParameters(new Parameters(itValue, pValue, pRoot)) {}

        /**
         * @brief Default constructor (just iterator)
         * @param itValue The iterator to adapt
         */
        iterator_adaptor(const iterator_adaptor& itValue) : mValueIterator(itValue.mValueIterator), mrValue(itValue.mrValue),  mpParameters(new Parameters(itValue->GetUnderlyingStorage(), itValue->GetUnderlyingRootStorage())) {}

        ///@}
        ///@name Operators
        ///@{

        /**
         * @brief operator ++
         * @details This adds one to the current iterator
         * @return The next iterator
         */
        iterator_adaptor& operator++()
        {
            mValueIterator++;
            return *this;
        }

        /**
         * @brief operator ++int
         * @details This adds N to the current iterator
         * @param int N increment of iterations
         * @return The +N iterator
         */
        iterator_adaptor operator++(int)
        {
            iterator_adaptor tmp(*this);
            operator++();
            return tmp;
        }

        /**
         * @brief operator ==
         * @details This operator check if the iterator is equal to another given iterator
         * @return True if equal, false otherwise
         */
        bool operator==(const iterator_adaptor& rhs) const
        {
            return mValueIterator == rhs.mValueIterator;
        }

        /**
         * @brief operator !=
         * @details This operator check if the iterator is not equal to another given iterator
         * @return True if not equal, false otherwise
         */
        bool operator!=(const iterator_adaptor& rhs) const
        {
            return mValueIterator != rhs.mValueIterator;
        }

        /**
         * @brief operator*
         * @details This operator returns the pointer of a given iterator
         * @return The Pointer of the given iterator
         */
        Parameters& operator*() const
        {
            if (mValueIterator != mrValue.end())
                mpParameters->mpValue = &(*mValueIterator);
            return *mpParameters;
        }

        /**
         * @brief operator ->
         * @details This operator acces to the pointer of the Parameter
         * @return The pointer of the parameter
         */
        Parameters* operator->() const
        {
            if (mValueIterator != mrValue.end())
                mpParameters->mpValue = &(*mValueIterator);
            return mpParameters.get();
        }

        ///@}
        ///@name Operations
        ///@{

        /**
         * @brief This method returns the base iterator
         * @return The base iterator
         */
        value_iterator& base()
        {
            return mValueIterator;
        }

        /**
         * @brief This method returns the base iterator (const)
         * @return The base iterator (const)
         */
        value_iterator const& base() const
        {
            return mValueIterator;
        }

        /**
         * @brief This method returns the key of the current Parameter iterator
         * @return The key (name) of the Parameter iterator
         */
        const std::string name()
        {
            return mValueIterator.key();
        }

        ///@}
    };

    /**
     * @class const_iterator_adaptor
     * @ingroup KratosCore
     * @brief This nested class can be used to adapt a Parameter constant iterator
     * @author Riccardo Rossi
     */
    class const_iterator_adaptor
        : public std::iterator<std::forward_iterator_tag, Parameters>
    {
        ///@name Type Definitions
        ///@{
        using value_iterator = nlohmann::json::const_iterator; /// Iterator definition

        ///@}
        ///@name Member Variables
        ///@{

        value_iterator mValueIterator;                   /// Our iterator
        nlohmann::json& mrValue;                         /// The original container
        std::unique_ptr<Parameters> mpParameters;        /// The unique pointer to the base Parameter

        ///@}
    public:
        ///@name Life Cycle
        ///@{

        /**
         * @brief Default constructor (constant iterator + root Parameter)
         * @param itValue The iterator to adapt
         * @param pRoot The root Parameter pointer
         */
        const_iterator_adaptor(value_iterator itValue, nlohmann::json* pValue,  Kratos::shared_ptr<nlohmann::json> pRoot) :mValueIterator(itValue), mrValue(*pValue), mpParameters(new Parameters(itValue, pValue, pRoot)) {}

        /**
         * @brief Default constructor (just constant iterator)
         * @param itValue The iterator to adapt
         * @todo Use copy constructor in the following method
         */
        const_iterator_adaptor(const const_iterator_adaptor& itValue) : mValueIterator(itValue.mValueIterator), mrValue(itValue.mrValue), mpParameters(new Parameters(itValue->GetUnderlyingStorage(), itValue->GetUnderlyingRootStorage()))  {}

        ///@}
        ///@name Operators
        ///@{

        /**
         * @brief operator ++
         * @details This adds one to the current iterator
         * @return The next iterator (const)
         */
        const_iterator_adaptor& operator++()
        {
            mValueIterator++;
            return *this;
        }

        /**
         * @brief operator ++int
         * @details This adds N to the current iterator
         * @param int N increment of iterations
         * @return The +N iterator (const)
         */
        const_iterator_adaptor operator++(int)
        {
            const_iterator_adaptor tmp(*this);
            operator++();
            return tmp;
        }

        /**
         * @brief operator ==
         * @details This operator check if the iterator is equal to another given iterator
         * @return True if equal, false otherwise
         */
        bool operator==(const const_iterator_adaptor& rhs) const
        {
            return mValueIterator == rhs.mValueIterator;
        }

        /**
         * @brief operator !=
         * @details This operator check if the iterator is not equal to another given iterator
         * @return True if not equal, false otherwise
         */
        bool operator!=(const const_iterator_adaptor& rhs) const
        {
            return mValueIterator != rhs.mValueIterator;
        }

        /**
         * @brief operator*
         * @details This operator returns the pointer of a given iterator
         * @return The Pointer of the given iterator
         */
        const Parameters& operator*() const
        {
            if (mValueIterator != mrValue.cend())
                mpParameters->mpValue = const_cast<nlohmann::json*>(&(*mValueIterator));
            return *mpParameters;
        }

        /**
         * @brief operator ->
         * @details This operator acces to the pointer of the Parameter
         * @return The pointer of the parameter
         */
        const Parameters* operator->() const
        {
            if (mValueIterator != mrValue.cend())
                mpParameters->mpValue = const_cast<nlohmann::json*>(&(*mValueIterator));
            return mpParameters.get();
        }

        ///@}
        ///@name Operations
        ///@{

        /**
         * @brief This method returns the base iterator
         * @return The base iterator
         */
        value_iterator& base()
        {
            return mValueIterator;
        }

        /**
         * @brief This method returns the base iterator (const)
         * @return The base iterator (const)
         */
        value_iterator const& base() const
        {
            return mValueIterator;
        }

        /**
         * @brief This method returns the key of the current Parameter iterator
         * @return The key (name) of the Parameter iterator
         */
        const std::string name()
        {
            return mValueIterator.key();
        }

        ///@}
    };

    ///@}

public:
    ///@name Type Definitions
    ///@{

    /// Index definition
    typedef std::size_t IndexType;

    /// Size definition
    typedef std::size_t SizeType;

    /// Pointer definition of MmgProcess
    KRATOS_CLASS_POINTER_DEFINITION(Parameters);

    /// Definiton of the iterators
    using iterator = iterator_adaptor;
    using const_iterator = const_iterator_adaptor;

    /// Iterators from nlohmann::json
    typedef nlohmann::json::iterator json_iterator;
    typedef nlohmann::json::const_iterator json_const_iterator;
    typedef nlohmann::detail::iteration_proxy<json_iterator> json_iteration_proxy;
    typedef nlohmann::detail::iteration_proxy<json_const_iterator> json_const_iteration_proxy;

    ///@}
    ///@name Life Cycle
    ///@{

    /**
     * @brief Default constructor.
     * @brief It assigns null pointers to the member variables
     */
    Parameters()
    {
        mpRoot = nullptr;
        mpValue = nullptr;
    }

    /**
     * @brief String constructor. It takes a string as input, which parses into a nlohmann::json class
     * @param rJsonString The string to be parsed into a nlohmann::json class
     */
    Parameters(const std::string& rJsonString)
    {
        mpRoot = Kratos::make_shared<nlohmann::json>(nlohmann::json::parse( rJsonString ));
        mpValue = mpRoot.get();
    }

    /// Copy constructor.
    Parameters(Parameters const& rOther)
    {
        //TODO: verify if mpValue is not null and eventually destruct correctly the data
        mpRoot = rOther.mpRoot;
        mpValue = rOther.mpValue;
    }

    /// Destructor.
    virtual ~Parameters()
    {
//         delete[] mpValue;
//         mpRoot = nullptr;
    }

    ///@}
    ///@name Operators
    ///@{

    /// Assignment operator.
    Parameters& operator=(Parameters const& rOther)
    {
        if(mpRoot.get() ==  mpValue || mpRoot == nullptr) {
            mpRoot = Kratos::make_shared<nlohmann::json>(nlohmann::json::parse(rOther.WriteJsonString()));
            mpValue = mpRoot.get();
        } else {
            *mpValue = nlohmann::json( nlohmann::json::parse( rOther.WriteJsonString() ) );
            // note that mpRoot is unchanged
        }

        return *this;
    }

    /**
     * @brief This metrod returns the Parameter corresponding to a given key
     * @param rEntry The key identifier of the parameter
     * @return The desired Parameter
     */
    Parameters operator[](const std::string& rEntry)
    {
        return this->GetValue(rEntry);
    }

    /**
     * @brief This method allows to acces to an array item with the operator []
     * @param Index The index of the term of interest
     * @return The desired Parameter
     */
    Parameters operator[](const IndexType Index)
    {
        return this->GetArrayItem(Index);
    }

    ///@}
    ///@name Operations
    ///@{

    //generates a clone of the current document
    Parameters Clone()
    {
        //TODO: make a clone
        //TODO: find a better way to make the copy
        return Parameters(mpValue->dump());                     //new json(*mpValue));
    }

    /**
     * @brief This method returns a string with the corresponding text to the equivalent *.json file
     * @return The corresponding text
     */
    const std::string WriteJsonString() const
    {
        return mpValue->dump();
    }

    /**
     * @brief This method returns a string with the corresponding text to the equivalent *.json file (this version is prettier, and considers tabulations)
     * @return The corresponding text
     */
    const std::string PrettyPrintJsonString() const
    {
        return mpValue->dump(4);
    }

    /**
     * @brief This method returns the Parameter corresponding to a certain entry
     * @param rEntry The key identifier of the parameter
     * @return The corresponding parameter
     */
    Parameters GetValue(const std::string& rEntry)
    {
        auto j = mpValue->find(rEntry);
        KRATOS_ERROR_IF(j == mpValue->end()) << "Getting a value that does not exist. entry string : " << rEntry << std::endl;
        return Parameters(&(*j), mpRoot);
    }

    /**
     * @brief This method sets an existing parameter with a given parameter
     * @param rEntry The key identifier of the parameter
     * @param rOtherValue The value to set
     */
    void SetValue(
        const std::string& rEntry,
        const Parameters& rOtherValue
        )
    {
        KRATOS_ERROR_IF(mpValue->find(rEntry) == mpValue->end()) << "Value must exist to be set. Use AddValue instead" << std::endl;
        (*mpValue)[rEntry] = *(rOtherValue.mpValue);
    }

    /**
     * @brief This method sets a non-existing parameter with a given parameter
     * @param rEntry The key identifier of the parameter
     * @param rOtherValue The value to set
     */
    void AddValue(
        const std::string& rEntry,
        const Parameters& rOtherValue
        )
    {
        if(mpValue->find(rEntry) == mpValue->end()) {
            (*mpValue)[rEntry] = *(rOtherValue.mpValue);
        }
    }

    /**
     * @brief This method adds an empty parameter
     * @param rEntry The key identifier of the parameter
     */
    Parameters AddEmptyValue(const std::string& rEntry)
    {
        if(this->Has(rEntry) == false) {
            return Parameters(&(*mpValue)[rEntry], mpRoot);
        }
        return this->GetValue(rEntry);
    }

    /**
     * @brief This method removes an entry of the Parameters given a certain key
     * @param rEntry The key identifier of the parameter
     * @return False if failed, true otherwise
     */
    bool RemoveValue(const std::string& rEntry)
    {
        return static_cast<bool>(mpValue->erase(rEntry));
    }

    /**
     * @brief This method returns the items of the current parameter
     * @return The items of the current Parameter
     */
    json_iteration_proxy items() noexcept
    {
        return mpValue->items();
    }

    /**
     * @brief This method returns the items of the current parameter (const)
     * @return The items of the current Parameter (const)
     */
    json_const_iteration_proxy items() const noexcept
    {
        return json_const_iteration_proxy(*mpValue);
    }

    /**
     * @brief This method checks if the Parameter contains a certain entry
     * @param rEntry The key identifier of the parameter
     * @return True if it contains, false otherwise
     */
    bool Has(const std::string& rEntry) const
    {
        return mpValue->find(rEntry) != mpValue->end();
    }

    /**
     * @brief This method checks if the parameter is a null
     * @return True if it is null, false otherwise
     */
    bool IsNull() const
    {
        return mpValue->is_null();
    }

    /**
     * @brief This method checks if the parameter is a number
     * @return True if it is a number, false otherwise
     */
    bool IsNumber() const
    {
        return mpValue->is_number();
    }

    /**
     * @brief This method checks if the parameter is a double
     * @return True if it is a double, false otherwise
     */
    bool IsDouble() const
    {
        return mpValue->is_number_float();
    }

    /**
     * @brief This method checks if the parameter is a integer
     * @return True if it is a integer, false otherwise
     */
    bool IsInt() const
    {
        return mpValue->is_number_integer();
    }

    /**
     * @brief This method checks if the parameter is a boolean
     * @return True if it is a boolean, false otherwise
     */
    bool IsBool() const
    {
        return mpValue->is_boolean();
    }

    /**
     * @brief This method checks if the parameter is a string
     * @return True if it is a string, false otherwise
     */
    bool IsString() const
    {
        return mpValue->is_string();
    }

    /**
     * @brief This method checks if the parameter is an array
     * @return True if it is an array, false otherwise
     */
    bool IsArray() const
    {
        return mpValue->is_array();
    }

    /**
     * @brief This method checks if the parameter is a vector
     * @return True if it is a vector, false otherwise
     */
    bool IsVector() const
    {
        if (!mpValue->is_array())
            return false;

        auto& r_array = (*mpValue);
        for (IndexType i = 0; i < mpValue->size(); ++i) {
            if (!r_array[i].is_number())
                return false;
        }
        return true; // All entries are numbers or Vector is empty
    }

    /**
     * @brief This method checks if the parameter is a matrix
     * @return True if it is a matrix, false otherwise
     */
    bool IsMatrix() const
    {
        if (!mpValue->is_array()) // mpValue != [ ... ]
            return false;

        const SizeType nrows = mpValue->size();
        if (nrows == 0) // mpValue is an empty array/vector => "[]"
            return false;

        for (IndexType i = 0; i < nrows; ++i) {
            auto& row_i = (*mpValue)[i];
            if (!row_i.is_array())
                return false;

            IndexType ncols = row_i.size();
            if (ncols != (*mpValue)[0].size()) // Compare number of columns to first row
                return false;                  // Number of columns is not consistent

            for (IndexType j = 0; j < ncols; ++j) { // Check all values in column
                if (!row_i[j].is_number())
                return false;
            }
        }

        return true; // All entries are numbers or Matrix is empty ([[]] or
                     // [[],[],[],...])
    }

    /**
     * @brief This method checks if the parameter is a subparameter
     * @return True if it is a suparameter, false otherwise
     */
    bool IsSubParameter() const
    {
        return mpValue->is_object();
    }

    /**
     * @brief This method returns the double contained in the current Parameter
     * @return The double value
     */
    double GetDouble() const
    {
        KRATOS_ERROR_IF_NOT(mpValue->is_number()) << "Argument must be a number" << std::endl;
        return mpValue->get<double>();
    }

    /**
     * @brief This method returns the integer contained in the current Parameter
     * @return The integer value
     */
    int GetInt() const
    {
        KRATOS_ERROR_IF_NOT(mpValue->is_number()) << "Argument must be a number" << std::endl;
        return mpValue->get<int>();
    }

    /**
     * @brief This method returns the boolean contained in the current Parameter
     * @return The boolean value
     */
    bool GetBool() const
    {
        if (mpValue->is_boolean() == false) {
            //RecursivelyFindValue(*mpdoc, *mpValue);
            KRATOS_ERROR << "Argument must be a bool" << std::endl;
        }
        return mpValue->get<bool>();
    }

    /**
     * @brief This method returns the string contained in the current Parameter
     * @return The string value
     */
    std::string GetString() const
    {
        KRATOS_ERROR_IF_NOT(mpValue->is_string()) << "Argument must be a string" << std::endl;
        return mpValue->get<std::string>();
    }

    /**
     * @brief This method returns the vector contained in the current Parameter
     * @return The vector value
     */
    Vector GetVector() const
    {
        KRATOS_ERROR_IF_NOT(mpValue->is_array()) << "Argument must be a Vector (a json list)" << std::endl;

        const SizeType size = mpValue->size();

        Vector aux_V(size);

        for (IndexType i = 0; i < size; ++i) {
            KRATOS_ERROR_IF_NOT((*mpValue)[i].is_number()) << "Entry " << i << " is not a number!" << std::endl;
            aux_V(i) = (*mpValue)[i].get<double>();
        }

        return aux_V;
    }

    /**
     * @brief This method returns the matrix contained in the current Parameter
     * @return The matrix value
     */
    Matrix GetMatrix() const
    {
        KRATOS_ERROR_IF_NOT(mpValue->is_array()) << "Argument must be a Matrix (a json list of lists)" << std::endl;

        const SizeType nrows = mpValue->size();
        KRATOS_ERROR_IF(nrows == 0) << "Argument must be a Matrix (a json list of lists)" << std::endl;

        IndexType ncols = 0;
        if ((*mpValue)[0].is_array())
            ncols = (*mpValue)[0].size();

        Matrix aux_A(nrows, ncols);

        for (IndexType i = 0; i < nrows; ++i) {
            auto &row_i = (*mpValue)[i];
            KRATOS_ERROR_IF_NOT(row_i.is_array()) << "Not an array on row " << i << std::endl;
            KRATOS_ERROR_IF_NOT(row_i.size() == ncols) << "Wrong size of row " << i << std::endl;
            for (IndexType j = 0; j < ncols; ++j) {
                KRATOS_ERROR_IF_NOT((row_i)[j].is_number()) << "Entry (" << i << "," << j << ") is not a number!" << std::endl;
                aux_A(i, j) = (row_i)[j].get<double>();
            }
        }

        return aux_A;
    }

    /**
     * @brief This method sets the double contained in the current Parameter
     * @param Value The double value
     */
    void SetDouble(const double Value)
    {
        *mpValue=Value;
    }

    /**
     * @brief This method sets the integer contained in the current Parameter
     * @param Value The integer value
     */
    void SetInt(const int Value)
    {
        *mpValue=Value;
    }

    /**
     * @brief This method sets the bool contained in the current Parameter
     * @param Value The bool value
     */
    void SetBool(const bool Value)
    {
        *mpValue=Value;
    }

    /**
     * @brief This method sets the string contained in the current Parameter
     * @param rValue The string value
     */
    void SetString(const std::string& rValue)
    {
        *mpValue=rValue;
    }

    /**
     * @brief This method sets the vector contained in the current Parameter
     * @param rValue The vector value
     */
    void SetVector(const Vector& rValue)
    {
        const SizeType size = rValue.size();

        nlohmann::json j_array(0.0, size);
        (*mpValue) = j_array;

        for (IndexType i = 0; i < size; ++i) {
            (*mpValue)[i] = rValue[i];
        }
    }

    /**
     * @brief This method sets the matrix contained in the current Parameter
     * @param Value The matrix value
     */
    void SetMatrix(const Matrix& rValue)
    {
        const SizeType nrows = rValue.size1();
        const SizeType ncols = rValue.size2();

        nlohmann::json j_col_array(0.0, ncols);
        nlohmann::json j_row_array(0.0, nrows);
        (*mpValue) = j_row_array;

        for (IndexType i = 0; i < nrows; ++i) {
            (*mpValue)[i] = j_col_array;

            for (IndexType j = 0; j < ncols; ++j) {
                (*mpValue)[i][j] = rValue(i, j);
            }
        }
    }

    /**
     * @brief This returns the begin iterator
     * @return The begin iterator
     */
    iterator begin()
    {
        return iterator(mpValue->begin(), mpValue, mpRoot);
    }

    /**
     * @brief This returns the end iterator
     * @return The end iterator
     */
    iterator end()
    {
        return iterator(mpValue->end(), mpValue, mpRoot);
    }

    /**
     * @brief This returns the constant begin iterator
     * @return The constant begin iterator
     */
    const_iterator begin() const
    {
        return const_iterator(mpValue->cbegin(), mpValue, mpRoot);
    }

    /**
     * @brief This returns the constant end iterator
     * @return The constant end iterator
     */
    const_iterator end() const
    {
        return const_iterator(mpValue->cend(), mpValue, mpRoot);
    }

    /**
     * @brief This method returns the total size of the current array parameter
     * @return The size of the current array parameter
     */
    SizeType size() const
    {
        KRATOS_ERROR_IF_NOT(mpValue->is_array())  << "Size can only be queried if the value if of Array type" << std::endl;
        return mpValue->size();
    }

    /**
     * @brief This method does a swap between two parameters
     * @param rOther The othe parameter to compute the swap
     */
    void swap(Parameters& rOther) noexcept
    {
        std::swap(mpValue, rOther.mpValue);
        std::swap(mpRoot, rOther.mpRoot);
    }

    /**
     * @brief This method resets the whole parameter (it assigns an empty parameter)
     */
    void Reset() noexcept
    {
        Parameters p;
        swap(p);
    }

    /**
     * @brief This method returns an array item given an index
     * @param Index The index of the parameter to obtain
     * @return The parameter corresponding to the given index
     */
    Parameters GetArrayItem(const IndexType Index)
    {
        if(mpValue->is_array() == false) {
            KRATOS_ERROR << "GetArrayItem only makes sense if the value if of Array type" << std::endl;
        } else {
            KRATOS_ERROR_IF(Index >= mpValue->size()) << "Index exceeds array size. Index value is : " << Index << std::endl;
            return Parameters(&((*mpValue)[Index]), mpRoot);
        }
    }

    /**
     * @brief This method sets an array item given an index
     * @param Index The index of the parameter to set
     * @param rOtherArrayItem The parameter corresponding to the given index
     */
    void SetArrayItem(
        const IndexType Index,
        const Parameters& rOtherArrayItem
        )
    {
        if(mpValue->is_array() == false) {
            KRATOS_ERROR << "SetArrayItem only makes sense if the value if of Array type" << std::endl;
        } else {
            KRATOS_ERROR_IF(Index >= mpValue->size()) << "Index exceeds array size. Index value is : " << Index <<std::endl;
            (*mpValue)[Index] = *rOtherArrayItem.mpValue;
        }
    }

    /**
     * @brief This method add a new entry with no value assigned
     * @param rEntry The key identifier of the parameter
     */
    void AddEmptyArray(const std::string& rEntry)
    {
        KRATOS_ERROR_IF_NOT(mpValue->is_array()) << "It must be an Array parameter to append" << std::endl;
        if(mpValue->find(rEntry) == mpValue->end()) {
            nlohmann::json j_array(nlohmann::json::value_t::array);
            (*mpValue)[rEntry] = j_array;
        }
    }

    /**
     * @brief This method appends into an array a double value
     * @param Value The double value to append
     */
    void Append(const double Value)
    {
        KRATOS_ERROR_IF_NOT(mpValue->is_array()) << "It must be an Array parameter to append" << std::endl;
        nlohmann::json j_number_float(nlohmann::json::value_t::number_float);
        j_number_float = Value;
        mpValue->push_back(j_number_float);
    }

    /**
     * @brief This method appends into an array a integer value
     * @param Value The integer value to append
     */
    void Append(const int Value)
    {
        KRATOS_ERROR_IF_NOT(mpValue->is_array()) << "It must be an Array parameter to append" << std::endl;
        nlohmann::json j_number_integer(nlohmann::json::value_t::number_integer);
        j_number_integer = Value;
        mpValue->push_back(j_number_integer);
    }

    /**
     * @brief This method appends into an array a boolean value
     * @param Value The boolean value to append
     */
    void Append(const bool Value)
    {
        KRATOS_ERROR_IF_NOT(mpValue->is_array()) << "It must be an Array parameter to append" << std::endl;
        nlohmann::json j_boolean(nlohmann::json::value_t::boolean);
        j_boolean = Value;
        mpValue->push_back(j_boolean);
    }

    /**
     * @brief This method appends into an array a string value
     * @param rValue The string value to append
     */
    void Append(const std::string& rValue)
    {
        KRATOS_ERROR_IF_NOT(mpValue->is_array()) << "It must be an Array parameter to append" << std::endl;
        nlohmann::json j_string(nlohmann::json::value_t::string);
        j_string = rValue;
        mpValue->push_back(j_string);
    }

    /**
     * @brief This method appends into an array a vector value
     * @param rValue The vector value to append
     */
    void Append(const Vector& rValue)
    {
        KRATOS_ERROR_IF_NOT(mpValue->is_array()) << "It must be an Array parameter to append" << std::endl;
        const SizeType size = rValue.size();

        nlohmann::json j_array(0.0, size);

        for (IndexType i = 0; i < size; ++i) {
            j_array = rValue[i];
        }

        mpValue->push_back(j_array);
    }

    /**
     * @brief This method appends into an array a matrix value
     * @param rValue The matrix value to append
     */
    void Append(const Matrix& rValue)
    {
        KRATOS_ERROR_IF_NOT(mpValue->is_array()) << "It must be an Array parameter to append" << std::endl;
        const SizeType nrows = rValue.size1();
        const SizeType ncols = rValue.size2();

        nlohmann::json j_col_array(0.0, ncols);
        nlohmann::json j_row_array(0.0, nrows);

        for (IndexType i = 0; i < nrows; ++i) {
            for (IndexType j = 0; j < ncols; ++j) {
                j_col_array[j] = rValue(i, j);
            }

            j_row_array[i] = j_col_array;
        }

        mpValue->push_back(j_row_array);
    }

    /**
     * @brief This method appends into an array a Parameter value
     * @param rValue The Parameter value to append
     */
    void Append(const Parameters& rValue)
    {
        KRATOS_ERROR_IF_NOT(mpValue->is_array()) << "It must be an Array parameter to append" << std::endl;
        nlohmann::json j_object = nlohmann::json( nlohmann::json::parse( rValue.WriteJsonString() ) );
        mpValue->push_back(j_object);
    }

    /**
     * @brief This method looks in a recursive way in the json structure
     * @param rBaseValue The value where to find
     * @param rValueToFind The value to look
     */
    void RecursivelyFindValue(
        const nlohmann::json& rBaseValue,
        const nlohmann::json& rValueToFind
        ) const
    {
        for (auto itr = rBaseValue.begin(); itr != rBaseValue.end(); ++itr) {
            if (&(itr.value()) == &rValueToFind) {
                KRATOS_INFO("Parameters") << "Base = " << PrettyPrintJsonString() << std::endl
                         << "Problematic var name " << itr.key() << " value " << itr.value() << std::endl;
            } else {
                if (itr->is_object()) RecursivelyFindValue(itr.value(), rValueToFind);
                //TODO: it could be an array
            }
        }
    }

    /**
     * @brief Checks if the names and values are the same, no importance to the order.
     * @details Lists have to be ordered, though! Take into account that in Kratos some physical vectors are represented with a list.
     * @param rParameters The parameters to be checked
     * @return True if it has, false othersise
     */
    bool IsEquivalentTo(Parameters& rParameters)
    {
        for (auto itr = this->mpValue->begin(); itr != this->mpValue->end(); ++itr) {
            const std::string& item_name = itr.key();

            bool found = false;

            for (auto itr_ref = rParameters.mpValue->begin(); itr_ref != rParameters.mpValue->end(); ++itr_ref) {
                if (item_name == itr_ref.key()) {
                    found = true;
                    Parameters subobject = (*this)[item_name];
                    Parameters reference_subobject = rParameters[item_name];

                    if (itr->is_object()) {
                        if (!subobject.IsEquivalentTo(reference_subobject))
                            return false;
                    } else {
                        if (itr.value() != itr_ref.value())
                            return false;
                    }
                    break;
                }
            }

            if (!found)
                return false;
        }

        // Reverse check: the rParameters can contain fields that are missing in the object
        for (auto itr = rParameters.mpValue->begin();  itr != rParameters.mpValue->end(); ++itr) {
            const std::string& item_name = itr.key();

            bool found = false;

            for (auto itr_ref = this->mpValue->begin(); itr_ref != this->mpValue->end(); ++itr_ref) {
                if (item_name == itr_ref.key()) {
                    found = true;
                    // No need to check the values here, if they were found in the previous loop, values were checked there
                    break;
                }
            }

            if (!found)
                return false;
        }

        return true;
    }

    /**
     * @brief Checks if the names and the type of values are the same, no importance to the order.
     * @details Lists have to be ordered, though! Take into account that in Kratos some physical vectors are represented with a list.
     * @param rParameters The parameters to be checked
     * @return True if it has, false othersise
     */
    bool HasSameKeysAndTypeOfValuesAs(Parameters& rParameters)
    {
        for (auto itr = this->mpValue->begin(); itr != this->mpValue->end(); ++itr) {
            const std::string& item_name = itr.key();

            bool found = false;

            for (auto itr_ref = rParameters.mpValue->begin(); itr_ref != rParameters.mpValue->end(); ++itr_ref) {
                if (item_name == itr_ref.key()) {
                    found = true;
                    Parameters subobject = (*this)[item_name];
                    Parameters reference_subobject = rParameters[item_name];

                    if (itr->is_object()) {
                        if (!subobject.HasSameKeysAndTypeOfValuesAs(reference_subobject))
                            return false;
                    } else {
                        if (itr.value().type() != itr_ref.value().type()) {
                            return false;
                        }
                    }
                    break;
                }
            }

            if (!found)
                return false;
        }

        // Reverse check: the rParameters can contain fields that are missing in the object
        for (auto itr = rParameters.mpValue->begin(); itr != rParameters.mpValue->end(); ++itr) {
            const std::string& item_name = itr.key();

            bool found = false;

            for (auto itr_ref =  this->mpValue->begin(); itr_ref != this->mpValue->end(); ++itr_ref) {
                if (item_name == itr_ref.key()) {
                    found = true;
                    // No need to check the types here, if they were found in the previous loop, types were checked there
                    break;
                }
            }

            if (!found)
                return false;
        }

        return true;
    }

    /**
     * @brief This function is designed to verify that the parameters under testing match the form prescribed by the rDefaultParameters.
     * @details If the parameters contain values that do not appear in the rDefaultParameters, an error is thrown, whereas if a parameter is found in the rDefaultParameters but not in the Parameters been tested, it is copied to the parameters.
     * This version of the function only walks one level, without descending in the branches
     * @param rDefaultParameters Parameters of reference which we use to check
     */
    void ValidateAndAssignDefaults(Parameters& rDefaultParameters)
    {
        KRATOS_TRY

        // First verifies that all the entries in the current parameters have a correspondance in the rDefaultParameters.
        // If it is not the case throw an error
        for (auto itr = this->mpValue->begin(); itr != this->mpValue->end(); ++itr) {
            const std::string& r_item_name = itr.key();
            if(!rDefaultParameters.Has(r_item_name) ) {
                std::stringstream msg;
                msg << "The item with name \"" << r_item_name << "\" is present in this Parameters but NOT in the default values" << std::endl;
                msg << "Hence Validation fails" << std::endl;
                msg << "Parameters being validated are : " << std::endl;
                msg << this->PrettyPrintJsonString() << std::endl;
                msg << "Defaults against which the current parameters are validated are :" << std::endl;
                msg << rDefaultParameters.PrettyPrintJsonString() << std::endl;
                KRATOS_ERROR << msg.str() << std::endl;
            }

            bool type_coincides = false;
            auto value_defaults = (rDefaultParameters[r_item_name]).GetUnderlyingStorage();
            if(itr->is_number() && value_defaults->is_number()) type_coincides = true;
//             if(itr->is_number_integer() && value_defaults->is_number_integer()) type_coincides = true;
//             if(itr->is_number_float() && value_defaults->is_number_float()) type_coincides = true;
            if(itr->is_boolean() && value_defaults->is_boolean()) type_coincides = true;
            if(itr->is_null() && value_defaults->is_null()) type_coincides = true;
            if(itr->is_array() && value_defaults->is_array()) type_coincides = true;
            if(itr->is_string() && value_defaults->is_string()) type_coincides = true;
            if(itr->is_object() && value_defaults->is_object()) type_coincides = true;

            if(type_coincides == false) {
                std::stringstream msg;
                msg << "******************************************************************************************************" << std::endl;
                msg << "The item with name :\"" << r_item_name << "\" does not have the same type as the corresponding one in the default values" << std::endl;
                msg << "******************************************************************************************************" << std::endl;
                msg << "Parameters being validated are : " << std::endl;
                msg << this->PrettyPrintJsonString() << std::endl;
                msg << "Defaults against which the current parameters are validated are :" << std::endl;
                msg << rDefaultParameters.PrettyPrintJsonString() << std::endl;
                KRATOS_ERROR << msg.str() << std::endl;
            }

        }

        // Now iterate over all the rDefaultParameters. In the case a default value is not assigned in the current Parameters add an item copying its value
        if (rDefaultParameters.IsSubParameter()) {
            for (auto itr = rDefaultParameters.mpValue->begin(); itr != rDefaultParameters.mpValue->end(); ++itr) {
                const std::string& r_item_name = itr.key();
                if(mpValue->find(r_item_name) == mpValue->end()) {
                    (*mpValue)[r_item_name] = itr.value();
                }
            }
        }

        KRATOS_CATCH("")
    }

    /**
     * @brief This function is designed to verify that the parameters under testing match the form prescribed by the defaults.
     * @details If the parameters contain values that do not appear in the defaults, an error is thrown, whereas if a parameter is found in the defaults but not in the Parameters been tested, it is copied to the parameters.
     * This version walks and validates the entire json tree below the point at which the function is called
     * @param rDefaultParameters Parameters of reference which we use to check
     */
    void RecursivelyValidateAndAssignDefaults(Parameters& rDefaultParameters)
    {
        KRATOS_TRY

        // First verifies that all the entries in the current parameters have a correspondance in the rDefaultParameters.
        // If it is not the case throw an error
        for (auto itr = this->mpValue->cbegin(); itr != this->mpValue->cend(); ++itr) {
            const std::string& r_item_name = itr.key();

            if(!rDefaultParameters.Has(r_item_name) ) {
                std::stringstream msg;
                msg << "The item with name \"" << r_item_name << "\" is present in this Parameters but NOT in the default values" << std::endl;
                msg << "Hence Validation fails" << std::endl;
                msg << "Parameters being validated are : " << std::endl;
                msg << this->PrettyPrintJsonString() << std::endl;
                msg << "Defaults against which the current parameters are validated are :" << std::endl;
                msg << rDefaultParameters.PrettyPrintJsonString() << std::endl;
                KRATOS_ERROR << msg.str() << std::endl;
            }

            bool type_coincides = false;
            auto value_defaults = (rDefaultParameters[r_item_name]).GetUnderlyingStorage();
            if(itr->is_number() && value_defaults->is_number()) type_coincides = true;
//             if(itr->is_number_integer() && value_defaults->is_number_integer()) type_coincides = true;
//             if(itr->is_number_float() && value_defaults->is_number_float()) type_coincides = true;
            if(itr->is_boolean() && value_defaults->is_boolean()) type_coincides = true;
            if(itr->is_null() && value_defaults->is_null()) type_coincides = true;
            if(itr->is_array() && value_defaults->is_array()) type_coincides = true;
            if(itr->is_string() && value_defaults->is_string()) type_coincides = true;
            if(itr->is_object() && value_defaults->is_object()) type_coincides = true;

            if(type_coincides == false) {
                std::stringstream msg;
                msg << "The item with name :\"" << r_item_name << "\" does not have the same type as the corresponding one in the default values" << std::endl;
                msg << "Parameters being validated are : " << std::endl;
                msg << this->PrettyPrintJsonString() << std::endl;
                msg << "Defaults against which the current parameters are validated are :" << std::endl;
                msg << rDefaultParameters.PrettyPrintJsonString() << std::endl;
                KRATOS_ERROR << msg.str() << std::endl;
            }

            // Now walk the tree recursively
            if(itr->is_object()) {
                Parameters subobject = (*this)[r_item_name];
                Parameters defaults_subobject = rDefaultParameters[r_item_name];
                subobject.RecursivelyValidateAndAssignDefaults(defaults_subobject);
            }
        }

        // Now iterate over all the rDefaultParameters. In the case a default value is not assigned in the current Parameters add an item copying its value
        if (rDefaultParameters.IsSubParameter()) {
            for (auto itr = rDefaultParameters.mpValue->begin(); itr != rDefaultParameters.mpValue->end(); ++itr) {
                const std::string& r_item_name = itr.key();

                if(mpValue->find(r_item_name) == mpValue->end()) {
                    (*mpValue)[r_item_name] = itr.value();
                }

                // Now walk the tree recursively
                if(itr->is_object()) {
                    Parameters subobject = (*this)[r_item_name];
                    Parameters defaults_subobject = rDefaultParameters[r_item_name];

                    subobject.RecursivelyValidateAndAssignDefaults(defaults_subobject);
                }
            }
        }

        KRATOS_CATCH("")
    }

    ///@}
    ///@name Access
    ///@{

    ///@}
    ///@name Inquiry
    ///@{


    ///@}
    ///@name Input and output
    ///@{

    /// Turn back information as a string.
    virtual std::string Info() const
    {
        return this->PrettyPrintJsonString();
    }

    /// Print information about this object.
    virtual void PrintInfo(std::ostream& rOStream) const
    {
        rOStream << "Parameters Object " << Info();
    }

    /// Print object's data.
    virtual void PrintData(std::ostream& rOStream) const
    {
        rOStream << "Parameters Object " << Info();
    };

protected:
    ///@name Protected static Member Variables
    ///@{

    ///@}
    ///@name Protected member Variables
    ///@{

    ///@}
    ///@name Protected Operators
    ///@{

    ///@}
    ///@name Protected Operations
    ///@{

    ///@}
    ///@name Protected  Access
    ///@{

    ///@}
    ///@name Protected Inquiry
    ///@{

    ///@}
    ///@name Protected LifeCycle
    ///@{

    ///@}

private:
<<<<<<< HEAD
    ///@name Static Member Variables
    ///@{

    ///@}
    ///@name Member Variables
    ///@{

    nlohmann::json* mpValue;                   /// This is where the json is actually stored
    Kratos::shared_ptr<nlohmann::json> mpRoot; /// This is a shared pointer to the root structure (this is what allows us to acces in a tree structure to the JSON database)

    ///@}
    ///@name Private Operators
    ///@{

    ///@}
    ///@name Private Operations
    ///@{

    /**
     * @brief Direct constructor. It takes as parameters the "member" variables of the Parameters class
     * @param pValue The nlohmann::json class raw pointer
     * @param pRoot A shared pointer to a nlohmann::json class
     * @warning Please DO NOT use this constructor. It assumes nlohmann::json and hence it should be considered as an implementation detail
     */
    Parameters(nlohmann::json* pValue, Kratos::shared_ptr<nlohmann::json> pRoot)
        : mpValue(pValue),
          mpRoot(pRoot)
    {}

    /**
     * @brief Direct constructor. It takes as parameters the "member" variables of the Parameters class
     * @param itValue The nlohmann::json class iterator
     * @param pRoot A shared pointer to a nlohmann::json class
     * @warning Please DO NOT use this constructor. It assumes nlohmann::json and hence it should be considered as an implementation detail
     */
    Parameters(json_iterator itValue, nlohmann::json* pValue, Kratos::shared_ptr<nlohmann::json> pRoot)
        : mpValue(nullptr),
          mpRoot(pRoot)
    {
        if (itValue != pValue->end())
            mpValue = &(*itValue);
    }

    /**
     * @brief Direct constructor. It takes as parameters the "member" variables of the Parameters class
     * @param itValue The nlohmann::json class iterator
     * @param pRoot A shared pointer to a nlohmann::json class
     * @warning Please DO NOT use this constructor. It assumes nlohmann::json and hence it should be considered as an implementation detail
     */
    Parameters(json_const_iterator itValue, nlohmann::json* pValue, Kratos::shared_ptr<nlohmann::json> pRoot)
        : mpValue(nullptr),
          mpRoot(pRoot)
    {
        if (itValue != pValue->cend())
            mpValue = const_cast<nlohmann::json*>(&(*itValue));
    }

    //ATTENTION: please DO NOT use this constructor. It assumes nlohmann::json and hence it should be considered as an implementation detail
//     Parameters(const json::iterator& it): mpValue(*it)
//     {
//         mis_owner = false;
//     }
//     //ATTENTION: please DO NOT use this constructor. It assumes nlohmann::json and hence it should be considered as an implementation detail
//     Parameters(const json::const_iterator& it): mpValue(*it)
//     {
//         mis_owner = false;
//     }

    /**
     * @brief This method is created in order to access from the iterators to the database
     * @return mpValue The database storage
     * @warning Please DO NOT use this method. It is a low level accessor, and may change in the future
     */
    nlohmann::json* GetUnderlyingStorage()
    {
        return mpValue;
    }

    /**
     * @brief This method is created in order to access from the iterators to the database
     * @return mpValue The database storage
     * @warning Please DO NOT use this method. It is a low level accessor, and may change in the future
     */
    nlohmann::json* GetUnderlyingStorage() const
    {
        return mpValue;
    }

    /**
     * @brief This method is created in order to set the database
     * @param pNewValue The database storage
     * @warning Please DO NOT use this method. It is a low level accessor, and may change in the future
     */
    void SetUnderlyingSotrage(nlohmann::json* pNewValue)
    {
        mpValue = pNewValue;
    }

    /**
     * @brief This method is created in order to access from the iterators to the database
     * @return mpValue The database storage
     * @warning Please DO NOT use this method. It is a low level accessor, and may change in the future
     */
    Kratos::shared_ptr<nlohmann::json> GetUnderlyingRootStorage()
    {
        return mpRoot;
    }
=======

    friend class Serializer;

    void save(Serializer& rSerializer) const 
    {
        rSerializer.save("Data", this->WriteJsonString());
    }

    void load(Serializer& rSerializer) 
    {
        std::string parameters_data;
        rSerializer.load("Data", parameters_data);
        *this = Parameters(parameters_data);
    }


  // ATTENTION: please DO NOT use this constructor. It assumes rapidjson and
  // hence it should be considered as an implementation detail
  Parameters(rapidjson::Value *pvalue,
             Kratos::shared_ptr<rapidjson::Document> pdoc)
      : mpvalue(pvalue), mpdoc(pdoc) {}
>>>>>>> 2a58cd2c

    /**
     * @brief This method is created in order to access from the iterators to the database
     * @return mpValue The database storage
     * @warning Please DO NOT use this method. It is a low level accessor, and may change in the future
     */
    Kratos::shared_ptr<nlohmann::json> GetUnderlyingRootStorage() const
    {
        return mpRoot;
    }

    /**
     * @brief This method is created in order to set the database
     * @param pNewValue The database storage
     * @warning Please DO NOT use this method. It is a low level accessor, and may change in the future
     */
    void SetUnderlyingRootStorage(Kratos::shared_ptr<nlohmann::json> pNewValue)
    {
        mpRoot = pNewValue;
    }

    /**
     * @brief This method sets the database from other Parameters
     * @param rOtherValue The database to copy
     * @warning Please DO NOT use this method. It is a low level accessor, and may change in the future
     */
    void InternalSetValue(const Parameters& rOtherValue)
    {
        delete[] mpValue;
        mpValue = new nlohmann::json( nlohmann::json::parse( rOtherValue.WriteJsonString()));
    }

}; // Parameters class

///@}

///@name Type Definitions
///@{


///@}
///@name Input and output
///@{

/// input stream function
inline std::istream& operator >> (std::istream& rIStream,
                                  Parameters& rThis)
{
    return rIStream;
}

/// output stream function
inline std::ostream& operator << (std::ostream& rOStream,
                                  const Parameters& rThis)
{
    rThis.PrintInfo(rOStream);
    rOStream << std::endl;
    rThis.PrintData(rOStream);

    return rOStream;
}
///@}

///@} addtogroup block

}  // namespace Kratos.

#endif // KRATOS_KRATOS_PARAMETERS_H_INCLUDED  defined<|MERGE_RESOLUTION|>--- conflicted
+++ resolved
@@ -25,11 +25,8 @@
 
 // Project includes
 #include "includes/define.h"
-<<<<<<< HEAD
+#include "includes/serializer.h"
 #include "input_output/logger.h"
-=======
-#include "includes/serializer.h"
->>>>>>> 2a58cd2c
 #include "includes/ublas_interface.h"
 
 namespace Kratos
@@ -1418,9 +1415,22 @@
     ///@}
 
 private:
-<<<<<<< HEAD
     ///@name Static Member Variables
     ///@{
+
+    friend class Serializer;
+
+    void save(Serializer& rSerializer) const 
+    {
+        rSerializer.save("Data", this->WriteJsonString());
+    }
+
+    void load(Serializer& rSerializer) 
+    {
+        std::string parameters_data;
+        rSerializer.load("Data", parameters_data);
+        *this = Parameters(parameters_data);
+    }
 
     ///@}
     ///@name Member Variables
@@ -1526,29 +1536,6 @@
     {
         return mpRoot;
     }
-=======
-
-    friend class Serializer;
-
-    void save(Serializer& rSerializer) const 
-    {
-        rSerializer.save("Data", this->WriteJsonString());
-    }
-
-    void load(Serializer& rSerializer) 
-    {
-        std::string parameters_data;
-        rSerializer.load("Data", parameters_data);
-        *this = Parameters(parameters_data);
-    }
-
-
-  // ATTENTION: please DO NOT use this constructor. It assumes rapidjson and
-  // hence it should be considered as an implementation detail
-  Parameters(rapidjson::Value *pvalue,
-             Kratos::shared_ptr<rapidjson::Document> pdoc)
-      : mpvalue(pvalue), mpdoc(pdoc) {}
->>>>>>> 2a58cd2c
 
     /**
      * @brief This method is created in order to access from the iterators to the database
