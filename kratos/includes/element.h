--- conflicted
+++ resolved
@@ -309,14 +309,9 @@
      */
     virtual void GetValuesVector(Vector& values, int Step = 0)
     {
-<<<<<<< HEAD
-        if (values.size() != 0)
-            values.resize(0, false);
-=======
         if (values.size() != 0) {
             values.resize(0, false);
         }
->>>>>>> d7144117
     }
 
     /**
@@ -324,14 +319,9 @@
      */
     virtual void GetFirstDerivativesVector(Vector& values, int Step = 0)
     {
-<<<<<<< HEAD
-        if (values.size() != 0)
-            values.resize(0, false);
-=======
         if (values.size() != 0) {
             values.resize(0, false);
         }
->>>>>>> d7144117
     }
 
     /**
@@ -339,14 +329,9 @@
      */
     virtual void GetSecondDerivativesVector(Vector& values, int Step = 0)
     {
-<<<<<<< HEAD
-        if (values.size() != 0)
-            values.resize(0, false);
-=======
         if (values.size() != 0) {
             values.resize(0, false);
         }
->>>>>>> d7144117
     }
 
     /**
@@ -464,19 +449,12 @@
                                       const std::vector< Variable< VectorType > >& rRHSVariables,
                                       ProcessInfo& rCurrentProcessInfo)
     {
-<<<<<<< HEAD
-        if (rLeftHandSideMatrices.size() != 0)
-	        rLeftHandSideMatrices.resize(0);
-        if (rRightHandSideVectors.size() != 0)
-	        rRightHandSideVectors.resize(0);
-=======
         if (rLeftHandSideMatrices.size() != 0) {
 	        rLeftHandSideMatrices.resize(0);
         }
         if (rRightHandSideVectors.size() != 0) {
 	        rRightHandSideVectors.resize(0);
         }
->>>>>>> d7144117
     }
 
     /**
@@ -503,14 +481,9 @@
                     const std::vector< Variable< MatrixType > >& rLHSVariables,
                     ProcessInfo& rCurrentProcessInfo)
     {
-<<<<<<< HEAD
-        if (rLeftHandSideMatrices.size() != 0)
-	        rLeftHandSideMatrices.resize(0);
-=======
         if (rLeftHandSideMatrices.size() != 0) {
 	        rLeftHandSideMatrices.resize(0);
         }
->>>>>>> d7144117
     }
 
     /**
@@ -537,14 +510,9 @@
                     const std::vector< Variable< VectorType > >& rRHSVariables,
                     ProcessInfo& rCurrentProcessInfo)
     {
-<<<<<<< HEAD
-        if (rRightHandSideVectors.size() != 0)
-	        rRightHandSideVectors.resize(0);
-=======
         if (rRightHandSideVectors.size() != 0) {
 	        rRightHandSideVectors.resize(0);
         }
->>>>>>> d7144117
     }
 
 
