--- conflicted
+++ resolved
@@ -63,11 +63,8 @@
 
 // Modelers
 #include "modeler/modeler.h"
-<<<<<<< HEAD
 #include "modeler/iga_modeler.h"
-=======
 #include "modeler/cad_io_modeler.h"
->>>>>>> 8dccdc9b
 
 namespace Kratos {
 ///@name Kratos Classes
@@ -474,11 +471,8 @@
 
     // Modeler
     const Modeler mModeler;
-<<<<<<< HEAD
     const IgaModeler mIgaModeler = IgaModeler(Parameters());
-=======
     const CadIoModeler mCadIoModeler;
->>>>>>> 8dccdc9b
 
     // Base constitutive law definition
     const ConstitutiveLaw mConstitutiveLaw;
