//    |  /           |
//    ' /   __| _` | __|  _ \   __|
//    . \  |   (   | |   (   |\__ \.
//   _|\_\_|  \__,_|\__|\___/ ____/
//                   Multi-Physics
//
//  License:		 BSD License
//					 Kratos default license: kratos/license.txt
//
//  Main authors:    Pooyan Dadvand
//                   Riccardo Rossi
//

#if !defined(KRATOS_KRATOS_APPLICATION_H_INCLUDED )
#define  KRATOS_KRATOS_APPLICATION_H_INCLUDED

// System includes
#include <string>
#include <iostream>

// Project includes
#include "includes/define.h"
#include "includes/kratos_components.h"
#include "includes/element.h"
#include "includes/condition.h"
#include "includes/periodic_condition.h"
#include "utilities/quaternion.h"

namespace Kratos
{
///@name Kratos Classes
///@{

/// This class defines the interface with kernel for all applications in Kratos.
/** The application class defines the interface necessary for providing the information
    needed by Kernel in order to configure the whole sistem correctly.

*/

class KRATOS_API(KRATOS_CORE) KratosApplication
{
public:
    ///@name Type Definitions
    ///@{

    /// Pointer definition of KratosApplication
    KRATOS_CLASS_POINTER_DEFINITION(KratosApplication);


    ///@}
    ///@name Life Cycle
    ///@{

    /// Default constructor.
    KratosApplication();


    /// Copy constructor.
    KratosApplication(KratosApplication const& rOther) :
        mpVariableData(rOther.mpVariableData),
        mpIntVariables(rOther.mpIntVariables),
        mpUnsignedIntVariables(rOther.mpUnsignedIntVariables),
        mpDoubleVariables(rOther.mpDoubleVariables),
        mpArray1DVariables(rOther.mpArray1DVariables),
        mpVectorVariables(rOther.mpVectorVariables),
        mpMatrixVariables(rOther.mpMatrixVariables),
        mpArray1DVariableComponents(rOther.mpArray1DVariableComponents),
        mpElements(rOther.mpElements),
        mpConditions(rOther.mpConditions) {}



    /// Destructor.
    virtual ~KratosApplication() {}



    ///@}
    ///@name Operations
    ///@{

    virtual void Register()

    {

        RegisterVariables();

    }


    void RegisterVariables();

    ///////////////////////////////////////////////////////////////////
    void RegisterDeprecatedVariables(); //TODO: remove, this variables should not be there
    void RegisterC2CVariables(); //TODO: move to application
    void RegisterCFDVariables(); //TODO: move to application
    void RegisterALEVariables(); //TODO: move to application
    void RegisterDEMVariables(); //TODO: move to application
<<<<<<< HEAD
    void RegisterFSIVariables(); //TODO: move to application
=======
    void RegisterMATVariables(); //TODO: move to application
>>>>>>> 332c48da
    void RegisterLegacyStructuralAppVariables(); //TODO: move to application

    ///@}
    ///@name Access
    ///@{



//	template<class TComponentType>
//		typename KratosComponents<TComponentType>::ComponentsContainerType& GetComponents(TComponentType const& rComponentType)
//	{
//		return KratosComponents<TComponentType>::GetComponents();
//	}







    // I have to see why the above version is not working for multi thread ...
    // Anyway its working with these functions.Pooyan.
    KratosComponents<Variable<int> >::ComponentsContainerType& GetComponents(Variable<int> const& rComponentType)
    {
        return *mpIntVariables;
    }

    KratosComponents<Variable<unsigned int> >::ComponentsContainerType& GetComponents(Variable<unsigned int> const& rComponentType)
    {
        return *mpUnsignedIntVariables;
    }

    KratosComponents<Variable<double> >::ComponentsContainerType& GetComponents(Variable<double> const& rComponentType)
    {
        return *mpDoubleVariables;
    }

    KratosComponents<Variable<array_1d<double, 3> > >::ComponentsContainerType& GetComponents(Variable<array_1d<double, 3> >  const& rComponentType)
    {
        return *mpArray1DVariables;
    }

    KratosComponents<Variable<Quaternion<double> > >::ComponentsContainerType& GetComponents(Variable<Quaternion<double> >  const& rComponentType)
    {
        return *mpQuaternionVariables;
    }

    KratosComponents<Variable<Vector> >::ComponentsContainerType& GetComponents(Variable<Vector> const& rComponentType)
    {
        return *mpVectorVariables;
    }

    KratosComponents<Variable<Matrix> >::ComponentsContainerType& GetComponents(Variable<Matrix>  const& rComponentType)
    {
        return *mpMatrixVariables;
    }

    KratosComponents<VariableComponent<VectorComponentAdaptor<array_1d<double, 3> > > >::ComponentsContainerType& GetComponents(VariableComponent<VectorComponentAdaptor<array_1d<double, 3> > > const& rComponentType)
    {
        return *mpArray1DVariableComponents;
    }

    KratosComponents<VariableData>::ComponentsContainerType& GetVariables()
    {
        return *mpVariableData;

    }

    KratosComponents<Element>::ComponentsContainerType& GetElements()
    {
        return *mpElements;
    }

    KratosComponents<Condition>::ComponentsContainerType& GetConditions()
    {
        return *mpConditions;
    }

    void SetComponents(KratosComponents<VariableData>::ComponentsContainerType const& VariableDataComponents)

    {
        for(KratosComponents<VariableData>::ComponentsContainerType::iterator i = mpVariableData->begin() ;

                i != mpVariableData->end() ; i++)

        {
            std::string const& variable_name = i->second->Name();
            KratosComponents<VariableData>::ComponentsContainerType::const_iterator i_variable = VariableDataComponents.find(variable_name);

            if(i_variable == VariableDataComponents.end())

                KRATOS_THROW_ERROR(std::logic_error, "This variable is not registered in Kernel : ",   *(i_variable->second));

            unsigned int variable_key = i_variable->second->Key();

            if(variable_key == 0)

                KRATOS_THROW_ERROR(std::logic_error, "This variable is not initialized in Kernel : ",   *(i_variable->second));



            //			KRATOS_WATCH(i_variable->second.get());

            //			KRATOS_WATCH(i->second.get().Key());

            //			KRATOS_WATCH(variable_key);

            i->second->SetKey(variable_key);

        }

        //			KRATOS_WATCH("!!!!!!!!!!!!!!!!!!!!! END SETTING COMPONENETS !!!!!!!!!!!!!!!!!!!!!!!!!!!!!!!!!!!")

    }




    void SetComponents(KratosComponents<Element>::ComponentsContainerType const& ElementComponents)

    {
        // It's better to make a loop over new components and add them if they are NOT already exist in application. Or make an ERROR for incompatibility between applications.

        mpElements->insert(ElementComponents.begin(), ElementComponents.end());

    }



    void SetComponents(KratosComponents<Condition>::ComponentsContainerType const& ConditionComponents)

    {

        mpConditions->insert(ConditionComponents.begin(), ConditionComponents.end());

    }


    Serializer::RegisteredObjectsContainerType& GetRegisteredObjects()
    {
        return *mpRegisteredObjects;
    }

    Serializer::RegisteredObjectsNameContainerType& GetRegisteredObjectsName()
    {
        return *mpRegisteredObjectsName;
    }


    ///@}

    ///@name Inquiry

    ///@{





    ///@}

    ///@name Input and output

    ///@{



    /// Turn back information as a string.

    virtual std::string Info() const

    {

        return "KratosApplication";

    }



    /// Print information about this object.

    virtual void PrintInfo(std::ostream& rOStream) const

    {

        rOStream << Info();

    }



    /// Print object's data.

    virtual void PrintData(std::ostream& rOStream) const

    {

        rOStream << "Variables:" << std::endl;

        KratosComponents<VariableData>().PrintData(rOStream);

        rOStream << std::endl;

        rOStream << "Elements:" << std::endl;

        KratosComponents<Element>().PrintData(rOStream);

        rOStream << std::endl;

        rOStream << "Conditions:" << std::endl;

        KratosComponents<Condition>().PrintData(rOStream);

    }





    ///@}

    ///@name Friends

    ///@{





    ///@}



protected:

    ///@name Protected static Member Variables

    ///@{



    ///@}

    ///@name Protected member Variables

    ///@{

    //general conditions must be defined

    //point conditions
    const Condition  mPointCondition2D1N;
    const Condition  mPointCondition3D1N;
    //line conditions
    const Condition  mLineCondition2D2N;
    const Condition  mLineCondition2D3N;
    const Condition  mLineCondition3D2N;
    const Condition  mLineCondition3D3N;
    //surface conditions
    const Condition  mSurfaceCondition3D3N;
    const Condition  mSurfaceCondition3D6N;
    const Condition  mSurfaceCondition3D4N;
    const Condition  mSurfaceCondition3D8N;
    const Condition  mSurfaceCondition3D9N;

    //deprecated conditions start
    const Condition  mCondition;
    const Condition  mCondition2D;
    const Condition  mCondition2D2N;
    const Condition  mCondition2D3N;
    const Condition  mCondition3D;
    const Condition  mCondition3D2N;
    const Condition  mCondition3D3N;
    const Condition  mCondition3D6N;
    const Condition  mCondition3D4N;
    const Condition  mCondition3D8N;
    const Condition  mCondition3D9N;
    //deprecated conditions end

    // Periodic Condition
    const PeriodicCondition mPeriodicCondition;
    const PeriodicCondition mPeriodicConditionEdge;
    const PeriodicCondition mPeriodicConditionCorner;


    //general elements must be defined
    const Element  mElement;
    const Element  mElement2D2N;
    const Element  mElement2D3N;
    const Element  mElement2D4N;

    const Element  mElement3D2N;
    const Element  mElement3D3N;
    const Element  mElement3D4N;
    const Element  mElement3D6N;
    const Element  mElement3D8N;
    const Element  mElement3D10N;



    KratosComponents<VariableData>::ComponentsContainerType* mpVariableData;

    KratosComponents<Variable<int> >::ComponentsContainerType* mpIntVariables;

    KratosComponents<Variable<unsigned int> >::ComponentsContainerType* mpUnsignedIntVariables;

    KratosComponents<Variable<double> >::ComponentsContainerType* mpDoubleVariables;

    KratosComponents<Variable<array_1d<double, 3> > >::ComponentsContainerType* mpArray1DVariables;

    KratosComponents<Variable<Quaternion<double> > >::ComponentsContainerType* mpQuaternionVariables;

    KratosComponents<Variable<Vector> >::ComponentsContainerType* mpVectorVariables;

    KratosComponents<Variable<Matrix> >::ComponentsContainerType* mpMatrixVariables;

    KratosComponents<VariableComponent<VectorComponentAdaptor<array_1d<double, 3> > > >::ComponentsContainerType* mpArray1DVariableComponents;

    KratosComponents<Element>::ComponentsContainerType* mpElements;

    KratosComponents<Condition>::ComponentsContainerType* mpConditions;

    Serializer::RegisteredObjectsContainerType* mpRegisteredObjects;

    Serializer::RegisteredObjectsNameContainerType* mpRegisteredObjectsName;





    ///@}

    ///@name Protected Operators

    ///@{





    ///@}

    ///@name Protected Operations

    ///@{





    ///@}

    ///@name Protected  Access

    ///@{





    ///@}

    ///@name Protected Inquiry

    ///@{





    ///@}

    ///@name Protected LifeCycle

    ///@{





    ///@}



private:

    ///@name Static Member Variables

    ///@{





    ///@}

    ///@name Member Variables

    ///@{



    ///@}

    ///@name Private Operators

    ///@{





    ///@}

    ///@name Private Operations

    ///@{





    ///@}

    ///@name Private  Access

    ///@{





    ///@}

    ///@name Private Inquiry

    ///@{





    ///@}

    ///@name Un accessible methods

    ///@{



    /// Assignment operator.

    KratosApplication& operator=(KratosApplication const& rOther);





    ///@}



}; // Class KratosApplication



///@}



///@name Type Definitions

///@{





///@}

///@name Input and output

///@{





/// input stream function

inline std::istream& operator >> (std::istream& rIStream,

                                  KratosApplication& rThis);



/// output stream function

inline std::ostream& operator << (std::ostream& rOStream,

                                  const KratosApplication& rThis)

{

    rThis.PrintInfo(rOStream);

    rOStream << std::endl;

    rThis.PrintData(rOStream);



    return rOStream;

}

///@}





}  // namespace Kratos.



#endif // KRATOS_KRATOS_APPLICATION_H_INCLUDED  defined<|MERGE_RESOLUTION|>--- conflicted
+++ resolved
@@ -96,11 +96,8 @@
     void RegisterCFDVariables(); //TODO: move to application
     void RegisterALEVariables(); //TODO: move to application
     void RegisterDEMVariables(); //TODO: move to application
-<<<<<<< HEAD
     void RegisterFSIVariables(); //TODO: move to application
-=======
     void RegisterMATVariables(); //TODO: move to application
->>>>>>> 332c48da
     void RegisterLegacyStructuralAppVariables(); //TODO: move to application
 
     ///@}
