//    |  /           |
//    ' /   __| _` | __|  _ \   __|
//    . \  |   (   | |   (   |\__ \.
//   _|\_\_|  \__,_|\__|\___/ ____/
//                   Multi-Physics
//
//  License:		 BSD License
//					 Kratos default license: kratos/license.txt
//
//  Main authors:    Pooyan Dadvand
//

#if !defined(KRATOS_IO_H_INCLUDED )
#define  KRATOS_IO_H_INCLUDED

// System includes
#include <string>
#include <iostream>

// External includes

// Project includes
#include "includes/define.h"
#include "includes/mesh.h"
#include "includes/element.h"
#include "includes/condition.h"
#include "includes/model_part.h"

namespace Kratos
{

///@name Kratos Globals
///@{

///@}
///@name Type Definitions
///@{

///@}
///@name  Enum's
///@{

///@}
///@name  Functions
///@{

///@}
///@name Kratos Classes
///@{

<<<<<<< HEAD
/// IO provides different implementation of input output procedures which can be used to read and write with different formats and characteristics.
/** IO provides different implementation of input output procedures which can be used to read and write with different formats and characteristics.
 * An automatic configurable IO module is added to these components providing the complete set of solutions necessary for dealing with multi-disciplinary problems.
=======
/**
 * @class IO
 * @ingroup KratosCore
 * @brief IO provides different implementation of input output procedures which can be used to read and write with different formats and characteristics.
 * @details IO provides different implementation of input output procedures which can be used to read and write with different formats and characteristics.
 * An automatic configurable IO module is added to these components providing the complete set of solutions necessary for dealing with multi-disciplinary problems. 
>>>>>>> 601ec525
 * This IO module uses different component lists to adjust itself when reading and writing new concepts originating from different fields of analysis.
 * @author Pooyan Dadvand
 */
class KRATOS_API(KRATOS_CORE) IO
{
public:
    ///@name Type Definitions
    ///@{

    /// Pointer definition of IO
    KRATOS_CLASS_POINTER_DEFINITION(IO);

    /// Local Flags
    KRATOS_DEFINE_LOCAL_FLAG( READ );
    KRATOS_DEFINE_LOCAL_FLAG( WRITE );
    KRATOS_DEFINE_LOCAL_FLAG( APPEND );
    KRATOS_DEFINE_LOCAL_FLAG( IGNORE_VARIABLES_ERROR );
    KRATOS_DEFINE_LOCAL_FLAG( SKIP_TIMER );
    KRATOS_DEFINE_LOCAL_FLAG( MESH_ONLY );

    typedef Node<3> NodeType;

    typedef Mesh<NodeType, Properties, Element, Condition> MeshType;

    typedef MeshType::NodesContainerType NodesContainerType;

    typedef MeshType::PropertiesContainerType PropertiesContainerType;

    typedef MeshType::ElementsContainerType ElementsContainerType;

    typedef MeshType::ConditionsContainerType ConditionsContainerType;

    typedef std::vector<std::vector<std::size_t> > ConnectivitiesContainerType;

    typedef std::vector<std::vector<std::size_t> > PartitionIndicesContainerType;

    typedef std::vector<std::size_t> PartitionIndicesType;

    typedef std::size_t SizeType;

    typedef DenseMatrix<int> GraphType;

    ///@}
    ///@name Life Cycle
    ///@{

    /// Default constructor.
    IO() {}

    /// Destructor.
    virtual ~IO() {}


    ///@}
    ///@name Operators
    ///@{


    ///@}
    ///@name Operations
    ///@{

    virtual bool ReadNode(NodeType& rThisNode)
    {
        KRATOS_ERROR <<  "Calling base class member. Please check the definition of derived class." << std::endl;
    }

    virtual bool ReadNodes(NodesContainerType& rThisNodes)
    {
        KRATOS_ERROR <<  "Calling base class member. Please check the definition of derived class" << std::endl;
    }

    virtual std::size_t ReadNodesNumber()
    {
        KRATOS_ERROR <<  "Calling base class member. Please check the definition of derived class." << std::endl;;
    }

    virtual void WriteNodes(NodesContainerType const& rThisNodes)
    {
        KRATOS_ERROR <<  "Calling base class member. Please check the definition of derived class" << std::endl;
    }

    virtual void ReadProperties(Properties& rThisProperties)
    {
        KRATOS_ERROR <<  "Calling base class member. Please check the definition of derived class" << std::endl;
    }

    virtual void ReadProperties(PropertiesContainerType& rThisProperties)
    {
        KRATOS_ERROR <<  "Calling base class member. Please check the definition of derived class" << std::endl;
    }

    virtual void WriteProperties(Properties const& rThisProperties)
    {
        KRATOS_ERROR <<  "Calling base class member. Please check the definition of derived class" << std::endl;
    }

    virtual void WriteProperties(PropertiesContainerType const& rThisProperties)
    {
        KRATOS_ERROR <<  "Calling base class member. Please check the definition of derived class" << std::endl;
    }

    virtual void ReadElement(NodesContainerType& rThisNodes, PropertiesContainerType& rThisProperties, Element::Pointer& pThisElements)
    {
        KRATOS_ERROR <<  "Calling base class member. Please check the definition of derived class" << std::endl;
    }

    virtual void ReadElements(NodesContainerType& rThisNodes, PropertiesContainerType& rThisProperties, ElementsContainerType& rThisElements)
    {
        KRATOS_ERROR <<  "Calling base class member. Please check the definition of derived class" << std::endl;
    }

    virtual std::size_t  ReadElementsConnectivities(ConnectivitiesContainerType& rElementsConnectivities)
    {
        KRATOS_ERROR <<  "Calling base class member. Please check the definition of derived class" << std::endl;
    }

    virtual void WriteElements(ElementsContainerType const& rThisElements)
    {
        KRATOS_ERROR <<  "Calling base class member. Please check the definition of derived class" << std::endl;
    }

    virtual void ReadConditions(NodesContainerType& rThisNodes, PropertiesContainerType& rThisProperties, ConditionsContainerType& rThisConditions)
    {
        KRATOS_ERROR <<  "Calling base class member. Please check the definition of derived class" << std::endl;
    }

    virtual std::size_t  ReadConditionsConnectivities(ConnectivitiesContainerType& rConditionsConnectivities)
    {
        KRATOS_ERROR <<  "Calling base class member. Please check the definition of derived class" << std::endl;
    }

    virtual void WriteConditions(ConditionsContainerType const& rThisConditions)
    {
        KRATOS_ERROR <<  "Calling base class member. Please check the definition of derived class" << std::endl;
    }

    virtual void ReadInitialValues(ModelPart& rThisModelPart)
    {
        KRATOS_ERROR <<  "Calling base class member. Please check the definition of derived class" << std::endl;
    }

    virtual void ReadInitialValues(NodesContainerType& rThisNodes, ElementsContainerType& rThisElements, ConditionsContainerType& rThisConditions)
    {
        KRATOS_ERROR <<  "Calling base class member. Please check the definition of derived class" << std::endl;
    }

//       void ReadGeometries(NodesContainerType& rThisNodes, GeometriesContainerType& rResults);

    virtual void ReadMesh(MeshType & rThisMesh)
    {
        KRATOS_ERROR <<  "Calling base class member. Please check the definition of derived class" << std::endl;
    }

    virtual void ReadModelPart(ModelPart & rThisModelPart)
    {
        KRATOS_ERROR <<  "Calling base class member. Please check the definition of derived class" << std::endl;
    }

    virtual void WriteModelPart(ModelPart & rThisModelPart)
    {
        KRATOS_ERROR <<  "Calling base class member. Please check the definition of derived class" << std::endl;
    }

    virtual void WriteNodeMesh( MeshType& rThisMesh )
    {
        KRATOS_ERROR <<  "Calling base class method (WriteNodeMesh). Please check the implementation of derived classes" << std::endl;
    }

    virtual std::size_t ReadNodalGraph(ConnectivitiesContainerType& aux_connectivities)
    {
        KRATOS_ERROR <<  "Calling base class member. Please check the definition of derived class" << std::endl;;
    }

    virtual void DivideInputToPartitions(SizeType NumberOfPartitions, GraphType const& DomainsColoredGraph,
                                         PartitionIndicesType const& NodesPartitions,
                                         PartitionIndicesType const& ElementsPartitions,
                                         PartitionIndicesType const& ConditionsPartitions,
                                         PartitionIndicesContainerType const& NodesAllPartitions,
                                         PartitionIndicesContainerType const& ElementsAllPartitions,
                                         PartitionIndicesContainerType const& ConditionsAllPartitions)
    {
        KRATOS_ERROR <<  "Calling base class member. Please check the definition of derived class" << std::endl;
    }

    virtual void DivideInputToPartitions(Kratos::shared_ptr<std::iostream> * Streams,
                                         SizeType NumberOfPartitions, GraphType const& DomainsColoredGraph,
                                         PartitionIndicesType const& NodesPartitions,
                                         PartitionIndicesType const& ElementsPartitions,
                                         PartitionIndicesType const& ConditionsPartitions,
                                         PartitionIndicesContainerType const& NodesAllPartitions,
                                         PartitionIndicesContainerType const& ElementsAllPartitions,
                                         PartitionIndicesContainerType const& ConditionsAllPartitions)
    {
        KRATOS_ERROR <<  "Calling base class member. Please check the definition of derived class" << std::endl;
    }

    ///@}
    ///@name Access
    ///@{


    ///@}
    ///@name Inquiry
    ///@{


    ///@}
    ///@name Input and output
    ///@{

//       /// Turn back information as a string.
//       virtual std::string Info() const
//  {
//    return "IO";
//  }

//       /// Print information about this object.
//       virtual void PrintInfo(std::ostream& rOStream) const
//  {
//    rOStream << "IO";
//  }


//       /// Print object's data.
//       virtual void PrintData(std::ostream& rOStream) const
//  {
//  }


    ///@}
    ///@name Friends
    ///@{


    ///@}

protected:
    ///@name Protected static Member Variables
    ///@{


    ///@}
    ///@name Protected member Variables
    ///@{


    ///@}
    ///@name Protected Operators
    ///@{


    ///@}
    ///@name Protected Operations
    ///@{


    ///@}
    ///@name Protected  Access
    ///@{


    ///@}
    ///@name Protected Inquiry
    ///@{


    ///@}
    ///@name Protected LifeCycle
    ///@{


    ///@}

private:
    ///@name Static Member Variables
    ///@{


    ///@}
    ///@name Member Variables
    ///@{


    ///@}
    ///@name Private Operators
    ///@{


    ///@}
    ///@name Private Operations
    ///@{


    ///@}
    ///@name Private  Access
    ///@{


    ///@}
    ///@name Private Inquiry
    ///@{


    ///@}
    ///@name Un accessible methods
    ///@{

    /// Assignment operator.
    IO& operator=(IO const& rOther);

    /// Copy constructor.
    IO(IO const& rOther);


    ///@}

}; // Class IO

///@}

///@name Type Definitions
///@{


///@}
///@name Input and output
///@{


//   /// input stream function
//   inline std::istream& operator >> (std::istream& rIStream,
//                  IO& rThis);

//   /// output stream function
//   inline std::ostream& operator << (std::ostream& rOStream,
//                  const IO& rThis)
//     {
//       rThis.PrintInfo(rOStream);
//       rOStream << std::endl;
//       rThis.PrintData(rOStream);

//       return rOStream;
//     }
//   ///@}


}  // namespace Kratos.

#endif // KRATOS_IO_H_INCLUDED  defined<|MERGE_RESOLUTION|>--- conflicted
+++ resolved
@@ -48,18 +48,13 @@
 ///@name Kratos Classes
 ///@{
 
-<<<<<<< HEAD
-/// IO provides different implementation of input output procedures which can be used to read and write with different formats and characteristics.
-/** IO provides different implementation of input output procedures which can be used to read and write with different formats and characteristics.
- * An automatic configurable IO module is added to these components providing the complete set of solutions necessary for dealing with multi-disciplinary problems.
-=======
+
 /**
  * @class IO
  * @ingroup KratosCore
  * @brief IO provides different implementation of input output procedures which can be used to read and write with different formats and characteristics.
  * @details IO provides different implementation of input output procedures which can be used to read and write with different formats and characteristics.
  * An automatic configurable IO module is added to these components providing the complete set of solutions necessary for dealing with multi-disciplinary problems. 
->>>>>>> 601ec525
  * This IO module uses different component lists to adjust itself when reading and writing new concepts originating from different fields of analysis.
  * @author Pooyan Dadvand
  */
