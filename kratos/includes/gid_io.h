//    |  /           |
//    ' /   __| _` | __|  _ \   __|
//    . \  |   (   | |   (   |\__ \.
//   _|\_\_|  \__,_|\__|\___/ ____/
//                   Multi-Physics
//
//  License:         BSD License
//                     Kratos default license: kratos/license.txt
//
//  Main authors:    Riccardo Rossi
//                   Janosch Stascheit
//                   Pooyan Dadvand
//

// CHANGE LOG:
//   18 Sep 2013: hbui change the way to read value from node in WriteNodalResults to FastGetSolutionStepValue for Variable<Matrix> and fix some call for Timer in WriteNodalResults for Variable<bool> and Variable<double>



#if !defined(KRATOS_GID_IO_BASE_H_INCLUDED)
#define  KRATOS_GID_IO_BASE_H_INCLUDED

// System includes
#include <string>
#include <iostream>
#include <fstream>
#include <sstream>
#include <cstddef>
#include <iomanip>

// External includes
#define USE_CONST
#include "gidpost/source/gidpost.h"

// Project includes
#include "includes/define.h"
#include "includes/io.h"
#include "geometries/geometry_data.h"

#include "includes/gid_gauss_point_container.h"
#include "includes/gid_mesh_container.h"
#include "utilities/timer.h"
#include "containers/flags.h"

namespace Kratos
{
/**
 * Type definitions
 */
typedef ModelPart::ElementsContainerType ElementsArrayType;
typedef ModelPart::NodesContainerType NodesArrayType;
typedef ModelPart::ConditionsContainerType ConditionsArrayType;
typedef GeometryData::IntegrationMethod IntegrationMethodType;
typedef GeometryData::KratosGeometryFamily KratosGeometryFamily;

///Flags for mesh writing
enum WriteDeformedMeshFlag {WriteDeformed, WriteUndeformed};
enum WriteConditionsFlag {WriteConditions, WriteElementsOnly, WriteConditionsOnly};
enum MultiFileFlag {SingleFile, MultipleFiles};


class KRATOS_API(KRATOS_CORE) GidIOBase : public IO {

protected:
    /**
     * Counter of live GidIO instances
     * (to ensure GiD_PostInit and GiD_PostDone are properly called)
     */
<<<<<<< HEAD
    static GidIOBase *msLiveInstances;
=======
>>>>>>> a43173cb
    int data;

    // Private constructor so that no objects can be created.
    GidIOBase() {
        data = 0;
    }

<<<<<<< HEAD
    public:
    static GidIOBase *getInstance() {
        if (!msLiveInstances)
        msLiveInstances = new GidIOBase;
        return msLiveInstances;
    }

    int getData() {
        return this -> data;
    }

    void setData(int data) {
        this -> data = data;
    }
=======
public:
    static GidIOBase& GetInstance();

    int GetData();
    void SetData(int data);

private:
    static void Create();

    static GidIOBase* mpInstance;
>>>>>>> a43173cb
};

/**
 * This class defines an interface to the GiDPost library
 * in order to provide GiD compliant I/O functionality
 */
template<class TGaussPointContainer = GidGaussPointsContainer, class TMeshContainer = GidMeshContainer>
class KRATOS_API(KRATOS_CORE) GidIO : public GidIOBase
{
public:
    ///pointer definition of GidIO
    KRATOS_CLASS_POINTER_DEFINITION(GidIO);

    ///typedefs
    typedef IO BaseType;

    ///Flags for mesh writing
//             enum WriteDeformedMeshFlag{WriteDeformed, WriteUndeformed};
//             enum WriteConditionsFlag{WriteConditions, WriteElementsOnly};
//             enum MultiFileFlag{SingleFile, MultipleFiles};

    ///Constructor
    ///single stream IO constructor
    GidIO( const std::string& rDatafilename,
           GiD_PostMode Mode,
           MultiFileFlag use_multiple_files_flag,
           WriteDeformedMeshFlag write_deformed_flag,
           WriteConditionsFlag write_conditions_flag
         )
    {
        mMode = Mode;
        mResultFileOpen = false;
        mMeshFileOpen = false;
        mWriteDeformed = write_deformed_flag;
        mWriteConditions = write_conditions_flag;
        mUseMultiFile = use_multiple_files_flag;
        mResultFileName = rDatafilename;
        InitializeResultFile(mResultFileName);
        mMeshFileName = rDatafilename;
//                 mMeshFileName += ".post.msh";
        SetUpMeshContainers();
        SetUpGaussPointContainers();

<<<<<<< HEAD
        GidIOBase *msLiveInstances = msLiveInstances->getInstance();

        if (msLiveInstances->getData() == 0)
        {
          GiD_PostInit();
        }
        msLiveInstances->setData(msLiveInstances->getData() + 1);
=======
        GidIOBase & gid_io_base = GidIOBase::GetInstance();

        if (gid_io_base.GetData() == 0) {
          GiD_PostInit();
        }

        gid_io_base.SetData(gid_io_base.GetData() + 1);
>>>>>>> a43173cb
    }

    ///Destructor.
    ~GidIO() override
    {
        Timer::PrintTimingInformation();

        if ( mResultFileOpen )
        {
            GiD_fClosePostResultFile( mResultFile );
            mResultFileOpen = false;
        }

<<<<<<< HEAD
        GidIOBase *msLiveInstances = msLiveInstances->getInstance();

        msLiveInstances->setData(msLiveInstances->getData() - 1);
        if (msLiveInstances->getData() == 0)
        {
=======
        GidIOBase & gid_io_base = GidIOBase::GetInstance();

        gid_io_base.SetData(gid_io_base.GetData() - 1);

        if (gid_io_base.GetData() == 0) {
>>>>>>> a43173cb
          GiD_PostDone();
        }
    }

    ///initialization functions
    /**
     * creates the mesh containers for all different element types.
     * Note that the containers are not filled yet in here!
     */
    void SetUpMeshContainers()
    {
        mGidMeshContainers.push_back( TMeshContainer(
                                          GeometryData::Kratos_Hexahedra3D20,
                                          GiD_Hexahedra, "Kratos_Hexahedra3D20_Mesh" ) );
        mGidMeshContainers.push_back( TMeshContainer(
                                          GeometryData::Kratos_Hexahedra3D27,
                                          GiD_Hexahedra, "Kratos_Hexahedra3D27_Mesh" ) );
        mGidMeshContainers.push_back( TMeshContainer(
                                          GeometryData::Kratos_Hexahedra3D8,
                                          GiD_Hexahedra, "Kratos_Hexahedra3D8_Mesh" ) );
        mGidMeshContainers.push_back( TMeshContainer(
                                          GeometryData::Kratos_Prism3D15,
                                          GiD_Prism, "Kratos_Prism3D15_Mesh" ) );
        mGidMeshContainers.push_back( TMeshContainer(
                                          GeometryData::Kratos_Prism3D6,
                                          GiD_Prism, "Kratos_Prism3D6_Mesh" ) );
        mGidMeshContainers.push_back( TMeshContainer(
                                          GeometryData::Kratos_Quadrilateral2D4,
                                          GiD_Quadrilateral, "Kratos_Quadrilateral2D4_Mesh" ) );
        mGidMeshContainers.push_back( TMeshContainer(
                                          GeometryData::Kratos_Quadrilateral2D8,
                                          GiD_Quadrilateral, "Kratos_Quadrilateral2D8_Mesh" ) );
        mGidMeshContainers.push_back( TMeshContainer(
                                          GeometryData::Kratos_Quadrilateral2D9,
                                          GiD_Quadrilateral, "Kratos_Quadrilateral2D9_Mesh" ) );
        mGidMeshContainers.push_back( TMeshContainer(
                                          GeometryData::Kratos_Quadrilateral3D4,
                                          GiD_Quadrilateral, "Kratos_Quadrilateral3D4_Mesh" ) );
        mGidMeshContainers.push_back( TMeshContainer(
                                          GeometryData::Kratos_Quadrilateral3D8,
                                          GiD_Quadrilateral, "Kratos_Quadrilateral3D8_Mesh" ) );
        mGidMeshContainers.push_back( TMeshContainer(
                                          GeometryData::Kratos_Quadrilateral3D9,
                                          GiD_Quadrilateral, "Kratos_Quadrilateral3D9_Mesh" ) );
        mGidMeshContainers.push_back( TMeshContainer(
                                          GeometryData::Kratos_Tetrahedra3D10,
                                          GiD_Tetrahedra, "Kratos_Tetrahedra3D10_Mesh" ) );
        mGidMeshContainers.push_back( TMeshContainer(
                                          GeometryData::Kratos_Tetrahedra3D4,
                                          GiD_Tetrahedra, "Kratos_Tetrahedra3D4_Mesh" ) );
        mGidMeshContainers.push_back( TMeshContainer(
                                          GeometryData::Kratos_Triangle2D3,
                                          GiD_Triangle, "Kratos_Triangle2D3_Mesh" ) );
        mGidMeshContainers.push_back( TMeshContainer(
                                          GeometryData::Kratos_Triangle2D6,
                                          GiD_Triangle, "Kratos_Triangle2D6_Mesh" ) );
        mGidMeshContainers.push_back( TMeshContainer(
                                          GeometryData::Kratos_Triangle3D3,
                                          GiD_Triangle, "Kratos_Triangle3D3_Mesh" ) );
        mGidMeshContainers.push_back( TMeshContainer(
                                          GeometryData::Kratos_Triangle3D6,
                                          GiD_Triangle, "Kratos_Triangle3D6_Mesh" ) );
        mGidMeshContainers.push_back( TMeshContainer(
                                          GeometryData::Kratos_Line2D2,
                                          GiD_Linear, "Kratos_Line2D2_Mesh" ) );
        mGidMeshContainers.push_back( TMeshContainer(
                                          GeometryData::Kratos_Line3D2,
                                          GiD_Linear, "Kratos_Line3D2_Mesh" ) );
        mGidMeshContainers.push_back( TMeshContainer(
                                          GeometryData::Kratos_Line2D3,
                                          GiD_Linear, "Kratos_Line2D3_Mesh" ) );
        mGidMeshContainers.push_back( TMeshContainer(
                                          GeometryData::Kratos_Line3D3,
                                          GiD_Linear, "Kratos_Line3D3_Mesh" ) );
        mGidMeshContainers.push_back( TMeshContainer(
                                          GeometryData::Kratos_Point2D,
                                          GiD_Point, "Kratos_Point2D_Mesh" ) );
        mGidMeshContainers.push_back( TMeshContainer(
                                          GeometryData::Kratos_Point3D,
                                          GiD_Point, "Kratos_Point3D_Mesh" ) );


    }//SetUpMeshContainers

    /**
     * creates the gauss point containers for all different element types.
     * Note that the containers are not filled yet in here!
     */
    virtual void SetUpGaussPointContainers()
    {
        //elements with 1 gauss point
        std::vector<int> gp_indices(1);
        gp_indices[0] = 0;
        //case Triangle with 1 gauss point
        mGidGaussPointContainers.push_back( TGaussPointContainer( "tri1_element_gp",
                                            GeometryData::Kratos_Triangle, GiD_Triangle, 1, gp_indices ) );
        //case Quadrilateral with 1 gauss point
        mGidGaussPointContainers.push_back( TGaussPointContainer( "quad1_element_gp",
                                            GeometryData::Kratos_Quadrilateral, GiD_Quadrilateral, 1, gp_indices ) );
        //case Tetrahedra with 1 gauss point
        mGidGaussPointContainers.push_back( TGaussPointContainer( "tet1_element_gp",
                                            GeometryData::Kratos_Tetrahedra, GiD_Tetrahedra, 1, gp_indices ) );
        //case Hexahedra with 1 gauss point
        mGidGaussPointContainers.push_back( TGaussPointContainer( "hex1_element_gp",
                                            GeometryData::Kratos_Hexahedra, GiD_Hexahedra, 1, gp_indices ) );
        //case Prism with 1 gauss point
        mGidGaussPointContainers.push_back( TGaussPointContainer( "prism1_element_gp",
                                            GeometryData::Kratos_Prism, GiD_Prism, 1, gp_indices ) );
        //case Linear with 1 gauss point
        mGidGaussPointContainers.push_back( TGaussPointContainer( "lin1_element_gp",
                                            GeometryData::Kratos_Linear, GiD_Linear, 1, gp_indices ) );

    //case Point with 1 gauss point //Gid does not accept this kind of gauss point (october 18th 2014)
        //mGidGaussPointContainers.push_back( TGaussPointContainer( "point1_element_gp",
        //                                    GeometryData::Kratos_Point, GiD_Point, 1, gp_indices ) );



        //elements with 2 gauss points
        gp_indices.resize(2);
        gp_indices[0] = 0;
        gp_indices[1] = 1;
        mGidGaussPointContainers.push_back( TGaussPointContainer( "lin2_element_gp",
                                            GeometryData::Kratos_Linear, GiD_Linear, 2, gp_indices ) );


        //elements with 3 gauss points
        gp_indices.resize(3);
        //case Triangle with 3 gauss points
        gp_indices[0] = 0;
        gp_indices[1] = 1;
        gp_indices[2] = 2;
        mGidGaussPointContainers.push_back( TGaussPointContainer( "tri3_element_gp",
                                            GeometryData::Kratos_Triangle, GiD_Triangle, 3, gp_indices ) );
        //case Linear with 3 gauss points
        mGidGaussPointContainers.push_back( TGaussPointContainer( "lin3_element_gp",
                                            GeometryData::Kratos_Linear, GiD_Linear, 3, gp_indices ) );

        //elements with 4 gauss points
        gp_indices.resize(4);
        gp_indices[0] = 0;
        gp_indices[1] = 1;
        gp_indices[2] = 2;
        gp_indices[3] = 3;
        //case Linear with 4 gauss points
        mGidGaussPointContainers.push_back( TGaussPointContainer( "lin3_element_gp",
                                            GeometryData::Kratos_Linear, GiD_Linear, 4, gp_indices ) );
        //case Quadrilateral with 4 gauss points
        mGidGaussPointContainers.push_back( TGaussPointContainer( "quad4_element_gp",
                                            GeometryData::Kratos_Quadrilateral, GiD_Quadrilateral, 4, gp_indices ) );
        //case Tetrahedra with 4 gauss points
        mGidGaussPointContainers.push_back( TGaussPointContainer( "tet4_element_gp",
                                            GeometryData::Kratos_Tetrahedra, GiD_Tetrahedra, 4, gp_indices ) );
        //case Triangle with 4 gauss points
        mGidGaussPointContainers.push_back( TGaussPointContainer( "tri4_element_gp",
                                            GeometryData::Kratos_Triangle, GiD_Triangle, 4, gp_indices ) );
        gp_indices[0] = 1;
        gp_indices[1] = 2;
        gp_indices[2] = 3;
        gp_indices[3] = 4;
        //case Tetrahedra with 5 gauss points (4 gauss points will be created for GiD)
        mGidGaussPointContainers.push_back( TGaussPointContainer( "tet5_element_gp",
                                            GeometryData::Kratos_Tetrahedra, GiD_Tetrahedra, 5, gp_indices ) );
        //case Tetrahedra with 11 gauss points (4 gauss points will be created for GiD)
        mGidGaussPointContainers.push_back( TGaussPointContainer( "tet11_element_gp",
                                            GeometryData::Kratos_Tetrahedra, GiD_Tetrahedra, 11, gp_indices ) );


        //elements with 5 gauss points
        gp_indices.resize(5);
        gp_indices[0] = 0;
        gp_indices[1] = 1;
        gp_indices[2] = 2;
        gp_indices[3] = 3;
        gp_indices[4] = 4;
        //case Linear with 5 gauss points
        mGidGaussPointContainers.push_back( TGaussPointContainer( "lin5_element_gp",
                                            GeometryData::Kratos_Linear, GiD_Linear, 5, gp_indices ) );

        //case Tetrahedra with 10 gauss points (4 gauss points will be created for GiD)
        gp_indices.resize(10);
        gp_indices[0] = 0;
        gp_indices[1] = 1;
        gp_indices[2] = 2;
        gp_indices[3] = 3;
        gp_indices[4] = 4;
        gp_indices[5] = 5;
        gp_indices[6] = 6;
        gp_indices[7] = 7;
        gp_indices[8] = 8;
        gp_indices[9] = 9;
        mGidGaussPointContainers.push_back( TGaussPointContainer( "tet10_element_gp",
                                            GeometryData::Kratos_Tetrahedra, GiD_Tetrahedra, 10, gp_indices ) );

        //elements with 6 gauss points
        gp_indices.resize(6);
        gp_indices[0] = 0;
        gp_indices[1] = 1;
        gp_indices[2] = 2;
        gp_indices[3] = 3;
        gp_indices[4] = 4;
        gp_indices[5] = 5;
        //case Triangle with 6 gauss points
        mGidGaussPointContainers.push_back( TGaussPointContainer( "tri6_element_gp",
                                            GeometryData::Kratos_Triangle, GiD_Triangle, 6, gp_indices ) );
        //case Prism with 6 Gauss Points
        mGidGaussPointContainers.push_back( TGaussPointContainer( "prism6_element_gp",
                                            GeometryData::Kratos_Prism, GiD_Prism, 6, gp_indices ) );

        /* START: Adding manually the custom prism */
        //case Prism with 2 Gauss Points (6 gauss points will be created for GiD)
        mGidGaussPointContainers.push_back( TGaussPointContainer( "prism2_element_gp",
                                            GeometryData::Kratos_Prism, GiD_Prism, 2, gp_indices ) );
        //case Prism with 3 Gauss Points (6 gauss points will be created for GiD)
        mGidGaussPointContainers.push_back( TGaussPointContainer( "prism3_element_gp",
                                                                  GeometryData::Kratos_Prism, GiD_Prism, 3, gp_indices ) );
        //case Prism with 5 Gauss Points (6 gauss points will be created for GiD)
        mGidGaussPointContainers.push_back( TGaussPointContainer( "prism5_element_gp",
                                                                  GeometryData::Kratos_Prism, GiD_Prism, 5, gp_indices ) );
        //case Prism with 7 Gauss Points (6 gauss points will be created for GiD)
        mGidGaussPointContainers.push_back( TGaussPointContainer( "prism7_element_gp",
                                                                  GeometryData::Kratos_Prism, GiD_Prism, 7, gp_indices ) );
        //case Prism with 11 Gauss Points (6 gauss points will be created for GiD)
        mGidGaussPointContainers.push_back( TGaussPointContainer( "prism11_element_gp",
                                                                  GeometryData::Kratos_Prism, GiD_Prism, 11, gp_indices ) );
        /* END: Adding manually the custom prism */

        //elements with 7 gauss points
        gp_indices.resize(8);
        gp_indices[0] = 0;
        gp_indices[1] = 1;
        gp_indices[2] = 2;
        gp_indices[3] = 3;
        gp_indices[4] = 4;
        gp_indices[5] = 5;
        gp_indices[6] = 6;
        //case Linear with 7 gauss points
        mGidGaussPointContainers.push_back( TGaussPointContainer( "lin7_element_gp",
                                            GeometryData::Kratos_Linear, GiD_Linear, 7, gp_indices ) );
        //elements with 8 gauss points
        gp_indices.resize(8);
        gp_indices[0] = 0;
        gp_indices[1] = 1;
        gp_indices[2] = 2;
        gp_indices[3] = 3;
        gp_indices[4] = 4;
        gp_indices[5] = 5;
        gp_indices[6] = 6;
        gp_indices[7] = 7;
        //case Hexahedra with 8 gauss points
        mGidGaussPointContainers.push_back( TGaussPointContainer( "hex8_element_gp",
                                                                  GeometryData::Kratos_Hexahedra, GiD_Hexahedra, 8, gp_indices ) );

        //elements with 9 gauss points
        gp_indices.resize(9);
        gp_indices[0] = 0;
        gp_indices[1] = 1;
        gp_indices[2] = 2;
        gp_indices[3] = 3;
        gp_indices[4] = 4;
        gp_indices[5] = 5;
        gp_indices[6] = 6;
        gp_indices[7] = 7;
        gp_indices[8] = 8;
        //case Linear with 9 gauss points
        mGidGaussPointContainers.push_back( TGaussPointContainer( "lin9_element_gp",
                                            GeometryData::Kratos_Linear, GiD_Linear, 9, gp_indices ) );
        //case Prism with 9 Gauss Points
        mGidGaussPointContainers.push_back( TGaussPointContainer( "prism9_element_gp",
                                            GeometryData::Kratos_Prism, GiD_Prism, 9, gp_indices ) );
        // case quadrilateral with 9 Gauss Points
        mGidGaussPointContainers.push_back( TGaussPointContainer( "quad9_element_gp",
                                            GeometryData::Kratos_Quadrilateral, GiD_Quadrilateral, 9, gp_indices ) );
//        /* START: Adding manually the custom prism */
//        //case Prism with 3 Gauss Points (9 gauss points will be created for GiD)
//        mGidGaussPointContainers.push_back( TGaussPointContainer( "prism3_element_gp",
//                                            GeometryData::Kratos_Prism, GiD_Prism, 3, gp_indices ) );
//        /* END: Adding manually the custom prism */

        //elements with 11 gauss points
        gp_indices.resize(11);
        gp_indices[0] = 0;
        gp_indices[1] = 1;
        gp_indices[2] = 2;
        gp_indices[3] = 3;
        gp_indices[4] = 4;
        gp_indices[5] = 5;
        gp_indices[6] = 6;
        gp_indices[7] = 7;
        gp_indices[8] = 8;
        gp_indices[9] = 9;
        gp_indices[10] = 10;
        //case Linear with 11 gauss points
        mGidGaussPointContainers.push_back( TGaussPointContainer( "lin11_element_gp",
                                            GeometryData::Kratos_Linear, GiD_Linear, 11, gp_indices ) );

//        //elements with 15 gauss points
//        gp_indices.resize(15);
//        gp_indices[ 0] =  0;
//        gp_indices[ 1] =  1;
//        gp_indices[ 2] =  2;
//        gp_indices[ 3] =  3;
//        gp_indices[ 4] =  4;
//        gp_indices[ 5] =  5;
//        gp_indices[ 6] =  6;
//        gp_indices[ 7] =  7;
//        gp_indices[ 8] =  8;
//        gp_indices[ 9] =  9;
//        gp_indices[10] = 10;
//        gp_indices[11] = 11;
//        gp_indices[12] = 12;
//        gp_indices[13] = 13;
//        gp_indices[14] = 14;

//        /* START: Adding manually the custom prism */
//        //case Prism with 5 Gauss Points (15 gauss points will be created for GiD)
//        mGidGaussPointContainers.push_back( TGaussPointContainer( "prism5_element_gp",
//                                            GeometryData::Kratos_Prism, GiD_Prism, 5, gp_indices ) );
//        /* END: Adding manually the custom prism */

//        //elements with 21 gauss points
//        gp_indices.resize(21);
//        gp_indices[ 0] =  0;
//        gp_indices[ 1] =  1;
//        gp_indices[ 2] =  2;
//        gp_indices[ 3] =  3;
//        gp_indices[ 4] =  4;
//        gp_indices[ 5] =  5;
//        gp_indices[ 6] =  6;
//        gp_indices[ 7] =  7;
//        gp_indices[ 8] =  8;
//        gp_indices[ 9] =  9;
//        gp_indices[10] = 10;
//        gp_indices[11] = 11;
//        gp_indices[12] = 12;
//        gp_indices[13] = 13;
//        gp_indices[14] = 14;
//        gp_indices[15] = 15;
//        gp_indices[16] = 16;
//        gp_indices[17] = 17;
//        gp_indices[18] = 18;
//        gp_indices[19] = 19;
//        gp_indices[20] = 20;

//        /* START: Adding manually the custom prism */
//        //case Prism with 7 Gauss Points (21 gauss points will be created for GiD)
//        mGidGaussPointContainers.push_back( TGaussPointContainer( "prism7_element_gp",
//                                            GeometryData::Kratos_Prism, GiD_Prism, 7, gp_indices ) );
//        /* END: Adding manually the custom prism */

        //elements with 27 gauss points
        gp_indices.resize(27);
        gp_indices[0] = 0;
        gp_indices[8] = 1;
        gp_indices[1] = 2;
        gp_indices[11] = 3;
        gp_indices[20] = 4;
        gp_indices[9] = 5;
        gp_indices[3] = 6;
        gp_indices[10] = 7;
        gp_indices[2] = 8;
        gp_indices[12] = 9;
        gp_indices[21] = 10;
        gp_indices[13] = 11;
        gp_indices[24] = 12;
        gp_indices[26] = 13;
        gp_indices[22] = 14;
        gp_indices[15] = 15;
        gp_indices[23] = 16;
        gp_indices[14] = 17;
        gp_indices[4] = 18;
        gp_indices[16] = 19;
        gp_indices[5] = 20;
        gp_indices[19] = 21;
        gp_indices[25] = 22;
        gp_indices[17] = 23;
        gp_indices[7] = 24;
        gp_indices[18] = 25;
        gp_indices[6] = 26;
        //case Hexahedra with 27 Gauss Points
        mGidGaussPointContainers.push_back( TGaussPointContainer( "hex27_element_gp",
                                            GeometryData::Kratos_Hexahedra, GiD_Hexahedra, 27, gp_indices ) );

//        //elements with 33 gauss points
//        gp_indices.resize(33);
//        gp_indices[ 0] =  0;
//        gp_indices[ 1] =  1;
//        gp_indices[ 2] =  2;
//        gp_indices[ 3] =  3;
//        gp_indices[ 4] =  4;
//        gp_indices[ 5] =  5;
//        gp_indices[ 6] =  6;
//        gp_indices[ 7] =  7;
//        gp_indices[ 8] =  8;
//        gp_indices[ 9] =  9;
//        gp_indices[10] = 10;
//        gp_indices[11] = 11;
//        gp_indices[12] = 12;
//        gp_indices[13] = 13;
//        gp_indices[14] = 14;
//        gp_indices[15] = 15;
//        gp_indices[16] = 16;
//        gp_indices[17] = 17;
//        gp_indices[18] = 18;
//        gp_indices[19] = 19;
//        gp_indices[20] = 20;
//        gp_indices[21] = 21;
//        gp_indices[22] = 22;
//        gp_indices[23] = 23;
//        gp_indices[24] = 24;
//        gp_indices[25] = 25;
//        gp_indices[26] = 26;
//        gp_indices[27] = 27;
//        gp_indices[28] = 28;
//        gp_indices[29] = 29;
//        gp_indices[30] = 30;
//        gp_indices[31] = 31;
//        gp_indices[32] = 32;

//        /* START: Adding manually the custom prism */
//        //case Prism with 11 Gauss Points (33 gauss points will be created for GiD)
//        mGidGaussPointContainers.push_back( TGaussPointContainer( "prism11_element_gp",
//                                            GeometryData::Kratos_Prism, GiD_Prism, 11, gp_indices ) );
//        /* END: Adding manually the custom prism */

    }//SetUpGaussPointContainers


    ///general GidIO related functions
    /**
     * TODO: to be removed
     */
    void ChangeOutputName(const std::string& rDatafilename )
    {
        KRATOS_TRY
        mMeshFileName = rDatafilename;
        mResultFileName = rDatafilename;
        KRATOS_CATCH("")
    }

    /**
     * sets up the file names and opens the result file in case there
     * is ASCII mode and only one file written
     */
    void InitializeResultFile( std::string const& rResultFileName )
    {
        //std::cout << "initializing result files" << std::endl;
        mResultFileName = rResultFileName;
    }

    /**
     * TODO: check whether this is still necessary!
     */
    void  CloseResultFile()
    {
        if ( mResultFileOpen )
        {
            GiD_fClosePostResultFile( mResultFile );
            mResultFileOpen = false;
        }
    }

    /**
     * TODO: check whether this is still necessary!
     */
    void Flush()
    {
        GiD_fFlushPostFile( mResultFile );
    }

    /**
     * Turn back information as a string.
     */
    std::string Info() const override
    {
        return "gid io";
    }

    /**
     * Print information about this object.
     */
    void PrintInfo(std::ostream& rOStream) const override
    {
        rOStream << Info();
    }

    /**
     * Print object's data.
     */
    void PrintData(std::ostream& rOStream) const override
    {
    }

    ///result functions
    /**
     * This has to be called for each solution step BEFORE any results
     * (on nodes and on gauss points) is written
     * @param SolutionTag the current solution step (i.e. time)
     * @param conditions_flag states whether results should also be written on conditions
     */
    virtual void InitializeResults( double name, MeshType rThisMesh )
    {
        if ( mMode == GiD_PostAscii && ! mResultFileOpen )
        {
            std::stringstream file_name;
            file_name << mResultFileName << std::setprecision(12) << "_" << name << ".post.res";
            mResultFile = GiD_fOpenPostResultFile((char*)(file_name.str()).c_str(), mMode);
            mResultFileOpen = true;

        }
        //initializing gauss points containers
        if ( mWriteConditions != WriteConditionsOnly )
        {
            int i=0;
            for ( MeshType::ElementIterator element_iterator = rThisMesh.ElementsBegin();
                    element_iterator != rThisMesh.ElementsEnd(); ++element_iterator )
            {
                for ( auto it =
                            mGidGaussPointContainers.begin();
                        it != mGidGaussPointContainers.end(); it++ )
                {
                    i++;
                    if ( it->AddElement( element_iterator ) )
                        break;
                }

            }
        }

        if ( mWriteConditions == WriteConditionsFlag::WriteConditions || mWriteConditions == WriteConditionsOnly )
            for ( MeshType::ConditionsContainerType::iterator conditions_iterator =
                        rThisMesh.ConditionsBegin(); conditions_iterator
                    != rThisMesh.ConditionsEnd(); conditions_iterator++ )
            {
                for ( auto it =
                            mGidGaussPointContainers.begin();
                        it != mGidGaussPointContainers.end(); it++ )
                {

                    if ( it->AddCondition( conditions_iterator ) )
                        break;
                }
            }

        // Writing gauss points definitions
        for ( auto it = mGidGaussPointContainers.begin();
              it != mGidGaussPointContainers.end(); it++ )
        {
            it->WriteGaussPoints(mResultFile);
        }
    }

    /**
     * This has to be called for each solution step AFTER all the results
     * have been written
     */
    void FinalizeResults()
    {
        if ( mUseMultiFile == MultipleFiles || mMode == GiD_PostAscii )
        {
            GiD_fClosePostResultFile( mResultFile );
            mResultFileOpen = false;
        }
        //resetting gauss point containers
        for ( auto it =
                    mGidGaussPointContainers.begin();
                it != mGidGaussPointContainers.end(); it++ )
        {
            it->Reset();
        }
    }



    ///functions for writing nodal results

    ///////////////////////////////////////////////////////////////////////
    //////                  HISTORICAL DATABASE BLOCK                 /////
    ///////////////////////////////////////////////////////////////////////
     /**
     * writes nodal results for variables of type bool
     */
    void WriteNodalResults( Variable<bool> const& rVariable,
                            NodesContainerType& rNodes, double SolutionTag,
                            std::size_t SolutionStepNumber)
    {

        Timer::Start("Writing Results");
        GiD_fBeginResult( mResultFile, (char*)(rVariable.Name().c_str()), "Kratos",
                         SolutionTag, GiD_Scalar,
                         GiD_OnNodes, NULL, NULL, 0, NULL );
        for ( NodesContainerType::iterator it_node = rNodes.begin();
                it_node != rNodes.end() ; ++it_node)
            GiD_fWriteScalar( mResultFile, it_node->Id(), static_cast<double>(it_node->GetSolutionStepValue(rVariable,
                             SolutionStepNumber)) );
        GiD_fEndResult(mResultFile);

        Timer::Stop("Writing Results");

    }


    ///functions for writing nodal results
    /**
     * writes nodal results for variables of type double
     */
    void WriteNodalResults( Variable<double> const& rVariable,
                            NodesContainerType& rNodes, double SolutionTag,
                            std::size_t SolutionStepNumber)
    {

        Timer::Start("Writing Results");
        GiD_fBeginResult( mResultFile, (char*)(rVariable.Name().c_str()), "Kratos",
                         SolutionTag, GiD_Scalar,
                         GiD_OnNodes, NULL, NULL, 0, NULL );
        for ( NodesContainerType::iterator it_node = rNodes.begin();
                it_node != rNodes.end() ; ++it_node)
            GiD_fWriteScalar( mResultFile, it_node->Id(), it_node->GetSolutionStepValue(rVariable,
                             SolutionStepNumber) );
        GiD_fEndResult(mResultFile);

        Timer::Stop("Writing Results");

    }
    /**
     * writes nodal results for variables of type int
     */
    void WriteNodalResults( Variable<int> const& rVariable,
                            NodesContainerType& rNodes, double SolutionTag,
                            std::size_t SolutionStepNumber)
    {

        Timer::Start("Writing Results");
        GiD_fBeginResult( mResultFile, (char*)(rVariable.Name().c_str()), "Kratos",
                         SolutionTag, GiD_Scalar,
                         GiD_OnNodes, NULL, NULL, 0, NULL );
        for ( NodesContainerType::iterator it_node = rNodes.begin();
                it_node != rNodes.end() ; ++it_node)
            GiD_fWriteScalar( mResultFile, it_node->Id(), it_node->GetSolutionStepValue(rVariable,
                             SolutionStepNumber) );
        GiD_fEndResult(mResultFile);

        Timer::Stop("Writing Results");

    }


    /**
     * writes nodal results for variables of type array_1d<double, 3>
     * (e.g. DISPLACEMENT)
     */
    void WriteNodalResults( Variable<array_1d<double, 3> > const& rVariable,
                            NodesContainerType& rNodes,
                            double SolutionTag, std::size_t SolutionStepNumber)
    {

        Timer::Start("Writing Results");

        GiD_fBeginResult(mResultFile,(char*)(rVariable.Name().c_str()), "Kratos",
                         SolutionTag, GiD_Vector,
                         GiD_OnNodes, NULL, NULL, 0, NULL );
        for (NodesContainerType::iterator it_node = rNodes.begin();
                it_node != rNodes.end() ; ++it_node)
        {
            const array_1d<double, 3>& temp = it_node->GetSolutionStepValue( rVariable,
                                        SolutionStepNumber );
            GiD_fWriteVector( mResultFile, it_node->Id(), temp[0], temp[1], temp[2] );
        }
        GiD_fEndResult(mResultFile);

        Timer::Stop("Writing Results");

    }


    /**
     * writes nodal results for variables of type Vector
     * (note that only vectors with 3 components can be printed)
     */
    void WriteNodalResults( Variable<Vector> const& rVariable,
                            NodesContainerType& rNodes,
                            double SolutionTag, std::size_t SolutionStepNumber)
    {

        Timer::Start("Writing Results");

        GiD_fBeginResult( mResultFile, (char*)(rVariable.Name().c_str()), "Kratos",
                         SolutionTag, GiD_Matrix,
                         GiD_OnNodes, NULL, NULL, 0, NULL );
        for (NodesContainerType::iterator it_node = rNodes.begin();
                it_node != rNodes.end() ; ++it_node)
        {
            const Vector& temp_vector = it_node->FastGetSolutionStepValue(rVariable,
                                 SolutionStepNumber);
            if (temp_vector.size() ==3 )
                GiD_fWrite2DMatrix(mResultFile, it_node->Id(), temp_vector[0], temp_vector[1], temp_vector[2]);
            else if (temp_vector.size() == 6 )
                GiD_fWrite3DMatrix( mResultFile, it_node->Id(), temp_vector[0], temp_vector[1], temp_vector[2],
                                    temp_vector[3], temp_vector[4], temp_vector[5] );
        }
        GiD_fEndResult(mResultFile);

        Timer::Stop("Writing Results");

    }

    /**
     * writes nodal results for variables of type Matrix
     */
    void WriteNodalResults( Variable<Matrix> const& rVariable,
                            NodesContainerType& rNodes,
                            double SolutionTag, std::size_t SolutionStepNumber)
    {

        Timer::Start("Writing Results");

        GiD_fBeginResult( mResultFile, (char*)(rVariable.Name().c_str()), "Kratos",
                         SolutionTag, GiD_Matrix,
                         GiD_OnNodes, NULL, NULL, 0, NULL );
        for (NodesContainerType::iterator it_node = rNodes.begin();
                it_node != rNodes.end() ; ++it_node)
        {
            const Matrix& temp_matrix = it_node->GetSolutionStepValue(rVariable,
                    SolutionStepNumber);
            if (temp_matrix.size1() ==3 && temp_matrix.size2() ==3)
            {
                GiD_fWrite3DMatrix( mResultFile,  it_node->Id(), temp_matrix(0,0), temp_matrix(1,1),
                                    temp_matrix(2,2), temp_matrix(0,1), temp_matrix(1,2),
                                    temp_matrix(0,2) );
            }
            else if (temp_matrix.size1() ==2 && temp_matrix.size2() ==2)
            {
                GiD_fWrite2DMatrix( mResultFile, it_node->Id(), temp_matrix(0,0), temp_matrix(1,1), temp_matrix(0,1));
            }

            else if (temp_matrix.size1() ==1 && temp_matrix.size2() ==3)
            {

                GiD_fWrite3DMatrix( mResultFile, it_node->Id(), temp_matrix(0,0), temp_matrix(0,1), 0.00,
                                   temp_matrix(0,2), 0.00, 0.00);
            }
            else if (temp_matrix.size1() ==1 && temp_matrix.size2() ==6)
            {
                GiD_fWrite3DMatrix( mResultFile, it_node->Id(), temp_matrix(0,0), temp_matrix(0,1), temp_matrix(0,2),
                                   temp_matrix(0,3), temp_matrix(0,4), temp_matrix(0,5) );
            }
            //it_node->GetValue(rVariable) = temp_matrix;

        }
        GiD_fEndResult(mResultFile);

        Timer::Stop("Writing Results");

    }

   void WriteLocalAxesOnNodes( Variable<array_1d<double, 3> > const& rVariable,
                            NodesContainerType& rNodes,
                            double SolutionTag, std::size_t SolutionStepNumber)
    {

        Timer::Start("Writing Results");

        GiD_fBeginResult( mResultFile, (char*)(rVariable.Name().c_str()), "Kratos",
                         SolutionTag, GiD_LocalAxes,
                         GiD_OnNodes, NULL, NULL, 0, NULL );

        for (NodesContainerType::iterator it_node = rNodes.begin();
                it_node != rNodes.end() ; ++it_node)
        {
            const array_1d<double, 3>& temp = it_node->GetSolutionStepValue( rVariable,
                                        SolutionStepNumber );
            GiD_fWriteLocalAxes( mResultFile, it_node->Id(), temp[0], temp[1], temp[2] );
        }
        GiD_fEndResult(mResultFile);

        Timer::Stop("Writing Results");

    }
       ///////////////////////////////////////////////////////////////////////
    //////                 NON- HISTORICAL DATABASE BLOCK                 /////
    ///////////////////////////////////////////////////////////////////////

   /**
    * Writes nodal flags
    */
    void WriteNodalFlags( Kratos::Flags rFlag, std::string rFlagName, NodesContainerType& rNodes, double SolutionTag)
    {
        Timer::Start("Writing Results");
        GiD_fBeginResult( mResultFile, (char*)(rFlagName.c_str()), "Kratos",
                         SolutionTag, GiD_Scalar,
                         GiD_OnNodes, NULL, NULL, 0, NULL );
        for ( NodesContainerType::iterator it_node = rNodes.begin();
                it_node != rNodes.end() ; ++it_node)
        {
            GiD_fWriteScalar( mResultFile, it_node->Id(),  static_cast<double>(it_node->Is(rFlag)));
        }
        GiD_fEndResult(mResultFile);

        Timer::Stop("Writing Results");
    }

    /**
     * writes nodal results for variables of type bool
     */
    void WriteNodalResultsNonHistorical( Variable<bool> const& rVariable, NodesContainerType& rNodes, double SolutionTag)
    {

        Timer::Start("Writing Results");
        GiD_fBeginResult( mResultFile, (char*)(rVariable.Name().c_str()), "Kratos",
                          SolutionTag, GiD_Scalar,
                          GiD_OnNodes, NULL, NULL, 0, NULL );
        for ( NodesContainerType::iterator it_node = rNodes.begin();
              it_node != rNodes.end() ; ++it_node)
            GiD_fWriteScalar( mResultFile, it_node->Id(), static_cast<double>(it_node->GetValue(rVariable)) );
        GiD_fEndResult(mResultFile);

        Timer::Stop("Writing Results");

    }


    ///functions for writing nodal results
    /**
     * writes nodal results for variables of type double
     */
    void WriteNodalResultsNonHistorical( Variable<double> const& rVariable, NodesContainerType& rNodes, double SolutionTag)
    {

        Timer::Start("Writing Results");
        GiD_fBeginResult( mResultFile, (char*)(rVariable.Name().c_str()), "Kratos",
                         SolutionTag, GiD_Scalar,
                         GiD_OnNodes, NULL, NULL, 0, NULL );
        for ( NodesContainerType::iterator it_node = rNodes.begin();
                it_node != rNodes.end() ; ++it_node)
            GiD_fWriteScalar( mResultFile, it_node->Id(), it_node->GetValue(rVariable) );
        GiD_fEndResult(mResultFile);

        Timer::Stop("Writing Results");

    }

    /**
     * writes nodal results for variables of type int
     */
    void WriteNodalResultsNonHistorical( Variable<int> const& rVariable, NodesContainerType& rNodes, double SolutionTag)
    {

        Timer::Start("Writing Results");
        GiD_fBeginResult( mResultFile, (char*)(rVariable.Name().c_str()), "Kratos",
                          SolutionTag, GiD_Scalar,
                          GiD_OnNodes, NULL, NULL, 0, NULL );
        for ( NodesContainerType::iterator it_node = rNodes.begin();
              it_node != rNodes.end() ; ++it_node)
            GiD_fWriteScalar( mResultFile, it_node->Id(), it_node->GetValue(rVariable) );
        GiD_fEndResult(mResultFile);

        Timer::Stop("Writing Results");

    }

    /**
     * writes nodal results for variables of type array_1d<double, 3>
     * (e.g. DISPLACEMENT)
     */
    void WriteNodalResultsNonHistorical( Variable<array_1d<double, 3> > const& rVariable, NodesContainerType& rNodes, double SolutionTag)
    {
        Timer::Start("Writing Results");

        GiD_fBeginResult(mResultFile,(char*)(rVariable.Name().c_str()), "Kratos",
                         SolutionTag, GiD_Vector,
                         GiD_OnNodes, NULL, NULL, 0, NULL );
        for (NodesContainerType::iterator it_node = rNodes.begin();
                it_node != rNodes.end() ; ++it_node)
        {
            const array_1d<double, 3>& temp = it_node->GetValue( rVariable);
            GiD_fWriteVector( mResultFile, it_node->Id(), temp[0], temp[1], temp[2] );
        }
        GiD_fEndResult(mResultFile);

        Timer::Stop("Writing Results");

    }


    /**
     * writes nodal results for variables of type Vector
     * (note that only vectors with 3 components can be printed)
     */
    void WriteNodalResultsNonHistorical( Variable<Vector> const& rVariable, NodesContainerType& rNodes, double SolutionTag )
    {

        Timer::Start("Writing Results");

        GiD_fBeginResult( mResultFile, (char*)(rVariable.Name().c_str()), "Kratos",
                         SolutionTag, GiD_Matrix,
                         GiD_OnNodes, NULL, NULL, 0, NULL );
        for (NodesContainerType::iterator it_node = rNodes.begin();
                it_node != rNodes.end() ; ++it_node)
        {
            const Vector& temp_vector = it_node->GetValue(rVariable);
            if (temp_vector.size() ==3 )
                GiD_fWrite2DMatrix(mResultFile, it_node->Id(), temp_vector[0], temp_vector[1], temp_vector[2]);
            else if (temp_vector.size() == 6 )
                GiD_fWrite3DMatrix( mResultFile, it_node->Id(), temp_vector[0], temp_vector[1], temp_vector[2],
                                    temp_vector[3], temp_vector[4], temp_vector[5] );
        }
        GiD_fEndResult(mResultFile);

        Timer::Stop("Writing Results");

    }

    /**
     * writes nodal results for variables of type Matrix
     */
    void WriteNodalResultsNonHistorical( Variable<Matrix> const& rVariable, NodesContainerType& rNodes, double SolutionTag)
    {

        Timer::Start("Writing Results");

        GiD_fBeginResult( mResultFile, (char*)(rVariable.Name().c_str()), "Kratos",
                         SolutionTag, GiD_Matrix,
                         GiD_OnNodes, NULL, NULL, 0, NULL );
        for (NodesContainerType::iterator it_node = rNodes.begin();
                it_node != rNodes.end() ; ++it_node)
        {
            const Matrix& temp_matrix = it_node->GetValue(rVariable);
            if (temp_matrix.size1() ==3 && temp_matrix.size2() ==3)
            {
                GiD_fWrite3DMatrix( mResultFile,  it_node->Id(), temp_matrix(0,0), temp_matrix(1,1),
                                    temp_matrix(2,2), temp_matrix(0,1), temp_matrix(1,2),
                                    temp_matrix(0,2) );
            }
            else if (temp_matrix.size1() ==2 && temp_matrix.size2() ==2)
            {
                GiD_fWrite2DMatrix( mResultFile, it_node->Id(), temp_matrix(0,0), temp_matrix(1,1), temp_matrix(0,1));
            }

            else if (temp_matrix.size1() ==1 && temp_matrix.size2() ==3)
            {

                GiD_fWrite3DMatrix( mResultFile, it_node->Id(), temp_matrix(0,0), temp_matrix(0,1), 0.00,
                                   temp_matrix(0,2), 0.00, 0.00);
            }
            else if (temp_matrix.size1() ==1 && temp_matrix.size2() ==6)
            {
                GiD_fWrite3DMatrix( mResultFile, it_node->Id(), temp_matrix(0,0), temp_matrix(0,1), temp_matrix(0,2),
                                   temp_matrix(0,3), temp_matrix(0,4), temp_matrix(0,5) );
            }

        }
        GiD_fEndResult(mResultFile);

        Timer::Stop("Writing Results");

    }

   void WriteLocalAxesOnNodesNonHistorical( Variable<array_1d<double, 3> > const& rVariable, NodesContainerType& rNodes, double SolutionTag)
    {
        Timer::Start("Writing Results");

        GiD_fBeginResult( mResultFile, (char*)(rVariable.Name().c_str()), "Kratos",
                         SolutionTag, GiD_LocalAxes,
                         GiD_OnNodes, NULL, NULL, 0, NULL );

        for (NodesContainerType::iterator it_node = rNodes.begin();
                it_node != rNodes.end() ; ++it_node)
        {
            const array_1d<double, 3>& temp = it_node->GetSolutionStepValue( rVariable);
            GiD_fWriteLocalAxes( mResultFile, it_node->Id(), temp[0], temp[1], temp[2] );
        }
        GiD_fEndResult(mResultFile);

        Timer::Stop("Writing Results");

    }

    ///mesh writing functions
    /**
     * opens a new mesh group
     */
    void InitializeMesh( double name )
    {
        if ( mUseMultiFile == MultipleFiles )
        {
            if ( mMode == GiD_PostAscii && ! mMeshFileOpen )
            {
                std::stringstream file_name;
                file_name << std::setprecision(12) << mMeshFileName << "_" << name << ".post.msh";
                mMeshFile = GiD_fOpenPostMeshFile( (char *)(file_name.str()).c_str(), mMode);
                mMeshFileOpen = true;
            }
            if ( (mMode == GiD_PostBinary || mMode == GiD_PostHDF5) && ! mResultFileOpen )
            {
                std::stringstream file_name;
                file_name << std::setprecision(12) << mResultFileName << "_" << name << ".post.bin";
                if ( ! mResultFileOpen )
                {
                    mResultFile = GiD_fOpenPostResultFile((char*)(file_name.str()).c_str(), mMode);
                    mResultFileOpen = true;
                }
                mMeshFile = mResultFile;
            }
        }
        if ( mUseMultiFile == SingleFile )
        {
            if ( (mMode == GiD_PostBinary || mMode == GiD_PostHDF5) && ! mResultFileOpen )
            {
                std::stringstream file_name;
                file_name << mResultFileName << ".post.bin";
                //KRATOS_WATCH(file_name.str())
                mResultFile = GiD_fOpenPostResultFile((char*)(file_name.str()).c_str(), mMode);
                if ( mResultFile == 0) //error handler can not be zero
                {
                    std::stringstream buffer;
                    buffer << "error opening results file:" << "/" <<  file_name.str()   << "/";
                    KRATOS_THROW_ERROR(std::runtime_error, buffer.str(), "");
                }
                mResultFileOpen = true;
                mMeshFile = mResultFile;
            }
            if ( mMode == GiD_PostAscii && ! mMeshFileOpen )
            {
                std::stringstream file_name;
                file_name << mMeshFileName << "_" << name << ".post.msh";
                mMeshFile = GiD_fOpenPostMeshFile( (char *)(file_name.str()).c_str(), mMode);
                mMeshFileOpen = true;
            }
        }
    }

    /**
     * closes a mesh group
     */
    void FinalizeMesh()
    {
        if ( mUseMultiFile == MultipleFiles && mMode == GiD_PostAscii )
        {
            GiD_fClosePostMeshFile(mMeshFile);
            mMeshFileOpen = false;
        }
        if ( mUseMultiFile == SingleFile && mMode == GiD_PostAscii )
        {
            GiD_fClosePostMeshFile(mMeshFile);
            mMeshFileOpen = false;
        }
    }

    /**
     * Writes a node mesh.
     * @param rThisMesh the given mesh to be written to the output file
     * @param solution_step the current solution step
     * @param deformed_flag indicates whether the mesh shall be written in deformed
     * or undeformed state
     * @param Mode either GiD_PostAscii (default) or GiD_PostBinary
     */
    void WriteNodeMesh( MeshType& rThisMesh ) override
    {
        KRATOS_TRY

        Timer::Start("Writing Mesh");

        GiD_fBeginMesh(mMeshFile,  "Kratos Mesh",GiD_3D,GiD_Point,1);
        GiD_fBeginCoordinates(mMeshFile);
        for ( MeshType::NodeIterator node_iterator = rThisMesh.NodesBegin();
                node_iterator != rThisMesh.NodesEnd();
                ++node_iterator)
        {
            if ( mWriteDeformed == WriteUndeformed )
                GiD_fWriteCoordinates(mMeshFile, node_iterator->Id(), node_iterator->X0(),
                                      node_iterator->Y0(), node_iterator->Z0() );
            else if ( mWriteDeformed == WriteDeformed )
                GiD_fWriteCoordinates(mMeshFile, node_iterator->Id(), node_iterator->X(),
                                      node_iterator->Y(), node_iterator->Z() );
            else
                KRATOS_ERROR << "Undefined WriteDeformedMeshFlag" << std::endl;
        }
        GiD_fEndCoordinates(mMeshFile);
        int nodes_id[1];
        GiD_fBeginElements(mMeshFile);

        for ( MeshType::NodeIterator node_iterator = rThisMesh.NodesBegin();
                node_iterator != rThisMesh.NodesEnd();
                ++node_iterator)
        {
            nodes_id[0] = node_iterator->Id();
            GiD_fWriteElement(mMeshFile,node_iterator->Id(), nodes_id);
        }
        GiD_fEndElements(mMeshFile);
        GiD_fEndMesh(mMeshFile);

        Timer::Stop("Writing Mesh");

        KRATOS_CATCH("")
    }//WriteNodeMesh

    void WriteSphereMesh( MeshType& rThisMesh )
    {
        KRATOS_TRY

        Timer::Start("Writing Mesh");

        GiD_fBeginMesh(mMeshFile, "Kratos Mesh",GiD_3D,GiD_Sphere,1);
        GiD_fBeginCoordinates(mMeshFile);
        for ( MeshType::NodeIterator node_iterator = rThisMesh.NodesBegin();
                node_iterator != rThisMesh.NodesEnd();
                ++node_iterator)
        {
            if ( mWriteDeformed == WriteUndeformed )
                GiD_fWriteCoordinates( mMeshFile, node_iterator->Id(), node_iterator->X0(),
                                      node_iterator->Y0(), node_iterator->Z0() );
            else if ( mWriteDeformed == WriteDeformed )
                GiD_fWriteCoordinates( mMeshFile, node_iterator->Id(), node_iterator->X(),
                                      node_iterator->Y(), node_iterator->Z() );
            else
                KRATOS_ERROR << "Undefined WriteDeformedMeshFlag" << std::endl;
        }
        GiD_fEndCoordinates( mMeshFile );

        GiD_fBeginElements( mMeshFile );

        // DEM variables
        const Variable<int>& particle_material = KratosComponents<Variable<int>>::Get("PARTICLE_MATERIAL");
        const Variable<double>& radius = KratosComponents<Variable<double>>::Get("RADIUS");

        for ( MeshType::ElementIterator element_iterator = rThisMesh.ElementsBegin();
                element_iterator != rThisMesh.ElementsEnd();
                ++element_iterator)
        {
            unsigned int node_id = element_iterator->GetGeometry()[0].Id();
            GiD_fWriteSphereMat(mMeshFile, node_id, node_id, element_iterator->GetGeometry()[0].FastGetSolutionStepValue(radius), element_iterator->GetGeometry()[0].FastGetSolutionStepValue(particle_material)/*element_iterator->GetProperties().Id()*/);
        }
        GiD_fEndElements( mMeshFile );
        GiD_fEndMesh( mMeshFile);

        Timer::Stop("Writing Mesh");

        KRATOS_CATCH("")
    }//WriteSphereMesh


    void WriteCircleMesh( MeshType& rThisMesh )
    {
        KRATOS_TRY

        Timer::Start("Writing Mesh");
        GiD_fBeginMesh(mMeshFile, "Kratos Mesh",GiD_2D,GiD_Circle,1);
        GiD_fBeginCoordinates(mMeshFile);
        for ( MeshType::NodeIterator node_iterator = rThisMesh.NodesBegin();
                node_iterator != rThisMesh.NodesEnd();
                ++node_iterator)
        {
            if ( mWriteDeformed == WriteUndeformed )
                GiD_fWriteCoordinates( mMeshFile, node_iterator->Id(), node_iterator->X0(),
                                      node_iterator->Y0(), node_iterator->Z0() );
            else if ( mWriteDeformed == WriteDeformed )
                GiD_fWriteCoordinates( mMeshFile, node_iterator->Id(), node_iterator->X(),
                                      node_iterator->Y(), node_iterator->Z() );
            else
                KRATOS_ERROR << "Undefined WriteDeformedMeshFlag" << std::endl;
        }
        GiD_fEndCoordinates( mMeshFile );
        int nodes_id[1];
        GiD_fBeginElements( mMeshFile );

        double nx = 0.0;
        double ny = 0.0;
        double nz = 1.0;

        // DEM variables
        const Variable<int>& particle_material = KratosComponents<Variable<int>>::Get("PARTICLE_MATERIAL");
        const Variable<double>& radius = KratosComponents<Variable<double>>::Get("RADIUS");

        for ( MeshType::NodeIterator node_iterator = rThisMesh.NodesBegin();
                node_iterator != rThisMesh.NodesEnd();
                ++node_iterator)
        {
            nodes_id[0] = node_iterator->Id();
            GiD_fWriteCircleMat(mMeshFile, node_iterator->Id(), nodes_id[0], node_iterator->FastGetSolutionStepValue(radius), nx, ny, nz, node_iterator->FastGetSolutionStepValue(particle_material));
        }
        GiD_fEndElements( mMeshFile );
        GiD_fEndMesh( mMeshFile);
        Timer::Stop("Writing Mesh");

        KRATOS_CATCH("")
    }//WriteCircleMesh

    void WriteClusterMesh( MeshType& rThisMesh )
    {
        KRATOS_TRY

        Timer::Start("Writing Mesh");

        GiD_fBeginMesh(mMeshFile, "Kratos Mesh",GiD_3D,GiD_Cluster,1);
        GiD_fBeginCoordinates(mMeshFile);
        for ( MeshType::NodeIterator node_iterator = rThisMesh.NodesBegin();
                node_iterator != rThisMesh.NodesEnd();
                ++node_iterator)
        {
            if ( mWriteDeformed == WriteUndeformed )
                GiD_fWriteCoordinates( mMeshFile, node_iterator->Id(), node_iterator->X0(),
                                      node_iterator->Y0(), node_iterator->Z0() );
            else if ( mWriteDeformed == WriteDeformed )
                GiD_fWriteCoordinates( mMeshFile, node_iterator->Id(), node_iterator->X(),
                                      node_iterator->Y(), node_iterator->Z() );
            else
                KRATOS_ERROR << "Undefined WriteDeformedMeshFlag" << std::endl;
        }
        GiD_fEndCoordinates( mMeshFile );

        GiD_fBeginElements( mMeshFile );

        // DEM variables
        const Variable<int>& particle_material = KratosComponents<Variable<int>>::Get("PARTICLE_MATERIAL");

        for ( MeshType::ElementIterator element_iterator = rThisMesh.ElementsBegin();
                element_iterator != rThisMesh.ElementsEnd();
                ++element_iterator)
        {
            unsigned int node_id = element_iterator->GetGeometry()[0].Id();
            GiD_fWriteClusterMat(mMeshFile, node_id, node_id, element_iterator->GetGeometry()[0].FastGetSolutionStepValue(particle_material)/*element_iterator->GetProperties().Id()*/);
        }
        GiD_fEndElements( mMeshFile );
        GiD_fEndMesh( mMeshFile);

        Timer::Stop("Writing Mesh");

        KRATOS_CATCH("")
    }//WriteClusterMesh



    /**
     * This is a multi-purpose function that writes arbitrary meshes of elements
     * and conditions in either deformed or undeformed state
     * @param rThisMesh the current mesh to be written
     * @param deformed_flag states whether the mesh should be written in deformed configuration
     * @param conditions_flag states whether conditions should also be written
     */
    void WriteMesh( MeshType& rThisMesh ) override
    {
        KRATOS_TRY

        Timer::Start("Writing Mesh");

        if ( mWriteConditions != WriteConditionsOnly )
        {
            for ( MeshType::ElementIterator element_iterator = rThisMesh.ElementsBegin();
                    element_iterator != rThisMesh.ElementsEnd(); ++element_iterator)
                for ( auto it = mGidMeshContainers.begin(); it != mGidMeshContainers.end(); it++ )
                    if ( it->AddElement( element_iterator ) )
                        break;
        }
        if ( mWriteConditions == WriteConditionsFlag::WriteConditions || mWriteConditions == WriteConditionsOnly )
        {
            for ( MeshType::ConditionsContainerType::iterator conditions_iterator =
                        rThisMesh.ConditionsBegin();
                    conditions_iterator != rThisMesh.ConditionsEnd(); conditions_iterator++ )
                for ( auto it = mGidMeshContainers.begin(); it != mGidMeshContainers.end(); it++ )
                    if ( it->AddCondition( conditions_iterator ) )
                        break;
        }

        for ( auto it = mGidMeshContainers.begin(); it != mGidMeshContainers.end(); it++ )
        {
            it->FinalizeMeshCreation();
            if ( mWriteDeformed == WriteDeformed )
                it->WriteMesh(mMeshFile,true);
            else if ( mWriteDeformed == WriteUndeformed )
                it->WriteMesh(mMeshFile,false);
            else
                KRATOS_ERROR << "Undefined WriteDeformedMeshFlag" << std::endl;

            it->Reset();
        }

        Timer::Stop("Writing Mesh");

        KRATOS_CATCH("")
    }//WriteMesh


    ///functions for printing results on gauss points

    /**
    * @brief Writes elemental and conditional flags
    * @param rFlag the flag
    * @param rFlagName the given flag name
    * @param rModelPart the current model part
    */
    void PrintFlagsOnGaussPoints(
        Kratos::Flags rFlag,
        std::string rFlagName,
        ModelPart& rModelPart,
        double SolutionTag
        )
    {
        Timer::Start("Writing Results");

        for ( auto it =  mGidGaussPointContainers.begin(); it != mGidGaussPointContainers.end(); it++ ) {
            it->PrintFlagsResults( mResultFile, rFlag, rFlagName, rModelPart, SolutionTag );
        }

        Timer::Stop("Writing Results");
    }

    /**
     * Prints variables of type int on gauss points of the complete mesh
     * @param rVariable the given variable name
     * @param rModelPart the current model part
     */
    virtual void PrintOnGaussPoints( const Variable<bool>& rVariable, ModelPart& rModelPart,
                                     double SolutionTag, int ValueIndex = 0 )
    {
        KRATOS_TRY;

        Timer::Start("Writing Results");

        for ( auto it = mGidGaussPointContainers.begin(); it != mGidGaussPointContainers.end(); it++ ) {
            it->PrintResults( mResultFile, rVariable, rModelPart, SolutionTag, ValueIndex );
        }

        Timer::Stop("Writing Results");

        KRATOS_CATCH("");
    }

    /**
     * Prints variables of type int on gauss points of the complete mesh
     * @param rVariable the given variable name
     * @param rModelPart the current model part
     */
    virtual void PrintOnGaussPoints( const Variable<int>& rVariable, ModelPart& rModelPart,
                                     double SolutionTag, int ValueIndex = 0 )
    {
        KRATOS_TRY;

        Timer::Start("Writing Results");

        for ( auto it = mGidGaussPointContainers.begin(); it != mGidGaussPointContainers.end(); it++ ) {
            it->PrintResults( mResultFile, rVariable, rModelPart, SolutionTag, ValueIndex );
        }

        Timer::Stop("Writing Results");

        KRATOS_CATCH("");
    }

    /**
     * Prints variables of type double on gauss points of the complete mesh
     * @param rVariable the given variable name
     * @param rModelPart the current model part
     */
    virtual void PrintOnGaussPoints( const Variable<double>& rVariable, ModelPart& rModelPart,
                                     double SolutionTag, int ValueIndex = 0 )
    {
        KRATOS_TRY;

        Timer::Start("Writing Results");

        for ( auto it = mGidGaussPointContainers.begin(); it != mGidGaussPointContainers.end(); it++ ) {
            it->PrintResults( mResultFile, rVariable, rModelPart, SolutionTag, ValueIndex );
        }

        Timer::Stop("Writing Results");

        KRATOS_CATCH("");
    }

    /**
     * Prints variables of type double on gauss points of the complete mesh
     * @param rVariable the given variable name
     * @param rModelPart the current model part
     */
    virtual void PrintOnGaussPoints( const Variable<array_1d<double,3> >& rVariable, ModelPart& rModelPart, double SolutionTag, int ValueIndex = 0 )
    {
        KRATOS_TRY;

        Timer::Start("Writing Results");

        for ( auto it = mGidGaussPointContainers.begin(); it != mGidGaussPointContainers.end(); it++ ) {
            it->PrintResults(  mResultFile, rVariable, rModelPart, SolutionTag, ValueIndex );
        }

        Timer::Stop("Writing Results");

        KRATOS_CATCH("");
    }

    /**
     * Prints variables of type double on gauss points of the complete mesh
     * @param rVariable the given variable name
     * @param rModelPart the current model part
     */
    virtual void PrintOnGaussPoints( const Variable<Vector>& rVariable, ModelPart& rModelPart,
                                     double SolutionTag, int ValueIndex = 0 )
    {
        KRATOS_TRY;
        Timer::Start("Writing Results");

        for ( auto it = mGidGaussPointContainers.begin(); it != mGidGaussPointContainers.end(); it++ ) {
            it->PrintResults(  mResultFile, rVariable, rModelPart, SolutionTag, ValueIndex );
        }

        Timer::Stop("Writing Results");

        KRATOS_CATCH("");
    }

    /**
     * Prints variables of type double on gauss points of the complete mesh
     * @param rVariable the given variable name
     * @param rModelPart the current model part
     */
    virtual void PrintOnGaussPoints( const Variable<Matrix>& rVariable, ModelPart& rModelPart,
                                     double SolutionTag, int ValueIndex = 0 )
    {
        KRATOS_TRY;
        Timer::Start("Writing Results");

        for ( auto it = mGidGaussPointContainers.begin(); it != mGidGaussPointContainers.end(); it++ ) {
            it->PrintResults(  mResultFile, rVariable, rModelPart, SolutionTag, ValueIndex );
        }

        Timer::Stop("Writing Results");

        KRATOS_CATCH("");
    }

protected:
    /**
     * File names
     */
    std::string mResultFileName;
    std::string mMeshFileName;

    GiD_FILE mMeshFile;
    GiD_FILE mResultFile;

    /**
     * Flags
     */
    WriteDeformedMeshFlag mWriteDeformed;
    WriteConditionsFlag mWriteConditions;
    MultiFileFlag mUseMultiFile;
    GiD_PostMode mMode;

    /**
     * member variables
     */
    std::vector<TMeshContainer> mGidMeshContainers;
    std::vector<TGaussPointContainer> mGidGaussPointContainers;
    bool mMeshFileOpen;
    bool mResultFileOpen;

private:
    /**
     * assignment operator
     */
    GidIO& operator=(GidIO const& rOther);

    /**
     * Copy constructor
     */
    GidIO(GidIO const& rOther);
}; // Class GidIO


/**
 * Input and output
 */
/*    GidIO& operator >> (GidIO& rInput, IO::NodeType& rNode)
    {
        rInput.ReadNode(rNode);
        return rInput;
    }

    GidIO& operator >> (GidIO& rInput, IO::NodesContainerType& rNodes)
    {
        rInput.ReadNodes(rNodes);
        return rInput;
    }

    GidIO& operator >> (GidIO& rInput, IO::PropertiesContainerType& rProperties)
    {
        rInput.ReadProperties(rProperties);
        return rInput;
    }

    GidIO& operator >> (GidIO& rInput, IO::MeshType& rMesh)
    {
        rInput.ReadMesh(rMesh);
        return rInput;
    }

    GidIO& operator << (GidIO& rOutput, IO::NodesContainerType& rNodes)
    {
        rOutput.WriteNodes(rNodes);
        return rOutput;
    }

    GidIO& operator << (GidIO& rOutput, IO::ElementsContainerType& rElements)
    {
        rOutput.WriteElements(rElements);
        return rOutput;
    }*/

/**
 * output stream function
 */
inline std::ostream& operator << (std::ostream& rOStream, const GidIO<>& rThis)
{
    rThis.PrintInfo(rOStream);
    rOStream << std::endl;
    rThis.PrintData(rOStream);
    return rOStream;
}

}// namespace Kratos.

#undef KRATOS_INDEX_PARSER
#undef KRATOS_COORDINATES_PARSER
#undef KRATOS_NODE_PARSER
#undef KRATOS_NODE_DATA_PARSER
#undef KRATOS_PROPERTIES_LHS_PARSER
#undef KRATOS_PROPERTIES_TEMPORARY_VARIABLES
#undef KRATOS_ARRAY_1D_3_PARSER
#undef KRATOS_VECTOR_PARSER
#undef KRATOS_MATRIX_PARSER
#undef KRATOS_CONDITIONS_TEMPORARY_VARIABLES
#undef KRATOS_CONDITIONS_FIX_PARSER

#endif // KRATOS_GID_IO_BASE_H_INCLUDED  defined<|MERGE_RESOLUTION|>--- conflicted
+++ resolved
@@ -66,10 +66,6 @@
      * Counter of live GidIO instances
      * (to ensure GiD_PostInit and GiD_PostDone are properly called)
      */
-<<<<<<< HEAD
-    static GidIOBase *msLiveInstances;
-=======
->>>>>>> a43173cb
     int data;
 
     // Private constructor so that no objects can be created.
@@ -77,22 +73,6 @@
         data = 0;
     }
 
-<<<<<<< HEAD
-    public:
-    static GidIOBase *getInstance() {
-        if (!msLiveInstances)
-        msLiveInstances = new GidIOBase;
-        return msLiveInstances;
-    }
-
-    int getData() {
-        return this -> data;
-    }
-
-    void setData(int data) {
-        this -> data = data;
-    }
-=======
 public:
     static GidIOBase& GetInstance();
 
@@ -103,7 +83,6 @@
     static void Create();
 
     static GidIOBase* mpInstance;
->>>>>>> a43173cb
 };
 
 /**
@@ -147,15 +126,6 @@
         SetUpMeshContainers();
         SetUpGaussPointContainers();
 
-<<<<<<< HEAD
-        GidIOBase *msLiveInstances = msLiveInstances->getInstance();
-
-        if (msLiveInstances->getData() == 0)
-        {
-          GiD_PostInit();
-        }
-        msLiveInstances->setData(msLiveInstances->getData() + 1);
-=======
         GidIOBase & gid_io_base = GidIOBase::GetInstance();
 
         if (gid_io_base.GetData() == 0) {
@@ -163,7 +133,6 @@
         }
 
         gid_io_base.SetData(gid_io_base.GetData() + 1);
->>>>>>> a43173cb
     }
 
     ///Destructor.
@@ -177,19 +146,11 @@
             mResultFileOpen = false;
         }
 
-<<<<<<< HEAD
-        GidIOBase *msLiveInstances = msLiveInstances->getInstance();
-
-        msLiveInstances->setData(msLiveInstances->getData() - 1);
-        if (msLiveInstances->getData() == 0)
-        {
-=======
         GidIOBase & gid_io_base = GidIOBase::GetInstance();
 
         gid_io_base.SetData(gid_io_base.GetData() - 1);
 
         if (gid_io_base.GetData() == 0) {
->>>>>>> a43173cb
           GiD_PostDone();
         }
     }
