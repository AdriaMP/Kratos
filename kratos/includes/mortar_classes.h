//    |  /           |
//    ' /   __| _` | __|  _ \   __|
//    . \  |   (   | |   (   |\__ `
//   _|\_\_|  \__,_|\__|\___/ ____/
//                   Multi-Physics
//
//  License:		 BSD License
//					 Kratos default license: kratos/license.txt
//
//  Main authors:  Vicente Mataix Ferrandiz
//

#if !defined(KRATOS_MORTAR_CLASSES )
#define  KRATOS_MORTAR_CLASSES

// System includes

// External includes

// Project includes
#include "utilities/math_utils.h"
#include "utilities/mortar_utilities.h"
#include "includes/mapping_variables.h"

namespace Kratos
{

///@name Kratos Globals
///@{

///@}
///@name Type Definitions
///@{

    // Point and nodes defines
    typedef Point                                                PointType;
    typedef Node<3>                                               NodeType;
    typedef Geometry<NodeType>                                GeometryType;

    // Type definition for integration methods
    typedef GeometryType::IntegrationPointsArrayType IntegrationPointsType;

    /// The definition of the size type
    typedef std::size_t SizeType;

    /// The definition of the index type
    typedef std::size_t IndexType;

///@}
///@name  Enum's
///@{
    /**
    * @brief This enum defines a "hash" used to identify in which combination of cuts the point is found when the mortar segmentation is performed
    */
    enum class PointBelongs
    {
        Master       = 0,
        Slave        = 1,
        Intersection = 2
    };

    /**
    * @brief Case for 2D line intersected with another 2D line
    */
    enum class PointBelongsLine2D2N
    {
        SlaveLine2D2N0       = 0,
        SlaveLine2D2N1       = 1,
        MasterLine2D2N0      = 2,
        MasterLine2D2N1      = 3,
        IntersectionLine2D2N = 4
    };

    /**
    * @brief Case for 3D triangle intersected with another 3D triangle
    */
    enum class PointBelongsTriangle3D3N
    {
        SlaveTriangle3D3N0           = 0,
        SlaveTriangle3D3N1           = 1,
        SlaveTriangle3D3N2           = 2,
        MasterTriangle3D3N0          = 3,
        MasterTriangle3D3N1          = 4,
        MasterTriangle3D3N2          = 5,
        IntersectionTriangle3D3N     = 6,
        IntersectionTriangle3D3N0101 = 10106,
        IntersectionTriangle3D3N1001 = 10016,
        IntersectionTriangle3D3N1201 = 10216,
        IntersectionTriangle3D3N2101 = 10126,
        IntersectionTriangle3D3N0201 = 10206,
        IntersectionTriangle3D3N2001 = 10026,
        IntersectionTriangle3D3N0110 = 1106,
        IntersectionTriangle3D3N1010 = 1016,
        IntersectionTriangle3D3N1210 = 1216,
        IntersectionTriangle3D3N2110 = 1126,
        IntersectionTriangle3D3N0210 = 1206,
        IntersectionTriangle3D3N2010 = 1026,
        IntersectionTriangle3D3N0112 = 21106,
        IntersectionTriangle3D3N1012 = 21016,
        IntersectionTriangle3D3N1212 = 21216,
        IntersectionTriangle3D3N2112 = 21126,
        IntersectionTriangle3D3N0212 = 21206,
        IntersectionTriangle3D3N2012 = 21026,
        IntersectionTriangle3D3N0121 = 12106,
        IntersectionTriangle3D3N1021 = 12016,
        IntersectionTriangle3D3N1221 = 12216,
        IntersectionTriangle3D3N2121 = 12126,
        IntersectionTriangle3D3N0221 = 12206,
        IntersectionTriangle3D3N2021 = 12026,
        IntersectionTriangle3D3N0102 = 20106,
        IntersectionTriangle3D3N1002 = 20016,
        IntersectionTriangle3D3N1202 = 20216,
        IntersectionTriangle3D3N2102 = 20126,
        IntersectionTriangle3D3N0202 = 20206,
        IntersectionTriangle3D3N2002 = 20026,
        IntersectionTriangle3D3N0120 = 2106,
        IntersectionTriangle3D3N1020 = 2016,
        IntersectionTriangle3D3N1220 = 2216,
        IntersectionTriangle3D3N2120 = 2126,
        IntersectionTriangle3D3N0220 = 2206,
        IntersectionTriangle3D3N2020 = 2026
    };

    /**
    * @brief Case for 3D quadrilateral intersected with another 3D quadrilateral
    */
    enum class PointBelongsQuadrilateral3D4N
    {
        SlaveQuadrilateral3D4N0           = 0,
        SlaveQuadrilateral3D4N1           = 1,
        SlaveQuadrilateral3D4N2           = 2,
        SlaveQuadrilateral3D4N3           = 3,
        MasterQuadrilateral3D4N0          = 4,
        MasterQuadrilateral3D4N1          = 5,
        MasterQuadrilateral3D4N2          = 6,
        MasterQuadrilateral3D4N3          = 7,
        IntersectionQuadrilateral3D4N     = 8,
        IntersectionQuadrilateral3D4N0101 = 10108,
        IntersectionQuadrilateral3D4N1001 = 10018,
        IntersectionQuadrilateral3D4N1201 = 10218,
        IntersectionQuadrilateral3D4N2101 = 10128,
        IntersectionQuadrilateral3D4N2301 = 10328,
        IntersectionQuadrilateral3D4N3201 = 10238,
        IntersectionQuadrilateral3D4N3001 = 10038,
        IntersectionQuadrilateral3D4N0301 = 10308,
        IntersectionQuadrilateral3D4N0110 = 1108,
        IntersectionQuadrilateral3D4N1010 = 1018,
        IntersectionQuadrilateral3D4N1210 = 1218,
        IntersectionQuadrilateral3D4N2110 = 1128,
        IntersectionQuadrilateral3D4N2310 = 1328,
        IntersectionQuadrilateral3D4N3210 = 1238,
        IntersectionQuadrilateral3D4N3010 = 1038,
        IntersectionQuadrilateral3D4N0310 = 1308,
        IntersectionQuadrilateral3D4N0112 = 21108,
        IntersectionQuadrilateral3D4N1012 = 21018,
        IntersectionQuadrilateral3D4N1212 = 21218,
        IntersectionQuadrilateral3D4N2112 = 21128,
        IntersectionQuadrilateral3D4N2312 = 21328,
        IntersectionQuadrilateral3D4N3212 = 21238,
        IntersectionQuadrilateral3D4N3012 = 21038,
        IntersectionQuadrilateral3D4N0312 = 21308,
        IntersectionQuadrilateral3D4N0121 = 12108,
        IntersectionQuadrilateral3D4N1021 = 12018,
        IntersectionQuadrilateral3D4N1221 = 12218,
        IntersectionQuadrilateral3D4N2121 = 12128,
        IntersectionQuadrilateral3D4N2321 = 12328,
        IntersectionQuadrilateral3D4N3221 = 12238,
        IntersectionQuadrilateral3D4N3021 = 12038,
        IntersectionQuadrilateral3D4N0321 = 12308,
        IntersectionQuadrilateral3D4N0123 = 32108,
        IntersectionQuadrilateral3D4N1023 = 32018,
        IntersectionQuadrilateral3D4N1223 = 32218,
        IntersectionQuadrilateral3D4N2123 = 32128,
        IntersectionQuadrilateral3D4N2323 = 32328,
        IntersectionQuadrilateral3D4N3223 = 32238,
        IntersectionQuadrilateral3D4N3023 = 32038,
        IntersectionQuadrilateral3D4N0323 = 32308,
        IntersectionQuadrilateral3D4N0132 = 23108,
        IntersectionQuadrilateral3D4N1032 = 23018,
        IntersectionQuadrilateral3D4N1232 = 23218,
        IntersectionQuadrilateral3D4N2132 = 23128,
        IntersectionQuadrilateral3D4N2332 = 23328,
        IntersectionQuadrilateral3D4N3232 = 23238,
        IntersectionQuadrilateral3D4N3032 = 23038,
        IntersectionQuadrilateral3D4N0332 = 23308,
        IntersectionQuadrilateral3D4N0130 = 3108,
        IntersectionQuadrilateral3D4N1030 = 3018,
        IntersectionQuadrilateral3D4N1230 = 3218,
        IntersectionQuadrilateral3D4N2130 = 3128,
        IntersectionQuadrilateral3D4N2330 = 3328,
        IntersectionQuadrilateral3D4N3230 = 3238,
        IntersectionQuadrilateral3D4N3030 = 3038,
        IntersectionQuadrilateral3D4N0330 = 3308,
        IntersectionQuadrilateral3D4N0103 = 30108,
        IntersectionQuadrilateral3D4N1003 = 30018,
        IntersectionQuadrilateral3D4N1203 = 30218,
        IntersectionQuadrilateral3D4N2103 = 30128,
        IntersectionQuadrilateral3D4N2303 = 30328,
        IntersectionQuadrilateral3D4N3203 = 30238,
        IntersectionQuadrilateral3D4N3003 = 30038,
        IntersectionQuadrilateral3D4N0303 = 30308
    };

    /**
    * @brief Case for 3D triangle intersected with quadrilateral 3D
    */
    enum class PointBelongsQuadrilateral3D4NTriangle3D3N
    {
        SlaveQuadrilateral3D4N0                       = 0,
        SlaveQuadrilateral3D4N1                       = 1,
        SlaveQuadrilateral3D4N2                       = 2,
        SlaveQuadrilateral3D4N3                       = 3,
        MasterTriangle3D3N0                           = 4,
        MasterTriangle3D3N1                           = 5,
        MasterTriangle3D3N2                           = 6,
        IntersectionQuadrilateral3D4NTriangle3D3N     = 7,
        IntersectionQuadrilateral3D4NTriangle3D3N0101 = 10107,
        IntersectionQuadrilateral3D4NTriangle3D3N1001 = 1107,
        IntersectionQuadrilateral3D4NTriangle3D3N1201 = 21107,
        IntersectionQuadrilateral3D4NTriangle3D3N2101 = 12107,
        IntersectionQuadrilateral3D4NTriangle3D3N2301 = 32107,
        IntersectionQuadrilateral3D4NTriangle3D3N3201 = 23107,
        IntersectionQuadrilateral3D4NTriangle3D3N3001 = 3107,
        IntersectionQuadrilateral3D4NTriangle3D3N0301 = 30107,
        IntersectionQuadrilateral3D4NTriangle3D3N0110 = 10017,
        IntersectionQuadrilateral3D4NTriangle3D3N1010 = 1017,
        IntersectionQuadrilateral3D4NTriangle3D3N1210 = 21017,
        IntersectionQuadrilateral3D4NTriangle3D3N2110 = 12017,
        IntersectionQuadrilateral3D4NTriangle3D3N2310 = 32017,
        IntersectionQuadrilateral3D4NTriangle3D3N3210 = 23017,
        IntersectionQuadrilateral3D4NTriangle3D3N3010 = 3017,
        IntersectionQuadrilateral3D4NTriangle3D3N0310 = 30017,
        IntersectionQuadrilateral3D4NTriangle3D3N0112 = 10217,
        IntersectionQuadrilateral3D4NTriangle3D3N1012 = 1217,
        IntersectionQuadrilateral3D4NTriangle3D3N1212 = 21217,
        IntersectionQuadrilateral3D4NTriangle3D3N2112 = 12217,
        IntersectionQuadrilateral3D4NTriangle3D3N2312 = 32217,
        IntersectionQuadrilateral3D4NTriangle3D3N3212 = 23217,
        IntersectionQuadrilateral3D4NTriangle3D3N3012 = 3217,
        IntersectionQuadrilateral3D4NTriangle3D3N0312 = 30217,
        IntersectionQuadrilateral3D4NTriangle3D3N0121 = 10127,
        IntersectionQuadrilateral3D4NTriangle3D3N1021 = 1127,
        IntersectionQuadrilateral3D4NTriangle3D3N1221 = 21127,
        IntersectionQuadrilateral3D4NTriangle3D3N2121 = 12127,
        IntersectionQuadrilateral3D4NTriangle3D3N2321 = 32127,
        IntersectionQuadrilateral3D4NTriangle3D3N3221 = 23127,
        IntersectionQuadrilateral3D4NTriangle3D3N3021 = 3127,
        IntersectionQuadrilateral3D4NTriangle3D3N0321 = 30127,
        IntersectionQuadrilateral3D4NTriangle3D3N0120 = 10027,
        IntersectionQuadrilateral3D4NTriangle3D3N1020 = 1027,
        IntersectionQuadrilateral3D4NTriangle3D3N1220 = 21027,
        IntersectionQuadrilateral3D4NTriangle3D3N2120 = 12027,
        IntersectionQuadrilateral3D4NTriangle3D3N2320 = 32027,
        IntersectionQuadrilateral3D4NTriangle3D3N3220 = 23027,
        IntersectionQuadrilateral3D4NTriangle3D3N3020 = 3027,
        IntersectionQuadrilateral3D4NTriangle3D3N0320 = 30027,
        IntersectionQuadrilateral3D4NTriangle3D3N0102 = 10207,
        IntersectionQuadrilateral3D4NTriangle3D3N1002 = 1207,
        IntersectionQuadrilateral3D4NTriangle3D3N1202 = 21207,
        IntersectionQuadrilateral3D4NTriangle3D3N2102 = 12207,
        IntersectionQuadrilateral3D4NTriangle3D3N2302 = 32207,
        IntersectionQuadrilateral3D4NTriangle3D3N3202 = 23207,
        IntersectionQuadrilateral3D4NTriangle3D3N3002 = 3207,
        IntersectionQuadrilateral3D4NTriangle3D3N0302 = 30207
    };

    /**
    * @brief Case for 3D quadrilateral intersected with triangle 3D
    */
    enum class PointBelongsTriangle3D3NQuadrilateral3D4N
    {
        SlaveTriangle3D3N0                            = 0,
        SlaveTriangle3D3N1                            = 1,
        SlaveTriangle3D3N2                            = 2,
        MasterQuadrilateral3D4N0                      = 3,
        MasterQuadrilateral3D4N1                      = 4,
        MasterQuadrilateral3D4N2                      = 5,
        MasterQuadrilateral3D4N3                      = 6,
        IntersectionTriangle3D3NQuadrilateral3D4N     = 7,
        IntersectionTriangle3D3NQuadrilateral3D4N0101 = 10107,
        IntersectionTriangle3D3NQuadrilateral3D4N0110 = 1107,
        IntersectionTriangle3D3NQuadrilateral3D4N0112 = 21107,
        IntersectionTriangle3D3NQuadrilateral3D4N0121 = 12107,
        IntersectionTriangle3D3NQuadrilateral3D4N0123 = 32107,
        IntersectionTriangle3D3NQuadrilateral3D4N0132 = 23107,
        IntersectionTriangle3D3NQuadrilateral3D4N0130 = 3107,
        IntersectionTriangle3D3NQuadrilateral3D4N0103 = 30107,
        IntersectionTriangle3D3NQuadrilateral3D4N1001 = 10017,
        IntersectionTriangle3D3NQuadrilateral3D4N1010 = 1017,
        IntersectionTriangle3D3NQuadrilateral3D4N1012 = 21017,
        IntersectionTriangle3D3NQuadrilateral3D4N1021 = 12017,
        IntersectionTriangle3D3NQuadrilateral3D4N1023 = 32017,
        IntersectionTriangle3D3NQuadrilateral3D4N1032 = 23017,
        IntersectionTriangle3D3NQuadrilateral3D4N1030 = 3017,
        IntersectionTriangle3D3NQuadrilateral3D4N1003 = 30017,
        IntersectionTriangle3D3NQuadrilateral3D4N1201 = 10217,
        IntersectionTriangle3D3NQuadrilateral3D4N1210 = 1217,
        IntersectionTriangle3D3NQuadrilateral3D4N1212 = 21217,
        IntersectionTriangle3D3NQuadrilateral3D4N1221 = 12217,
        IntersectionTriangle3D3NQuadrilateral3D4N1223 = 32217,
        IntersectionTriangle3D3NQuadrilateral3D4N1232 = 23217,
        IntersectionTriangle3D3NQuadrilateral3D4N1230 = 3217,
        IntersectionTriangle3D3NQuadrilateral3D4N1203 = 30217,
        IntersectionTriangle3D3NQuadrilateral3D4N2101 = 10127,
        IntersectionTriangle3D3NQuadrilateral3D4N2110 = 1127,
        IntersectionTriangle3D3NQuadrilateral3D4N2112 = 21127,
        IntersectionTriangle3D3NQuadrilateral3D4N2121 = 12127,
        IntersectionTriangle3D3NQuadrilateral3D4N2123 = 32127,
        IntersectionTriangle3D3NQuadrilateral3D4N2132 = 23127,
        IntersectionTriangle3D3NQuadrilateral3D4N2130 = 3127,
        IntersectionTriangle3D3NQuadrilateral3D4N2103 = 30127,
        IntersectionTriangle3D3NQuadrilateral3D4N2001 = 10027,
        IntersectionTriangle3D3NQuadrilateral3D4N2010 = 1027,
        IntersectionTriangle3D3NQuadrilateral3D4N2012 = 21027,
        IntersectionTriangle3D3NQuadrilateral3D4N2021 = 12027,
        IntersectionTriangle3D3NQuadrilateral3D4N2023 = 32027,
        IntersectionTriangle3D3NQuadrilateral3D4N2032 = 23027,
        IntersectionTriangle3D3NQuadrilateral3D4N2030 = 3027,
        IntersectionTriangle3D3NQuadrilateral3D4N2003 = 30027,
        IntersectionTriangle3D3NQuadrilateral3D4N0201 = 10207,
        IntersectionTriangle3D3NQuadrilateral3D4N0210 = 1207,
        IntersectionTriangle3D3NQuadrilateral3D4N0212 = 21207,
        IntersectionTriangle3D3NQuadrilateral3D4N0221 = 12207,
        IntersectionTriangle3D3NQuadrilateral3D4N0223 = 32207,
        IntersectionTriangle3D3NQuadrilateral3D4N0232 = 23207,
        IntersectionTriangle3D3NQuadrilateral3D4N0230 = 3207,
        IntersectionTriangle3D3NQuadrilateral3D4N0203 = 30207
    };

///@}
///@name  Functions
///@{

///@}
///@name Kratos Classes
///@{

/**
 * @class MortarKinematicVariables
 * @ingroup KratosCore
 * @brief MortarKinematicVariables
 * @details This is the definition of the kinematic variables used on the mortar operators assemble, which means three shape functions (one for the slave , one for the master and the third for the Lagrange Multipliers), and the jacobian in the corresponding Gauss point
 * @author Vicente Mataix Ferrandiz
 * @tparam TNumNodes The number of nodes of the slave
 * @tparam TNumNodesMaster The number of nodes of the master
 */
template< const SizeType TNumNodes, const SizeType TNumNodesMaster = TNumNodes>
class MortarKinematicVariables
{
public:
    ///@name Type Definitions
    ///@{

    /// Counted pointer of MortarKinematicVariables
    KRATOS_CLASS_POINTER_DEFINITION( MortarKinematicVariables );

    ///@}
    ///@name Life Cycle
    ///@{

    MortarKinematicVariables(){}

    virtual ~MortarKinematicVariables(){}

    // Shape functions for contact pair
    Vector NMaster = Vector(TNumNodesMaster, 0.0);
    Vector NSlave = Vector(TNumNodes, 0.0);
    Vector PhiLagrangeMultipliers = Vector(TNumNodes, 0.0);

    // Determinant of slave cell's jacobian
    double DetjSlave = 0.0;

    ///@}
    ///@name Operators
    ///@{


    ///@}
    ///@name Operations
    ///@{

    /**
     * This method initialized the operators
     */
    void Initialize()
    {
        // Shape functions
        noalias(NMaster)                = ZeroVector(TNumNodesMaster);
        noalias(NSlave)                 = ZeroVector(TNumNodes);
        noalias(PhiLagrangeMultipliers) = ZeroVector(TNumNodes);

        // Jacobian of slave
        DetjSlave = 0.0;
    }

    /**
     * Print information about this object
     */
    void PrintInfo(std::ostream& rOStream) const
    {
        rOStream << "NSlave:" << NSlave << std::endl;
        rOStream << "NMaster: " <<NMaster << std::endl;
        rOStream << "PhiLagrangeMultipliers: "<< PhiLagrangeMultipliers << std::endl;
        rOStream << "DetjSlave: " << DetjSlave << std::endl;
    }

    ///@}
    ///@name Access
    ///@{

    ///@}
    ///@name Inquiry
    ///@{

    ///@}
    ///@name Input and output
    ///@{

    ///@}
    ///@name Friends
    ///@{

    ///@}

protected:
    ///@name Protected static Member Variables
    ///@{

    ///@}
    ///@name Protected member Variables
    ///@{

    ///@}
    ///@name Protected Operators
    ///@{

    ///@}
    ///@name Protected Operations
    ///@{

    ///@}
    ///@name Protected  Access
    ///@{

    ///@}
    ///@name Protected Inquiry
    ///@{

    ///@}
    ///@name Protected LifeCycle
    ///@{

    ///@}
private:
    ///@name Static Member Variables
    ///@{

    ///@}
    ///@name Member Variables
    ///@{

    ///@}
    ///@name Private Operators
    ///@{

    ///@}
    ///@name Private Operations
    ///@{

    ///@}
    ///@name Private  Access
    ///@{

    ///@}
    ///@name Private Inquiry
    ///@{

    ///@}
    ///@name Un accessible methods
    ///@{

    ///@}

}; // Class MortarKinematicVariables

/**
 * @class MortarKinematicVariablesWithDerivatives
 * @ingroup KratosCore
 * @brief MortarKinematicVariablesWithDerivatives
 * @details This class derives from MortarKinematicVariables and includes additionally to the variables of the previous class, the variables needed to define the directional derivatives of the mortar operators, like the gradients of the shape functions and the jacobians
 * @author Vicente Mataix Ferrandiz
 * @tparam TDim The dimension of work
 * @tparam TNumNodes The number of nodes of the slave
 * @tparam TNumNodesMaster The number of nodes of the master
 */
template< const SizeType TDim, const SizeType TNumNodes, const SizeType TNumNodesMaster = TNumNodes>
class MortarKinematicVariablesWithDerivatives
    : public MortarKinematicVariables<TNumNodes, TNumNodesMaster>
{
public:
    ///@name Type Definitions
    ///@{

    typedef MortarKinematicVariables<TNumNodes, TNumNodesMaster> BaseClassType;

    /// Counted pointer of MortarKinematicVariables
    KRATOS_CLASS_POINTER_DEFINITION( MortarKinematicVariablesWithDerivatives );

    ///@}
    ///@name Life Cycle
    ///@{

    MortarKinematicVariablesWithDerivatives()= default;

    ~MortarKinematicVariablesWithDerivatives() override= default;

    // Shape functions local derivatives for contact pair
<<<<<<< HEAD
    Matrix DNDeMaster = ScalarMatrix(TNumNodes, TDim - 1, 0.0);
    Matrix DNDeSlave = ScalarMatrix(TNumNodes, TDim - 1, 0.0);
=======
    Matrix DNDeMaster = Matrix(TNumNodesMaster, TDim - 1, 0.0);
    Matrix DNDeSlave = Matrix(TNumNodes, TDim - 1, 0.0);
>>>>>>> 22629337

    /*
    * Jacobians in current configuration on all integration points of slave segment
    * Only those two variables contain info on all GP
    * other variables contain info only on the currently-calculated GP
    */
    Matrix jSlave = ScalarMatrix(TDim, TDim - 1, 0.0);
    Matrix jMaster = ScalarMatrix(TDim, TDim - 1, 0.0);

    ///@}
    ///@name Operators
    ///@{


    ///@}
    ///@name Operations
    ///@{

    /**
     * This method initialized the operators
     */
    void Initialize()
    {
        BaseClassType::Initialize();

        // Shape functions local derivatives
        noalias(DNDeMaster) = ZeroMatrix(TNumNodesMaster, TDim - 1);
        noalias(DNDeSlave)  = ZeroMatrix(TNumNodes, TDim - 1);

        // Jacobians on all integration points
        noalias(jSlave)  = ZeroMatrix(TDim, TDim - 1);
        noalias(jMaster) = ZeroMatrix(TDim, TDim - 1);
    }

    /**
     * Print information about this object
     */
    void PrintInfo(std::ostream& rOStream) const
    {
        BaseClassType::PrintInfo(rOStream);
    }

    ///@}
    ///@name Access
    ///@{

    ///@}
    ///@name Inquiry
    ///@{

    ///@}
    ///@name Input and output
    ///@{

    ///@}
    ///@name Friends
    ///@{

    ///@}

protected:
    ///@name Protected static Member Variables
    ///@{

    ///@}
    ///@name Protected member Variables
    ///@{

    ///@}
    ///@name Protected Operators
    ///@{

    ///@}
    ///@name Protected Operations
    ///@{

    ///@}
    ///@name Protected  Access
    ///@{

    ///@}
    ///@name Protected Inquiry
    ///@{

    ///@}
    ///@name Protected LifeCycle
    ///@{

    ///@}
private:
    ///@name Static Member Variables
    ///@{

    ///@}
    ///@name Member Variables
    ///@{

    ///@}
    ///@name Private Operators
    ///@{

    ///@}
    ///@name Private Operations
    ///@{

    ///@}
    ///@name Private  Access
    ///@{

    ///@}
    ///@name Private Inquiry
    ///@{

    ///@}
    ///@name Un accessible methods
    ///@{

    ///@}

}; // Class MortarKinematicVariablesWithDerivatives

/**
 * @class DerivativeData
 * @ingroup KratosCore
 * @brief This data will be used to compute the derivatives.
 * @details This class includes different information that is used in order to compute the directional derivatives in the mortar contact conditions
 * @author Vicente Mataix Ferrandiz
 * @tparam TDim The dimension of work
 * @tparam TNumNodes The number of nodes of the slave
 * @tparam TNormalVariation If the normal variation is considered
 * @tparam TNumNodesMaster The number of nodes of the master
 */
template< const SizeType TDim, const SizeType TNumNodes, bool TNormalVariation, const SizeType TNumNodesMaster = TNumNodes>
class DerivativeData
{
public:
    ///@name Type Definitions
    ///@{

    // Auxiliar types
    typedef BoundedMatrix<int, 1, 1> DummyBoundedMatrixType;

    typedef array_1d<double, TNumNodes> GeometryArraySlaveType;

    typedef array_1d<double, TNumNodesMaster> GeometryArrayMasterType;

    typedef BoundedMatrix<double, TNumNodes, TDim> GeometryDoFMatrixSlaveType;

    typedef BoundedMatrix<double, TNumNodesMaster, TDim> GeometryDoFMatrixMasterType;

    typedef BoundedMatrix<double, TNumNodes, TNumNodes> GeometryMatrixType;

    typedef typename std::conditional<TNumNodes == 2, DummyBoundedMatrixType, BoundedMatrix<double, 3, 3>>::type VertexDerivativesMatrixType;

    // Auxiliar sizes
    static const SizeType DummySize = 1;

    static const SizeType DoFSizeSlaveGeometry = (TNumNodes * TDim);

    static const SizeType DoFSizeMasterGeometry = (TNumNodesMaster * TDim);

    static const SizeType DoFSizePairedGeometry = DoFSizeSlaveGeometry + DoFSizeMasterGeometry;

    static const SizeType DoFSizeDerivativesDependence = (TDim == 2) ? DoFSizeSlaveGeometry : DoFSizePairedGeometry;

    static const SizeType DoFSizeDerivativesVertex = (TDim == 2) ? DummySize : DoFSizePairedGeometry;

    ///@}
    ///@name Life Cycle
    ///@{

    DerivativeData()= default;

    virtual ~DerivativeData()= default;

    /// The penalty parameter
    array_1d<double, TNumNodes> PenaltyParameter;
    /// The scale factor
    double ScaleFactor;

    /// The normals of the nodes
    GeometryDoFMatrixSlaveType NormalSlave;
    GeometryDoFMatrixMasterType NormalMaster;

    /// Displacements and original coordinates
    GeometryDoFMatrixSlaveType X1, u1;
    GeometryDoFMatrixMasterType X2, u2;

    /// Jacobian derivatives
    array_1d<double, DoFSizeDerivativesDependence> DeltaDetjSlave;
    /// Dual shape function derivatives
    array_1d<GeometryArraySlaveType, DoFSizeDerivativesDependence> DeltaPhi;
    /// Shape function derivatives
    array_1d<GeometryArraySlaveType, DoFSizeDerivativesDependence> DeltaN1;
    array_1d<GeometryArrayMasterType, DoFSizeDerivativesDependence> DeltaN2;
    /// Normal derivatives
    array_1d<GeometryDoFMatrixSlaveType, DoFSizeSlaveGeometry> DeltaNormalSlave;
    array_1d<GeometryDoFMatrixMasterType, DoFSizeMasterGeometry> DeltaNormalMaster;
    /// Integration cell vertex derivatives
    array_1d<VertexDerivativesMatrixType, DoFSizeDerivativesVertex> DeltaCellVertex;

    /**
     * @brief Ae matrix.
     * @details This matrix corresponds with a coefficient matrix that relates the standard shape functions with the dual shape function
     * It is used to stabilize and for an assembling reduction
     * The name is taken from Popp's work
     */
    GeometryMatrixType Ae;

    /// Derivatives Ae
    array_1d<GeometryMatrixType, DoFSizeDerivativesDependence> DeltaAe;

    ///@}
    ///@name Operators
    ///@{


    ///@}
    ///@name Operations
    ///@{

    /**
     * @brief Initializer method
     * @param SlaveGeometry The geometry of the slave
     * @param rCurrentProcessInfo The process info from the system
     */
    virtual void Initialize(
        const GeometryType& SlaveGeometry,
        const ProcessInfo& rCurrentProcessInfo
        )
    {
        // The normals of the nodes
        noalias(NormalSlave) = MortarUtilities::GetVariableMatrix<TDim,TNumNodes>(SlaveGeometry,  NORMAL, 0);

        // Displacements and velocities of the slave
        const IndexType step = (rCurrentProcessInfo[STEP] == 1) ? 0 : 1;
        noalias(u1) = step == 0 ?
                      MortarUtilities::GetVariableMatrix<TDim,TNumNodes>(SlaveGeometry, DISPLACEMENT, 0) :
                      MortarUtilities::GetVariableMatrix<TDim,TNumNodes>(SlaveGeometry, DISPLACEMENT, 0)
                    - MortarUtilities::GetVariableMatrix<TDim,TNumNodes>(SlaveGeometry, DISPLACEMENT, 1);
        noalias(X1) = MortarUtilities::GetCoordinates<TDim,TNumNodes>(SlaveGeometry, false, step);

        // We get the ALM variables
        for (IndexType i = 0; i < TNumNodes; ++i)
            PenaltyParameter[i] = SlaveGeometry[i].GetValue(INITIAL_PENALTY);
        ScaleFactor = rCurrentProcessInfo[SCALE_FACTOR];

        // We initialize the derivatives
        const array_1d<double, TNumNodes> zero_vector_slave(TNumNodes, 0.0);
        const array_1d<double, TNumNodesMaster> zero_vector_master(TNumNodesMaster, 0.0);
        for (IndexType i = 0; i < DoFSizeSlaveGeometry; ++i) {
            DeltaDetjSlave[i] = 0.0;
            noalias(DeltaPhi[i]) = zero_vector_slave;
            noalias(DeltaN1[i]) = zero_vector_slave;
            noalias(DeltaN2[i]) = zero_vector_master;
        }
        if (TDim == 3) {
            for (IndexType i = 0; i < DoFSizeMasterGeometry; ++i) {
                DeltaDetjSlave[i + DoFSizeSlaveGeometry] = 0.0;
                noalias(DeltaPhi[i + DoFSizeSlaveGeometry]) = zero_vector_slave;
                noalias(DeltaN1[i + DoFSizeSlaveGeometry]) = zero_vector_slave;
                noalias(DeltaN2[i + DoFSizeSlaveGeometry]) = zero_vector_master;
            }
        }
    }

    /**
     * @brief This method reset to zero the cell vertex derivatives
     */

    virtual void ResetDerivatives()
    {
        // Derivatives
        if (TDim == 3) { // Derivative of the cell vertex
            // Auxiliar zero matrix
            const BoundedMatrix<double, 3, 3> aux_zero = ZeroMatrix(3, 3);
            for (IndexType i = 0; i < TNumNodes * TDim; ++i) {
                noalias(DeltaCellVertex[i]) = aux_zero;
            }
            for (IndexType i = 0; i < TNumNodesMaster * TDim; ++i) {
                noalias(DeltaCellVertex[i + TNumNodes * TDim]) = aux_zero;
            }
        }
    }

    /**
     * @brief Initialize the DeltaAe components
     */
    void InitializeDeltaAeComponents()
    {
        // Auxiliar zero matrix
        const GeometryMatrixType aux_zero = ZeroMatrix(TNumNodes, TNumNodes);

        // Ae
        noalias(Ae) = aux_zero;

        // Derivatives Ae
        for (IndexType i = 0; i < DoFSizeDerivativesDependence; ++i)
            noalias(DeltaAe[i]) = aux_zero;
    }

    /**
     * @brief Updating the Master pair
     * @param MasterGeometry The master geometry
     * @param rCurrentProcessInfo The process info from the system
     */
    virtual void UpdateMasterPair(
        const GeometryType& MasterGeometry,
        const ProcessInfo& rCurrentProcessInfo
        )
    {
        NormalMaster = MortarUtilities::GetVariableMatrix<TDim,TNumNodesMaster>(MasterGeometry,  NORMAL, 0);

        // Displacements, coordinates and normals of the master
        const IndexType step = (rCurrentProcessInfo[STEP] == 1) ? 0 : 1;
        noalias(u2) = step == 0 ?
                      MortarUtilities::GetVariableMatrix<TDim,TNumNodesMaster>(MasterGeometry, DISPLACEMENT, 0) :
                      MortarUtilities::GetVariableMatrix<TDim,TNumNodesMaster>(MasterGeometry, DISPLACEMENT, 0)
                    - MortarUtilities::GetVariableMatrix<TDim,TNumNodesMaster>(MasterGeometry, DISPLACEMENT, 1);
        noalias(X2) = MortarUtilities::GetCoordinates<TDim,TNumNodesMaster>(MasterGeometry, false, step);
    }

    ///@}
    ///@name Access
    ///@{

    ///@}
    ///@name Inquiry
    ///@{

    ///@}
    ///@name Input and output
    ///@{

    ///@}
    ///@name Friends
    ///@{

    ///@}

protected:
    ///@name Protected static Member Variables
    ///@{

    ///@}
    ///@name Protected member Variables
    ///@{

    ///@}
    ///@name Protected Operators
    ///@{

    ///@}
    ///@name Protected Operations
    ///@{

    ///@}
    ///@name Protected  Access
    ///@{

    ///@}
    ///@name Protected Inquiry
    ///@{

    ///@}
    ///@name Protected LifeCycle
    ///@{

    ///@}
private:
    ///@name Static Member Variables
    ///@{

    ///@}
    ///@name Member Variables
    ///@{

    ///@}
    ///@name Private Operators
    ///@{

    ///@}
    ///@name Private Operations
    ///@{

    ///@}
    ///@name Private  Access
    ///@{

    ///@}
    ///@name Private Inquiry
    ///@{

    ///@}
    ///@name Un accessible methods
    ///@{

    ///@}

};  // Class DerivativeData

/**
 * @class DerivativeDataFrictional
 * @ingroup KratosCore
 * @brief This class is a derived class of DerivativeData
 * @details Includes additionally the derivatives necessary to compute the directional derivatives for the frictional conditions
 * @author Vicente Mataix Ferrandiz
 * @tparam TDim The dimension of work
 * @tparam TNumNodes The number of nodes of the slave
 * @tparam TNormalVariation If the normal variation is considered
 * @tparam TNumNodesMaster The number of nodes of the master
 */
template< const SizeType TDim, const SizeType TNumNodes, bool TNormalVariation, const SizeType TNumNodesMaster = TNumNodes>
class DerivativeDataFrictional
    : public DerivativeData<TDim, TNumNodes, TNormalVariation, TNumNodesMaster>
{
public:
    ///@name Type Definitions
    ///@{

    /// The base class type
    typedef DerivativeData<TDim, TNumNodes, TNormalVariation, TNumNodesMaster> BaseClassType;

    /// The bounded matrix employed class
    typedef BoundedMatrix<double, TNumNodes, TDim> GeometryDoFMatrixSlaveType;
    typedef BoundedMatrix<double, TNumNodesMaster, TDim> GeometryDoFMatrixMasterType;

    // Size of DoFs of a not paired dependency
    static const SizeType DoFSizeSlaveGeometry = (TNumNodes * TDim);
    static const SizeType DoFSizeMasterGeometry = (TNumNodes * TDim);

    /// Size of DoFs of a paired dependency
    static const SizeType DoFSizePairedGeometry = DoFSizeSlaveGeometry + DoFSizeMasterGeometry;

    ///@}
    ///@name Life Cycle
    ///@{

    DerivativeDataFrictional()= default;

    virtual ~DerivativeDataFrictional()= default;

    /// The ALM parameters
    double TangentFactor = 0.0;

    /// Displacements and velocities
    GeometryDoFMatrixSlaveType u1old;
    GeometryDoFMatrixMasterType u2old;

    ///@}
    ///@name Operators
    ///@{


    ///@}
    ///@name Operations
    ///@{

    /**
     * @brief Initializer method
     * @param SlaveGeometry The geometry of the slave
     * @param rCurrentProcessInfo The process info from the system
     */
    void Initialize(
        const GeometryType& SlaveGeometry,
        const ProcessInfo& rCurrentProcessInfo
        ) override
    {
        BaseClassType::Initialize(SlaveGeometry, rCurrentProcessInfo);

        TangentFactor = rCurrentProcessInfo[TANGENT_FACTOR];

        noalias(u1old) = MortarUtilities::GetVariableMatrix<TDim,TNumNodes>(SlaveGeometry, DISPLACEMENT, 1) - MortarUtilities::GetVariableMatrix<TDim,TNumNodes>(SlaveGeometry, DISPLACEMENT, 2);
    }

    /**
     * @brief Updating the Master pair
     * @param MasterGeometry The geometry of the master
     * @param rCurrentProcessInfo The process info from the system
     */
    void UpdateMasterPair(
        const GeometryType& MasterGeometry,
        const ProcessInfo& rCurrentProcessInfo
        ) override
    {
        BaseClassType::UpdateMasterPair(MasterGeometry, rCurrentProcessInfo);

        noalias(u2old) = MortarUtilities::GetVariableMatrix<TDim,TNumNodesMaster>(MasterGeometry, DISPLACEMENT, 1) - MortarUtilities::GetVariableMatrix<TDim,TNumNodesMaster>(MasterGeometry, DISPLACEMENT, 2);
    }

    ///@}
    ///@name Access
    ///@{

    ///@}
    ///@name Inquiry
    ///@{

    ///@}
    ///@name Input and output
    ///@{

    ///@}
    ///@name Friends
    ///@{

    ///@}

protected:
    ///@name Protected static Member Variables
    ///@{

    ///@}
    ///@name Protected member Variables
    ///@{

    ///@}
    ///@name Protected Operators
    ///@{

    ///@}
    ///@name Protected Operations
    ///@{

    ///@}
    ///@name Protected  Access
    ///@{

    ///@}
    ///@name Protected Inquiry
    ///@{

    ///@}
    ///@name Protected LifeCycle
    ///@{

    ///@}
private:
    ///@name Static Member Variables
    ///@{

    ///@}
    ///@name Member Variables
    ///@{

    ///@}
    ///@name Private Operators
    ///@{

    ///@}
    ///@name Private Operations
    ///@{

    ///@}
    ///@name Private  Access
    ///@{

    ///@}
    ///@name Private Inquiry
    ///@{

    ///@}
    ///@name Un accessible methods
    ///@{

    ///@}

};  // Class DerivativeDataFrictional

/**
 * @class MortarOperator
 * @ingroup KratosCore
 * @brief  This is the definition of the mortar operator according to the work of Alexander Popp: https://www.lnm.mw.tum.de/staff/alexander-popp/
 * @details In particular the thesis of contact mechanics based in mortar method available at: https://mediatum.ub.tum.de/?id=1109994
 * These mortar operator are assembled as mass matrices in order to transfer information from the slave side to the master side.
 * The operators are DOperator for the slave side and MOperator for master respectively.
 * In order to compute these operators, the shape functions of both domains are necessary (using the slave side as reference), as well as the integration weight and jacobian in the integration point.
 * Popp thesis pge 50 and following
 * @author Vicente Mataix Ferrandiz
 * @tparam TNumNodes The number of nodes of the slave
 * @tparam TNumNodesMaster The number of nodes of the master
 */
template< const SizeType TNumNodes, const SizeType TNumNodesMaster = TNumNodes>
class MortarOperator
{
public:
    ///@name Type Definitions
    ///@{

    /// The kinematic variables class
    typedef MortarKinematicVariables<TNumNodes, TNumNodesMaster> KinematicVariables;

    /// The bounded matrix employed class
    typedef BoundedMatrix<double, TNumNodes, TNumNodes> GeometryMatrixSlaveType;
    typedef BoundedMatrix<double, TNumNodes, TNumNodesMaster> GeometryMatrixMasterType;

    /// Counted pointer of MortarOperator
    KRATOS_CLASS_POINTER_DEFINITION( MortarOperator );

    ///@}
    ///@name Life Cycle
    ///@{

    MortarOperator(){}

    virtual ~MortarOperator(){}

    /// Mortar condition matrices - DOperator and MOperator
    GeometryMatrixSlaveType DOperator;
    GeometryMatrixMasterType MOperator;

    ///@}
    ///@name Operators
    ///@{


    ///@}
    ///@name Operations
    ///@{

    /**
     * @brief This method initialized the operators
     */
    void Initialize()
    {
        // We initialize the D and M operators
        noalias(DOperator) = ZeroMatrix(TNumNodes, TNumNodes);
        noalias(MOperator) = ZeroMatrix(TNumNodes, TNumNodesMaster);
    }

    /**
     * @brief It calculates the mortar operators. Popp thesis page 56, equation 3.31 and 3.32
     * @param rKinematicVariables Corresponds with the kinematic variables
     * @param rIntegrationWeight The corresponding integration weight
     */
    void CalculateMortarOperators(
        KinematicVariables& rKinematicVariables,
        const double rIntegrationWeight
        )
    {
        /* DEFINITIONS */
        const double det_j_slave = rKinematicVariables.DetjSlave;
        const Vector& phi_vector  = rKinematicVariables.PhiLagrangeMultipliers;
        const Vector& n1_vector   = rKinematicVariables.NSlave;
        const Vector& n2_vector   = rKinematicVariables.NMaster;

        for (IndexType i_slave = 0; i_slave < TNumNodes; ++i_slave) {
            const double phi = phi_vector[i_slave];
            for (IndexType j_slave = 0; j_slave < TNumNodes; ++j_slave) {
                DOperator(i_slave, j_slave) += det_j_slave * rIntegrationWeight * phi * n1_vector[j_slave];
            }
            for (IndexType j_slave = 0; j_slave < TNumNodesMaster; ++j_slave) {
                MOperator(i_slave, j_slave) += det_j_slave * rIntegrationWeight * phi * n2_vector[j_slave];
            }
        }
    }

    /**
     * @brief It calculates the POperator (Inverse(D x M))
     * @details Popp thesis page 83 equation 3.88
     */
    GeometryMatrixMasterType ComputePOperator()
    {
        // We calculate the inverse of D operator
        double auxdet;
        const GeometryMatrixSlaveType inv_D_operator = MathUtils<double>::InvertMatrix<TNumNodes>(DOperator, auxdet);

        // We calculate the P operator
        const GeometryMatrixMasterType POperator = prod(inv_D_operator, MOperator);

        return POperator;
    }

    /**
     * @brief Print information about this object
     */
    void PrintInfo(std::ostream& rOStream) const
    {
        rOStream << "DOperator: " << DOperator << std::endl;
        rOStream << "MOperator: " << MOperator << std::endl;
    }

    ///@}
    ///@name Access
    ///@{

    ///@}
    ///@name Inquiry
    ///@{

    ///@}
    ///@name Input and output
    ///@{

    ///@}
    ///@name Friends
    ///@{

    ///@}

protected:
    ///@name Protected static Member Variables
    ///@{

    ///@}
    ///@name Protected member Variables
    ///@{

    ///@}
    ///@name Protected Operators
    ///@{

    ///@}
    ///@name Protected Operations
    ///@{

    ///@}
    ///@name Protected  Access
    ///@{

    ///@}
    ///@name Protected Inquiry
    ///@{

    ///@}
    ///@name Protected LifeCycle
    ///@{

    ///@}
private:
    ///@name Static Member Variables
    ///@{

    ///@}
    ///@name Member Variables
    ///@{

    ///@}
    ///@name Private Operators
    ///@{

    ///@}
    ///@name Private Operations
    ///@{

    ///@}
    ///@name Private  Access
    ///@{

    ///@}
    ///@name Private Inquiry
    ///@{

    ///@}
    ///@name Un accessible methods
    ///@{

    ///@}

}; // Class MortarOperator

/**
 * @class MortarOperatorWithDerivatives
 * @ingroup KratosCore
 * @brief  This class derives from the MortarOperator class and it includes the derived operators.
 * @details The derived operators are defined in each DoF of each domain, which means TNumNodes x TDim x 2 derivatives definitions in order to compute all the necessary derivatives. Popp thesis page 102 and following
 * @author Vicente Mataix Ferrandiz
 * @tparam TDim The dimension of work
 * @tparam TNumNodes The number of nodes of the slave
 * @tparam TFrictional If the problem is frictional or not
 * @tparam TNormalVariation If the normal variation is considered
 * @tparam TNumNodesMaster The number of nodes of the master
 */
template< const SizeType TDim, const SizeType TNumNodes, bool TFrictional, bool TNormalVariation, const SizeType TNumNodesMaster = TNumNodes>
class MortarOperatorWithDerivatives
    : public MortarOperator<TNumNodes, TNumNodesMaster>
{
public:
    ///@name Type Definitions
    ///@{

    typedef MortarOperator<TNumNodes, TNumNodesMaster>                                                  BaseClassType;

    typedef MortarKinematicVariables<TNumNodes, TNumNodesMaster>                                   KinematicVariables;

    typedef DerivativeDataFrictional<TDim, TNumNodes, TNormalVariation, TNumNodesMaster> DerivativeDataFrictionalType;

    typedef DerivativeData<TDim, TNumNodes, TNormalVariation, TNumNodesMaster>        DerivativeFrictionalessDataType;

    typedef typename std::conditional<TFrictional, DerivativeDataFrictionalType, DerivativeFrictionalessDataType>::type DerivativeDataType;

    /// The bounded matrix employed class
    typedef BoundedMatrix<double, TNumNodes, TNumNodes> GeometryMatrixSlaveType;
    typedef BoundedMatrix<double, TNumNodes, TNumNodesMaster> GeometryMatrixMasterType;

    // Auxiliar sizes
    static const SizeType DoFSizeSlaveGeometry = (TNumNodes * TDim);
    static const SizeType DoFSizeMasterGeometry = (TNumNodesMaster * TDim);

    static const SizeType DoFSizePairedGeometry = DoFSizeSlaveGeometry + DoFSizeMasterGeometry;

    static const SizeType DoFSizeDerivativesDependence = (TDim == 2) ? DoFSizeSlaveGeometry : DoFSizePairedGeometry;

    /// Counted pointer of MortarOperatorWithDerivatives
    KRATOS_CLASS_POINTER_DEFINITION( MortarOperatorWithDerivatives );

    ///@}
    ///@name Life Cycle
    ///@{

    MortarOperatorWithDerivatives(){}

    ~MortarOperatorWithDerivatives() override{}

    // D and M directional derivatives
    array_1d<GeometryMatrixSlaveType, DoFSizePairedGeometry> DeltaDOperator;
    array_1d<GeometryMatrixMasterType, DoFSizePairedGeometry> DeltaMOperator;

    ///@}
    ///@name Operators
    ///@{


    ///@}
    ///@name Operations
    ///@{

    /**
     * @brief This method initialized the operators
     */
    void Initialize()
    {
        BaseClassType::Initialize();

        // Auxiliar zero matrix
        const GeometryMatrixSlaveType aux_zero_slave = ZeroMatrix(TNumNodes, TNumNodes);
        const GeometryMatrixMasterType aux_zero_master = ZeroMatrix(TNumNodes, TNumNodesMaster);

        // We initialize the D and M derivatives operators
        for (IndexType i = 0; i < DoFSizeSlaveGeometry; ++i) {
            noalias(DeltaDOperator[i]) = aux_zero_slave;
            noalias(DeltaMOperator[i]) = aux_zero_master;
        }
        for (IndexType i = 0; i < DoFSizeMasterGeometry; ++i) {
            noalias(DeltaDOperator[i + DoFSizeSlaveGeometry]) = aux_zero_slave;
            noalias(DeltaMOperator[i + DoFSizeSlaveGeometry]) = aux_zero_master;
        }
    }

    /**
     * @brief It calculates the mortar operators
     * @details Popp thesis page 102 equation equation 4.32 and 4.33 / 4.37 and 4.38
     * @param rKinematicVariables Corresponds with the kinematic variables
     * @param rIntegrationWeight The corresponding integration weight
     */
    void CalculateDeltaMortarOperators(
        KinematicVariables& rKinematicVariables,
        DerivativeDataType& rDerivativeData,
        const double rIntegrationWeight
        )
    {
        /* DEFINITIONS */
        const double det_j_slave = rKinematicVariables.DetjSlave;
        const Vector& vector_phi = rKinematicVariables.PhiLagrangeMultipliers;
        const Vector& vector_n1  = rKinematicVariables.NSlave;
        const Vector& vector_n2  = rKinematicVariables.NMaster;

        // Derivatives
        const array_1d<double, DoFSizeDerivativesDependence>& delta_det_j_slave = rDerivativeData.DeltaDetjSlave;
        const array_1d<array_1d<double, TNumNodes >, DoFSizeDerivativesDependence>& delta_phi = rDerivativeData.DeltaPhi;
        const array_1d<array_1d<double, TNumNodes >, DoFSizeDerivativesDependence>& delta_n1  = rDerivativeData.DeltaN1;
        const array_1d<array_1d<double, TNumNodesMaster >, DoFSizeDerivativesDependence>& delta_n2  = rDerivativeData.DeltaN2;

        for (IndexType i_node = 0; i_node < TNumNodes; ++i_node) {
            const double phi = vector_phi[i_node];

            for (IndexType j_node = 0; j_node < TNumNodes; ++j_node) {
                const double n1 = vector_n1[j_node];

                BaseClassType::DOperator(i_node, j_node) += det_j_slave * rIntegrationWeight * phi * n1;

                for (IndexType i = 0; i < DoFSizeSlaveGeometry; ++i) {
                    DeltaDOperator[i](i_node, j_node) += delta_det_j_slave[i] * rIntegrationWeight * phi* n1
                                                       + det_j_slave * rIntegrationWeight * delta_phi[i][i_node] * n1
                                                       + det_j_slave * rIntegrationWeight * phi* delta_n1[i][j_node];
                }
                if (TDim == 3) {
                    for (IndexType i = DoFSizeSlaveGeometry; i < DoFSizePairedGeometry; ++i) {
                        DeltaDOperator[i](i_node, j_node) += det_j_slave * rIntegrationWeight * phi * delta_n1[i][j_node];
                        DeltaDOperator[i](i_node, j_node) += delta_det_j_slave[i] * rIntegrationWeight * phi * n1;
                        DeltaDOperator[i](i_node, j_node) += det_j_slave * rIntegrationWeight * delta_phi[i][i_node] * n1;
                    }
                }
            }
            for (IndexType j_node = 0; j_node < TNumNodesMaster; ++j_node) {
                const double n2 = vector_n2[j_node];

                BaseClassType::MOperator(i_node, j_node) += det_j_slave * rIntegrationWeight * phi * n2;

                for (IndexType i = 0; i < DoFSizeSlaveGeometry; ++i) {

                    DeltaMOperator[i](i_node, j_node) += delta_det_j_slave[i] * rIntegrationWeight * phi* n2
                                                       + det_j_slave * rIntegrationWeight * delta_phi[i][i_node] * n2
                                                       + det_j_slave * rIntegrationWeight * phi* delta_n2[i][j_node];
                }
                if (TDim == 3) {
                    for (IndexType i = DoFSizeSlaveGeometry; i < DoFSizePairedGeometry; ++i) {
                        DeltaMOperator[i](i_node, j_node) += det_j_slave * rIntegrationWeight * phi * delta_n2[i][j_node];
                        DeltaMOperator[i](i_node, j_node) += delta_det_j_slave[i] * rIntegrationWeight * phi * n2;
                        DeltaMOperator[i](i_node, j_node) += det_j_slave * rIntegrationWeight * delta_phi[i][i_node] * n2;
                    }
                }
            }
        }
    }

    /**
     * @brief Print information about this object
     */
    void PrintInfo(std::ostream& rOStream) const
    {
        BaseClassType::PrintInfo(rOStream);

        for (IndexType i = 0; i < TNumNodes * TDim; ++i) {
            rOStream << "DeltaDOperator_" << i << ": " << DeltaDOperator[i] << std::endl;
            rOStream << "DeltaMOperator_" << i << ": " << DeltaMOperator[i] << std::endl;
        }
    }

    ///@}
    ///@name Access
    ///@{

    ///@}
    ///@name Inquiry
    ///@{

    ///@}
    ///@name Input and output
    ///@{

    ///@}
    ///@name Friends
    ///@{

    ///@}

protected:
    ///@name Protected static Member Variables
    ///@{

    ///@}
    ///@name Protected member Variables
    ///@{

    ///@}
    ///@name Protected Operators
    ///@{

    ///@}
    ///@name Protected Operations
    ///@{

    ///@}
    ///@name Protected  Access
    ///@{

    ///@}
    ///@name Protected Inquiry
    ///@{

    ///@}
    ///@name Protected LifeCycle
    ///@{

    ///@}
private:
    ///@name Static Member Variables
    ///@{

    ///@}
    ///@name Member Variables
    ///@{

    ///@}
    ///@name Private Operators
    ///@{

    ///@}
    ///@name Private Operations
    ///@{

    ///@}
    ///@name Private  Access
    ///@{

    ///@}
    ///@name Private Inquiry
    ///@{

    ///@}
    ///@name Un accessible methods
    ///@{

    ///@}

}; // Class MortarOperatorWithDerivatives

/**
 * @class DualLagrangeMultiplierOperators
 * @ingroup KratosCore
 * @brief  This is the definition dual lagrange multiplier operators according to the work of Alexander Popp: https://www.lnm.mw.tum.de/staff/alexander-popp/
 * @details In particular the thesis of contact mechanics based in mortar method available at: https://mediatum.ub.tum.de/?id=1109994
 * In order to compute the dual LM shape function the Ae operator must be computed, which depends of the Me and De operators. Phi = Ae * NSlave.  In a similar way to the mortar operators, the De corresponds with a diagonal operator and Me with a sparse operator respectively. Ae = De * inv(Me)
 * Popp thesis page 69 and following
 * @author Vicente Mataix Ferrandiz
 * @tparam TNumNodes The number of nodes of the slave
 * @tparam TNumNodesMaster The number of nodes of the master
 */
template< const SizeType TNumNodes, const SizeType TNumNodesMaster = TNumNodes>
class DualLagrangeMultiplierOperators
{
public:
    ///@name Type Definitions
    ///@{

    /// The kinematic variables class
    typedef MortarKinematicVariables<TNumNodes, TNumNodesMaster> KinematicVariables;

    /// The bounded matrix employed class
    typedef BoundedMatrix<double, TNumNodes, TNumNodes> GeometryMatrixType;

    /// Counted pointer of DualLagrangeMultiplierOperators
    KRATOS_CLASS_POINTER_DEFINITION( DualLagrangeMultiplierOperators );

    ///@}
    ///@name Life Cycle
    ///@{

    DualLagrangeMultiplierOperators(){}

    virtual ~DualLagrangeMultiplierOperators(){}

    /// The auxiliar operators needed to build the dual LM Ae operator
    GeometryMatrixType Me, De;

    ///@}
    ///@name Operators
    ///@{


    ///@}
    ///@name Operations
    ///@{

    /**
     * @brief This method initialized the operators
     */
    void Initialize()
    {
        // We initialize the De and Me operators
        noalias(Me) = ZeroMatrix(TNumNodes, TNumNodes);
        noalias(De) = ZeroMatrix(TNumNodes, TNumNodes);
    }

    /**
     * @brief Calculates the Ae components necessary to compute the Phi_LagrangeMultipliers shape functions.
     * @details For that it integrates De and Me. Popp thesis page 70 eq. 3.65
     * @param rKinematicVariables The kinematic variables
     * @param rIntegrationWeight The integration weight considered
     */
    void CalculateAeComponents(
        KinematicVariables& rKinematicVariables,
        const double rIntegrationWeight
        )
    {
        /* DEFINITIONS */
        const Vector& n1 = rKinematicVariables.NSlave;
        const double det_j = rKinematicVariables.DetjSlave;

        noalias(De) += rIntegrationWeight * (ComputeDe(n1, det_j));
        noalias(Me) += rIntegrationWeight * det_j * outer_prod(n1, n1);
    }

    /**
     * @brief Calculates the matrix Ae. To avoid problems in the inversion the matrix is normalized
     * @details Popp thesis page 70. Equation 3.65
     * @param Ae The dual Lagrange Multiplier operator
     */
    bool CalculateAe(GeometryMatrixType& Ae)
    {
        const double tolerance = std::numeric_limits<double>::epsilon();

        // We compute the norm
        const double norm_me = norm_frobenius(Me);

        // Now we normalize the matrix
        if (norm_me >= tolerance) {
            const GeometryMatrixType normalized_Me = Me/norm_me;

            // We compute the normalized inverse
            double aux_det = MathUtils<double>::DetMat<GeometryMatrixType>(normalized_Me);
            if (std::abs(aux_det) >= tolerance) {
                const GeometryMatrixType normalized_inv_Me = MathUtils<double>::InvertMatrix<TNumNodes>(normalized_Me, aux_det, tolerance);

                noalias(Ae) = (1.0/norm_me) * prod(De, normalized_inv_Me);
                return true;
            }
        #ifdef KRATOS_DEBUG
            else {
                KRATOS_WARNING("Matrix cannot be inverted") << "WARNING:: Me matrix can not be inverted. Determinant: " << aux_det << std::endl;
                KRATOS_WATCH(normalized_Me);
            }
        #endif
        }
    #ifdef KRATOS_DEBUG
        else {
            KRATOS_WARNING("Matrix cannot be inverted") << "WARNING:: Me matrix can not be inverted. Norm: " << norm_me << std::endl;
            KRATOS_WATCH(Me);
        }
    #endif

        noalias(Ae) = IdentityMatrix(TNumNodes);
        return false;
    }

    /**
     * @brief Calculates the matrix De
     * @param N1 The shape function
     * @param detJ The jacobian of the geometry
     */
    template<class TArray>
    GeometryMatrixType ComputeDe(
        const TArray& N1,
        const double detJ
        ) const
    {
        GeometryMatrixType De;

        for (IndexType i = 0; i < TNumNodes; ++i) {
            for (IndexType j = 0; j < TNumNodes; ++j) {
                if (i == j) De(i,i) = detJ * N1[i];
                else De(i,j) = 0.0;
            }
        }

        return De;
    }

    /**
     * @brief Print information about this object
     */
    void PrintInfo(std::ostream& rOStream) const {
        rOStream << "Me: " << Me << std::endl;
        rOStream << "De: " << De << std::endl;
    }

    ///@}
    ///@name Access
    ///@{

    ///@}
    ///@name Inquiry
    ///@{

    ///@}
    ///@name Input and output
    ///@{

    ///@}
    ///@name Friends
    ///@{

    ///@}

protected:
    ///@name Protected static Member Variables
    ///@{

    ///@}
    ///@name Protected member Variables
    ///@{

    ///@}
    ///@name Protected Operators
    ///@{

    ///@}
    ///@name Protected Operations
    ///@{

    ///@}
    ///@name Protected  Access
    ///@{

    ///@}
    ///@name Protected Inquiry
    ///@{

    ///@}
    ///@name Protected LifeCycle
    ///@{

    ///@}
private:
    ///@name Static Member Variables
    ///@{

    ///@}
    ///@name Member Variables
    ///@{

    ///@}
    ///@name Private Operators
    ///@{

    ///@}
    ///@name Private Operations
    ///@{

    ///@}
    ///@name Private  Access
    ///@{

    ///@}
    ///@name Private Inquiry
    ///@{

    ///@}
    ///@name Un accessible methods
    ///@{

    ///@}

}; // Class DualLagrangeMultiplierOperators

/**
 * @class DualLagrangeMultiplierOperatorsWithDerivatives
 * @ingroup KratosCore
 * @brief  This is the definition dual lagrange multiplier operators including the derivatives.
 * @details It is based in the same work as the previous class. In this case it computes the derivatives in order to compute the directionald erivative of the dual shape functions. Popp thesis page 111 and following
 * @author Vicente Mataix Ferrandiz
 * @tparam TDim The dimension of work
 * @tparam TNumNodes The number of nodes of the slave
 * @tparam TFrictional If the problem is frictional or not
 * @tparam TNormalVariation If the normal variation is considered
 * @tparam TNumNodesMaster The number of nodes of the master
 */
template< const SizeType TDim, const SizeType TNumNodes, bool TFrictional, bool TNormalVariation, const SizeType TNumNodesMaster = TNumNodes>
class DualLagrangeMultiplierOperatorsWithDerivatives
    : public DualLagrangeMultiplierOperators<TNumNodes, TNumNodesMaster>
{
public:
    ///@name Type Definitions
    ///@{

    typedef DualLagrangeMultiplierOperators<TNumNodes, TNumNodesMaster>                                 BaseClassType;

    typedef MortarKinematicVariablesWithDerivatives<TDim, TNumNodes, TNumNodesMaster>          KinematicVariablesType;

    typedef DerivativeDataFrictional<TDim, TNumNodes, TNormalVariation, TNumNodesMaster> DerivativeDataFrictionalType;

    typedef DerivativeData<TDim, TNumNodes, TNormalVariation, TNumNodesMaster>        DerivativeFrictionalessDataType;

    typedef typename std::conditional<TFrictional, DerivativeDataFrictionalType, DerivativeFrictionalessDataType>::type DerivativeDataType;

    // Auxiliar types
    typedef BoundedMatrix<double, TNumNodes, TNumNodes> GeometryMatrixType;

    // Auxiliar sizes
    static const SizeType DoFSizeSlaveGeometry = (TNumNodes * TDim);

    static const SizeType DoFSizeMasterGeometry = (TNumNodesMaster * TDim);

    static const SizeType DoFSizePairedGeometry = DoFSizeSlaveGeometry + DoFSizeMasterGeometry;

    static const SizeType DoFSizeDerivativesDependence = (TDim == 2) ? DoFSizeSlaveGeometry : DoFSizePairedGeometry;

    /// Counted pointer of DualLagrangeMultiplierOperatorsWithDerivatives
    KRATOS_CLASS_POINTER_DEFINITION( DualLagrangeMultiplierOperatorsWithDerivatives );

    ///@}
    ///@name Life Cycle
    ///@{

    DualLagrangeMultiplierOperatorsWithDerivatives(){}

    ~DualLagrangeMultiplierOperatorsWithDerivatives() override{}

    // Derivatives matrices
    array_1d<GeometryMatrixType, DoFSizeDerivativesDependence> DeltaMe, DeltaDe;

    ///@}
    ///@name Operators
    ///@{


    ///@}
    ///@name Operations
    ///@{

    /**
     * @brief This method initialized the operators
     */
    void Initialize()
    {
        BaseClassType::Initialize();

        // Derivatives matrices
	const BoundedMatrix<double, TNumNodes, TNumNodes> zeromatrix = ZeroMatrix(TNumNodes, TNumNodes);
        for (IndexType i = 0; i < DoFSizeDerivativesDependence; ++i) {
            noalias(DeltaMe[i]) = zeromatrix;
            noalias(DeltaDe[i]) = zeromatrix;
        }
    }

    /**
     * @brief Calculates the Ae components and its derivatives necessary to compute the Phi_LagrangeMultipliers shape functions.
     * @details Popp thesis page 112 eq. 4.59
     * @param rKinematicVariables The kinematic variables
     * @param rDerivativeData The data containing the derivatives
     * @param rIntegrationWeight The integration weight considered
     */
    void CalculateDeltaAeComponents(
        KinematicVariablesType& rKinematicVariables,
        DerivativeDataType& rDerivativeData,
        const double rIntegrationWeight
        )
    {
        /* DEFINITIONS */
        const double det_j_slave = rKinematicVariables.DetjSlave;
        const Vector& n1 = rKinematicVariables.NSlave;

        BaseClassType::CalculateAeComponents(rKinematicVariables, rIntegrationWeight);

        for (IndexType i = 0; i < DoFSizeDerivativesDependence; ++i) {
            const double delta_det_j = rDerivativeData.DeltaDetjSlave[i];
            const array_1d<double, TNumNodes>& delta_n1 = rDerivativeData.DeltaN1[i];

            noalias(DeltaDe[i]) += rIntegrationWeight * this->ComputeDe( n1, delta_det_j )
                                +  rIntegrationWeight * this->ComputeDe( delta_n1, det_j_slave );

            noalias(DeltaMe[i]) += rIntegrationWeight * delta_det_j * outer_prod(n1, n1)
                                +  rIntegrationWeight * det_j_slave * (outer_prod(delta_n1, n1) + outer_prod(n1, delta_n1));
        }
    }

    /**
     * @brief Calculates the matrix DeltaAe.
     * @details Popp thesis page 112 equation 4.58
     * @param rDerivativeData The data containing the derivatives
     */
    bool CalculateDeltaAe(DerivativeDataType& rDerivativeData)
    {
        double aux_det;
        const double tolerance = std::numeric_limits<double>::epsilon();

        // We compute the norm
        const double norm_Me = norm_frobenius(BaseClassType::Me);

        // Now we normalize the matrix
        const GeometryMatrixType normalized_Me = BaseClassType::Me/norm_Me;

        // We compute the normalized inverse
        aux_det = MathUtils<double>::DetMat<GeometryMatrixType>(normalized_Me);
        if (std::abs(aux_det) < tolerance) return false;

        const GeometryMatrixType normalized_inv_Me = MathUtils<double>::InvertMatrix<TNumNodes>(normalized_Me, aux_det, tolerance);

        // Now we compute the inverse
        const GeometryMatrixType inv_Me = normalized_inv_Me/norm_Me;

        noalias(rDerivativeData.Ae) = prod(BaseClassType::De, inv_Me);

        array_1d<GeometryMatrixType , DoFSizeDerivativesDependence>& delta_Ae = rDerivativeData.DeltaAe;

        for (IndexType i = 0; i < DoFSizeDerivativesDependence; ++i) {
            const GeometryMatrixType aux_matrix = DeltaDe[i] - prod(rDerivativeData.Ae, DeltaMe[i]);
            noalias(delta_Ae[i]) = prod(aux_matrix, inv_Me);
        }

        return true;
    }

    /**
     * @brief This method prints the current operators
     */
    void PrintInfo(std::ostream& rOStream) const
    {
        BaseClassType::PrintInfo(rOStream);

        // Derivatives matrices
        for (IndexType i = 0; i < DoFSizeDerivativesDependence; ++i) {
            rOStream << "DeltaMe_" << i << ": " << DeltaMe[i] << std::endl;
            rOStream << "DeltaDe_" << i << ": " << DeltaDe[i] << std::endl;
        }
    }

    ///@}
    ///@name Access
    ///@{

    ///@}
    ///@name Inquiry
    ///@{

    ///@}
    ///@name Input and output
    ///@{

    ///@}
    ///@name Friends
    ///@{

    ///@}

protected:
    ///@name Protected static Member Variables
    ///@{

    ///@}
    ///@name Protected member Variables
    ///@{

    ///@}
    ///@name Protected Operators
    ///@{

    ///@}
    ///@name Protected Operations
    ///@{

    ///@}
    ///@name Protected  Access
    ///@{

    ///@}
    ///@name Protected Inquiry
    ///@{

    ///@}
    ///@name Protected LifeCycle
    ///@{

    ///@}
private:
    ///@name Static Member Variables
    ///@{

    ///@}
    ///@name Member Variables
    ///@{

    ///@}
    ///@name Private Operators
    ///@{

    ///@}
    ///@name Private Operations
    ///@{

    ///@}
    ///@name Private  Access
    ///@{

    ///@}
    ///@name Private Inquiry
    ///@{

    ///@}
    ///@name Un accessible methods
    ///@{

    ///@}

}; // Class DualLagrangeMultiplierOperatorsWithDerivatives

/**
 * @class PointBelong
 * @ingroup KratosCore
 * @brief Custom Point container to be used by the mapper
 * @details This point which is a derived class of the standard point, contains the variable mBelongs. This variable is a "hash" that can be used to determine where in which intersections the point belongs
 * @author Vicente Mataix Ferrandiz
 * @tparam TNumNodes The number of nodes of the slave
 * @tparam TNumNodesMaster The number of nodes of the master
 */
template<const SizeType TNumNodes, const SizeType TNumNodesMaster = TNumNodes>
class PointBelong
    : public Point
{
public:
    ///@name Type Definitions
    ///@{

    /// The belonging type
    typedef typename std::conditional<TNumNodes == 2, PointBelongsLine2D2N, typename std::conditional<TNumNodes == 3, typename std::conditional<TNumNodesMaster == 3, PointBelongsTriangle3D3N, PointBelongsTriangle3D3NQuadrilateral3D4N>::type, typename std::conditional<TNumNodesMaster == 3, PointBelongsQuadrilateral3D4NTriangle3D3N, PointBelongsQuadrilateral3D4N>::type>::type>::type BelongType;

    /// Counted pointer of PointBelong
    KRATOS_CLASS_POINTER_DEFINITION( PointBelong );

    ///@}
    ///@name Life Cycle
    ///@{

    /// Default constructors
    PointBelong():
        Point()
    {}

    PointBelong(const array_1d<double, 3> Coords):
        Point(Coords)
    {}

    PointBelong(const array_1d<double, 3> Coords, const BelongType& ThisBelongs):
        Point(Coords),
        mBelongs(ThisBelongs)
    {}

    /// Destructor.
    ~PointBelong() override= default;

    ///@}
    ///@name Operators
    ///@{

    ///@}
    ///@name Operations
    ///@{

    /**
     * @brief This method allows to set where the point belongs
     */
    void SetBelong(BelongType ThisBelongs)
    {
        mBelongs = ThisBelongs;
    }

    /**
     * @brief This method recovers where the point belongs
     */
    BelongType GetBelong() const
    {
        return mBelongs;
    }

protected:

    ///@name Protected static Member Variables
    ///@{

    ///@}
    ///@name Protected member Variables
    ///@{

    ///@}
    ///@name Protected Operators
    ///@{

    ///@}
    ///@name Protected Operations
    ///@{

    ///@}
    ///@name Protected  Access
    ///@{

    ///@}
    ///@name Protected Inquiry
    ///@{

    ///@}
    ///@name Protected LifeCycle
    ///@{
    ///@}

private:
    ///@name Static Member Variables
    ///@{
    ///@}
    ///@name Member Variables
    ///@{

    BelongType mBelongs; /// To know if the point belongs to the master/slave/intersection (just 3D) side

    ///@}
    ///@name Private Operators
    ///@{

    ///@}
    ///@name Private Operations
    ///@{

    ///@}
    ///@name Private  Access
    ///@{
    ///@}

    ///@}
    ///@name Serialization
    ///@{

    ///@name Private Inquiry
    ///@{
    ///@}

    ///@name Unaccessible methods
    ///@{
    ///@}
}; // Class PointBelong

///@}

///@name Type Definitions
///@{

///@}
///@name Input and output
///@{

///@}

}// namespace Kratos.

#endif // KRATOS_MORTAR_CLASSES  defined<|MERGE_RESOLUTION|>--- conflicted
+++ resolved
@@ -515,13 +515,8 @@
     ~MortarKinematicVariablesWithDerivatives() override= default;
 
     // Shape functions local derivatives for contact pair
-<<<<<<< HEAD
     Matrix DNDeMaster = ScalarMatrix(TNumNodes, TDim - 1, 0.0);
     Matrix DNDeSlave = ScalarMatrix(TNumNodes, TDim - 1, 0.0);
-=======
-    Matrix DNDeMaster = Matrix(TNumNodesMaster, TDim - 1, 0.0);
-    Matrix DNDeSlave = Matrix(TNumNodes, TDim - 1, 0.0);
->>>>>>> 22629337
 
     /*
     * Jacobians in current configuration on all integration points of slave segment
