--- conflicted
+++ resolved
@@ -1523,13 +1523,6 @@
         return mSubModelParts;
     }
 
-<<<<<<< HEAD
-    /** Returns a pointer to the Parent ModelPart
-     * Returns a pointer to itself if it is not a SubModelPart
-    */
-    ModelPart* GetParentModelPart() const;
-
-=======
     /** Returns a reference to the Parent ModelPart
      * Returns a reference to itself if it is not a SubModelPart
     */
@@ -1540,7 +1533,6 @@
     */
     const ModelPart& GetParentModelPart() const;
 
->>>>>>> 999f852c
     /** Returns whether this ModelPart has a SubModelPart with a given name
     */
     bool HasSubModelPart(std::string const& ThisSubModelPartName) const;
