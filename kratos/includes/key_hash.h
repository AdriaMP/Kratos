//    |  /           |
//    ' /   __| _` | __|  _ \   __|
//    . \  |   (   | |   (   |\__ \.
//   _|\_\_|  \__,_|\__|\___/ ____/
//                   Multi-Physics
//
//  License:		 BSD License
//					 Kratos default license: kratos/license.txt
//
//  Main authors:    Vicente Mataix Ferrandiz
//

#ifndef KRATOS_KEY_HASH_H_INCLUDED
#define KRATOS_KEY_HASH_H_INCLUDED

// System includes

// External includes

// Project includes
#include "includes/dof.h"
#include "utilities/indexed_object.h"

namespace Kratos
{
///@addtogroup KratosCore
///@{

///@name Kratos Globals
///@{

///@}
///@name Type Definitions
///@{

    /// The definition of the index type
    typedef std::size_t IndexType;

    /// The definition of the hash type
    typedef std::size_t HashType;

///@}
///@name  Enum's
///@{

///@}
///@name  Functions
///@{

    /**
     * @brief This method creates an "unique" hash for the input value
     * @tparam TClassType The type of class to be hashed
     * @param Seed This is the seed used to create the hash
     * @param Value This is the value to be hashed
     */
    template <class TClassType>
    inline void HashCombine(
        HashType& Seed,
        const TClassType& Value
        )
    {
        std::hash<TClassType> hasher;
        Seed ^= hasher(Value) + 0x9e3779b9 + (Seed<<6) + (Seed>>2);
    }

    /**
     * @brief This method combines hash until it reaches the last class in order to obtain a corresponding seed
     * @tparam TClassType The type of class to be hashed
     * @param First The first class to be compared
     * @param Last The last class to be compared
     * @return The resulting seed
     */
    template <class TClassType>
    inline HashType HashRange(
        TClassType First,
        TClassType Last
        )
    {
        HashType seed = 0;

        while (First!=Last) {
            HashCombine(seed, *First);
            ++First;
        }

        return seed;
    }

    /**
     * @brief This is a key comparer of general pourpose between two classes
     * @tparam TClassType The type of class to be hashed
     */
    template<class TClassType>
    struct KeyComparorRange
    {
        /**
         * @brief This is the () operator
         * @param first The first class to be compared
         * @param second The second class to be compared
         */
        bool operator()(
            const TClassType& first,
            const TClassType& second
            ) const
        {
            if(first.size() != second.size()) {
                return false;
            }

            auto it_first = first.begin();
            auto it_second = second.begin();

            while(it_first != first.end()) { // NOTE: We already checked that are same size
                if(*it_first != *it_second) {
                    return false;
                }
                if(it_first != first.end()) {
                    ++it_first;
                    ++it_second;
                }
            }

            return true;
        }
    };

    /**
     * @brief This is a hasher of general pourpose
     * @tparam TClassType The type of class to be hashed
     */
    template<class TClassType>
    struct KeyHasherRange
    {
        /**
         * @brief This is the () operator
         * @param rRange The shared pointer to be hashed
         * @return The corresponding hash
         */
        HashType operator()(const TClassType& rRange) const
        {
            return HashRange(rRange.begin(), rRange.end());
        }
    };

    /**
     * @brief This is a hasher for variables
     * @tparam TVariable The type of variable to be hashed
     */
    template<class TVariable>
    struct VariableHasher
    {
        /**
         * @brief This is the () operator
         * @param rVariable The variable to be hashed
         * @return The corresponding hash
         */
        HashType operator()(const TVariable& rVariable) const
        {
            return rVariable.Key();
        }
    };

    /**
     * @brief This is a hasher for variables pointers
     * @tparam TVariable The type of variable to be hashed
     */
    template<class TVariable>
    struct pVariableHasher
    {
        /**
         * @brief This is the () operator
         * @param pVariable The variable pointer to be hashed
         * @return The corresponding hash
         */
        HashType operator()(const TVariable* pVariable) const
        {
            return pVariable->Key();
        }
    };

    /**
     * @brief This is a key comparer between two variables
     * @tparam TVariable The type of variable to be compared
     */
    template<class TVariable>
    struct VariableComparator
    {
        /**
         * @brief This is the () operator
         * @param rFirst The first class to be compared
         * @param rSecond The second class to be compared
         */
        bool operator()(
            const TVariable& rFirst,
            const TVariable& rSecond
            ) const
        {
            return rFirst.Key() == rSecond.Key();
        }
    };

    /**
     * @brief This is a key comparer between two variables pointers
     * @tparam TVariable The type of variable to be compared
     */
    template<class TVariable>
    struct pVariableComparator
    {
        /**
         * @brief This is the () operator
         * @param pFirst The first class to be compared
         * @param pSecond The second class to be compared
         */
        bool operator()(
            const TVariable* pFirst,
            const TVariable* pSecond
            ) const
        {
            return pFirst->Key() == pSecond->Key();
        }
    };

    /**
     * @brief This is a hasher for indexed objects
<<<<<<< HEAD
     * @tparam TIndexedObject The type of indexed object to be hashed
     */
    template<class TIndexedObject>
=======
     */
>>>>>>> cd5bca00
    struct IndexedObjectHasher
    {
        /**
         * @brief This is the () operator
         * @param rIndexedObject The indexed object to be hashed
         * @return The corresponding hash
         */
<<<<<<< HEAD
        HashType operator()(const TIndexedObject& rIndexedObject) const
=======
        HashType operator()(const IndexedObject& rIndexedObject) const
>>>>>>> cd5bca00
        {
            return rIndexedObject.Id();
        }
    };

    /**
     * @brief This is a key comparer between two indexed objects
<<<<<<< HEAD
     * @tparam TIndexedObject The type of indexed object to be compared
     */
    template<class TIndexedObject>
=======
     */
>>>>>>> cd5bca00
    struct IndexedObjectComparator
    {
        /**
         * @brief This is the () operator
<<<<<<< HEAD
         * @param first The first class to be compared
         * @param second The second class to be compared
         */
        bool operator()(
            const TIndexedObject& first,
            const TIndexedObject& second
            ) const
        {
            return first.Id() == second.Id();
=======
         * @param rFirst The first class to be compared
         * @param rSecond The second class to be compared
         */
        bool operator()(
            const IndexedObject& rFirst,
            const IndexedObject& rSecond
            ) const
        {
            return rFirst.Id() == rSecond.Id();
>>>>>>> cd5bca00
        }
    };

    /**
     * @brief This is a hasher for indexed objects (pointer)
<<<<<<< HEAD
     * @tparam TpIndexedObject The type of indexed object to be hashed
     */
    template<class TpIndexedObject>
=======
     */
>>>>>>> cd5bca00
    struct IndexedObjecPointertHasher
    {
        /**
         * @brief This is the () operator
<<<<<<< HEAD
         * @param rIndexedObject The indexed object to be hashed
         * @return The corresponding hash
         */
        HashType operator()(const TpIndexedObject& rIndexedObject) const
        {
            return rIndexedObject->Id();
=======
         * @param pIndexedObject The indexed object pointer to be hashed
         * @return The corresponding hash
         */
        HashType operator()(const IndexedObject::Pointer pIndexedObject) const
        {
            return pIndexedObject->Id();
>>>>>>> cd5bca00
        }
    };

    /**
     * @brief This is a key comparer between two indexed objects (pointer)
<<<<<<< HEAD
     * @tparam TpIndexedObject The type of indexed object to be compared
     */
    template<class TpIndexedObject>
=======
     */
>>>>>>> cd5bca00
    struct IndexedObjectPointerComparator
    {
        /**
         * @brief This is the () operator
<<<<<<< HEAD
         * @param first The first class to be compared
         * @param second The second class to be compared
         */
        bool operator()(
            const TpIndexedObject& first,
            const TpIndexedObject& second
            ) const
        {
            return first->Id() == second->Id();
=======
         * @param pFirst The first class to be compared
         * @param pSecond The second class to be compared
         */
        bool operator()(
            const IndexedObject::Pointer pFirst,
            const IndexedObject::Pointer pSecond
            ) const
        {
            return pFirst->Id() == pSecond->Id();
>>>>>>> cd5bca00
        }
    };

    /**
     * @brief This is a hasher for shared pointers
     * @tparam TSharedPointer The type of shared pointer to be hashed
     */
    template<class TSharedPointer>
    struct SharedPointerHasher
    {
        /**
         * @brief This is the () operator
         * @param pPointer The shared pointer to be hashed
         * @return The corresponding hash
         */
        HashType operator()(const TSharedPointer& pPointer) const
        {
            return reinterpret_cast<HashType>(pPointer.get());
        }
    };

    /**
     * @brief This is a key comparer between two shared pointers
     * @tparam TSharedPointer The type of shared pointer to be compared
     */
    template<class TSharedPointer>
    struct SharedPointerComparator
    {
        /**
         * @brief This is the () operator
         * @param first The first class to be compared
         * @param second The second class to be compared
         */
        bool operator()(
            const TSharedPointer& first,
            const TSharedPointer& second
            ) const
        {
            return first.get() == second.get();
        }
    };

    /**
     * @brief This is a hasher between two vectors of indexes
     * @tparam TVectorIndex The type of vector indexes to be compared
     */
    template<class TVectorIndex>
    struct VectorIndexHasher
    {
        /**
         * @brief This is the () operator
         * @param k The vector of indexes to be hashed
         * @return The corresponding hash
         */
        HashType operator()(const TVectorIndex& k) const
        {
            return HashRange(k.begin(), k.end());
        }
    };

    /**
     * @brief This is a key comparer between two vectors of indexes
     * @tparam TVectorIndex The type of vector indexes to be compared
     */
    template<class TVectorIndex>
    struct VectorIndexComparor
    {
        /**
         * @brief This is the () operator
         * @param lhs The first class to be compared
         * @param rhs The second class to be compared
         */
        bool operator()(const TVectorIndex& lhs, const TVectorIndex& rhs) const
        {
            if(lhs.size() != rhs.size())
                return false;

            for(IndexType i = 0; i < lhs.size(); i++) {
                if(lhs[i] != rhs[i]) return false;
            }

            return true;
        }
    };

    /**
     * @brief This is a hasher for a dof pointers
     * @details Used for example for the B&S
     */
    struct DofPointerHasher
    {
        /**
         * @brief The () operator
         * @param pDoF The DoF pointer
         */
        HashType operator()(const Dof<double>::Pointer& pDoF) const
        {
            HashType seed = 0;
            HashCombine(seed, pDoF->Id());
            HashCombine(seed, (pDoF->GetVariable()).Key());
            return seed;
        }
    };

    /**
     * @brief This is a key comparer between two dof pointers
     * @details Used for example for the B&S
     */
    struct DofPointerComparor
    {
        /**
         * @brief The () operator
         * @param pDoF1 The first DoF pointer
         * @param pDoF2 The second DoF pointer
         */
        bool operator()(const Dof<double>::Pointer& pDoF1, const Dof<double>::Pointer& pDoF2) const
        {
            return (((pDoF1->Id() == pDoF2->Id() && (pDoF1->GetVariable()).Key()) == (pDoF2->GetVariable()).Key()));
        }
    };

    /**
     * @brief This is a hasher for pairs
     * @details Used for example for edges ids
     */
    template<class TType1, class TType2>
    struct PairHasher
    {
        /**
         * @brief The () operator
         * @param rPair The index pair to hash
         */
        std::size_t operator()(const std::pair<TType1, TType2>& rPair) const
        {
            std::size_t seed = 0;
            HashCombine<TType1>(seed, rPair.first);
            HashCombine<TType2>(seed, rPair.second);
            return seed;
        }
    };

    /**
     * @brief This is a key comparer between two indexes pairs
     * @details Used for example for the B&S
     */
    template<class TType1, class TType2>
    struct PairComparor
    {
        /**
         * @brief The () operator
         * @param rIndexPair1 The first index pair to hash
         * @param rIndexPair2 The second index pair to hash
         */
        bool operator()(const std::pair<TType1, TType2>& rPair1, const std::pair<TType1, TType2>& rPair2) const
        {
            return ((std::get<0>(rPair1) == std::get<0>(rPair2)) && (std::get<1>(rPair1) == std::get<1>(rPair2)));
        }
    };

///@}
///@name Kratos Classes
///@{

} // namespace Kratos.
#endif<|MERGE_RESOLUTION|>--- conflicted
+++ resolved
@@ -222,13 +222,7 @@
 
     /**
      * @brief This is a hasher for indexed objects
-<<<<<<< HEAD
-     * @tparam TIndexedObject The type of indexed object to be hashed
-     */
-    template<class TIndexedObject>
-=======
-     */
->>>>>>> cd5bca00
+     */
     struct IndexedObjectHasher
     {
         /**
@@ -236,11 +230,7 @@
          * @param rIndexedObject The indexed object to be hashed
          * @return The corresponding hash
          */
-<<<<<<< HEAD
-        HashType operator()(const TIndexedObject& rIndexedObject) const
-=======
         HashType operator()(const IndexedObject& rIndexedObject) const
->>>>>>> cd5bca00
         {
             return rIndexedObject.Id();
         }
@@ -248,28 +238,11 @@
 
     /**
      * @brief This is a key comparer between two indexed objects
-<<<<<<< HEAD
-     * @tparam TIndexedObject The type of indexed object to be compared
-     */
-    template<class TIndexedObject>
-=======
-     */
->>>>>>> cd5bca00
+     */
     struct IndexedObjectComparator
     {
         /**
          * @brief This is the () operator
-<<<<<<< HEAD
-         * @param first The first class to be compared
-         * @param second The second class to be compared
-         */
-        bool operator()(
-            const TIndexedObject& first,
-            const TIndexedObject& second
-            ) const
-        {
-            return first.Id() == second.Id();
-=======
          * @param rFirst The first class to be compared
          * @param rSecond The second class to be compared
          */
@@ -279,65 +252,32 @@
             ) const
         {
             return rFirst.Id() == rSecond.Id();
->>>>>>> cd5bca00
         }
     };
 
     /**
      * @brief This is a hasher for indexed objects (pointer)
-<<<<<<< HEAD
-     * @tparam TpIndexedObject The type of indexed object to be hashed
-     */
-    template<class TpIndexedObject>
-=======
-     */
->>>>>>> cd5bca00
+     */
     struct IndexedObjecPointertHasher
     {
         /**
          * @brief This is the () operator
-<<<<<<< HEAD
-         * @param rIndexedObject The indexed object to be hashed
-         * @return The corresponding hash
-         */
-        HashType operator()(const TpIndexedObject& rIndexedObject) const
-        {
-            return rIndexedObject->Id();
-=======
          * @param pIndexedObject The indexed object pointer to be hashed
          * @return The corresponding hash
          */
         HashType operator()(const IndexedObject::Pointer pIndexedObject) const
         {
             return pIndexedObject->Id();
->>>>>>> cd5bca00
         }
     };
 
     /**
      * @brief This is a key comparer between two indexed objects (pointer)
-<<<<<<< HEAD
-     * @tparam TpIndexedObject The type of indexed object to be compared
-     */
-    template<class TpIndexedObject>
-=======
-     */
->>>>>>> cd5bca00
+     */
     struct IndexedObjectPointerComparator
     {
         /**
          * @brief This is the () operator
-<<<<<<< HEAD
-         * @param first The first class to be compared
-         * @param second The second class to be compared
-         */
-        bool operator()(
-            const TpIndexedObject& first,
-            const TpIndexedObject& second
-            ) const
-        {
-            return first->Id() == second->Id();
-=======
          * @param pFirst The first class to be compared
          * @param pSecond The second class to be compared
          */
@@ -347,7 +287,6 @@
             ) const
         {
             return pFirst->Id() == pSecond->Id();
->>>>>>> cd5bca00
         }
     };
 
