# Contents
* [Cloning Kratos](#cloning-kratos)
* [Kratos Dependencies](#kratos-dependencies)
  * [Kratos Core Dependencies](#kratos-core-dependencies)
    * [Linux Installation](#linux-installation)
    * [Windows Installation](#windows-installation)
  * [Specific Application Dependencies](#specific-application-dependencies)
* [Basic Configuration](#basic-configuration)
* [Examples](#examples)
  * [Linux](#linux)
  * [Windows](#windows)
  * [MacOS](#macos)
* [Adding Applications](#adding-applications)
* [Post Compilation](#post-compilation)
* [Advanced Configuration](#advanced-configuration)
  * [Building Environment](#building-environments)
  * [Common Flags](#common-flags)
  * [Compilation Performance](#compilation-performance)
  * [MPI-Parallelism](#parallelism)
  * [External Libraries](#external-libraries)
    * [Metis](#metis)
    * [Trilinos](#trilinos)

## Cloning Kratos

In order to obtain the source code of Kratos, you will need to clone the repository using git.

You can install git through the following command in Linux:
```Shell
sudo apt-get install git
```
In Windows, you can download it in:

* [Download Git](https://git-scm.com/downloads)



Once git is installed you can fetch the code by using this command in a terminal:

```Shell
git clone https://github.com/KratosMultiphysics/Kratos Kratos
```

## Kratos Dependencies

### Kratos Core Dependencies
  These are the basic dependecies needed to compile the Kratos Core and most of the Kratos applications.
  * Python3-dev
  * C++11 compiler
  * CMake
  * Boost (dependencies are header-only, no compilation of boost libraries required)

Additionaly, Visual Studio is required to compile in Windows.

- #### Linux installation

    The command below will install all the packages needed.

    ```Shell
    sudo apt-get install python3-dev gcc g++ cmake libboost-all-dev
    ```
    Newer versions of boost can be downloaded in:

    http://www.boost.org/users/download/.

- #### Windows installation

    - Visual Studio

<<<<<<< HEAD
        *Visual Studio* is the only compiler officially supported to build *Kratos* under *Windows*. The minimium required version is Visual Studio 2017, but we recommend to use Visual Studio 2019 or higher. 

        * [Download Visual Studio](https://visualstudio.microsoft.com/en/thank-you-downloading-visual-studio/?sku=Community&rel=16)

        Since *Visual Studio* is a multi-language IDE, some distributions come without C++ compiler. Please, make sure that you can create a C++ project before continuing, in case C++ packages were missing you will be prompt to download them. You can install the **Desktop development with C++** workload with the Visual Studio Installer to acquire all necessary depencencies to compile C++ projects. 
=======
        *Visual Studio* is the only compiler officially supported to build *Kratos* under *Windows*. The minimium required version is Visual Studio 2017, but we recommend to use Visual Studio 2019 or higher.

        * [Download Visual Studio](https://visualstudio.microsoft.com/en/thank-you-downloading-visual-studio/?sku=Community&rel=16)

        Since *Visual Studio* is a multi-language IDE, some distributions come without C++ compiler. Please, make sure that you can create a C++ project before continuing, in case C++ packages were missing you will be prompt to download them. You can install the **Desktop development with C++** workload with the Visual Studio Installer to acquire all necessary depencencies to compile C++ projects.
>>>>>>> 999f852c

        When compiling Kratos in Windows, please take into consideration the [Windows Visual Studio compilation configuration](#Windows-Visual-Studio-compilation-configuration).

    - CMake
        * [Download CMake](http://cmake.org/download/)

        Once installing, please **do not forget to mark the option: '''"Add CMake to the system PATH for all users"'''**

        Minimum required version: CMake 3.14
<<<<<<< HEAD
        
=======

>>>>>>> 999f852c
    - Python

        You will need at least *Python* 3.5 (recommended 3.7/3.8) in your computer in order to compile *Kratos*. You can download python from its official webpage:

        * [Download Python](http://www.python.org/downloads/)

        Please, take special care to download a installer that suits your desired architecture **x86 for 32 bits**  compilations and **x86_64 for 64 bits**  compilations. Otherwise it won't work.

    - Boost

        The next step will consist in obtain Boost. *Kratos Multiphysics* needs *Boost* libraries to support some of its functions. You can use any version from `version 1.67` onward.

        * [Download Boost](http://www.boost.org/users/download/)

        Extract boost, and note the path as it will be needed in the configure stage to set the environmental variable `BOOST_ROOT`.


### Specific Application Dependencies

Some applications have additional dependencies. Please check the `README` files of the applications that are compiled

## Basic Configuration

You can find the new kratos configuration file in Kratos `scripts` folder: `standard_configure.sh` for linux, `standard_configure_max.sh` for MacOS, `standard_configure.bat` for win and others.

Out of the box Kratos will try to find all necessary libraries in your system automatically, but we recommend you to copy these scripts and modify it according to your preferences. Please take a look at the following configuration options:

`KRATOS_BUILD_TYPE`

Compilation Type. Options are `Release`,`RelWithDebInfo`,`Debug`,`FullDebug`,`Custom`

**Release**: Full Release with maximum optimization options and no debug Info.

**RelWithDebInfo**: Full Release with optimization and debug info. Adecuate to debug simple problems without losing performance.

**Debug**: Debug build with no optimization flags.

**FullDebug**: Debug build with no optimization falgs, extended debug info and extremly low performance.

**Custom**: No flags are automatically added.

`PYTHON_EXECUTABLE`

Path to the python executable that Kratos will use. We recommend that you manually set this in case you have multiple versions of python in the system.
Ubuntu users need to be extra careful with this as default versions tends to be Python2, while Kratos is preferably compiled with Python3

`BOOST_ROOT`

Path to boost root directory.

## Configuration scripts examples
<<<<<<< HEAD

These examples are also located [in the /scripts folder](https://github.com/KratosMultiphysics/Kratos/tree/master/scripts). You can simply create your own copy:

```Shell
cp /path_to_kratos/scripts/standard_configure.sh /path_to_kratos/scripts/configure.sh
```
Then, these scripts can be launched through the system terminal.

Linux

=======

These examples are also located [in the /scripts folder](https://github.com/KratosMultiphysics/Kratos/tree/master/scripts). You can simply create your own copy:

```Shell
cp /path_to_kratos/scripts/standard_configure.sh /path_to_kratos/scripts/configure.sh
```
Then, these scripts can be launched through the system terminal.

Linux

>>>>>>> 999f852c
```Shell
sh /path_to_kratos/scripts/configure.sh
```

Windows

```Shell
./path_to_kratos/scripts/configure.bat
```

<<<<<<< HEAD
The example scripts for every system are shown next. 
=======
The example scripts for every system are shown next.
>>>>>>> 999f852c

### Linux

```bash
# Function to add apps
add_app () {
    export KRATOS_APPLICATIONS="${KRATOS_APPLICATIONS}$1;"
}

# Set compiler
export CC=gcc
export CXX=g++

# Set variables
export KRATOS_SOURCE="${KRATOS_SOURCE:-"$( cd "$(dirname "$0")" ; pwd -P )"/..}"
export KRATOS_BUILD="${KRATOS_SOURCE}/build"
export KRATOS_APP_DIR="${KRATOS_SOURCE}/applications"
export KRATOS_INSTALL_PYTHON_USING_LINKS=ON

# Set basic configuration
export KRATOS_BUILD_TYPE="Release"
export PYTHON_EXECUTABLE="/usr/bin/python3"

# Set applications to compile
export KRATOS_APPLICATIONS=
<<<<<<< HEAD
add_app ${KRATOS_APP_DIR}/EigenSolversApplication
=======
add_app ${KRATOS_APP_DIR}/LinearSolversApplication
>>>>>>> 999f852c
add_app ${KRATOS_APP_DIR}/StructuralMechanicsApplication
add_app ${KRATOS_APP_DIR}/FluidDynamicsApplication

# Clean
clear
rm -rf "${KRATOS_BUILD}/${KRATOS_BUILD_TYPE}/cmake_install.cmake"
rm -rf "${KRATOS_BUILD}/${KRATOS_BUILD_TYPE}/CMakeCache.txt"
rm -rf "${KRATOS_BUILD}/${KRATOS_BUILD_TYPE}/CMakeFiles"

# Configure
cmake -H"${KRATOS_SOURCE}" -B"${KRATOS_BUILD}/${KRATOS_BUILD_TYPE}" -DUSE_MPI=OFF -DUSE_EIGEN_MKL=OFF

# Buid
cmake --build "${KRATOS_BUILD}/${KRATOS_BUILD_TYPE}" --target install -- -j4

```

### Windows

```cmd
rem Set compiler
set CC=cl.exe
set CXX=cl.exe

rem Set variables
set KRATOS_SOURCE=~0,-1%/..
set KRATOS_BUILD=%KRATOS_SOURCE%/build
set KRATOS_APP_DIR=applications

rem Set basic configuration
set KRATOS_BUILD_TYPE=Release
set BOOST_ROOT=C:\boost_1_67_0
set PYTHON_EXECUTABLE=C:\Python37\python.exe

rem Set applications to compile
set KRATOS_APPLICATIONS=
<<<<<<< HEAD
CALL :add_app %KRATOS_APP_DIR%\EigenSolversApplication;
=======
CALL :add_app %KRATOS_APP_DIR%\LinearSolversApplication;
>>>>>>> 999f852c
CALL :add_app %KRATOS_APP_DIR%\StructuralMechanicsApplication;
CALL :add_app %KRATOS_APP_DIR%\FluidDynamicsApplication;

rem Clean
del /F /Q "%KRATOS_BUILD%\%KRATOS_BUILD_TYPE%\cmake_install.cmake"
del /F /Q "%KRATOS_BUILD%\%KRATOS_BUILD_TYPE%\CMakeCache.txt"
del /F /Q "%KRATOS_BUILD%\%KRATOS_BUILD_TYPE%\CMakeFiles"

rem Configure
@echo on
cmake -G"Visual Studio 16 2019" -H"%KRATOS_SOURCE%" -B"%KRATOS_BUILD%\%KRATOS_BUILD_TYPE%"  ^
-DUSE_EIGEN_MKL=OFF

rem Build
cmake --build "%KRATOS_BUILD%/%KRATOS_BUILD_TYPE%" --target install -- /property:configuration=%KRATOS_BUILD_TYPE% /p:Platform=x64
goto:eof

rem Function to add apps
:add_app
set KRATOS_APPLICATIONS=%KRATOS_APPLICATIONS%%1;
goto:eof

```
#### Windows Visual Studio compilation configuration

Some of the parameters detailed in the example script above may vary from system to system, or the Visual Studio version.

If you are using Visual Studio 2017, the configure command should be:
```
cmake -G"Visual Studio 15 2017" -H"%KRATOS_SOURCE%" -B"%KRATOS_BUILD%\%KRATOS_BUILD_TYPE%"  ^
-DUSE_EIGEN_MKL=OFF
```
You can check the specific Visual Studio version that you have installed in your system, by checking the Visual Studio Tab 'Help' > 'About Microsoft Visual Studio'.

If you have a 64-bit system, you might need to also specify it in the configure command for some Visual Studio versions with the flag ```-A x64```.

```
cmake -G"Visual Studio 15 2017" -A x64 -H"%KRATOS_SOURCE%" -B"%KRATOS_BUILD%\%KRATOS_BUILD_TYPE%"  ^
-DUSE_EIGEN_MKL=OFF
```




### MacOS

```bash
# Function to add apps
add_app () {
    export KRATOS_APPLICATIONS="${KRATOS_APPLICATIONS}$1;"
}

# Set compiler
export CC=/usr/local/opt/llvm/bin/clang
export CXX=/usr/local/opt/llvm/bin/clang++

# Set variables
export KRATOS_SOURCE="${KRATOS_SOURCE:-"$( cd "$(dirname "$0")" ; pwd -P )"/..}"
export KRATOS_BUILD="${KRATOS_SOURCE}/build"
export KRATOS_APP_DIR="${KRATOS_SOURCE}/applications"
export KRATOS_INSTALL_PYTHON_USING_LINKS=ON

# Set basic configuration
export KRATOS_BUILD_TYPE="Release"
export BOOST_ROOT="/path/to/boost"
export PYTHON_EXECUTABLE="/Library/Frameworks/Python.framework/Versions/3.7/bin/python3"

# Set applications to compile
export KRATOS_APPLICATIONS=
<<<<<<< HEAD
add_app ${KRATOS_APP_DIR}/EigenSolversApplication
=======
add_app ${KRATOS_APP_DIR}/LinearSolversApplication
>>>>>>> 999f852c
add_app ${KRATOS_APP_DIR}/StructuralMechanicsApplication
add_app ${KRATOS_APP_DIR}/FluidDynamicsApplication

# Clean
clear
rm -rf "${KRATOS_BUILD}/${KRATOS_BUILD_TYPE}/cmake_install.cmake"
rm -rf "${KRATOS_BUILD}/${KRATOS_BUILD_TYPE}/CMakeCache.txt"
rm -rf "${KRATOS_BUILD}/${KRATOS_BUILD_TYPE}/CMakeFiles"

# Configure
/Applications/CMake.app/Contents/bin/cmake -H"${KRATOS_SOURCE}" -B"${KRATOS_BUILD}/${KRATOS_BUILD_TYPE}" \
 -DCMAKE_CXX_FLAGS="${CMAKE_CXX_FLAGS} -msse3 -std=c++11 -L/usr/local/opt/llvm/lib" \
 -DCMAKE_C_FLAGS="${CMAKE_C_FLAGS} -msse3 -L/usr/local/opt/llvm/lib" \
 -DUSE_EIGEN_MKL=OFF

# Buid
/Applications/CMake.app/Contents/bin/cmake --build "${KRATOS_BUILD}/${KRATOS_BUILD_TYPE}" --target install -- -j3

```

## Adding Applications

In order to add an application you can use the provided macro (`add_app [PATH]` for Linux, `CALL :add_app [PATH]` for Win) along with the route folder of the application that you want to compile. Several examples are provided in the configuration files.

Its now also possible to compile applications outside kratos source dir:

Linux:
```shell
<<<<<<< HEAD
add_app ${KRATOS_APP_DIR}/EigenSolversApplication
=======
add_app ${KRATOS_APP_DIR}/LinearSolversApplication
>>>>>>> 999f852c
add_app ${KRATOS_APP_DIR}/FluidDynamicApplication
add_app /home/username/development/ExternalApplication  # Example of external Application
```

Windows:
```shell
<<<<<<< HEAD
CALL :add_app %KRATOS_APP_DIR%/EigenSolversApplication
=======
CALL :add_app %KRATOS_APP_DIR%/LinearSolversApplication
>>>>>>> 999f852c
CALL :add_app %KRATOS_APP_DIR%/FluidDynamicApplication
CALL :add_app C:/users/username/development/ExternalApplication  # Example of external Application
```

## Post Compilation

As Kratos is not an executable but a set of modules and libraries, you will need to add them to the path. In order to do that please add the Kratos install folder (If you didn't touch anything should be `$KRATOS_SOURCE/bin/Release`)

### Linux
```bash
export PYTHONPATH=$PYTHONPATH:$HOME/Kratos/bin/Release
export LD_LIBRARY_PATH=$LD_LIBRARY_PATH:$HOME/Kratos/bin/Release/libs
```
Or set them permanently by adding these lines in your *~/.bashrc*.

### Windows
In a *Command Prompt:*

```cmd
set PYTHONPATH=%PYTHONPATH%;C:/Kratos/bin/Release
set PATH=%PATH%;C:/Kratos/bin/Release/libs
```
In *Windows Powershell*:
```cmd
$Env:PYTHONPATH+=";C:/Kratos/bin/Release"
$Env:PATH+=";C:/Kratos/bin/Release/libs"
```

Or set them permanently using the  **Edit the system environment variables** option in the Control panel.

You can then test your compilation by executing an example script or trying to import the python module

```python
from KratosMultiphysics import *
```

The result should be:

```
<<<<<<< HEAD
   |  /           |             
   ' /   __| _` | __|  _ \   __|
   . \  |   (   | |   (   |\__ \ 
=======
   |  /           |
   ' /   __| _` | __|  _ \   __|
   . \  |   (   | |   (   |\__ \
>>>>>>> 999f852c
  _|\_\_|  \__,_|\__|\___/ ____/
           Multi-Physics 8.0
```


## Advanced Configuration

### Building Environment

It is possible to configure the build environment for Kratos, that is: where the source is located, which will be the install dir, and how the python files are going to be installed.

`KRATOS_SOURCE=Path`

Path to the source of Kratos. It will target the directory above this script by default.

`KRATOS_BUILD=Path`

Build directory for Kratos. Makefiles, vsprojects and other artifacts will be stored here. It defaults to Kratos/Build

`KRATOS_APP_DIR=Path`

Path where your applications are located. This variable is not necessary but it helps to organize the list of applications to be compiled. It defaults to Kratos/Applications

`KRATOS_INSTALL_PYTHON_USING_LINKS=ON/OFF`

Controls wether the python files are installed by making copies or creating symlinks to the files in the source directory. This options is specially usefull if you are developing python files and don't want to reinstall every time you touch a script.

Using this option in windows requires elevated privileges (you must run the script as admin)


### Common Flags

It is also possible to use more advanced configuration options. To use any of these options please add them directly to the cmake configuration line just as any other flag


`-DCMAKE_C_COMPILER=String`

Path to the C compiler. Overrides `CC` environment variable

`-DCMAKE_CXX_COMPILER=String`

Path to the C++ compiler. Overrides `CXX` environment variable

`-DCMAKE_INSTALL_PREFIX=String`

Install path for Kratos. If not set the installation will be done in `bin/[build_type]`

`-DCMAKE_C_FLAGS=String`

User defined flags for the C compiler.

`-DCMAKE_CXX_FLAGS=String`

User defined flags for the C++ compiler.

`-DBOOST_ROOT=String`

Root directory for boost. Overrided by BOOST_ROOT environmental variable if defined.

`-DPYTHON_EXECUTABLE=String`

Python executable to be used. It is recommended to set this option if more than one version of python is present in the system (For example while using ubuntu). Overrided by PYTHON_EXECUTABLE environmental variable if defined.

`-DINSTALL_RUNKRATOS=ON/OFF`

Enables(Default) or Disables the compilation of the embedded python interpreter (aka Runkratos).

`-DKRATOS_BUILD_TESTING=ON/OFF`

Enables(Default) or Disables the compilation of the C++ unitary tests for Kratos and Applications.

### Compilation Performance
`-DUSE_COTIRE=ON/OFF`

Enables or Disables(default) the use of [cotire](https://github.com/sakra/cotire) to speedup compilation by using unitary builds.
Please notice that enabling this options can greatly increase the amount of memory needed to compile some targets, specially if combined with -jx.

In order to install and compile with this switch please use:

On Linux
<<<<<<< HEAD
```shell
cmake --build "${KRATOS_BUILD}/${KRATOS_BUILD_TYPE}" --target all_unity -- -j1 && \
cmake --build "${KRATOS_BUILD}/${KRATOS_BUILD_TYPE}" --target install/fast -- -j1
```
On Windows
```shell
=======
```shell
cmake --build "${KRATOS_BUILD}/${KRATOS_BUILD_TYPE}" --target all_unity -- -j1 && \
cmake --build "${KRATOS_BUILD}/${KRATOS_BUILD_TYPE}" --target install/fast -- -j1
```
On Windows
```shell
>>>>>>> 999f852c
cmake --build "%KRATOS_BUILD%/%KRATOS_BUILD_TYPE%" --target all_unity -- /property:configuration=%KRATOS_BUILD_TYPE% /p:Platform=x64
cmake --build "%KRATOS_BUILD%/%KRATOS_BUILD_TYPE%" --target install --  /property:configuration=%KRATOS_BUILD_TYPE% /p:Platform=x64
```

Instead of the regular install target.

### Parallelism
`-DUSE_MPI=ON/OFF`

Enables or Disables(default) the modules and code for mpi. This option is needed if you want to compile Trilinos, Metis, etc...

### Logging
`-DKRATOS_COLORED_OUTPUT=ON/OFF`

Enables colored output of the Logger. If switched on, e.g. warning level messages will be printed in yellow to the terminal. Please notice that colored output is not supported by all terminals.

### External libraries
#### Metis

`-DUSE_METIS_5=ON/OFF`

Specifies if the metis version is 5 or greater (ON by default). Note that using metis 4 is deprecated and will be removed in the future.

`-DMETIS_ROOT_DIR=String`

Root directory for Metis library

#### Trilinos
From Ubuntu 18.04 onwards, the following command installs the necessary files:

```Shell
sudo apt-get install trilinos-all-dev
```

`-DTRILINOS_ROOT=String`

Root directory for Trilinos library.

`-DTRILINOS_INCLUDE_DIR=String`

Not required if `TRILINOS_ROOT` is set. Path to trilinos include dir.

`-DTRILINOS_LIBRARY_DIR=String`

Not required if `TRILINOS_ROOT` is set. Path to trilinos library dir.

`-DTRILINOS_LIBRARY_PREFIX=String`
Indicates the prefix of the trilinos libraries in case they have:
```
libepetra.so          -> No prefix
libtrilinos_epetra.so -> -DTRILINOS_PREFIX="trilinos_"
```
If trilinos was installed using the package manager usually the following lines have to be used:
```
-DTRILINOS_INCLUDE_DIR="/usr/include/trilinos" \
-DTRILINOS_LIBRARY_DIR="/usr/lib/x86_64-linux-gnu" \
-DTRILINOS_LIBRARY_PREFIX="trilinos_" \
```
<|MERGE_RESOLUTION|>--- conflicted
+++ resolved
@@ -67,19 +67,11 @@
 
     - Visual Studio
 
-<<<<<<< HEAD
-        *Visual Studio* is the only compiler officially supported to build *Kratos* under *Windows*. The minimium required version is Visual Studio 2017, but we recommend to use Visual Studio 2019 or higher. 
+        *Visual Studio* is the only compiler officially supported to build *Kratos* under *Windows*. The minimium required version is Visual Studio 2017, but we recommend to use Visual Studio 2019 or higher.
 
         * [Download Visual Studio](https://visualstudio.microsoft.com/en/thank-you-downloading-visual-studio/?sku=Community&rel=16)
 
-        Since *Visual Studio* is a multi-language IDE, some distributions come without C++ compiler. Please, make sure that you can create a C++ project before continuing, in case C++ packages were missing you will be prompt to download them. You can install the **Desktop development with C++** workload with the Visual Studio Installer to acquire all necessary depencencies to compile C++ projects. 
-=======
-        *Visual Studio* is the only compiler officially supported to build *Kratos* under *Windows*. The minimium required version is Visual Studio 2017, but we recommend to use Visual Studio 2019 or higher.
-
-        * [Download Visual Studio](https://visualstudio.microsoft.com/en/thank-you-downloading-visual-studio/?sku=Community&rel=16)
-
         Since *Visual Studio* is a multi-language IDE, some distributions come without C++ compiler. Please, make sure that you can create a C++ project before continuing, in case C++ packages were missing you will be prompt to download them. You can install the **Desktop development with C++** workload with the Visual Studio Installer to acquire all necessary depencencies to compile C++ projects.
->>>>>>> 999f852c
 
         When compiling Kratos in Windows, please take into consideration the [Windows Visual Studio compilation configuration](#Windows-Visual-Studio-compilation-configuration).
 
@@ -89,11 +81,6 @@
         Once installing, please **do not forget to mark the option: '''"Add CMake to the system PATH for all users"'''**
 
         Minimum required version: CMake 3.14
-<<<<<<< HEAD
-        
-=======
-
->>>>>>> 999f852c
     - Python
 
         You will need at least *Python* 3.5 (recommended 3.7/3.8) in your computer in order to compile *Kratos*. You can download python from its official webpage:
@@ -145,7 +132,6 @@
 Path to boost root directory.
 
 ## Configuration scripts examples
-<<<<<<< HEAD
 
 These examples are also located [in the /scripts folder](https://github.com/KratosMultiphysics/Kratos/tree/master/scripts). You can simply create your own copy:
 
@@ -156,18 +142,6 @@
 
 Linux
 
-=======
-
-These examples are also located [in the /scripts folder](https://github.com/KratosMultiphysics/Kratos/tree/master/scripts). You can simply create your own copy:
-
-```Shell
-cp /path_to_kratos/scripts/standard_configure.sh /path_to_kratos/scripts/configure.sh
-```
-Then, these scripts can be launched through the system terminal.
-
-Linux
-
->>>>>>> 999f852c
 ```Shell
 sh /path_to_kratos/scripts/configure.sh
 ```
@@ -178,11 +152,7 @@
 ./path_to_kratos/scripts/configure.bat
 ```
 
-<<<<<<< HEAD
-The example scripts for every system are shown next. 
-=======
 The example scripts for every system are shown next.
->>>>>>> 999f852c
 
 ### Linux
 
@@ -208,11 +178,7 @@
 
 # Set applications to compile
 export KRATOS_APPLICATIONS=
-<<<<<<< HEAD
-add_app ${KRATOS_APP_DIR}/EigenSolversApplication
-=======
 add_app ${KRATOS_APP_DIR}/LinearSolversApplication
->>>>>>> 999f852c
 add_app ${KRATOS_APP_DIR}/StructuralMechanicsApplication
 add_app ${KRATOS_APP_DIR}/FluidDynamicsApplication
 
@@ -249,11 +215,7 @@
 
 rem Set applications to compile
 set KRATOS_APPLICATIONS=
-<<<<<<< HEAD
-CALL :add_app %KRATOS_APP_DIR%\EigenSolversApplication;
-=======
 CALL :add_app %KRATOS_APP_DIR%\LinearSolversApplication;
->>>>>>> 999f852c
 CALL :add_app %KRATOS_APP_DIR%\StructuralMechanicsApplication;
 CALL :add_app %KRATOS_APP_DIR%\FluidDynamicsApplication;
 
@@ -323,11 +285,7 @@
 
 # Set applications to compile
 export KRATOS_APPLICATIONS=
-<<<<<<< HEAD
-add_app ${KRATOS_APP_DIR}/EigenSolversApplication
-=======
 add_app ${KRATOS_APP_DIR}/LinearSolversApplication
->>>>>>> 999f852c
 add_app ${KRATOS_APP_DIR}/StructuralMechanicsApplication
 add_app ${KRATOS_APP_DIR}/FluidDynamicsApplication
 
@@ -356,22 +314,14 @@
 
 Linux:
 ```shell
-<<<<<<< HEAD
-add_app ${KRATOS_APP_DIR}/EigenSolversApplication
-=======
 add_app ${KRATOS_APP_DIR}/LinearSolversApplication
->>>>>>> 999f852c
 add_app ${KRATOS_APP_DIR}/FluidDynamicApplication
 add_app /home/username/development/ExternalApplication  # Example of external Application
 ```
 
 Windows:
 ```shell
-<<<<<<< HEAD
-CALL :add_app %KRATOS_APP_DIR%/EigenSolversApplication
-=======
 CALL :add_app %KRATOS_APP_DIR%/LinearSolversApplication
->>>>>>> 999f852c
 CALL :add_app %KRATOS_APP_DIR%/FluidDynamicApplication
 CALL :add_app C:/users/username/development/ExternalApplication  # Example of external Application
 ```
@@ -411,15 +361,9 @@
 The result should be:
 
 ```
-<<<<<<< HEAD
-   |  /           |             
-   ' /   __| _` | __|  _ \   __|
-   . \  |   (   | |   (   |\__ \ 
-=======
    |  /           |
    ' /   __| _` | __|  _ \   __|
    . \  |   (   | |   (   |\__ \
->>>>>>> 999f852c
   _|\_\_|  \__,_|\__|\___/ ____/
            Multi-Physics 8.0
 ```
@@ -500,21 +444,12 @@
 In order to install and compile with this switch please use:
 
 On Linux
-<<<<<<< HEAD
 ```shell
 cmake --build "${KRATOS_BUILD}/${KRATOS_BUILD_TYPE}" --target all_unity -- -j1 && \
 cmake --build "${KRATOS_BUILD}/${KRATOS_BUILD_TYPE}" --target install/fast -- -j1
 ```
 On Windows
 ```shell
-=======
-```shell
-cmake --build "${KRATOS_BUILD}/${KRATOS_BUILD_TYPE}" --target all_unity -- -j1 && \
-cmake --build "${KRATOS_BUILD}/${KRATOS_BUILD_TYPE}" --target install/fast -- -j1
-```
-On Windows
-```shell
->>>>>>> 999f852c
 cmake --build "%KRATOS_BUILD%/%KRATOS_BUILD_TYPE%" --target all_unity -- /property:configuration=%KRATOS_BUILD_TYPE% /p:Platform=x64
 cmake --build "%KRATOS_BUILD%/%KRATOS_BUILD_TYPE%" --target install --  /property:configuration=%KRATOS_BUILD_TYPE% /p:Platform=x64
 ```
