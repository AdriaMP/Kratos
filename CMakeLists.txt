--- conflicted
+++ resolved
@@ -1,18 +1,12 @@
 project (KratosMultiphysics)
 cmake_minimum_required (VERSION 2.8.6)
 
-<<<<<<< HEAD
-# Do not recursively expand variables
-if(POLICY CMP0054)
-    cmake_policy(SET CMP0054 NEW)
-=======
 
 
 # Setting some policies
 # No recursive dereferencing 
 if(POLICY CMP0054)
   cmake_policy(SET CMP0054 NEW)
->>>>>>> 3332c27b
 endif(POLICY CMP0054)
 
 # Uses INTERFACE_LINK_LIBRARIES instead of LINK_INTERFACE_LIBRARIES
@@ -214,26 +208,17 @@
     message("-- Kratos Tests are: Disabled")
 endif(${KRATOS_BUILD_TESTING} MATCHES ON)
 
-# Pybind11
-include(pybind11Tools)
 
 if(USE_COTIRE MATCHES ON)
     include(cotire)
 endif(USE_COTIRE MATCHES ON)
 
-<<<<<<< HEAD
-# Reset pybind11 config and remove -LTO on FullDebug to speedup linking time,
-if(CMAKE_BUILD_TYPE MATCHES FullDebug)
-    set(KRATOS_PYBIND11_NO_LTO ON)
-endif(CMAKE_BUILD_TYPE MATCHES FullDebug)
-=======
 ################### PYBIND11
 include(pybind11Tools)
 
 # Reset pybind11 config and remove -LTO since it gives multiple problems.
 set(PYBIND11_LTO_CXX_FLAGS "" CACHE INTERNAL "")
 set(PYBIND11_LTO_LINKER_FLAGS "" CACHE INTERNAL "")
->>>>>>> 3332c27b
 
 if(DEFINED KRATOS_PYBIND11_NO_LTO)
     set(PYBIND11_LTO_CXX_FLAGS "" CACHE INTERNAL "")
@@ -513,27 +498,4 @@
 	install(FILES ${BLAS_LIBRARIES} DESTINATION libs)
 	message("installed lapack = " ${LAPACK_LIBRARIES})
 	install(FILES ${LAPACK_LIBRARIES} DESTINATION libs)
-<<<<<<< HEAD
-endif(${BLAS_INCLUDE_NEEDED} MATCHES ON )
-
-################################################################################
-# if(${INSTALL_PYTHON_FILES} MATCHES ON)
-#   file(WRITE ${CMAKE_SOURCE_DIR}/packaging_aux/kratos.conf "${CMAKE_INSTALL_PREFIX}/libs")
-
-#   install(FILES ${CMAKE_SOURCE_DIR}/packaging_aux/kratos.conf DESTINATION packaging )
-#   install(FILES ${CMAKE_SOURCE_DIR}/packaging_aux/script.py DESTINATION . )
-
-#   SET(CPACK_GENERATOR "DEB")
-#   SET(CPACK_DEBIAN_PACKAGE_MAINTAINER "Kratos Team") #required
-#   set(CPACK_PACKAGE_FILE_NAME  "Kratos_${KratosMultiphysics_VERSION_MAJOR}_${KratosMultiphysics_VERSION_MINOR}")
-#   #SET(CPACK_DEBIAN_PACKAGE_SHLIBDEPS ON)
-#   SET(CPACK_DEBIAN_PACKAGE_DEPENDS ${CPACK_DEBIAN_PACKAGE_DEPENDS} "libc6, libgcc1, libgfortran3, libgomp1, libopenmpi1.3, libparmetis3.1, libstdc++6, openmpi-bin, ${KRATOS_EXTRA_PACKAGE_DEPENDS} " )
-#   #    SET(CPACK_DEBIAN_PACKAGE_DEPENDS ${CPACK_DEBIAN_PACKAGE_DEPENDS} " openmpi-bin, libboost-mpi-python-dev, ${KRATOS_EXTRA_PACKAGE_DEPENDS}" )
-#   Set(CPACK_PACKAGING_INSTALL_PREFIX ${CMAKE_INSTALL_PREFIX})
-#   set(CPACK_DEBIAN_PACKAGE_CONTROL_EXTRA "${CMAKE_SOURCE_DIR}/packaging_aux/postinst;${CMAKE_SOURCE_DIR}/packaging_aux/prerm;")
-
-#   INCLUDE(CPack)
-# endif(${INSTALL_PYTHON_FILES} MATCHES ON)
-=======
-endif(${BLAS_INCLUDE_NEEDED} MATCHES ON )
->>>>>>> 3332c27b
+endif(${BLAS_INCLUDE_NEEDED} MATCHES ON )